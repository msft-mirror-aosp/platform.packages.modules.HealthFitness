--- conflicted
+++ resolved
@@ -16,10 +16,6 @@
 
 package android.healthconnect.internal.datatypes.utils;
 
-<<<<<<< HEAD
-import static android.health.connect.datatypes.MedicalResource.MEDICAL_RESOURCE_TYPE_IMMUNIZATION;
-import static android.health.connect.datatypes.MedicalResource.MEDICAL_RESOURCE_TYPE_UNKNOWN;
-=======
 import static android.health.connect.datatypes.MedicalResource.MEDICAL_RESOURCE_TYPE_ALLERGIES_INTOLERANCES;
 import static android.health.connect.datatypes.MedicalResource.MEDICAL_RESOURCE_TYPE_CONDITIONS;
 import static android.health.connect.datatypes.MedicalResource.MEDICAL_RESOURCE_TYPE_IMMUNIZATIONS;
@@ -32,7 +28,6 @@
 import static android.health.connect.datatypes.MedicalResource.MEDICAL_RESOURCE_TYPE_SOCIAL_HISTORY;
 import static android.health.connect.datatypes.MedicalResource.MEDICAL_RESOURCE_TYPE_VISITS;
 import static android.health.connect.datatypes.MedicalResource.MEDICAL_RESOURCE_TYPE_VITAL_SIGNS;
->>>>>>> f0599c89
 
 import static com.android.healthfitness.flags.Flags.FLAG_PERSONAL_HEALTH_RECORD;
 import static com.android.healthfitness.flags.Flags.FLAG_PERSONAL_HEALTH_RECORD_DATABASE;
@@ -66,9 +61,6 @@
     }
 
     @Test
-<<<<<<< HEAD
-    @EnableFlags(FLAG_PERSONAL_HEALTH_RECORD)
-=======
     public void testGetMedicalReadPermissionForResourceType_allergyType_returns() {
         String readPermission =
                 MedicalResourceTypePermissionMapper.getMedicalReadPermission(
@@ -171,7 +163,6 @@
     }
 
     @Test
->>>>>>> f0599c89
     public void testGetMedicalReadPermissionForResourceType_unknownType_throws() {
         assertThrows(
                 IllegalArgumentException.class,
@@ -202,11 +193,7 @@
                         .collect(Collectors.toSet());
 
         assertThat(medicalResourceTypes.size()).isEqualTo(medicalReadPermissions.size());
-<<<<<<< HEAD
-        assertThat(medicalResourceTypes.size()).isEqualTo(1);
-=======
         assertThat(medicalResourceTypes.size()).isEqualTo(12);
->>>>>>> f0599c89
     }
 
     @Test
