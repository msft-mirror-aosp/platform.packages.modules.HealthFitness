/*
 * Copyright (C) 2023 The Android Open Source Project
 *
 * Licensed under the Apache License, Version 2.0 (the "License");
 * you may not use this file except in compliance with the License.
 * You may obtain a copy of the License at
 *
 *      http://www.apache.org/licenses/LICENSE-2.0
 *
 * Unless required by applicable law or agreed to in writing, software
 * distributed under the License is distributed on an "AS IS" BASIS,
 * WITHOUT WARRANTIES OR CONDITIONS OF ANY KIND, either express or implied.
 * See the License for the specific language governing permissions and
 * limitations under the License.
 */

package com.android.server.healthconnect.exportimport;

import static com.google.common.truth.Truth.assertThat;

import static org.mockito.ArgumentMatchers.any;
import static org.mockito.ArgumentMatchers.anyInt;
import static org.mockito.Mockito.times;
import static org.mockito.Mockito.verify;
import static org.mockito.Mockito.when;

import android.app.job.JobInfo;
import android.app.job.JobScheduler;
import android.content.ComponentName;
import android.content.Context;
import android.health.connect.exportimport.ScheduledExportSettings;
import android.net.Uri;
import android.os.PersistableBundle;
import android.os.UserHandle;
import android.platform.test.annotations.DisableFlags;
import android.platform.test.annotations.EnableFlags;
import android.platform.test.flag.junit.SetFlagsRule;

import com.android.healthfitness.flags.Flags;
import com.android.modules.utils.testing.ExtendedMockitoRule;
import com.android.server.healthconnect.FakePreferenceHelper;
import com.android.server.healthconnect.notifications.HealthConnectNotificationSender;
import com.android.server.healthconnect.storage.ExportImportSettingsStorage;
import com.android.server.healthconnect.storage.TransactionManager;
import com.android.server.healthconnect.storage.datatypehelpers.PreferenceHelper;

import org.junit.Before;
import org.junit.Rule;
import org.junit.Test;
import org.mockito.ArgumentCaptor;
import org.mockito.Captor;
import org.mockito.Mock;
import org.mockito.MockitoAnnotations;

import java.time.Duration;
import java.time.Instant;
import java.util.List;

public class ExportImportJobsTest {

    private static final String ANDROID_SERVER_PACKAGE_NAME = "com.android.server";

    @Rule
    public final ExtendedMockitoRule mExtendedMockitoRule =
            new ExtendedMockitoRule.Builder(this)
                    .mockStatic(PreferenceHelper.class)
                    .mockStatic(TransactionManager.class)
                    .mockStatic(ExportImportNotificationSender.class)
                    .build();

    @Rule public final SetFlagsRule mSetFlagsRule = new SetFlagsRule();

    @Mock Context mContext;
    @Mock private JobScheduler mJobScheduler;
    @Mock private ExportManager mExportManager;
    @Mock private TransactionManager mTransactionManager;
    @Mock private HealthConnectNotificationSender mHealthConnectNotificationSender;

    @Captor ArgumentCaptor<JobInfo> mJobInfoCaptor;
    private final PreferenceHelper mFakePreferenceHelper = new FakePreferenceHelper();

    private ExportImportSettingsStorage mExportImportSettingsStorage;

    @Before
    public void setUp() throws Exception {
        MockitoAnnotations.initMocks(this);
        mExportImportSettingsStorage = new ExportImportSettingsStorage(mFakePreferenceHelper);

        when(PreferenceHelper.getInstance()).thenReturn(mFakePreferenceHelper);
        when(mJobScheduler.forNamespace(ExportImportJobs.NAMESPACE)).thenReturn(mJobScheduler);
        when(mContext.getSystemService(JobScheduler.class)).thenReturn(mJobScheduler);
        when(mContext.getPackageName()).thenReturn(ANDROID_SERVER_PACKAGE_NAME);
        when(mContext.createContextAsUser(any(), anyInt())).thenReturn(mContext);
        when(TransactionManager.getInitialisedInstance()).thenReturn(mTransactionManager);
        when(ExportImportNotificationSender.createSender(any()))
                .thenReturn(mHealthConnectNotificationSender);
    }

    @Test
    public void schedulePeriodicExportJob_withPeriodZero_doesNotScheduleExportJob() {
        mExportImportSettingsStorage.configure(
                new ScheduledExportSettings.Builder().setPeriodInDays(0).build());

        ExportImportJobs.schedulePeriodicExportJob(
                UserHandle.CURRENT, mContext, mExportImportSettingsStorage, mExportManager);

        verify(mJobScheduler, times(0)).schedule(any());
    }

    @Test
    @EnableFlags({Flags.FLAG_EXPORT_IMPORT_FAST_FOLLOW})
    public void schedulePeriodicExportJob_cancelsPreviousJob() {
        mExportImportSettingsStorage.configure(
                new ScheduledExportSettings.Builder().setPeriodInDays(0).build());

        ExportImportJobs.schedulePeriodicExportJob(
                UserHandle.CURRENT, mContext, mExportImportSettingsStorage, mExportManager);

        verify(mJobScheduler, times(1)).cancelAll();
    }

    @Test
    public void schedulePeriodicExportJob_withPeriodGreaterThanZero_schedulesExportJob() {
        mExportImportSettingsStorage.configure(
                new ScheduledExportSettings.Builder().setPeriodInDays(1).build());

        ExportImportJobs.schedulePeriodicExportJob(
                UserHandle.CURRENT, mContext, mExportImportSettingsStorage, mExportManager);
        verify(mJobScheduler, times(1)).schedule(any());

        ExportImportJobs.schedulePeriodicExportJob(
                UserHandle.CURRENT, mContext, mExportImportSettingsStorage, mExportManager);
        verify(mJobScheduler, times(2)).schedule(any());
    }

    @Test
    @EnableFlags({Flags.FLAG_EXPORT_IMPORT_FAST_FOLLOW})
    public void schedulePeriodicExportJob_withPeriodGreaterThanZero_cancelsPreviousJob() {
        mExportImportSettingsStorage.configure(
                new ScheduledExportSettings.Builder().setPeriodInDays(1).build());

        ExportImportJobs.schedulePeriodicExportJob(
                UserHandle.CURRENT, mContext, mExportImportSettingsStorage, mExportManager);
        verify(mJobScheduler, times(1)).schedule(any());
        verify(mJobScheduler, times(1)).cancelAll();
    }

    @Test
    public void schedulePeriodicExportJob_noExportYet_schedulesHourlyJob() {
        mExportImportSettingsStorage.configure(
                new ScheduledExportSettings.Builder().setPeriodInDays(7).build());

        ExportImportJobs.schedulePeriodicExportJob(
                UserHandle.CURRENT, mContext, mExportImportSettingsStorage, mExportManager);
        verify(mJobScheduler, times(1)).schedule(mJobInfoCaptor.capture());
        assertThat(mJobInfoCaptor.getValue().getIntervalMillis())
                .isEqualTo(Duration.ofHours(1).toMillis());
        assertThat(
                        mJobInfoCaptor
                                .getValue()
                                .getExtras()
                                .getBoolean(ExportImportJobs.SHOULD_SCHEDULE_EARLY))
                .isTrue();
    }

    @Test
    @EnableFlags({Flags.FLAG_EXPORT_IMPORT_FAST_FOLLOW})
    public void schedulePeriodicExportJob_withPeriodGreaterThanZero_persistsExportJob() {
        mExportImportSettingsStorage.configure(
                new ScheduledExportSettings.Builder().setPeriodInDays(1).build());

        ExportImportJobs.schedulePeriodicExportJob(
                UserHandle.CURRENT, mContext, mExportImportSettingsStorage, mExportManager);

        verify(mJobScheduler, times(1)).schedule(mJobInfoCaptor.capture());
        assertThat(mJobInfoCaptor.getValue().isPersisted()).isTrue();
    }

    @Test
    public void schedulePeriodicExportJob_exportAlreadyDone_schedulesJobWithPeriod() {
        Uri uri = Uri.parse("abc");
        mExportImportSettingsStorage.setLastSuccessfulExport(Instant.now(), uri);
        mExportImportSettingsStorage.configure(
                new ScheduledExportSettings.Builder().setPeriodInDays(7).setUri(uri).build());

<<<<<<< HEAD
        ExportImportJobs.schedulePeriodicExportJob(mContext, 0, /* isRescheduled= */ false);
=======
        ExportImportJobs.schedulePeriodicExportJob(
                UserHandle.CURRENT, mContext, mExportImportSettingsStorage, mExportManager);
>>>>>>> f0599c89
        verify(mJobScheduler, times(1)).schedule(mJobInfoCaptor.capture());
        assertThat(mJobInfoCaptor.getValue().getIntervalMillis())
                .isEqualTo(Duration.ofDays(7).toMillis());
        assertThat(
                        mJobInfoCaptor
                                .getValue()
                                .getExtras()
                                .getBoolean(ExportImportJobs.SHOULD_SCHEDULE_EARLY))
                .isFalse();
    }

    @Test
    public void schedulePeriodicExportJob_exportAlreadyDone_newUri_schedulesJobWithPeriod() {
        mExportImportSettingsStorage.setLastSuccessfulExport(Instant.now(), Uri.parse("last_uri"));
        mExportImportSettingsStorage.configure(
                new ScheduledExportSettings.Builder()
                        .setUri(Uri.parse("new_uri"))
                        .setPeriodInDays(7)
                        .build());

        ExportImportJobs.schedulePeriodicExportJob(
                UserHandle.CURRENT, mContext, mExportImportSettingsStorage, mExportManager);
        verify(mJobScheduler, times(1)).schedule(mJobInfoCaptor.capture());
        assertThat(mJobInfoCaptor.getValue().getIntervalMillis())
                .isEqualTo(Duration.ofHours(1).toMillis());
        assertThat(
                        mJobInfoCaptor
                                .getValue()
                                .getExtras()
                                .getBoolean(ExportImportJobs.SHOULD_SCHEDULE_EARLY))
                .isTrue();
    }

    @Test
    @EnableFlags({Flags.FLAG_EXPORT_IMPORT_FAST_FOLLOW})
    public void schedulePeriodicExportJob_exportAlreadyDone_reschedulesJobWithShortPeriod() {
        Uri uri = Uri.parse("abc");
        ExportImportSettingsStorage.setLastSuccessfulExport(Instant.now(), uri);
        ExportImportSettingsStorage.configure(
                new ScheduledExportSettings.Builder().setPeriodInDays(7).setUri(uri).build());

        ExportImportJobs.schedulePeriodicExportJob(mContext, 0);
        verify(mJobScheduler, times(1)).schedule(mJobInfoCaptor.capture());
        assertThat(mJobInfoCaptor.getValue().getIntervalMillis())
                .isEqualTo(Duration.ofHours(1).toMillis());
        assertThat(
                        mJobInfoCaptor
                                .getValue()
                                .getExtras()
                                .getBoolean(ExportImportJobs.SHOULD_SCHEDULE_EARLY))
                .isTrue();
    }

    @Test
    @DisableFlags({Flags.FLAG_EXPORT_IMPORT_FAST_FOLLOW})
    public void schedulePeriodicExportJob_exportDoneButFlagDisabled_schedulesJobWithNormalPeriod() {
        Uri uri = Uri.parse("abc");
        ExportImportSettingsStorage.setLastSuccessfulExport(Instant.now(), uri);
        ExportImportSettingsStorage.configure(
                new ScheduledExportSettings.Builder().setPeriodInDays(7).setUri(uri).build());

        ExportImportJobs.schedulePeriodicExportJob(mContext, 0);
        verify(mJobScheduler, times(1)).schedule(mJobInfoCaptor.capture());
        assertThat(mJobInfoCaptor.getValue().getIntervalMillis())
                .isEqualTo(Duration.ofDays(7).toMillis());
        assertThat(
                        mJobInfoCaptor
                                .getValue()
                                .getExtras()
                                .getBoolean(ExportImportJobs.SHOULD_SCHEDULE_EARLY))
                .isFalse();
    }

    @Test
    @EnableFlags({Flags.FLAG_EXPORT_IMPORT})
    public void executePeriodicExportJob_withPeriodZero_doesNotrunExport() {
        mExportImportSettingsStorage.configure(
                new ScheduledExportSettings.Builder().setPeriodInDays(0).build());

        ExportImportJobs.executePeriodicExportJob(
                mContext,
                UserHandle.CURRENT,
                new PersistableBundle(),
                mExportManager,
                mExportImportSettingsStorage);

        verify(mExportManager, times(0)).runExport(UserHandle.CURRENT);
    }

    @Test
    @EnableFlags({Flags.FLAG_EXPORT_IMPORT})
    public void executePeriodicExportJob_withPeriodZero_returnsTrue() {
        mExportImportSettingsStorage.configure(
                new ScheduledExportSettings.Builder().setPeriodInDays(0).build());

        boolean isExportSuccessful =
                ExportImportJobs.executePeriodicExportJob(
                        mContext,
                        UserHandle.CURRENT,
                        new PersistableBundle(),
                        mExportManager,
                        mExportImportSettingsStorage);

        assertThat(isExportSuccessful).isTrue();
    }

    @Test
    @EnableFlags({Flags.FLAG_EXPORT_IMPORT})
    public void executePeriodicExportJob_withPeriodGreaterThanZero_runsExport() {
        mExportImportSettingsStorage.configure(
                new ScheduledExportSettings.Builder().setPeriodInDays(1).build());

        ExportImportJobs.executePeriodicExportJob(
                mContext,
                UserHandle.CURRENT,
                new PersistableBundle(),
                mExportManager,
                mExportImportSettingsStorage);

        verify(mExportManager, times(1)).runExport(UserHandle.CURRENT);
    }

    @Test
    @EnableFlags({Flags.FLAG_EXPORT_IMPORT})
    public void executePeriodicExportJob_successfulExport_returnsTrue() {
        mExportImportSettingsStorage.configure(
                new ScheduledExportSettings.Builder().setPeriodInDays(1).build());
        when(mExportManager.runExport(UserHandle.CURRENT)).thenReturn(true);

        boolean isExportSuccessful =
                ExportImportJobs.executePeriodicExportJob(
                        mContext,
                        UserHandle.CURRENT,
                        new PersistableBundle(),
                        mExportManager,
                        mExportImportSettingsStorage);

        assertThat(isExportSuccessful).isTrue();
        verify(mJobScheduler, times(0)).schedule(any());
    }

    @Test
    @EnableFlags({Flags.FLAG_EXPORT_IMPORT})
    public void executePeriodicExportJob_failedExport_returnsFalse() {
        mExportImportSettingsStorage.configure(
                new ScheduledExportSettings.Builder().setPeriodInDays(1).build());
        when(mExportManager.runExport(UserHandle.CURRENT)).thenReturn(false);

        boolean isExportSuccessful =
                ExportImportJobs.executePeriodicExportJob(
                        mContext,
                        UserHandle.CURRENT,
                        new PersistableBundle(),
                        mExportManager,
                        mExportImportSettingsStorage);

        assertThat(isExportSuccessful).isFalse();
    }

    @Test
    @EnableFlags({Flags.FLAG_EXPORT_IMPORT})
    public void executePeriodicExportJob_successfulFirstExport_reschedulesJob() {
        mExportImportSettingsStorage.configure(
                new ScheduledExportSettings.Builder().setPeriodInDays(1).build());
        when(mExportManager.runExport(UserHandle.CURRENT)).thenReturn(true);

        PersistableBundle extras = new PersistableBundle();
        extras.putBoolean(ExportImportJobs.SHOULD_SCHEDULE_EARLY, true);
        boolean isExportSuccessful =
                ExportImportJobs.executePeriodicExportJob(
                        mContext,
                        UserHandle.CURRENT,
                        extras,
                        mExportManager,
                        mExportImportSettingsStorage);

        assertThat(isExportSuccessful).isTrue();
        verify(mJobScheduler, times(1)).schedule(any());
    }

    @Test
    @DisableFlags({Flags.FLAG_EXPORT_IMPORT_FAST_FOLLOW})
    public void schedulePeriodicJobIfNotScheduled_fastFollowFlagNotEnabled_reschedules() {
        mExportImportSettingsStorage.configure(
                new ScheduledExportSettings.Builder().setPeriodInDays(1).build());

        ExportImportJobs.schedulePeriodicJobIfNotScheduled(
                UserHandle.CURRENT, mContext, mExportImportSettingsStorage, mExportManager);

        verify(mJobScheduler, times(1)).schedule(any());
    }

    @Test
    @EnableFlags({Flags.FLAG_EXPORT_IMPORT_FAST_FOLLOW})
    public void
            schedulePeriodicJobIfNotScheduled_whenPeriodIsNonZeroAndNoPendingJobs_reschedules() {
        mExportImportSettingsStorage.configure(
                new ScheduledExportSettings.Builder().setPeriodInDays(1).build());

        ExportImportJobs.schedulePeriodicJobIfNotScheduled(
                UserHandle.CURRENT, mContext, mExportImportSettingsStorage, mExportManager);

        verify(mJobScheduler, times(1)).schedule(any());
    }

    @Test
    @EnableFlags({Flags.FLAG_EXPORT_IMPORT_FAST_FOLLOW})
    public void schedulePeriodicJobIfNotScheduled_whenPendingJobsExist_shouldNotReschedule() {
        mExportImportSettingsStorage.configure(
                new ScheduledExportSettings.Builder().setPeriodInDays(1).build());
        JobInfo jobInfo =
                new JobInfo.Builder(
                                1234356, new ComponentName(mContext, ExportImportJobsTest.class))
                        .build();
        when(mJobScheduler.getAllPendingJobs()).thenReturn(List.of(jobInfo));

        ExportImportJobs.schedulePeriodicJobIfNotScheduled(
                UserHandle.CURRENT, mContext, mExportImportSettingsStorage, mExportManager);

        verify(mJobScheduler, times(0)).schedule(any());
    }

    @Test
    @EnableFlags({Flags.FLAG_EXPORT_IMPORT_FAST_FOLLOW})
    public void schedulePeriodicJobIfNotScheduled_whenPeriodIsZero_shouldNotReschedule() {
        mExportImportSettingsStorage.configure(
                new ScheduledExportSettings.Builder().setPeriodInDays(0).build());

        ExportImportJobs.schedulePeriodicJobIfNotScheduled(
                UserHandle.CURRENT, mContext, mExportImportSettingsStorage, mExportManager);

        verify(mJobScheduler, times(0)).schedule(any());
    }
}<|MERGE_RESOLUTION|>--- conflicted
+++ resolved
@@ -159,7 +159,7 @@
                         mJobInfoCaptor
                                 .getValue()
                                 .getExtras()
-                                .getBoolean(ExportImportJobs.SHOULD_SCHEDULE_EARLY))
+                                .getBoolean(ExportImportJobs.IS_FIRST_EXPORT))
                 .isTrue();
     }
 
@@ -183,12 +183,8 @@
         mExportImportSettingsStorage.configure(
                 new ScheduledExportSettings.Builder().setPeriodInDays(7).setUri(uri).build());
 
-<<<<<<< HEAD
-        ExportImportJobs.schedulePeriodicExportJob(mContext, 0, /* isRescheduled= */ false);
-=======
-        ExportImportJobs.schedulePeriodicExportJob(
-                UserHandle.CURRENT, mContext, mExportImportSettingsStorage, mExportManager);
->>>>>>> f0599c89
+        ExportImportJobs.schedulePeriodicExportJob(
+                UserHandle.CURRENT, mContext, mExportImportSettingsStorage, mExportManager);
         verify(mJobScheduler, times(1)).schedule(mJobInfoCaptor.capture());
         assertThat(mJobInfoCaptor.getValue().getIntervalMillis())
                 .isEqualTo(Duration.ofDays(7).toMillis());
@@ -196,7 +192,7 @@
                         mJobInfoCaptor
                                 .getValue()
                                 .getExtras()
-                                .getBoolean(ExportImportJobs.SHOULD_SCHEDULE_EARLY))
+                                .getBoolean(ExportImportJobs.IS_FIRST_EXPORT))
                 .isFalse();
     }
 
@@ -218,48 +214,8 @@
                         mJobInfoCaptor
                                 .getValue()
                                 .getExtras()
-                                .getBoolean(ExportImportJobs.SHOULD_SCHEDULE_EARLY))
+                                .getBoolean(ExportImportJobs.IS_FIRST_EXPORT))
                 .isTrue();
-    }
-
-    @Test
-    @EnableFlags({Flags.FLAG_EXPORT_IMPORT_FAST_FOLLOW})
-    public void schedulePeriodicExportJob_exportAlreadyDone_reschedulesJobWithShortPeriod() {
-        Uri uri = Uri.parse("abc");
-        ExportImportSettingsStorage.setLastSuccessfulExport(Instant.now(), uri);
-        ExportImportSettingsStorage.configure(
-                new ScheduledExportSettings.Builder().setPeriodInDays(7).setUri(uri).build());
-
-        ExportImportJobs.schedulePeriodicExportJob(mContext, 0);
-        verify(mJobScheduler, times(1)).schedule(mJobInfoCaptor.capture());
-        assertThat(mJobInfoCaptor.getValue().getIntervalMillis())
-                .isEqualTo(Duration.ofHours(1).toMillis());
-        assertThat(
-                        mJobInfoCaptor
-                                .getValue()
-                                .getExtras()
-                                .getBoolean(ExportImportJobs.SHOULD_SCHEDULE_EARLY))
-                .isTrue();
-    }
-
-    @Test
-    @DisableFlags({Flags.FLAG_EXPORT_IMPORT_FAST_FOLLOW})
-    public void schedulePeriodicExportJob_exportDoneButFlagDisabled_schedulesJobWithNormalPeriod() {
-        Uri uri = Uri.parse("abc");
-        ExportImportSettingsStorage.setLastSuccessfulExport(Instant.now(), uri);
-        ExportImportSettingsStorage.configure(
-                new ScheduledExportSettings.Builder().setPeriodInDays(7).setUri(uri).build());
-
-        ExportImportJobs.schedulePeriodicExportJob(mContext, 0);
-        verify(mJobScheduler, times(1)).schedule(mJobInfoCaptor.capture());
-        assertThat(mJobInfoCaptor.getValue().getIntervalMillis())
-                .isEqualTo(Duration.ofDays(7).toMillis());
-        assertThat(
-                        mJobInfoCaptor
-                                .getValue()
-                                .getExtras()
-                                .getBoolean(ExportImportJobs.SHOULD_SCHEDULE_EARLY))
-                .isFalse();
     }
 
     @Test
@@ -356,7 +312,7 @@
         when(mExportManager.runExport(UserHandle.CURRENT)).thenReturn(true);
 
         PersistableBundle extras = new PersistableBundle();
-        extras.putBoolean(ExportImportJobs.SHOULD_SCHEDULE_EARLY, true);
+        extras.putBoolean(ExportImportJobs.IS_FIRST_EXPORT, true);
         boolean isExportSuccessful =
                 ExportImportJobs.executePeriodicExportJob(
                         mContext,
