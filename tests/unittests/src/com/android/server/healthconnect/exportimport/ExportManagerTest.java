--- conflicted
+++ resolved
@@ -19,17 +19,12 @@
 import static com.android.server.healthconnect.exportimport.ExportManager.LOCAL_EXPORT_DATABASE_DIR_NAME;
 import static com.android.server.healthconnect.exportimport.ExportManager.LOCAL_EXPORT_DATABASE_FILE_NAME;
 import static com.android.server.healthconnect.storage.datatypehelpers.TransactionTestUtils.createStepsRecord;
-<<<<<<< HEAD
-
-import android.database.Cursor;
-=======
 
 import static com.google.common.truth.Truth.assertThat;
 
 import android.database.Cursor;
 import android.database.sqlite.SQLiteDatabase;
 import android.health.connect.HealthConnectManager;
->>>>>>> 800ba27a
 import android.health.connect.exportimport.ScheduledExportSettings;
 import android.healthconnect.cts.utils.AssumptionCheckerRule;
 import android.healthconnect.cts.utils.TestUtils;
@@ -38,19 +33,14 @@
 import androidx.test.runner.AndroidJUnit4;
 
 import com.android.server.healthconnect.HealthConnectUserContext;
-<<<<<<< HEAD
-=======
 import com.android.server.healthconnect.storage.ExportImportSettingsStorage;
->>>>>>> 800ba27a
 import com.android.server.healthconnect.storage.HealthConnectDatabase;
-import com.android.server.healthconnect.storage.ScheduledExportSettingsStorage;
 import com.android.server.healthconnect.storage.TransactionManager;
 import com.android.server.healthconnect.storage.datatypehelpers.HealthConnectDatabaseTestRule;
 import com.android.server.healthconnect.storage.datatypehelpers.TransactionTestUtils;
 
 import org.junit.After;
 import org.junit.Before;
-import org.junit.Ignore;
 import org.junit.Rule;
 import org.junit.Test;
 import org.junit.runner.RunWith;
@@ -86,15 +76,11 @@
         mTransactionTestUtils = new TransactionTestUtils(mContext, mTransactionManager);
         mTransactionTestUtils.insertApp(TEST_PACKAGE_NAME);
         mExportManager = new ExportManager(mContext);
-<<<<<<< HEAD
-        setupRemoteFile();
-=======
 
         mExportedDbContext =
                 DatabaseContext.create(
                         mContext, REMOTE_EXPORT_DATABASE_DIR_NAME, mContext.getUser());
         configureExportUri();
->>>>>>> 800ba27a
     }
 
     @After
@@ -104,10 +90,6 @@
     }
 
     @Test
-<<<<<<< HEAD
-    @Ignore("TODO(b/325599089): Fix with ScheduledExportSettingsStorage.configure triggering job")
-=======
->>>>>>> 800ba27a
     public void runExport_deletesAccessLogsTableContent() {
         mTransactionTestUtils.insertAccessLog();
         mTransactionTestUtils.insertAccessLog();
@@ -115,20 +97,6 @@
                 new HealthConnectDatabase(mContext, "healthconnect.db");
         assertTableSize(originalDatabase, "access_logs_table", 2);
 
-<<<<<<< HEAD
-        mExportManager.runExport();
-
-        HealthConnectDatabase remoteExportHealthConnectDatabase =
-                new HealthConnectDatabase(
-                        DatabaseContext.create(
-                                mContext, REMOTE_EXPORT_DATABASE_DIR_NAME, mContext.getUser()),
-                        REMOTE_EXPORT_DATABASE_FILE_NAME);
-        assertTableSize(remoteExportHealthConnectDatabase, "access_logs_table", 0);
-    }
-
-    @Test
-    @Ignore("TODO(b/325599089): Fix with ScheduledExportSettingsStorage.configure triggering job")
-=======
         assertThat(mExportManager.runExport()).isTrue();
 
         try (HealthConnectDatabase remoteExportHealthConnectDatabase =
@@ -138,7 +106,6 @@
     }
 
     @Test
->>>>>>> 800ba27a
     public void runExport_deletesChangeLogsTableContent() {
         mTransactionTestUtils.insertChangeLog();
         mTransactionTestUtils.insertChangeLog();
@@ -146,21 +113,6 @@
                 new HealthConnectDatabase(mContext, "healthconnect.db");
         assertTableSize(originalDatabase, "change_logs_table", 2);
 
-<<<<<<< HEAD
-        mExportManager.runExport();
-
-        HealthConnectDatabase remoteExportHealthConnectDatabase =
-                new HealthConnectDatabase(
-                        DatabaseContext.create(
-                                mContext, REMOTE_EXPORT_DATABASE_DIR_NAME, mContext.getUser()),
-                        REMOTE_EXPORT_DATABASE_FILE_NAME);
-        assertTableSize(remoteExportHealthConnectDatabase, "change_logs_table", 0);
-    }
-
-    @Test
-    @Ignore("TODO(b/325599089): Fix with ScheduledExportSettingsStorage.configure triggering job")
-    public void runExport_makesLocalCopyOfDatabase() {
-=======
         assertThat(mExportManager.runExport()).isTrue();
 
         try (HealthConnectDatabase remoteExportHealthConnectDatabase =
@@ -171,26 +123,11 @@
 
     @Test
     public void runExport_deletesLocalCopyOfDatabase() {
->>>>>>> 800ba27a
         mTransactionTestUtils.insertRecords(TEST_PACKAGE_NAME, createStepsRecord(123, 456, 7));
         HealthConnectDatabase originalDatabase =
                 new HealthConnectDatabase(mContext, "healthconnect.db");
         assertTableSize(originalDatabase, "steps_record_table", 1);
 
-<<<<<<< HEAD
-        mExportManager.runExport();
-
-        HealthConnectDatabase localExportHealthConnectDatabase =
-                new HealthConnectDatabase(
-                        DatabaseContext.create(
-                                mContext, LOCAL_EXPORT_DATABASE_DIR_NAME, mContext.getUser()),
-                        LOCAL_EXPORT_DATABASE_FILE_NAME);
-        assertTableSize(localExportHealthConnectDatabase, "steps_record_table", 1);
-    }
-
-    @Test
-    @Ignore("TODO(b/325599089): Fix with ScheduledExportSettingsStorage.configure triggering job")
-=======
         assertThat(mExportManager.runExport()).isTrue();
 
         assertThat(
@@ -204,35 +141,12 @@
     }
 
     @Test
->>>>>>> 800ba27a
     public void runExport_makesRemoteCopyOfDatabase() {
         mTransactionTestUtils.insertRecords(TEST_PACKAGE_NAME, createStepsRecord(123, 456, 7));
         HealthConnectDatabase originalDatabase =
                 new HealthConnectDatabase(mContext, "healthconnect.db");
         assertTableSize(originalDatabase, "steps_record_table", 1);
 
-<<<<<<< HEAD
-        mExportManager.runExport();
-
-        HealthConnectDatabase remoteExportHealthConnectDatabase =
-                new HealthConnectDatabase(
-                        DatabaseContext.create(
-                                mContext, REMOTE_EXPORT_DATABASE_DIR_NAME, mContext.getUser()),
-                        REMOTE_EXPORT_DATABASE_FILE_NAME);
-        assertTableSize(remoteExportHealthConnectDatabase, "steps_record_table", 1);
-    }
-
-    private void setupRemoteFile() throws Exception {
-        DatabaseContext dbContext =
-                DatabaseContext.create(
-                        mContext, REMOTE_EXPORT_DATABASE_DIR_NAME, mContext.getUser());
-        File remoteDir = dbContext.getDatabaseDir();
-        remoteDir.mkdirs();
-        File remoteFile = new File(remoteDir, REMOTE_EXPORT_DATABASE_FILE_NAME);
-        remoteFile.createNewFile();
-        ScheduledExportSettingsStorage.configure(
-                ScheduledExportSettings.withUri(Uri.parse(remoteFile.toURI().toString())));
-=======
         assertThat(mExportManager.runExport()).isTrue();
 
         try (HealthConnectDatabase remoteExportHealthConnectDatabase =
@@ -264,7 +178,6 @@
                         Uri.fromFile(
                                 (mExportedDbContext.getDatabasePath(
                                         REMOTE_EXPORT_DATABASE_FILE_NAME)))));
->>>>>>> 800ba27a
     }
 
     private void assertTableSize(HealthConnectDatabase database, String tableName, int tableRows) {
