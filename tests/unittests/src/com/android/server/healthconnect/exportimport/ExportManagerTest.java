/*
 * Copyright (C) 2024 The Android Open Source Project
 *
 * Licensed under the Apache License, Version 2.0 (the "License");
 * you may not use this file except in compliance with the License.
 * You may obtain a copy of the License at
 *
 *      http://www.apache.org/licenses/LICENSE-2.0
 *
 * Unless required by applicable law or agreed to in writing, software
 * distributed under the License is distributed on an "AS IS" BASIS,
 * WITHOUT WARRANTIES OR CONDITIONS OF ANY KIND, either express or implied.
 * See the License for the specific language governing permissions and
 * limitations under the License.
 */

package com.android.server.healthconnect.exportimport;

<<<<<<< HEAD
import static com.android.server.healthconnect.exportimport.ExportManager.LOCAL_EXPORT_DATABASE_DIR_NAME;
import static com.android.server.healthconnect.exportimport.ExportManager.LOCAL_EXPORT_DATABASE_FILE_NAME;
import static com.android.server.healthconnect.storage.datatypehelpers.TransactionTestUtils.createStepsRecord;

import android.database.Cursor;
=======
import static com.android.server.healthconnect.exportimport.ExportManager.LOCAL_EXPORT_DATABASE_FILE_NAME;
import static com.android.server.healthconnect.exportimport.ExportManager.LOCAL_EXPORT_DIR_NAME;
import static com.android.server.healthconnect.exportimport.ExportManager.LOCAL_EXPORT_ZIP_FILE_NAME;
import static com.android.server.healthconnect.storage.datatypehelpers.TransactionTestUtils.createStepsRecord;

import static com.google.common.truth.Truth.assertThat;

import android.database.Cursor;
import android.database.sqlite.SQLiteDatabase;
import android.health.connect.HealthConnectManager;
>>>>>>> a9f6b01f
import android.health.connect.exportimport.ScheduledExportSettings;
import android.healthconnect.cts.utils.AssumptionCheckerRule;
import android.healthconnect.cts.utils.TestUtils;
import android.net.Uri;

import androidx.test.runner.AndroidJUnit4;

import com.android.server.healthconnect.HealthConnectUserContext;
<<<<<<< HEAD
=======
import com.android.server.healthconnect.storage.ExportImportSettingsStorage;
>>>>>>> a9f6b01f
import com.android.server.healthconnect.storage.HealthConnectDatabase;
import com.android.server.healthconnect.storage.ScheduledExportSettingsStorage;
import com.android.server.healthconnect.storage.TransactionManager;
import com.android.server.healthconnect.storage.datatypehelpers.HealthConnectDatabaseTestRule;
import com.android.server.healthconnect.storage.datatypehelpers.TransactionTestUtils;

import org.junit.After;
import org.junit.Before;
import org.junit.Ignore;
import org.junit.Rule;
import org.junit.Test;
import org.junit.runner.RunWith;

import java.io.File;
<<<<<<< HEAD
=======
import java.io.FileInputStream;
import java.io.FileOutputStream;
import java.time.Clock;
import java.time.Instant;
import java.time.ZoneId;
import java.util.zip.ZipInputStream;
>>>>>>> a9f6b01f

@RunWith(AndroidJUnit4.class)
public class ExportManagerTest {
    private static final String TEST_PACKAGE_NAME = "package.name";
    private static final String REMOTE_EXPORT_DATABASE_DIR_NAME = "remote";
<<<<<<< HEAD
=======
    private static final String REMOTE_EXPORT_ZIP_FILE_NAME = "remote_file.zip";
>>>>>>> a9f6b01f
    private static final String REMOTE_EXPORT_DATABASE_FILE_NAME = "remote_file.db";

    @Rule
    public final HealthConnectDatabaseTestRule mDatabaseTestRule =
            new HealthConnectDatabaseTestRule();

    @Rule
    public AssumptionCheckerRule mSupportedHardwareRule =
            new AssumptionCheckerRule(
                    TestUtils::isHardwareSupported, "Tests should run on supported hardware only.");

    private HealthConnectUserContext mContext;

    private TransactionManager mTransactionManager;
    private TransactionTestUtils mTransactionTestUtils;
    private ExportManager mExportManager;
    private DatabaseContext mExportedDbContext;
    private Instant mTimeStamp;

    @Before
    public void setUp() throws Exception {
        mContext = mDatabaseTestRule.getUserContext();
        mTransactionManager = mDatabaseTestRule.getTransactionManager();
        mTransactionTestUtils = new TransactionTestUtils(mContext, mTransactionManager);
        mTransactionTestUtils.insertApp(TEST_PACKAGE_NAME);
<<<<<<< HEAD
        mExportManager = new ExportManager(mContext);
        setupRemoteFile();
=======

        mTimeStamp = Instant.parse("2024-06-04T16:39:12Z");
        Clock fakeClock = Clock.fixed(mTimeStamp, ZoneId.of("UTC"));

        mExportManager = new ExportManager(mContext, fakeClock);

        mExportedDbContext =
                DatabaseContext.create(
                        mContext, REMOTE_EXPORT_DATABASE_DIR_NAME, mContext.getUser());
        configureExportUri();
>>>>>>> a9f6b01f
    }

    @After
    public void tearDown() throws Exception {
        SQLiteDatabase.deleteDatabase(
                mExportedDbContext.getDatabasePath(REMOTE_EXPORT_DATABASE_FILE_NAME));
        mExportedDbContext.getDatabasePath(REMOTE_EXPORT_ZIP_FILE_NAME).delete();
    }

    @Test
<<<<<<< HEAD
    @Ignore("TODO(b/325599089): Fix with ScheduledExportSettingsStorage.configure triggering job")
=======
>>>>>>> a9f6b01f
    public void runExport_deletesAccessLogsTableContent() {
        mTransactionTestUtils.insertAccessLog();
        mTransactionTestUtils.insertAccessLog();
        HealthConnectDatabase originalDatabase =
                new HealthConnectDatabase(mContext, "healthconnect.db");
        assertTableSize(originalDatabase, "access_logs_table", 2);

<<<<<<< HEAD
        mExportManager.runExport();

        HealthConnectDatabase remoteExportHealthConnectDatabase =
                new HealthConnectDatabase(
                        DatabaseContext.create(
                                mContext, REMOTE_EXPORT_DATABASE_DIR_NAME, mContext.getUser()),
                        REMOTE_EXPORT_DATABASE_FILE_NAME);
        assertTableSize(remoteExportHealthConnectDatabase, "access_logs_table", 0);
    }

    @Test
    @Ignore("TODO(b/325599089): Fix with ScheduledExportSettingsStorage.configure triggering job")
=======
        assertThat(mExportManager.runExport()).isTrue();

        assertThat(
                        decompress(
                                mExportedDbContext.getDatabasePath(REMOTE_EXPORT_ZIP_FILE_NAME),
                                mExportedDbContext.getDatabasePath(
                                        REMOTE_EXPORT_DATABASE_FILE_NAME)))
                .isTrue();
        try (HealthConnectDatabase remoteExportHealthConnectDatabase =
                new HealthConnectDatabase(mExportedDbContext, REMOTE_EXPORT_DATABASE_FILE_NAME)) {
            assertTableSize(remoteExportHealthConnectDatabase, "access_logs_table", 0);
        }
    }

    @Test
>>>>>>> a9f6b01f
    public void runExport_deletesChangeLogsTableContent() {
        mTransactionTestUtils.insertChangeLog();
        mTransactionTestUtils.insertChangeLog();
        HealthConnectDatabase originalDatabase =
                new HealthConnectDatabase(mContext, "healthconnect.db");
        assertTableSize(originalDatabase, "change_logs_table", 2);

<<<<<<< HEAD
        mExportManager.runExport();

        HealthConnectDatabase remoteExportHealthConnectDatabase =
                new HealthConnectDatabase(
                        DatabaseContext.create(
                                mContext, REMOTE_EXPORT_DATABASE_DIR_NAME, mContext.getUser()),
                        REMOTE_EXPORT_DATABASE_FILE_NAME);
        assertTableSize(remoteExportHealthConnectDatabase, "change_logs_table", 0);
    }

    @Test
    @Ignore("TODO(b/325599089): Fix with ScheduledExportSettingsStorage.configure triggering job")
    public void runExport_makesLocalCopyOfDatabase() {
        mTransactionTestUtils.insertRecords(TEST_PACKAGE_NAME, createStepsRecord(123, 456, 7));
        HealthConnectDatabase originalDatabase =
                new HealthConnectDatabase(mContext, "healthconnect.db");
        assertTableSize(originalDatabase, "steps_record_table", 1);

        mExportManager.runExport();

        HealthConnectDatabase localExportHealthConnectDatabase =
                new HealthConnectDatabase(
                        DatabaseContext.create(
                                mContext, LOCAL_EXPORT_DATABASE_DIR_NAME, mContext.getUser()),
                        LOCAL_EXPORT_DATABASE_FILE_NAME);
        assertTableSize(localExportHealthConnectDatabase, "steps_record_table", 1);
    }

    @Test
    @Ignore("TODO(b/325599089): Fix with ScheduledExportSettingsStorage.configure triggering job")
    public void runExport_makesRemoteCopyOfDatabase() {
        mTransactionTestUtils.insertRecords(TEST_PACKAGE_NAME, createStepsRecord(123, 456, 7));
        HealthConnectDatabase originalDatabase =
                new HealthConnectDatabase(mContext, "healthconnect.db");
        assertTableSize(originalDatabase, "steps_record_table", 1);

        mExportManager.runExport();

        HealthConnectDatabase remoteExportHealthConnectDatabase =
                new HealthConnectDatabase(
                        DatabaseContext.create(
                                mContext, REMOTE_EXPORT_DATABASE_DIR_NAME, mContext.getUser()),
                        REMOTE_EXPORT_DATABASE_FILE_NAME);
        assertTableSize(remoteExportHealthConnectDatabase, "steps_record_table", 1);
    }

    private void setupRemoteFile() throws Exception {
        DatabaseContext dbContext =
                DatabaseContext.create(
                        mContext, REMOTE_EXPORT_DATABASE_DIR_NAME, mContext.getUser());
        File remoteDir = dbContext.getDatabaseDir();
        remoteDir.mkdirs();
        File remoteFile = new File(remoteDir, REMOTE_EXPORT_DATABASE_FILE_NAME);
        remoteFile.createNewFile();
        ScheduledExportSettingsStorage.configure(
                ScheduledExportSettings.withUri(Uri.parse(remoteFile.toURI().toString())));
=======
        assertThat(mExportManager.runExport()).isTrue();

        assertThat(
                        decompress(
                                mExportedDbContext.getDatabasePath(REMOTE_EXPORT_ZIP_FILE_NAME),
                                mExportedDbContext.getDatabasePath(
                                        REMOTE_EXPORT_DATABASE_FILE_NAME)))
                .isTrue();
        try (HealthConnectDatabase remoteExportHealthConnectDatabase =
                new HealthConnectDatabase(mExportedDbContext, REMOTE_EXPORT_DATABASE_FILE_NAME)) {
            assertTableSize(remoteExportHealthConnectDatabase, "change_logs_table", 0);
        }
    }

    @Test
    public void runExport_deletesLocalCopies() {
        mTransactionTestUtils.insertRecords(TEST_PACKAGE_NAME, createStepsRecord(123, 456, 7));
        HealthConnectDatabase originalDatabase =
                new HealthConnectDatabase(mContext, "healthconnect.db");
        assertTableSize(originalDatabase, "steps_record_table", 1);

        assertThat(mExportManager.runExport()).isTrue();

        DatabaseContext databaseContext =
                DatabaseContext.create(mContext, LOCAL_EXPORT_DIR_NAME, mContext.getUser());
        assertThat(databaseContext.getDatabasePath(LOCAL_EXPORT_DATABASE_FILE_NAME).exists())
                .isFalse();
        assertThat(databaseContext.getDatabasePath(LOCAL_EXPORT_ZIP_FILE_NAME).exists()).isFalse();
    }

    @Test
    public void runExport_makesRemoteCopyOfDatabase() {
        mTransactionTestUtils.insertRecords(TEST_PACKAGE_NAME, createStepsRecord(123, 456, 7));
        HealthConnectDatabase originalDatabase =
                new HealthConnectDatabase(mContext, "healthconnect.db");
        assertTableSize(originalDatabase, "steps_record_table", 1);

        assertThat(mExportManager.runExport()).isTrue();

        assertThat(
                        decompress(
                                mExportedDbContext.getDatabasePath(REMOTE_EXPORT_ZIP_FILE_NAME),
                                mExportedDbContext.getDatabasePath(
                                        REMOTE_EXPORT_DATABASE_FILE_NAME)))
                .isTrue();
        try (HealthConnectDatabase remoteExportHealthConnectDatabase =
                new HealthConnectDatabase(mExportedDbContext, REMOTE_EXPORT_DATABASE_FILE_NAME)) {
            assertTableSize(remoteExportHealthConnectDatabase, "steps_record_table", 1);
        }
    }

    @Test
    public void runExport_destinationUriDoesNotExist_exportFails() {
        mTransactionTestUtils.insertRecords(TEST_PACKAGE_NAME, createStepsRecord(123, 456, 7));
        HealthConnectDatabase originalDatabase =
                new HealthConnectDatabase(mContext, "healthconnect.db");
        assertTableSize(originalDatabase, "steps_record_table", 1);

        ExportImportSettingsStorage.setLastExportError(HealthConnectManager.DATA_EXPORT_ERROR_NONE);
        // Set export location to inaccessible directory.
        ExportImportSettingsStorage.configure(
                ScheduledExportSettings.withUri(Uri.fromFile(new File("inaccessible"))));

        assertThat(mExportManager.runExport()).isFalse();
        assertThat(ExportImportSettingsStorage.getScheduledExportStatus().getDataExportError())
                .isEqualTo(HealthConnectManager.DATA_EXPORT_LOST_FILE_ACCESS);
    }

    @Test
    public void runExport_updatesLastSuccessfulExport_onSuccessOnly() {
        mTransactionTestUtils.insertRecords(TEST_PACKAGE_NAME, createStepsRecord(123, 456, 7));
        HealthConnectDatabase originalDatabase =
                new HealthConnectDatabase(mContext, "healthconnect.db");
        assertTableSize(originalDatabase, "steps_record_table", 1);

        // running a successful export records a "last successful export"
        assertThat(mExportManager.runExport()).isTrue();
        Instant lastSuccessfulExport =
                ExportImportSettingsStorage.getScheduledExportStatus()
                        .getLastSuccessfulExportTime();
        assertThat(lastSuccessfulExport).isEqualTo(Instant.parse("2024-06-04T16:39:12Z"));

        // Export running at a later time with an error
        mTimeStamp = Instant.parse("2024-12-12T16:39:12Z");
        ExportImportSettingsStorage.configure(
                ScheduledExportSettings.withUri(Uri.fromFile(new File("inaccessible"))));
        assertThat(mExportManager.runExport()).isFalse();

        // Last successful export should hold the previous timestamp as the last export failed
        assertThat(lastSuccessfulExport).isEqualTo(Instant.parse("2024-06-04T16:39:12Z"));
    }

    private void configureExportUri() {
        ExportImportSettingsStorage.configure(
                ScheduledExportSettings.withUri(
                        Uri.fromFile(
                                (mExportedDbContext.getDatabasePath(
                                        REMOTE_EXPORT_ZIP_FILE_NAME)))));
>>>>>>> a9f6b01f
    }

    private void assertTableSize(HealthConnectDatabase database, String tableName, int tableRows) {
        Cursor cursor =
                database.getWritableDatabase()
                        .rawQuery("SELECT count(*) FROM " + tableName + ";", null);
        cursor.moveToNext();
        assertThat(cursor.getInt(0)).isEqualTo(tableRows);
    }

    private boolean decompress(File zip, File output) {
        try {
            ZipInputStream inputStream = new ZipInputStream(new FileInputStream(zip));
            inputStream.getNextEntry();
            FileOutputStream outputStream = new FileOutputStream(output);
            int len;
            byte[] buffer = new byte[1024];
            while ((len = inputStream.read(buffer)) > 0) {
                outputStream.write(buffer, 0, len);
            }
            outputStream.close();
            inputStream.closeEntry();
            inputStream.close();
            zip.delete();
        } catch (Exception e) {
            return false;
        }
        return true;
    }
}<|MERGE_RESOLUTION|>--- conflicted
+++ resolved
@@ -16,13 +16,6 @@
 
 package com.android.server.healthconnect.exportimport;
 
-<<<<<<< HEAD
-import static com.android.server.healthconnect.exportimport.ExportManager.LOCAL_EXPORT_DATABASE_DIR_NAME;
-import static com.android.server.healthconnect.exportimport.ExportManager.LOCAL_EXPORT_DATABASE_FILE_NAME;
-import static com.android.server.healthconnect.storage.datatypehelpers.TransactionTestUtils.createStepsRecord;
-
-import android.database.Cursor;
-=======
 import static com.android.server.healthconnect.exportimport.ExportManager.LOCAL_EXPORT_DATABASE_FILE_NAME;
 import static com.android.server.healthconnect.exportimport.ExportManager.LOCAL_EXPORT_DIR_NAME;
 import static com.android.server.healthconnect.exportimport.ExportManager.LOCAL_EXPORT_ZIP_FILE_NAME;
@@ -33,7 +26,6 @@
 import android.database.Cursor;
 import android.database.sqlite.SQLiteDatabase;
 import android.health.connect.HealthConnectManager;
->>>>>>> a9f6b01f
 import android.health.connect.exportimport.ScheduledExportSettings;
 import android.healthconnect.cts.utils.AssumptionCheckerRule;
 import android.healthconnect.cts.utils.TestUtils;
@@ -42,42 +34,31 @@
 import androidx.test.runner.AndroidJUnit4;
 
 import com.android.server.healthconnect.HealthConnectUserContext;
-<<<<<<< HEAD
-=======
 import com.android.server.healthconnect.storage.ExportImportSettingsStorage;
->>>>>>> a9f6b01f
 import com.android.server.healthconnect.storage.HealthConnectDatabase;
-import com.android.server.healthconnect.storage.ScheduledExportSettingsStorage;
 import com.android.server.healthconnect.storage.TransactionManager;
 import com.android.server.healthconnect.storage.datatypehelpers.HealthConnectDatabaseTestRule;
 import com.android.server.healthconnect.storage.datatypehelpers.TransactionTestUtils;
 
 import org.junit.After;
 import org.junit.Before;
-import org.junit.Ignore;
 import org.junit.Rule;
 import org.junit.Test;
 import org.junit.runner.RunWith;
 
 import java.io.File;
-<<<<<<< HEAD
-=======
 import java.io.FileInputStream;
 import java.io.FileOutputStream;
 import java.time.Clock;
 import java.time.Instant;
 import java.time.ZoneId;
 import java.util.zip.ZipInputStream;
->>>>>>> a9f6b01f
 
 @RunWith(AndroidJUnit4.class)
 public class ExportManagerTest {
     private static final String TEST_PACKAGE_NAME = "package.name";
     private static final String REMOTE_EXPORT_DATABASE_DIR_NAME = "remote";
-<<<<<<< HEAD
-=======
     private static final String REMOTE_EXPORT_ZIP_FILE_NAME = "remote_file.zip";
->>>>>>> a9f6b01f
     private static final String REMOTE_EXPORT_DATABASE_FILE_NAME = "remote_file.db";
 
     @Rule
@@ -103,10 +84,6 @@
         mTransactionManager = mDatabaseTestRule.getTransactionManager();
         mTransactionTestUtils = new TransactionTestUtils(mContext, mTransactionManager);
         mTransactionTestUtils.insertApp(TEST_PACKAGE_NAME);
-<<<<<<< HEAD
-        mExportManager = new ExportManager(mContext);
-        setupRemoteFile();
-=======
 
         mTimeStamp = Instant.parse("2024-06-04T16:39:12Z");
         Clock fakeClock = Clock.fixed(mTimeStamp, ZoneId.of("UTC"));
@@ -117,7 +94,6 @@
                 DatabaseContext.create(
                         mContext, REMOTE_EXPORT_DATABASE_DIR_NAME, mContext.getUser());
         configureExportUri();
->>>>>>> a9f6b01f
     }
 
     @After
@@ -128,10 +104,6 @@
     }
 
     @Test
-<<<<<<< HEAD
-    @Ignore("TODO(b/325599089): Fix with ScheduledExportSettingsStorage.configure triggering job")
-=======
->>>>>>> a9f6b01f
     public void runExport_deletesAccessLogsTableContent() {
         mTransactionTestUtils.insertAccessLog();
         mTransactionTestUtils.insertAccessLog();
@@ -139,20 +111,6 @@
                 new HealthConnectDatabase(mContext, "healthconnect.db");
         assertTableSize(originalDatabase, "access_logs_table", 2);
 
-<<<<<<< HEAD
-        mExportManager.runExport();
-
-        HealthConnectDatabase remoteExportHealthConnectDatabase =
-                new HealthConnectDatabase(
-                        DatabaseContext.create(
-                                mContext, REMOTE_EXPORT_DATABASE_DIR_NAME, mContext.getUser()),
-                        REMOTE_EXPORT_DATABASE_FILE_NAME);
-        assertTableSize(remoteExportHealthConnectDatabase, "access_logs_table", 0);
-    }
-
-    @Test
-    @Ignore("TODO(b/325599089): Fix with ScheduledExportSettingsStorage.configure triggering job")
-=======
         assertThat(mExportManager.runExport()).isTrue();
 
         assertThat(
@@ -168,7 +126,6 @@
     }
 
     @Test
->>>>>>> a9f6b01f
     public void runExport_deletesChangeLogsTableContent() {
         mTransactionTestUtils.insertChangeLog();
         mTransactionTestUtils.insertChangeLog();
@@ -176,64 +133,6 @@
                 new HealthConnectDatabase(mContext, "healthconnect.db");
         assertTableSize(originalDatabase, "change_logs_table", 2);
 
-<<<<<<< HEAD
-        mExportManager.runExport();
-
-        HealthConnectDatabase remoteExportHealthConnectDatabase =
-                new HealthConnectDatabase(
-                        DatabaseContext.create(
-                                mContext, REMOTE_EXPORT_DATABASE_DIR_NAME, mContext.getUser()),
-                        REMOTE_EXPORT_DATABASE_FILE_NAME);
-        assertTableSize(remoteExportHealthConnectDatabase, "change_logs_table", 0);
-    }
-
-    @Test
-    @Ignore("TODO(b/325599089): Fix with ScheduledExportSettingsStorage.configure triggering job")
-    public void runExport_makesLocalCopyOfDatabase() {
-        mTransactionTestUtils.insertRecords(TEST_PACKAGE_NAME, createStepsRecord(123, 456, 7));
-        HealthConnectDatabase originalDatabase =
-                new HealthConnectDatabase(mContext, "healthconnect.db");
-        assertTableSize(originalDatabase, "steps_record_table", 1);
-
-        mExportManager.runExport();
-
-        HealthConnectDatabase localExportHealthConnectDatabase =
-                new HealthConnectDatabase(
-                        DatabaseContext.create(
-                                mContext, LOCAL_EXPORT_DATABASE_DIR_NAME, mContext.getUser()),
-                        LOCAL_EXPORT_DATABASE_FILE_NAME);
-        assertTableSize(localExportHealthConnectDatabase, "steps_record_table", 1);
-    }
-
-    @Test
-    @Ignore("TODO(b/325599089): Fix with ScheduledExportSettingsStorage.configure triggering job")
-    public void runExport_makesRemoteCopyOfDatabase() {
-        mTransactionTestUtils.insertRecords(TEST_PACKAGE_NAME, createStepsRecord(123, 456, 7));
-        HealthConnectDatabase originalDatabase =
-                new HealthConnectDatabase(mContext, "healthconnect.db");
-        assertTableSize(originalDatabase, "steps_record_table", 1);
-
-        mExportManager.runExport();
-
-        HealthConnectDatabase remoteExportHealthConnectDatabase =
-                new HealthConnectDatabase(
-                        DatabaseContext.create(
-                                mContext, REMOTE_EXPORT_DATABASE_DIR_NAME, mContext.getUser()),
-                        REMOTE_EXPORT_DATABASE_FILE_NAME);
-        assertTableSize(remoteExportHealthConnectDatabase, "steps_record_table", 1);
-    }
-
-    private void setupRemoteFile() throws Exception {
-        DatabaseContext dbContext =
-                DatabaseContext.create(
-                        mContext, REMOTE_EXPORT_DATABASE_DIR_NAME, mContext.getUser());
-        File remoteDir = dbContext.getDatabaseDir();
-        remoteDir.mkdirs();
-        File remoteFile = new File(remoteDir, REMOTE_EXPORT_DATABASE_FILE_NAME);
-        remoteFile.createNewFile();
-        ScheduledExportSettingsStorage.configure(
-                ScheduledExportSettings.withUri(Uri.parse(remoteFile.toURI().toString())));
-=======
         assertThat(mExportManager.runExport()).isTrue();
 
         assertThat(
@@ -332,7 +231,6 @@
                         Uri.fromFile(
                                 (mExportedDbContext.getDatabasePath(
                                         REMOTE_EXPORT_ZIP_FILE_NAME)))));
->>>>>>> a9f6b01f
     }
 
     private void assertTableSize(HealthConnectDatabase database, String tableName, int tableRows) {
