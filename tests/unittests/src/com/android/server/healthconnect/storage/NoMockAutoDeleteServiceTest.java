--- conflicted
+++ resolved
@@ -28,14 +28,11 @@
 
 import com.android.modules.utils.testing.ExtendedMockitoRule;
 import com.android.server.healthconnect.HealthConnectUserContext;
-<<<<<<< HEAD
-=======
 import com.android.server.healthconnect.injector.HealthConnectInjector;
 import com.android.server.healthconnect.injector.HealthConnectInjectorImpl;
 import com.android.server.healthconnect.permission.FirstGrantTimeManager;
 import com.android.server.healthconnect.permission.HealthPermissionIntentAppsTracker;
 import com.android.server.healthconnect.storage.datatypehelpers.AppInfoHelper;
->>>>>>> f0599c89
 import com.android.server.healthconnect.storage.datatypehelpers.DatabaseHelper;
 import com.android.server.healthconnect.storage.datatypehelpers.DeviceInfoHelper;
 import com.android.server.healthconnect.storage.datatypehelpers.HealthConnectDatabaseTestRule;
@@ -76,6 +73,7 @@
 
     private TransactionManager mTransactionManager;
     private TransactionTestUtils mTransactionTestUtils;
+    private HealthConnectInjector mHealthConnectInjector;
 
     @Before
     public void setup() throws Exception {
@@ -87,8 +85,6 @@
         DatabaseHelper.clearAllData(mTransactionManager);
         mTransactionTestUtils = new TransactionTestUtils(context, mTransactionManager);
         mTransactionTestUtils.insertApp(TEST_PACKAGE_NAME);
-<<<<<<< HEAD
-=======
         DeviceInfoHelper.resetInstanceForTest();
         AppInfoHelper.resetInstanceForTest();
         FirstGrantTimeManager.resetInstanceForTest();
@@ -100,7 +96,6 @@
                         .setFirstGrantTimeManager(mFirstGrantTimeManager)
                         .setHealthPermissionIntentAppsTracker(mPermissionIntentAppsTracker)
                         .build();
->>>>>>> f0599c89
     }
 
     @Test
@@ -120,11 +115,6 @@
             assertThat(records.get(0).getUuid()).isEqualTo(UUID.fromString(uuid));
         }
 
-<<<<<<< HEAD
-        AutoDeleteService.setRecordRetentionPeriodInDays(30);
-        assertThat(AutoDeleteService.getRecordRetentionPeriodInDays()).isEqualTo(30);
-        AutoDeleteService.startAutoDelete(testRule.getUserContext());
-=======
         AutoDeleteService.setRecordRetentionPeriodInDays(
                 30, mHealthConnectInjector.getPreferenceHelper());
         assertThat(
@@ -139,7 +129,6 @@
                 mHealthConnectInjector.getTransactionManager(),
                 mHealthConnectInjector.getAccessLogsHelper(),
                 mHealthConnectInjector.getActivityDateHelper());
->>>>>>> f0599c89
 
         try (Cursor cursor = mTransactionManager.read(new ReadTableRequest(STEPS_TABLE_NAME))) {
             List<RecordInternal<?>> records =
