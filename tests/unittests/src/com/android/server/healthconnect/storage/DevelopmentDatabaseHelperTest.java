/*
 * Copyright (C) 2024 The Android Open Source Project
 *
 * Licensed under the Apache License, Version 2.0 (the "License");
 * you may not use this file except in compliance with the License.
 * You may obtain a copy of the License at
 *
 *      http://www.apache.org/licenses/LICENSE-2.0
 *
 * Unless required by applicable law or agreed to in writing, software
 * distributed under the License is distributed on an "AS IS" BASIS,
 * WITHOUT WARRANTIES OR CONDITIONS OF ANY KIND, either express or implied.
 * See the License for the specific language governing permissions and
 * limitations under the License.
 */

package com.android.server.healthconnect.storage;

import static com.android.healthfitness.flags.Flags.FLAG_DEVELOPMENT_DATABASE;
import static com.android.server.healthconnect.storage.DatabaseTestUtils.createEmptyDatabase;

import static com.google.common.truth.Truth.assertThat;

import static org.mockito.ArgumentMatchers.anyString;
import static org.mockito.Mockito.when;

import android.content.Context;
import android.database.sqlite.SQLiteDatabase;
import android.platform.test.annotations.DisableFlags;
import android.platform.test.annotations.EnableFlags;
import android.platform.test.flag.junit.SetFlagsRule;

import androidx.test.ext.junit.runners.AndroidJUnit4;
import androidx.test.platform.app.InstrumentationRegistry;

import com.google.common.base.Preconditions;

import org.junit.After;
import org.junit.Before;
import org.junit.Rule;
import org.junit.Test;
import org.junit.runner.RunWith;
import org.mockito.Mock;
import org.mockito.MockitoAnnotations;

import java.io.File;

@RunWith(AndroidJUnit4.class)
public class DevelopmentDatabaseHelperTest {

    private static final SQLiteDatabase.OpenParams READ_ONLY =
            new SQLiteDatabase.OpenParams.Builder()
                    .setOpenFlags(SQLiteDatabase.OPEN_READONLY)
                    .build();
    @Rule public final SetFlagsRule mSetFlagsRule = new SetFlagsRule();

    @Mock Context mContext;

    private File mDatabasePath;

    @Before
    public void setUp() {
        MockitoAnnotations.initMocks(this);
        mDatabasePath = getMockDatabasePath();
        DatabaseTestUtils.clearDatabase(mDatabasePath);
        when(mContext.getDatabasePath(anyString())).thenReturn(mDatabasePath);
    }

    @After
    public void clearDatabase() {
        DatabaseTestUtils.clearDatabase(getMockDatabasePath());
    }

    private static File getMockDatabasePath() {
        return InstrumentationRegistry.getInstrumentation().getContext().getDatabasePath("mock");
    }

    @Test
    @EnableFlags(FLAG_DEVELOPMENT_DATABASE)
    public void testChangesIdempotent() {
        // Database changes should be idempotent so you don't leave a teammate on a development
        // database that can't be fixed after switching the flag on or off.
        // Test this is true by running onOpen twice, dropping the version in between.

        try (HealthConnectDatabase helper = new HealthConnectDatabase(mContext)) {
            // make sure a database file exists
            SQLiteDatabase db = helper.getWritableDatabase();
            // Drop the settings table to make sure the update code is run completely a second time.
            DevelopmentDatabaseHelper.dropDevelopmentSettingsTable(db);
            // Force a second run of onOpen(), and make sure there are no errors
            DevelopmentDatabaseHelper.onOpen(db);
        }
    }

    @Test
    @EnableFlags(FLAG_DEVELOPMENT_DATABASE)
    public void testOnOpen_readOnlyDatabase_successful() {
        // GIVEN we have a guaranteed read only database.
        try (HealthConnectDatabase helper = new HealthConnectDatabase(mContext)) {
            // make sure a database file exists
            helper.getWritableDatabase();
        }
        // Change it to read only
        Preconditions.checkState(mDatabasePath.setReadOnly());
        // Check the above code works
        Preconditions.checkState(mDatabasePath.canRead());
        Preconditions.checkState(!mDatabasePath.canWrite());
        try (SQLiteDatabase readOnlyDatabase =
                SQLiteDatabase.openDatabase(mDatabasePath, READ_ONLY)) {
            Preconditions.checkState(readOnlyDatabase.isReadOnly());

            // WHEN we call onOpen on the read only database THEN there are no errors.
            DevelopmentDatabaseHelper.onOpen(readOnlyDatabase);
        }
    }

    @Test
    @EnableFlags(FLAG_DEVELOPMENT_DATABASE)
    public void testGetOldVersionIfExists_nonExistent() {
        try (SQLiteDatabase db = createEmptyDatabase()) {

            int version = DevelopmentDatabaseHelper.getOldVersionIfExists(db);

            assertThat(version).isEqualTo(DevelopmentDatabaseHelper.NO_DEV_VERSION);
        }
    }

    @Test
    @EnableFlags(FLAG_DEVELOPMENT_DATABASE)
    public void testDropAndCreateDevelopmentSettings_nonExistent_creates() {
        try (SQLiteDatabase db = createEmptyDatabase()) {
            int version = 26;

            DevelopmentDatabaseHelper.dropAndCreateDevelopmentSettingsTable(db, version);

            assertThat(DevelopmentDatabaseHelper.getOldVersionIfExists(db)).isEqualTo(version);
        }
    }

    @Test
    @EnableFlags(FLAG_DEVELOPMENT_DATABASE)
    public void testDropAndCreateDevelopmentSettings_existent_overwrites() {
        try (HealthConnectDatabase helper = new HealthConnectDatabase(mContext)) {
            // getWriteableDatabase() triggers onOpen(), so the dev database with
            // version CURRENT_VERSION should be created.
            SQLiteDatabase db = helper.getWritableDatabase();
            int version = 26;

            DevelopmentDatabaseHelper.dropAndCreateDevelopmentSettingsTable(db, version);

            assertThat(DevelopmentDatabaseHelper.getOldVersionIfExists(db)).isEqualTo(version);
        }
    }

    @Test
    @DisableFlags(FLAG_DEVELOPMENT_DATABASE)
    public void testOnOpen_notDevelopment_deletesDevelopmentTables() {
        try (HealthConnectDatabase helper = new HealthConnectDatabase(mContext)) {
            // Calling getWritableDatabase() triggers onOpen(). With the flag off,
            // should delete the development database.
            SQLiteDatabase db = helper.getWritableDatabase();
            // Now the development database should not be present.
            // Create a table that looks like some old development settings.
            // GIVEN we have some old development database settings
            DevelopmentDatabaseHelper.dropAndCreateDevelopmentSettingsTable(
                    db, DevelopmentDatabaseHelper.CURRENT_VERSION);

            // WHEN onOpen is called
            DevelopmentDatabaseHelper.onOpen(db);

            // THEN the settings table should be deleted
            assertThat(DevelopmentDatabaseHelper.getOldVersionIfExists(db))
                    .isEqualTo(DevelopmentDatabaseHelper.NO_DEV_VERSION);
        }
    }

    @Test
    @EnableFlags(FLAG_DEVELOPMENT_DATABASE)
    public void testOnOpen_isDevelopmentHasDevelopmentTables_noChange() {
        // GIVEN we have some current development database settings, and the flags are enabled
        try (SQLiteDatabase db = createEmptyDatabase()) {
            DevelopmentDatabaseHelper.dropAndCreateDevelopmentSettingsTable(
                    db, DevelopmentDatabaseHelper.CURRENT_VERSION);

            // WHEN onOpen is called
            DevelopmentDatabaseHelper.onOpen(db);

            // THEN the settings table should be left, and nothing changed
            assertThat(DevelopmentDatabaseHelper.getOldVersionIfExists(db))
                    .isEqualTo(DevelopmentDatabaseHelper.CURRENT_VERSION);
        }
    }
    @Test
    @EnableFlags(FLAG_DEVELOPMENT_DATABASE)
    public void testOnOpen_oldDevelopmentSettingsTable_createsNew() {
        try (SQLiteDatabase db = createEmptyDatabase()) {
            DevelopmentDatabaseHelper.dropAndCreateDevelopmentSettingsTable(
                    db, DevelopmentDatabaseHelper.CURRENT_VERSION - 1);

            DevelopmentDatabaseHelper.onOpen(db);

            assertThat(DevelopmentDatabaseHelper.getOldVersionIfExists(db))
                    .isEqualTo(DevelopmentDatabaseHelper.CURRENT_VERSION);
<<<<<<< HEAD
            // Check PHR is created
            usePhrDataSourceTable(db);
            usePhrAccessLogsColumns(db);
        }
    }

    /**
     * Check that the PHR tables were created on a database by attempting to read a random UUID
     * datasource. If the table doesn't exist we expect an SQLException, if the table does exist
     * nothing should happen.
     */
    private static void usePhrDataSourceTable(SQLiteDatabase db) {
        UUID uuid = UUID.randomUUID();
        ReadTableRequest request =
                MedicalDataSourceHelper.getReadTableRequest(List.of(uuid.toString()));
        try (Cursor cursor = db.rawQuery(request.getReadCommand(), new String[] {})) {
            assertThat(cursor.getCount()).isEqualTo(0);
        }
    }

    /**
     * Check that the PHR columns for access logs were added to the {@link
     * AccessLogsHelper#TABLE_NAME}. If the columns don't exist we expect an SQLException, if the
     * columns do exist nothing should happen.
     */
    private static void usePhrAccessLogsColumns(SQLiteDatabase db) {
        try (Cursor cursor =
                db.rawQuery(
                        "SELECT medical_resource_type, medical_data_source_accessed FROM"
                                + " access_logs_table",
                        new String[] {})) {
            assertThat(cursor.getCount()).isEqualTo(0);
=======
>>>>>>> f0599c89
        }
    }
}<|MERGE_RESOLUTION|>--- conflicted
+++ resolved
@@ -201,41 +201,6 @@
 
             assertThat(DevelopmentDatabaseHelper.getOldVersionIfExists(db))
                     .isEqualTo(DevelopmentDatabaseHelper.CURRENT_VERSION);
-<<<<<<< HEAD
-            // Check PHR is created
-            usePhrDataSourceTable(db);
-            usePhrAccessLogsColumns(db);
-        }
-    }
-
-    /**
-     * Check that the PHR tables were created on a database by attempting to read a random UUID
-     * datasource. If the table doesn't exist we expect an SQLException, if the table does exist
-     * nothing should happen.
-     */
-    private static void usePhrDataSourceTable(SQLiteDatabase db) {
-        UUID uuid = UUID.randomUUID();
-        ReadTableRequest request =
-                MedicalDataSourceHelper.getReadTableRequest(List.of(uuid.toString()));
-        try (Cursor cursor = db.rawQuery(request.getReadCommand(), new String[] {})) {
-            assertThat(cursor.getCount()).isEqualTo(0);
-        }
-    }
-
-    /**
-     * Check that the PHR columns for access logs were added to the {@link
-     * AccessLogsHelper#TABLE_NAME}. If the columns don't exist we expect an SQLException, if the
-     * columns do exist nothing should happen.
-     */
-    private static void usePhrAccessLogsColumns(SQLiteDatabase db) {
-        try (Cursor cursor =
-                db.rawQuery(
-                        "SELECT medical_resource_type, medical_data_source_accessed FROM"
-                                + " access_logs_table",
-                        new String[] {})) {
-            assertThat(cursor.getCount()).isEqualTo(0);
-=======
->>>>>>> f0599c89
         }
     }
 }