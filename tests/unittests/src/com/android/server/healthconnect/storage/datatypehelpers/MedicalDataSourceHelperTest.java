/*
 * Copyright (C) 2023 The Android Open Source Project
 *
 * Licensed under the Apache License, Version 2.0 (the "License");
 * you may not use this file except in compliance with the License.
 * You may obtain a copy of the License at
 *
 *      http://www.apache.org/licenses/LICENSE-2.0
 *
 * Unless required by applicable law or agreed to in writing, software
 * distributed under the License is distributed on an "AS IS" BASIS,
 * WITHOUT WARRANTIES OR CONDITIONS OF ANY KIND, either express or implied.
 * See the License for the specific language governing permissions and
 * limitations under the License.
 */

package com.android.server.healthconnect.storage.datatypehelpers;

import static android.health.connect.accesslog.AccessLog.OperationType.OPERATION_TYPE_DELETE;
import static android.health.connect.accesslog.AccessLog.OperationType.OPERATION_TYPE_READ;
import static android.health.connect.accesslog.AccessLog.OperationType.OPERATION_TYPE_UPSERT;
import static android.health.connect.datatypes.MedicalResource.MEDICAL_RESOURCE_TYPE_ALLERGIES_INTOLERANCES;
import static android.health.connect.datatypes.MedicalResource.MEDICAL_RESOURCE_TYPE_IMMUNIZATIONS;
import static android.healthconnect.cts.utils.PhrDataFactory.DATA_SOURCE_DISPLAY_NAME;
import static android.healthconnect.cts.utils.PhrDataFactory.DATA_SOURCE_FHIR_BASE_URI;
import static android.healthconnect.cts.utils.PhrDataFactory.DATA_SOURCE_FHIR_VERSION;
import static android.healthconnect.cts.utils.PhrDataFactory.DATA_SOURCE_PACKAGE_NAME;
import static android.healthconnect.cts.utils.PhrDataFactory.DIFFERENT_DATA_SOURCE_BASE_URI;
import static android.healthconnect.cts.utils.PhrDataFactory.DIFFERENT_DATA_SOURCE_DISPLAY_NAME;
import static android.healthconnect.cts.utils.PhrDataFactory.DIFFERENT_DATA_SOURCE_FHIR_VERSION;
import static android.healthconnect.cts.utils.PhrDataFactory.DIFFERENT_DATA_SOURCE_PACKAGE_NAME;
import static android.healthconnect.cts.utils.PhrDataFactory.createAllergyMedicalResource;
import static android.healthconnect.cts.utils.PhrDataFactory.createImmunizationMedicalResource;
import static android.healthconnect.cts.utils.PhrDataFactory.getCreateMedicalDataSourceRequest;

import static com.android.server.healthconnect.storage.PhrTestUtils.ACCESS_LOG_EQUIVALENCE;
import static com.android.server.healthconnect.storage.PhrTestUtils.makeUpsertRequest;
import static com.android.server.healthconnect.storage.datatypehelpers.MedicalDataSourceHelper.DATA_SOURCE_UUID_COLUMN_NAME;
import static com.android.server.healthconnect.storage.datatypehelpers.MedicalDataSourceHelper.DISPLAY_NAME_COLUMN_NAME;
import static com.android.server.healthconnect.storage.datatypehelpers.MedicalDataSourceHelper.FHIR_BASE_URI_COLUMN_NAME;
import static com.android.server.healthconnect.storage.datatypehelpers.MedicalDataSourceHelper.FHIR_VERSION_COLUMN_NAME;
import static com.android.server.healthconnect.storage.datatypehelpers.MedicalDataSourceHelper.MAX_ALLOWED_MEDICAL_DATA_SOURCES;
import static com.android.server.healthconnect.storage.datatypehelpers.MedicalDataSourceHelper.MEDICAL_DATA_SOURCE_TABLE_NAME;
import static com.android.server.healthconnect.storage.datatypehelpers.MedicalDataSourceHelper.getReadQueryForDataSourcesFilterOnIdsAndAppIdsAndResourceTypes;
import static com.android.server.healthconnect.storage.datatypehelpers.RecordHelper.LAST_MODIFIED_TIME_COLUMN_NAME;
import static com.android.server.healthconnect.storage.datatypehelpers.RecordHelper.PRIMARY_COLUMN_NAME;
import static com.android.server.healthconnect.storage.utils.StorageUtils.BLOB_UNIQUE_NON_NULL;
import static com.android.server.healthconnect.storage.utils.StorageUtils.INTEGER_NOT_NULL;
import static com.android.server.healthconnect.storage.utils.StorageUtils.PRIMARY;
import static com.android.server.healthconnect.storage.utils.StorageUtils.TEXT_NOT_NULL;
import static com.android.server.healthconnect.storage.utils.StorageUtils.getCursorUUID;
import static com.android.server.healthconnect.storage.utils.StorageUtils.getHexString;

import static com.google.common.truth.Truth.assertThat;

import static org.junit.Assert.assertThrows;
import static org.mockito.ArgumentMatchers.any;
import static org.mockito.ArgumentMatchers.eq;
import static org.mockito.Mockito.reset;
import static org.mockito.Mockito.when;

import android.content.ContentValues;
import android.content.Context;
import android.content.pm.ApplicationInfo;
import android.content.pm.PackageManager;
import android.content.pm.PackageManager.NameNotFoundException;
import android.database.Cursor;
import android.graphics.drawable.Drawable;
import android.health.connect.CreateMedicalDataSourceRequest;
import android.health.connect.HealthConnectManager;
import android.health.connect.accesslog.AccessLog;
import android.health.connect.datatypes.FhirVersion;
import android.health.connect.datatypes.MedicalDataSource;
import android.health.connect.datatypes.MedicalResource;
import android.healthconnect.cts.utils.PhrDataFactory;
import android.net.Uri;
import android.os.Environment;
import android.platform.test.annotations.EnableFlags;
import android.platform.test.flag.junit.SetFlagsRule;
import android.util.Pair;

import com.android.healthfitness.flags.Flags;
import com.android.modules.utils.testing.ExtendedMockitoRule;
import com.android.server.healthconnect.storage.PhrTestUtils;
import com.android.server.healthconnect.storage.TransactionManager;
import com.android.server.healthconnect.storage.request.CreateTableRequest;
import com.android.server.healthconnect.storage.request.ReadTableRequest;
import com.android.server.healthconnect.storage.request.UpsertMedicalResourceInternalRequest;
import com.android.server.healthconnect.storage.request.UpsertTableRequest;
import com.android.server.healthconnect.storage.utils.StorageUtils;

import org.junit.After;
import org.junit.Before;
import org.junit.Rule;
import org.junit.Test;
import org.mockito.Mock;
import org.mockito.quality.Strictness;

import java.time.Instant;
import java.util.ArrayList;
import java.util.List;
import java.util.Set;
import java.util.UUID;

public class MedicalDataSourceHelperTest {

    private static final long APP_INFO_ID = 123;

    // See b/344587256 for more context.
    @Rule(order = 1)
    public final SetFlagsRule mSetFlagsRule = new SetFlagsRule();

    @Rule(order = 2)
    public final ExtendedMockitoRule mExtendedMockitoRule =
            new ExtendedMockitoRule.Builder(this)
                    .mockStatic(HealthConnectManager.class)
                    .mockStatic(Environment.class)
                    .setStrictness(Strictness.LENIENT)
                    .build();

    @Rule(order = 3)
    public final HealthConnectDatabaseTestRule mHealthConnectDatabaseTestRule =
            new HealthConnectDatabaseTestRule();

    private static final Instant INSTANT_NOW = Instant.now();
    private static final Instant INSTANT_NOW_PLUS_TEN_SEC = INSTANT_NOW.plusSeconds(10);
    private static final Instant INSTANT_NOW_PLUS_TWENTY_SEC = INSTANT_NOW.plusSeconds(20);

    private MedicalDataSourceHelper mMedicalDataSourceHelper;
    private MedicalResourceHelper mMedicalResourceHelper;
    private TransactionManager mTransactionManager;
    private TransactionTestUtils mTransactionTestUtils;
    private AppInfoHelper mAppInfoHelper;
    private AccessLogsHelper mAccessLogsHelper;
    private PhrTestUtils mUtil;
    private FakeTimeSource mFakeTimeSource;
    @Mock private Context mContext;
    @Mock private PackageManager mPackageManager;
    @Mock private Drawable mDrawable;

    @Before
    public void setup() throws NameNotFoundException {
        AccessLogsHelper.resetInstanceForTest();
        AppInfoHelper.resetInstanceForTest();
        mTransactionManager = mHealthConnectDatabaseTestRule.getTransactionManager();
        mAppInfoHelper = AppInfoHelper.getInstance(mTransactionManager);
        mAccessLogsHelper = AccessLogsHelper.getInstance(mTransactionManager, mAppInfoHelper);
        mFakeTimeSource = new FakeTimeSource(INSTANT_NOW);
        mMedicalDataSourceHelper =
                new MedicalDataSourceHelper(
                        mTransactionManager, mAppInfoHelper, mFakeTimeSource, mAccessLogsHelper);
        mMedicalResourceHelper =
                new MedicalResourceHelper(
                        mTransactionManager,
                        mAppInfoHelper,
                        mMedicalDataSourceHelper,
                        mFakeTimeSource,
                        mAccessLogsHelper);
        // We set the context to null, because we only use insertApp in this set of tests and
        // we don't need context for that.
        mTransactionTestUtils =
                new TransactionTestUtils(
                        mHealthConnectDatabaseTestRule.getUserContext(), mTransactionManager);
        mUtil =
                new PhrTestUtils(
                        mContext,
                        mTransactionManager,
                        mMedicalResourceHelper,
                        mMedicalDataSourceHelper);
        when(mContext.getPackageManager()).thenReturn(mPackageManager);
    }

    @After
    public void tearDown() throws Exception {
        reset(mDrawable, mContext, mPackageManager);
    }

    @Test
    public void getCreateTableRequest_correctResult() {
        List<Pair<String, String>> columnInfo =
                List.of(
                        Pair.create(MedicalDataSourceHelper.getPrimaryColumnName(), PRIMARY),
                        Pair.create(
                                MedicalDataSourceHelper.getAppInfoIdColumnName(), INTEGER_NOT_NULL),
                        Pair.create(DISPLAY_NAME_COLUMN_NAME, TEXT_NOT_NULL),
                        Pair.create(FHIR_BASE_URI_COLUMN_NAME, TEXT_NOT_NULL),
                        Pair.create(FHIR_VERSION_COLUMN_NAME, TEXT_NOT_NULL),
                        Pair.create(DATA_SOURCE_UUID_COLUMN_NAME, BLOB_UNIQUE_NON_NULL),
                        Pair.create(LAST_MODIFIED_TIME_COLUMN_NAME, INTEGER_NOT_NULL));
        CreateTableRequest expected =
                new CreateTableRequest(MEDICAL_DATA_SOURCE_TABLE_NAME, columnInfo)
                        .addForeignKey(
                                AppInfoHelper.getInstance().getMainTableName(),
                                List.of(MedicalDataSourceHelper.getAppInfoIdColumnName()),
                                List.of(PRIMARY_COLUMN_NAME));

        CreateTableRequest result = MedicalDataSourceHelper.getCreateTableRequest();

        assertThat(result).isEqualTo(expected);
    }

    @Test
    public void getUpsertTableRequest_correctResult() {
        CreateMedicalDataSourceRequest createMedicalDataSourceRequest =
                new CreateMedicalDataSourceRequest.Builder(
                                DATA_SOURCE_FHIR_BASE_URI,
                                DATA_SOURCE_DISPLAY_NAME,
                                DATA_SOURCE_FHIR_VERSION)
                        .build();
        UUID uuid = UUID.randomUUID();

        UpsertTableRequest upsertRequest =
                mMedicalDataSourceHelper.getUpsertTableRequest(
                        uuid, createMedicalDataSourceRequest, APP_INFO_ID, INSTANT_NOW);
        ContentValues contentValues = upsertRequest.getContentValues();

        assertThat(upsertRequest.getTable()).isEqualTo(MEDICAL_DATA_SOURCE_TABLE_NAME);
        assertThat(upsertRequest.getUniqueColumnsCount()).isEqualTo(1);
        assertThat(contentValues.size()).isEqualTo(6);
        assertThat(contentValues.get(FHIR_BASE_URI_COLUMN_NAME))
                .isEqualTo(DATA_SOURCE_FHIR_BASE_URI.toString());
        assertThat(contentValues.get(DISPLAY_NAME_COLUMN_NAME)).isEqualTo(DATA_SOURCE_DISPLAY_NAME);
        assertThat(contentValues.get(FHIR_VERSION_COLUMN_NAME))
                .isEqualTo(DATA_SOURCE_FHIR_VERSION.toString());
        assertThat(contentValues.get(DATA_SOURCE_UUID_COLUMN_NAME))
                .isEqualTo(StorageUtils.convertUUIDToBytes(uuid));
        assertThat(contentValues.get(MedicalDataSourceHelper.getAppInfoIdColumnName()))
                .isEqualTo(APP_INFO_ID);
        assertThat(contentValues.get(LAST_MODIFIED_TIME_COLUMN_NAME))
                .isEqualTo(INSTANT_NOW.toEpochMilli());
    }

    @Test
    public void getReadTableRequest_usingMedicalDataSourceId_correctQuery() {
        UUID uuid1 = UUID.randomUUID();
        UUID uuid2 = UUID.randomUUID();
        List<String> hexValues = List.of(getHexString(uuid1), getHexString(uuid2));

        ReadTableRequest readRequest =
                MedicalDataSourceHelper.getReadTableRequest(
                        List.of(uuid1.toString(), uuid2.toString()));

        assertThat(readRequest.getTableName()).isEqualTo(MEDICAL_DATA_SOURCE_TABLE_NAME);
        assertThat(readRequest.getReadCommand())
                .isEqualTo(
                        "SELECT * FROM medical_data_source_table WHERE data_source_uuid IN ("
                                + String.join(", ", hexValues)
                                + ")");
    }

    @Test
<<<<<<< HEAD
    public void getReadTableRequestJoinWithAppInfo_usingMedicalDataSourceId_correctQuery() {
        UUID uuid1 = UUID.randomUUID();
        UUID uuid2 = UUID.randomUUID();
        List<String> hexValues = List.of(getHexString(uuid1), getHexString(uuid2));

        ReadTableRequest readRequest =
                MedicalDataSourceHelper.getReadTableRequestJoinWithAppInfo(
                        List.of(uuid1.toString(), uuid2.toString()));

        assertThat(readRequest.getTableName()).isEqualTo(MEDICAL_DATA_SOURCE_TABLE_NAME);
        assertThat(readRequest.getReadCommand())
                .isEqualTo(
                        "SELECT * FROM ( SELECT * FROM medical_data_source_table WHERE"
                                + " data_source_uuid IN ("
                                + String.join(", ", hexValues)
                                + ") ) AS inner_query_result  INNER JOIN application_info_table ON"
                                + " inner_query_result.app_info_id ="
                                + " application_info_table.row_id");
    }

    @Test
    @EnableFlags(Flags.FLAG_DEVELOPMENT_DATABASE)
=======
    @EnableFlags(Flags.FLAG_PERSONAL_HEALTH_RECORD_DATABASE)
>>>>>>> f0599c89
    public void getReadTableRequest_noRestrictions_success() throws NameNotFoundException {
        setUpMocksForAppInfo(DATA_SOURCE_PACKAGE_NAME);
        MedicalDataSource expected =
                createDataSource(
                        DATA_SOURCE_FHIR_BASE_URI,
                        DATA_SOURCE_DISPLAY_NAME,
                        DATA_SOURCE_FHIR_VERSION,
                        DATA_SOURCE_PACKAGE_NAME);

        ReadTableRequest request =
                MedicalDataSourceHelper.getReadTableRequest(
                        List.of(expected.getId()), /* appInfoRestriction= */ null);

        try (Cursor cursor = mTransactionManager.read(request)) {
            assertThat(getIds(cursor)).containsExactly(expected.getId());
        }
    }

    @Test
    @EnableFlags(Flags.FLAG_PERSONAL_HEALTH_RECORD_DATABASE)
    public void getReadTableRequest_packageRestrictionMatches_success()
            throws NameNotFoundException {
        setUpMocksForAppInfo(DATA_SOURCE_PACKAGE_NAME);
        MedicalDataSource correctDataSource =
                createDataSource(
                        DATA_SOURCE_FHIR_BASE_URI,
                        DATA_SOURCE_DISPLAY_NAME,
                        DATA_SOURCE_FHIR_VERSION,
                        DATA_SOURCE_PACKAGE_NAME);

        long appInfoRestriction = mAppInfoHelper.getAppInfoId(DATA_SOURCE_PACKAGE_NAME);
        ReadTableRequest request =
                MedicalDataSourceHelper.getReadTableRequest(
                        List.of(correctDataSource.getId()), appInfoRestriction);

        try (Cursor cursor = mTransactionManager.read(request)) {
            assertThat(getIds(cursor)).containsExactly(correctDataSource.getId());
        }
    }

    @Test
    @EnableFlags(Flags.FLAG_PERSONAL_HEALTH_RECORD_DATABASE)
    public void getReadTableRequest_packageRestrictionDoesNotMatch_noResult()
            throws NameNotFoundException {
        setUpMocksForAppInfo(DATA_SOURCE_PACKAGE_NAME);
        setUpMocksForAppInfo(DIFFERENT_DATA_SOURCE_PACKAGE_NAME);
        MedicalDataSource correctDataSource =
                createDataSource(
                        DATA_SOURCE_FHIR_BASE_URI,
                        DATA_SOURCE_DISPLAY_NAME,
                        DATA_SOURCE_FHIR_VERSION,
                        DATA_SOURCE_PACKAGE_NAME);
        createDataSource(
                DIFFERENT_DATA_SOURCE_BASE_URI,
                DIFFERENT_DATA_SOURCE_DISPLAY_NAME,
                DIFFERENT_DATA_SOURCE_FHIR_VERSION,
                DIFFERENT_DATA_SOURCE_PACKAGE_NAME);
        long appInfoRestriction = mAppInfoHelper.getAppInfoId(DIFFERENT_DATA_SOURCE_PACKAGE_NAME);

        ReadTableRequest request =
                MedicalDataSourceHelper.getReadTableRequest(
                        List.of(correctDataSource.getId()), appInfoRestriction);

        try (Cursor cursor = mTransactionManager.read(request)) {
            assertThat(getIds(cursor)).isEmpty();
        }
    }

    @Test
    @EnableFlags(Flags.FLAG_PERSONAL_HEALTH_RECORD_DATABASE)
    public void getReadTableRequest_noIdsPackageRestrictionMatches_succeeds()
            throws NameNotFoundException {
        setUpMocksForAppInfo(DATA_SOURCE_PACKAGE_NAME);
        setUpMocksForAppInfo(DIFFERENT_DATA_SOURCE_PACKAGE_NAME);
        createDataSource(
                DATA_SOURCE_FHIR_BASE_URI,
                DATA_SOURCE_DISPLAY_NAME,
                DATA_SOURCE_FHIR_VERSION,
                DATA_SOURCE_PACKAGE_NAME);
        MedicalDataSource otherDataSource =
                createDataSource(
                        DIFFERENT_DATA_SOURCE_BASE_URI,
                        DIFFERENT_DATA_SOURCE_DISPLAY_NAME,
                        DIFFERENT_DATA_SOURCE_FHIR_VERSION,
                        DIFFERENT_DATA_SOURCE_PACKAGE_NAME);
        long appInfoRestriction = mAppInfoHelper.getAppInfoId(DIFFERENT_DATA_SOURCE_PACKAGE_NAME);

        ReadTableRequest request =
                MedicalDataSourceHelper.getReadTableRequest(List.of(), appInfoRestriction);

        try (Cursor cursor = mTransactionManager.read(request)) {
            assertThat(getIds(cursor)).containsExactly(otherDataSource.getId());
        }
    }

    @Test
    @EnableFlags(Flags.FLAG_PERSONAL_HEALTH_RECORD_DATABASE)
    public void getReadTableRequest_noIdsNoPackageRestrictionMatches_succeeds()
            throws NameNotFoundException {
        setUpMocksForAppInfo(DATA_SOURCE_PACKAGE_NAME);
        setUpMocksForAppInfo(DIFFERENT_DATA_SOURCE_PACKAGE_NAME);
        MedicalDataSource dataSource =
                createDataSource(
                        DATA_SOURCE_FHIR_BASE_URI,
                        DATA_SOURCE_DISPLAY_NAME,
                        DATA_SOURCE_FHIR_VERSION,
                        DATA_SOURCE_PACKAGE_NAME);
        MedicalDataSource otherDataSource =
                createDataSource(
                        DIFFERENT_DATA_SOURCE_BASE_URI,
                        DIFFERENT_DATA_SOURCE_DISPLAY_NAME,
                        DIFFERENT_DATA_SOURCE_FHIR_VERSION,
                        DIFFERENT_DATA_SOURCE_PACKAGE_NAME);

        ReadTableRequest request =
                MedicalDataSourceHelper.getReadTableRequest(
                        List.of(), /* appInfoIdRestriction= */ null);

        try (Cursor cursor = mTransactionManager.read(request)) {
            assertThat(getIds(cursor)).containsExactly(dataSource.getId(), otherDataSource.getId());
        }
    }

    @Test
    @EnableFlags(Flags.FLAG_PERSONAL_HEALTH_RECORD_DATABASE)
    public void createAndGetSingleMedicalDataSource_packageDoesNotExist_success()
            throws NameNotFoundException {
        setUpMocksForAppInfo(DATA_SOURCE_PACKAGE_NAME);
        MedicalDataSource expected =
                createDataSource(
                        DATA_SOURCE_FHIR_BASE_URI,
                        DATA_SOURCE_DISPLAY_NAME,
                        DATA_SOURCE_FHIR_VERSION,
                        DATA_SOURCE_PACKAGE_NAME);

        List<MedicalDataSource> result =
                mMedicalDataSourceHelper.getMedicalDataSourcesByIdsWithoutPermissionChecks(
                        List.of(expected.getId()));

        assertThat(result.size()).isEqualTo(1);
        assertThat(result.get(0)).isEqualTo(expected);
    }

    @Test
    @EnableFlags(Flags.FLAG_PERSONAL_HEALTH_RECORD_DATABASE)
    public void createAndGetSingleMedicalDataSource_packageAlreadyExists_success() {
        mTransactionTestUtils.insertApp(DATA_SOURCE_PACKAGE_NAME);
        MedicalDataSource dataSource1 =
                createDataSource(
                        DATA_SOURCE_FHIR_BASE_URI,
                        DATA_SOURCE_DISPLAY_NAME,
                        DATA_SOURCE_FHIR_VERSION,
                        DATA_SOURCE_PACKAGE_NAME);

        List<MedicalDataSource> result =
                mMedicalDataSourceHelper.getMedicalDataSourcesByIdsWithoutPermissionChecks(
                        List.of(dataSource1.getId()));

        assertThat(result).containsExactly(dataSource1);
    }

    @Test
    @EnableFlags({Flags.FLAG_PERSONAL_HEALTH_RECORD_DATABASE, Flags.FLAG_PERSONAL_HEALTH_RECORD})
    public void createMedicalDataSources_sameDisplayNamesFromSamePackage_throws() {
        mTransactionTestUtils.insertApp(DATA_SOURCE_PACKAGE_NAME);
        mMedicalDataSourceHelper.createMedicalDataSource(
                mContext,
                new CreateMedicalDataSourceRequest.Builder(
                                DATA_SOURCE_FHIR_BASE_URI,
                                DATA_SOURCE_DISPLAY_NAME,
                                DATA_SOURCE_FHIR_VERSION)
                        .build(),
                DATA_SOURCE_PACKAGE_NAME);

        assertThrows(
                IllegalArgumentException.class,
                () ->
                        mMedicalDataSourceHelper.createMedicalDataSource(
                                mContext,
                                new CreateMedicalDataSourceRequest.Builder(
                                                DIFFERENT_DATA_SOURCE_BASE_URI,
                                                DATA_SOURCE_DISPLAY_NAME,
                                                DATA_SOURCE_FHIR_VERSION)
                                        .build(),
                                DATA_SOURCE_PACKAGE_NAME));
    }

    @Test
    @EnableFlags({Flags.FLAG_PERSONAL_HEALTH_RECORD_DATABASE, Flags.FLAG_PERSONAL_HEALTH_RECORD})
    public void createMedicalDataSource_lastModifiedTimeIsPopulated() {
        mTransactionTestUtils.insertApp(DATA_SOURCE_PACKAGE_NAME);
        createDataSource(
                DATA_SOURCE_FHIR_BASE_URI,
                DATA_SOURCE_DISPLAY_NAME,
                DATA_SOURCE_FHIR_VERSION,
                DATA_SOURCE_PACKAGE_NAME);

        long lastModifiedTimestamp =
                mUtil.readLastModifiedTimestamp(MEDICAL_DATA_SOURCE_TABLE_NAME);

        assertThat(lastModifiedTimestamp).isEqualTo(INSTANT_NOW.toEpochMilli());
    }

    @Test
    @EnableFlags(Flags.FLAG_PERSONAL_HEALTH_RECORD_DATABASE)
    public void createAndGetMultipleMedicalDataSources_bothPackagesAlreadyExist_success() {
        mTransactionTestUtils.insertApp(DATA_SOURCE_PACKAGE_NAME);
        mTransactionTestUtils.insertApp(DIFFERENT_DATA_SOURCE_PACKAGE_NAME);
        MedicalDataSource dataSource1 =
                createDataSource(
                        DATA_SOURCE_FHIR_BASE_URI,
                        DATA_SOURCE_DISPLAY_NAME,
                        DATA_SOURCE_FHIR_VERSION,
                        DATA_SOURCE_PACKAGE_NAME);
        MedicalDataSource dataSource2 =
                createDataSource(
                        DIFFERENT_DATA_SOURCE_BASE_URI,
                        DIFFERENT_DATA_SOURCE_DISPLAY_NAME,
                        DIFFERENT_DATA_SOURCE_FHIR_VERSION,
                        DATA_SOURCE_PACKAGE_NAME);

        List<MedicalDataSource> result =
                mMedicalDataSourceHelper.getMedicalDataSourcesByIdsWithoutPermissionChecks(
                        List.of(dataSource1.getId(), dataSource2.getId()));

        assertThat(result).containsExactly(dataSource1, dataSource2);
    }

    @Test
    @EnableFlags(Flags.FLAG_PERSONAL_HEALTH_RECORD_DATABASE)
    public void createAndGetMultipleMedicalDataSourcesWithSamePackage_packageDoesNotExist_success()
            throws NameNotFoundException {
        setUpMocksForAppInfo(DATA_SOURCE_PACKAGE_NAME);
        MedicalDataSource dataSource1 =
                createDataSource(
                        DATA_SOURCE_FHIR_BASE_URI,
                        DATA_SOURCE_DISPLAY_NAME,
                        DATA_SOURCE_FHIR_VERSION,
                        DATA_SOURCE_PACKAGE_NAME);
        MedicalDataSource dataSource2 =
                createDataSource(
                        DIFFERENT_DATA_SOURCE_BASE_URI,
                        DIFFERENT_DATA_SOURCE_DISPLAY_NAME,
                        DIFFERENT_DATA_SOURCE_FHIR_VERSION,
                        DATA_SOURCE_PACKAGE_NAME);
        List<MedicalDataSource> expected = List.of(dataSource1, dataSource2);

        List<MedicalDataSource> result =
                mMedicalDataSourceHelper.getMedicalDataSourcesByIdsWithoutPermissionChecks(
                        List.of(dataSource1.getId(), dataSource2.getId()));

        assertThat(result).hasSize(2);
        assertThat(result).containsExactlyElementsIn(expected);
    }

    @Test
    @EnableFlags(Flags.FLAG_PERSONAL_HEALTH_RECORD_DATABASE)
    public void
            createAndGetMultipleMedicalDataSourcesWithDifferentPackages_packagesDoNotExist_success()
                    throws NameNotFoundException {
        setUpMocksForAppInfo(DATA_SOURCE_PACKAGE_NAME);
        setUpMocksForAppInfo(DIFFERENT_DATA_SOURCE_PACKAGE_NAME);
        MedicalDataSource dataSource1 =
                createDataSource(
                        DATA_SOURCE_FHIR_BASE_URI,
                        DATA_SOURCE_DISPLAY_NAME,
                        DATA_SOURCE_FHIR_VERSION,
                        DATA_SOURCE_PACKAGE_NAME);
        MedicalDataSource dataSource2 =
                createDataSource(
                        DIFFERENT_DATA_SOURCE_BASE_URI,
                        DIFFERENT_DATA_SOURCE_DISPLAY_NAME,
                        DIFFERENT_DATA_SOURCE_FHIR_VERSION,
                        DIFFERENT_DATA_SOURCE_PACKAGE_NAME);

        List<MedicalDataSource> result =
                mMedicalDataSourceHelper.getMedicalDataSourcesByIdsWithoutPermissionChecks(
                        List.of(dataSource1.getId(), dataSource2.getId()));

        assertThat(result).containsExactly(dataSource1, dataSource2);
    }

    @Test
    @EnableFlags(Flags.FLAG_PERSONAL_HEALTH_RECORD_DATABASE)
    public void createMultipleMedicalDataSources_maxLimitExceeded_throws()
            throws NameNotFoundException {
        setUpMocksForAppInfo(DATA_SOURCE_PACKAGE_NAME);
        for (int i = 0; i < MAX_ALLOWED_MEDICAL_DATA_SOURCES; i++) {
            String suffix = String.valueOf(i);
            createDataSource(
                    Uri.withAppendedPath(DATA_SOURCE_FHIR_BASE_URI, "/" + suffix),
                    DATA_SOURCE_DISPLAY_NAME + " " + suffix,
                    DATA_SOURCE_FHIR_VERSION,
                    DATA_SOURCE_PACKAGE_NAME);
        }

        assertThrows(
                IllegalArgumentException.class,
                () -> {
                    createDataSource(
                            DATA_SOURCE_FHIR_BASE_URI,
                            DATA_SOURCE_DISPLAY_NAME,
                            DATA_SOURCE_FHIR_VERSION,
                            DATA_SOURCE_PACKAGE_NAME);
                });
    }

    @Test
    @EnableFlags(Flags.FLAG_PERSONAL_HEALTH_RECORD_DATABASE)
    public void getMedicalDataSourcesByPackage_noPackages_returnsAll() throws Exception {
        setUpMocksForAppInfo(DATA_SOURCE_PACKAGE_NAME);
        setUpMocksForAppInfo(DIFFERENT_DATA_SOURCE_PACKAGE_NAME);
        MedicalDataSource dataSource1 =
                createDataSource(
                        DATA_SOURCE_FHIR_BASE_URI,
                        DATA_SOURCE_DISPLAY_NAME,
                        DATA_SOURCE_FHIR_VERSION,
                        DATA_SOURCE_PACKAGE_NAME);
        MedicalDataSource dataSource2 =
                createDataSource(
                        DIFFERENT_DATA_SOURCE_BASE_URI,
                        DIFFERENT_DATA_SOURCE_DISPLAY_NAME,
                        DIFFERENT_DATA_SOURCE_FHIR_VERSION,
                        DIFFERENT_DATA_SOURCE_PACKAGE_NAME);

        List<MedicalDataSource> dataSources =
                mMedicalDataSourceHelper.getMedicalDataSourcesByPackageWithoutPermissionChecks(
                        Set.of());

        assertThat(dataSources).containsExactly(dataSource1, dataSource2);
    }

    @Test
    @EnableFlags(Flags.FLAG_PERSONAL_HEALTH_RECORD_DATABASE)
    public void getMedicalDataSourcesByPackage_onePackage_filters() throws Exception {
        setUpMocksForAppInfo(DATA_SOURCE_PACKAGE_NAME);
        setUpMocksForAppInfo(DIFFERENT_DATA_SOURCE_PACKAGE_NAME);
        MedicalDataSource dataSource1 =
                createDataSource(
                        DATA_SOURCE_FHIR_BASE_URI,
                        DATA_SOURCE_DISPLAY_NAME,
                        DATA_SOURCE_FHIR_VERSION,
                        DATA_SOURCE_PACKAGE_NAME);
        MedicalDataSource dataSource2 =
                createDataSource(
                        DIFFERENT_DATA_SOURCE_BASE_URI,
                        DIFFERENT_DATA_SOURCE_DISPLAY_NAME,
                        DIFFERENT_DATA_SOURCE_FHIR_VERSION,
                        DIFFERENT_DATA_SOURCE_PACKAGE_NAME);

        List<MedicalDataSource> dataSources1 =
                mMedicalDataSourceHelper.getMedicalDataSourcesByPackageWithoutPermissionChecks(
                        Set.of(DATA_SOURCE_PACKAGE_NAME));
        List<MedicalDataSource> dataSources2 =
                mMedicalDataSourceHelper.getMedicalDataSourcesByPackageWithoutPermissionChecks(
                        Set.of(DIFFERENT_DATA_SOURCE_PACKAGE_NAME));

        assertThat(dataSources1).containsExactly(dataSource1);
        assertThat(dataSources2).containsExactly(dataSource2);
    }

    @Test
    @EnableFlags({Flags.FLAG_PERSONAL_HEALTH_RECORD_DATABASE, Flags.FLAG_PERSONAL_HEALTH_RECORD})
    public void getDataSourcesByIds_noWriteOrReadPerm_throws() {
        assertThrows(
                IllegalStateException.class,
                () -> {
                    mMedicalDataSourceHelper.getMedicalDataSourcesByIdsWithPermissionChecks(
                            /* ids= */ List.of(),
                            /* grantedMedicalResourceTypes= */ Set.of(),
                            DATA_SOURCE_PACKAGE_NAME,
                            /* hasWritePermission= */ false,
                            /* isCalledFromBgWithoutBgRead= */ false,
                            mAppInfoHelper);
                });
    }

    @Test
    @EnableFlags({Flags.FLAG_PERSONAL_HEALTH_RECORD_DATABASE, Flags.FLAG_PERSONAL_HEALTH_RECORD})
    public void getDataSourcesByIds_hasWritePermButNeverWrittenData_noReadPerm_throws() {
        assertThrows(
                IllegalArgumentException.class,
                () -> {
<<<<<<< HEAD
                    mMedicalDataSourceHelper.deleteMedicalDataSource(
                            "foo", /* appInfoIdRestriction= */ null);
=======
                    mMedicalDataSourceHelper.getMedicalDataSourcesByIdsWithPermissionChecks(
                            /* ids= */ List.of(),
                            /* grantedMedicalResourceTypes= */ Set.of(),
                            DATA_SOURCE_PACKAGE_NAME,
                            /* hasWritePermission= */ true,
                            /* isCalledFromBgWithoutBgRead= */ false,
                            mAppInfoHelper);
>>>>>>> f0599c89
                });
    }

    @Test
    @EnableFlags({Flags.FLAG_PERSONAL_HEALTH_RECORD_DATABASE, Flags.FLAG_PERSONAL_HEALTH_RECORD})
    public void getDataSourcesByIds_inBgWithoutBgPermHasWritePerm_canReadSelfDataSources() {
        insertApps(List.of(DATA_SOURCE_PACKAGE_NAME, DIFFERENT_DATA_SOURCE_PACKAGE_NAME));
        MedicalDataSource dataSource1 =
                mUtil.insertR4MedicalDataSource("ds", DATA_SOURCE_PACKAGE_NAME);
        MedicalDataSource dataSource2 =
                mUtil.insertR4MedicalDataSource("ds", DIFFERENT_DATA_SOURCE_PACKAGE_NAME);
        upsertResourceAtTime(
                PhrDataFactory::createImmunizationMedicalResource, dataSource1, INSTANT_NOW);
        upsertResourceAtTime(
                PhrDataFactory::createAllergyMedicalResource,
                dataSource1,
                INSTANT_NOW_PLUS_TEN_SEC);
        mUtil.upsertResource(PhrDataFactory::createImmunizationMedicalResource, dataSource2);
        mUtil.upsertResource(PhrDataFactory::createAllergyMedicalResource, dataSource2);

        List<MedicalDataSource> result =
                mMedicalDataSourceHelper.getMedicalDataSourcesByIdsWithPermissionChecks(
                        toUuids(List.of(dataSource1.getId(), dataSource2.getId())),
                        /* grantedMedicalResourceTypes= */ Set.of(),
                        DATA_SOURCE_PACKAGE_NAME,
                        /* hasWritePermission= */ true,
                        /* isCalledFromBgWithoutBgRead= */ true,
                        mAppInfoHelper);

        assertThat(result)
                .containsExactly(addLastDataUpdateTime(dataSource1, INSTANT_NOW_PLUS_TEN_SEC));
    }

    @Test
    @EnableFlags({Flags.FLAG_PERSONAL_HEALTH_RECORD, Flags.FLAG_PERSONAL_HEALTH_RECORD_DATABASE})
    public void createMedicalDataSource_createsAccessLog() {
        insertApps(List.of(DATA_SOURCE_PACKAGE_NAME));
        mMedicalDataSourceHelper.createMedicalDataSource(
                mContext, getCreateMedicalDataSourceRequest(), DATA_SOURCE_PACKAGE_NAME);

        AccessLog expected =
                new AccessLog(
                        DATA_SOURCE_PACKAGE_NAME,
                        INSTANT_NOW.toEpochMilli(),
                        OPERATION_TYPE_UPSERT,
                        /* medicalResourceTypes= */ Set.of(),
                        /* isMedicalDataSourceAccessed= */ true);

        assertThat(mAccessLogsHelper.queryAccessLogs())
                .comparingElementsUsing(ACCESS_LOG_EQUIVALENCE)
                .contains(expected);
    }

    @Test
    @EnableFlags({Flags.FLAG_PERSONAL_HEALTH_RECORD_DATABASE, Flags.FLAG_PERSONAL_HEALTH_RECORD})
    public void getById_inBgWithoutBgPerm_hasWritePerm_noAccessLog() {
        insertApps(List.of(DATA_SOURCE_PACKAGE_NAME));
        MedicalDataSource dataSource1 =
                mUtil.insertR4MedicalDataSource("ds", DATA_SOURCE_PACKAGE_NAME);
        mMedicalDataSourceHelper.getMedicalDataSourcesByIdsWithPermissionChecks(
                toUuids(List.of(dataSource1.getId())),
                /* grantedReadMedicalResourceTypes= */ Set.of(),
                DATA_SOURCE_PACKAGE_NAME,
                /* hasWritePermission= */ true,
                /* isCalledFromBgWithoutBgRead= */ true,
                mAppInfoHelper);

        // We don't expect an access log for read.
        AccessLog readAccessLog =
                new AccessLog(
                        DATA_SOURCE_PACKAGE_NAME,
                        INSTANT_NOW.toEpochMilli(),
                        OPERATION_TYPE_READ,
                        /* medicalResourceTypes= */ Set.of(),
                        /* isMedicalDataSourceAccessed= */ true);

        assertThat(mAccessLogsHelper.queryAccessLogs())
                .comparingElementsUsing(ACCESS_LOG_EQUIVALENCE)
                .doesNotContain(readAccessLog);
    }

    @Test
    @EnableFlags({Flags.FLAG_PERSONAL_HEALTH_RECORD_DATABASE, Flags.FLAG_PERSONAL_HEALTH_RECORD})
    public void getById_inBgWithoutBgPerm_hasWritePerm_hasReadPermForResourceTypes_noAccessLog() {
        insertApps(List.of(DATA_SOURCE_PACKAGE_NAME));
        MedicalDataSource dataSource1 =
                mUtil.insertR4MedicalDataSource("ds", DATA_SOURCE_PACKAGE_NAME);
        mMedicalDataSourceHelper.getMedicalDataSourcesByIdsWithPermissionChecks(
                toUuids(List.of(dataSource1.getId())),
                Set.of(MEDICAL_RESOURCE_TYPE_IMMUNIZATIONS),
                DATA_SOURCE_PACKAGE_NAME,
                /* hasWritePermission= */ true,
                /* isCalledFromBgWithoutBgRead= */ true,
                mAppInfoHelper);

        // We don't expect an access log for read.
        AccessLog expected =
                new AccessLog(
                        DATA_SOURCE_PACKAGE_NAME,
                        INSTANT_NOW.toEpochMilli(),
                        OPERATION_TYPE_READ,
                        /* medicalResourceTypes= */ Set.of(),
                        /* isMedicalDataSourceAccessed= */ true);

        assertThat(mAccessLogsHelper.queryAccessLogs())
                .comparingElementsUsing(ACCESS_LOG_EQUIVALENCE)
                .doesNotContain(expected);
    }

    @Test
    @EnableFlags({Flags.FLAG_PERSONAL_HEALTH_RECORD_DATABASE, Flags.FLAG_PERSONAL_HEALTH_RECORD})
    public void getById_inBgWithoutBgPerm_noWritePerm_immunizationReadPermOnly_noAccessLog() {
        insertApps(List.of(DATA_SOURCE_PACKAGE_NAME));
        MedicalDataSource dataSource1 =
                mUtil.insertR4MedicalDataSource("ds", DATA_SOURCE_PACKAGE_NAME);
        mMedicalDataSourceHelper.getMedicalDataSourcesByIdsWithPermissionChecks(
                toUuids(List.of(dataSource1.getId())),
                Set.of(MEDICAL_RESOURCE_TYPE_IMMUNIZATIONS),
                DATA_SOURCE_PACKAGE_NAME,
                /* hasWritePermission= */ false,
                /* isCalledFromBgWithoutBgRead= */ true,
                mAppInfoHelper);

        // We don't expect an access log for read.
        AccessLog expected =
                new AccessLog(
                        DATA_SOURCE_PACKAGE_NAME,
                        INSTANT_NOW.toEpochMilli(),
                        OPERATION_TYPE_READ,
                        /* medicalResourceTypes= */ Set.of(),
                        /* isMedicalDataSourceAccessed= */ true);

        assertThat(mAccessLogsHelper.queryAccessLogs())
                .comparingElementsUsing(ACCESS_LOG_EQUIVALENCE)
                .doesNotContain(expected);
    }

    @Test
    @EnableFlags({Flags.FLAG_PERSONAL_HEALTH_RECORD_DATABASE, Flags.FLAG_PERSONAL_HEALTH_RECORD})
    public void getById_expectAccessLogsWhenDataAccessedIsThroughReadPermission() {
        insertApps(List.of(DATA_SOURCE_PACKAGE_NAME, DIFFERENT_DATA_SOURCE_PACKAGE_NAME));
        MedicalDataSource dataSource1 =
                mUtil.insertR4MedicalDataSource("ds", DATA_SOURCE_PACKAGE_NAME);
        MedicalDataSource dataSource2 =
                mUtil.insertR4MedicalDataSource("ds", DIFFERENT_DATA_SOURCE_PACKAGE_NAME);
        MedicalResource immunizationPackage1 =
                createImmunizationMedicalResource(dataSource1.getId());
        MedicalResource allergyResourcePackage2 = createAllergyMedicalResource(dataSource2.getId());

        mMedicalResourceHelper.upsertMedicalResources(
                DATA_SOURCE_PACKAGE_NAME, List.of(makeUpsertRequest(immunizationPackage1)));
        mMedicalResourceHelper.upsertMedicalResources(
                DIFFERENT_DATA_SOURCE_PACKAGE_NAME,
                List.of(makeUpsertRequest(allergyResourcePackage2)));
        mMedicalDataSourceHelper.getMedicalDataSourcesByIdsWithPermissionChecks(
                toUuids(List.of(dataSource1.getId(), dataSource2.getId())),
                Set.of(MEDICAL_RESOURCE_TYPE_ALLERGIES_INTOLERANCES),
                DATA_SOURCE_PACKAGE_NAME,
                /* hasWritePermission= */ true,
                /* isCalledFromBgWithoutBgRead= */ false,
                mAppInfoHelper);

        // Testing the case where calling app:
        // is calling from foreground or background with permission.
        // has MEDICAL_RESOURCE_TYPE_ALLERGIES_INTOLERANCES read permission.
        // has write permission.
        // The data that the calling app can read: dataSource1 (through selfRead)
        // dataSource1 (through read permission for allergy).
        // In this case, read access log is only created since the dataSource accessed
        // is because  of the app having allergy read permission.
        // We only expect a single access log for the createMedicalDataSource and no access log
        // for the read.
        AccessLog expected =
                new AccessLog(
                        DATA_SOURCE_PACKAGE_NAME,
                        INSTANT_NOW.toEpochMilli(),
                        OPERATION_TYPE_READ,
                        /* medicalResourceTypes= */ Set.of(),
                        /* isMedicalDataSourceAccessed= */ true);

        assertThat(mAccessLogsHelper.queryAccessLogs())
                .comparingElementsUsing(ACCESS_LOG_EQUIVALENCE)
                .contains(expected);
    }

    @Test
    @EnableFlags({Flags.FLAG_PERSONAL_HEALTH_RECORD_DATABASE, Flags.FLAG_PERSONAL_HEALTH_RECORD})
    public void getById_expectAccessLogsWhenAppHasNoWritePermHasReadPermButReadOnlySelfData() {
        insertApps(List.of(DATA_SOURCE_PACKAGE_NAME, DIFFERENT_DATA_SOURCE_PACKAGE_NAME));
        MedicalDataSource dataSource1 =
                mUtil.insertR4MedicalDataSource("ds", DATA_SOURCE_PACKAGE_NAME);
        MedicalDataSource dataSource2 =
                mUtil.insertR4MedicalDataSource("ds", DIFFERENT_DATA_SOURCE_PACKAGE_NAME);
        MedicalResource immunizationPackage1 =
                createImmunizationMedicalResource(dataSource1.getId());
        MedicalResource allergyPackage2 = createAllergyMedicalResource(dataSource2.getId());

        mMedicalResourceHelper.upsertMedicalResources(
                DATA_SOURCE_PACKAGE_NAME, List.of(makeUpsertRequest(immunizationPackage1)));
        mMedicalResourceHelper.upsertMedicalResources(
                DIFFERENT_DATA_SOURCE_PACKAGE_NAME, List.of(makeUpsertRequest(allergyPackage2)));
        mMedicalDataSourceHelper.getMedicalDataSourcesByIdsWithPermissionChecks(
                toUuids(List.of(dataSource1.getId(), dataSource2.getId())),
                Set.of(MEDICAL_RESOURCE_TYPE_IMMUNIZATIONS),
                DATA_SOURCE_PACKAGE_NAME,
                /* hasWritePermission= */ false,
                /* isCalledFromBgWithoutBgRead= */ false,
                mAppInfoHelper);

        // Testing the case where calling app:
        // is calling from foreground or background with permission.
        // has MEDICAL_RESOURCE_TYPE_IMMUNIZATIONS read permission.
        // no write permission.
        // The data that the calling app can read: dataSource1 (through immunization
        // read permission)
        // In this case, read access log is created based on the intention of the
        // app and the fact that the app has MEDICAL_RESOURCE_TYPE_IMMUNIZATIONS
        // even though the actual data accessed is self data.
        AccessLog expected =
                new AccessLog(
                        DATA_SOURCE_PACKAGE_NAME,
                        INSTANT_NOW.toEpochMilli(),
                        OPERATION_TYPE_READ,
                        /* medicalResourceTypes= */ Set.of(),
                        /* isMedicalDataSourceAccessed= */ true);

        assertThat(mAccessLogsHelper.queryAccessLogs())
                .comparingElementsUsing(ACCESS_LOG_EQUIVALENCE)
                .contains(expected);
    }

    @Test
    @EnableFlags({Flags.FLAG_PERSONAL_HEALTH_RECORD_DATABASE, Flags.FLAG_PERSONAL_HEALTH_RECORD})
    public void getById_expectAccessLogsWhenAppHasNoWritePermHasReadPermReadNonSelfData() {
        insertApps(List.of(DATA_SOURCE_PACKAGE_NAME, DIFFERENT_DATA_SOURCE_PACKAGE_NAME));
        String dataSource =
                mUtil.insertR4MedicalDataSource("ds", DIFFERENT_DATA_SOURCE_PACKAGE_NAME).getId();
        MedicalResource immunizationDifferentPackage =
                createImmunizationMedicalResource(dataSource);
        mMedicalResourceHelper.upsertMedicalResources(
                DIFFERENT_DATA_SOURCE_PACKAGE_NAME,
                List.of(makeUpsertRequest(immunizationDifferentPackage)));
        mMedicalDataSourceHelper.getMedicalDataSourcesByIdsWithPermissionChecks(
                toUuids(List.of(dataSource)),
                Set.of(MEDICAL_RESOURCE_TYPE_IMMUNIZATIONS),
                DATA_SOURCE_PACKAGE_NAME,
                /* hasWritePermission= */ false,
                /* isCalledFromBgWithoutBgRead= */ false,
                mAppInfoHelper);

        // Testing the case where calling app:
        // is calling from foreground or background with permission.
        // has MEDICAL_RESOURCE_TYPE_IMMUNIZATIONS read permission.
        // no write permission.
        // The data that the calling app can read: any dataSource belonging to the any immunization
        // resources as the app has immunization permission.
        // In this case, read access log is created.
        AccessLog expected =
                new AccessLog(
                        DATA_SOURCE_PACKAGE_NAME,
                        INSTANT_NOW.toEpochMilli(),
                        OPERATION_TYPE_READ,
                        /* medicalResourceTypes= */ Set.of(),
                        /* isMedicalDataSourceAccessed= */ true);

        assertThat(mAccessLogsHelper.queryAccessLogs())
                .comparingElementsUsing(ACCESS_LOG_EQUIVALENCE)
                .contains(expected);
    }

    @Test
    @EnableFlags({Flags.FLAG_PERSONAL_HEALTH_RECORD_DATABASE, Flags.FLAG_PERSONAL_HEALTH_RECORD})
    public void getById_inForegroundOrBgWithPerm_hasReadImmunization_nothingRead_noAccessLog() {
        List<UUID> dataSourceIds = List.of(UUID.fromString("a6194e35-698c-4706-918f-00bf959f123b"));
        mMedicalDataSourceHelper.getMedicalDataSourcesByIdsWithPermissionChecks(
                dataSourceIds,
                Set.of(MEDICAL_RESOURCE_TYPE_IMMUNIZATIONS),
                DATA_SOURCE_PACKAGE_NAME,
                /* hasWritePermission= */ true,
                /* isCalledFromBgWithoutBgRead= */ false,
                mAppInfoHelper);

        assertThat(mAccessLogsHelper.queryAccessLogs()).isEmpty();
    }

    @Test
    @EnableFlags({Flags.FLAG_PERSONAL_HEALTH_RECORD_DATABASE, Flags.FLAG_PERSONAL_HEALTH_RECORD})
    public void getById_inForegroundOrBgWithPerm_hasWritePerm_noReadPerm_noAccessLog() {
        insertApps(List.of(DATA_SOURCE_PACKAGE_NAME));
        String dataSource = mUtil.insertR4MedicalDataSource("ds", DATA_SOURCE_PACKAGE_NAME).getId();
        mMedicalDataSourceHelper.getMedicalDataSourcesByIdsWithPermissionChecks(
                toUuids(List.of(dataSource)),
                Set.of(),
                DATA_SOURCE_PACKAGE_NAME,
                /* hasWritePermission= */ true,
                /* isCalledFromBgWithoutBgRead= */ false,
                mAppInfoHelper);

        AccessLog expected =
                new AccessLog(
                        DATA_SOURCE_PACKAGE_NAME,
                        INSTANT_NOW.toEpochMilli(),
                        OPERATION_TYPE_READ,
                        /* medicalResourceTypes= */ Set.of(),
                        /* isMedicalDataSourceAccessed= */ true);

        // No access log should be created for read,
        // since app is intending to access self data as it has
        // no read permissions.
        assertThat(mAccessLogsHelper.queryAccessLogs()).doesNotContain(expected);
    }

    @Test
    @EnableFlags({Flags.FLAG_PERSONAL_HEALTH_RECORD_DATABASE, Flags.FLAG_PERSONAL_HEALTH_RECORD})
    public void getById_expectAccessLogsWhenAppHasWritePermHasReadPermReadSelfData() {
        insertApps(List.of(DATA_SOURCE_PACKAGE_NAME));
        MedicalDataSource dataSource =
                mUtil.insertR4MedicalDataSource("ds", DATA_SOURCE_PACKAGE_NAME);
        mUtil.upsertResource(PhrDataFactory::createImmunizationMedicalResource, dataSource);
        mMedicalDataSourceHelper.getMedicalDataSourcesByIdsWithPermissionChecks(
                toUuids(List.of(dataSource.getId())),
                Set.of(MEDICAL_RESOURCE_TYPE_IMMUNIZATIONS),
                DATA_SOURCE_PACKAGE_NAME,
                /* hasWritePermission= */ true,
                /* isCalledFromBgWithoutBgRead= */ false,
                mAppInfoHelper);

        // Testing the case where calling app:
        // is calling from foreground or background with permission.
        // has MEDICAL_RESOURCE_TYPE_IMMUNIZATIONS read permission.
        // has write permission.
        // The data that the calling app can read: dataSource of the
        // immunization
        // In this case, read access log is created based on the intention of the app
        // even though the actual data accessed is self data.
        AccessLog expected =
                new AccessLog(
                        DATA_SOURCE_PACKAGE_NAME,
                        INSTANT_NOW.toEpochMilli(),
                        OPERATION_TYPE_READ,
                        /* medicalResourceTypes= */ Set.of(),
                        /* isMedicalDataSourceAccessed= */ true);

        assertThat(mAccessLogsHelper.queryAccessLogs())
                .comparingElementsUsing(ACCESS_LOG_EQUIVALENCE)
                .contains(expected);
    }

    @Test
    @EnableFlags({Flags.FLAG_PERSONAL_HEALTH_RECORD_DATABASE, Flags.FLAG_PERSONAL_HEALTH_RECORD})
    public void getByIds_inBgWithoutBgPermHasWritePermHasReadPerm_canReadSelfDataSources() {
        insertApps(List.of(DATA_SOURCE_PACKAGE_NAME, DIFFERENT_DATA_SOURCE_PACKAGE_NAME));
        MedicalDataSource dataSource1 =
                mUtil.insertR4MedicalDataSource("ds", DATA_SOURCE_PACKAGE_NAME);
        MedicalDataSource dataSource2 =
                mUtil.insertR4MedicalDataSource("ds", DIFFERENT_DATA_SOURCE_PACKAGE_NAME);
        upsertResourceAtTime(
                PhrDataFactory::createImmunizationMedicalResource, dataSource1, INSTANT_NOW);
        upsertResourceAtTime(
                PhrDataFactory::createAllergyMedicalResource,
                dataSource1,
                INSTANT_NOW_PLUS_TEN_SEC);
        mUtil.upsertResource(PhrDataFactory::createImmunizationMedicalResource, dataSource2);
        mUtil.upsertResource(PhrDataFactory::createAllergyMedicalResource, dataSource2);

        List<MedicalDataSource> result =
                mMedicalDataSourceHelper.getMedicalDataSourcesByIdsWithPermissionChecks(
                        toUuids(List.of(dataSource1.getId(), dataSource2.getId())),
                        Set.of(MEDICAL_RESOURCE_TYPE_IMMUNIZATIONS),
                        DATA_SOURCE_PACKAGE_NAME,
                        /* hasWritePermission= */ true,
                        /* isCalledFromBgWithoutBgRead= */ true,
                        mAppInfoHelper);

        assertThat(result)
                .containsExactly(addLastDataUpdateTime(dataSource1, INSTANT_NOW_PLUS_TEN_SEC));
    }

    @Test
    @EnableFlags({Flags.FLAG_PERSONAL_HEALTH_RECORD_DATABASE, Flags.FLAG_PERSONAL_HEALTH_RECORD})
    public void getByIds_inBgWithoutBgPermNoWritePermImmunizationReadPermOnly_correctResult() {
        insertApps(List.of(DATA_SOURCE_PACKAGE_NAME, DIFFERENT_DATA_SOURCE_PACKAGE_NAME));
        MedicalDataSource dataSource1 =
                mUtil.insertR4MedicalDataSource("ds", DATA_SOURCE_PACKAGE_NAME);
        MedicalDataSource dataSource2 =
                mUtil.insertR4MedicalDataSource("ds", DIFFERENT_DATA_SOURCE_PACKAGE_NAME);
        upsertResourceAtTime(
                PhrDataFactory::createImmunizationMedicalResource, dataSource1, INSTANT_NOW);
        // Even though the reader does not have Allergy read permissions, this resource needs to
        // be considered for calculating the MedicalDataSource's last data update time.
        upsertResourceAtTime(
                PhrDataFactory::createAllergyMedicalResource,
                dataSource1,
                INSTANT_NOW_PLUS_TEN_SEC);
        mUtil.upsertResource(PhrDataFactory::createImmunizationMedicalResource, dataSource2);
        mUtil.upsertResource(PhrDataFactory::createAllergyMedicalResource, dataSource2);

        // App is in background without background read perm, no write permission but has
        // immunization read permission. App can read dataSources belonging to immunizations that
        // the app wrote itself.
        List<MedicalDataSource> result =
                mMedicalDataSourceHelper.getMedicalDataSourcesByIdsWithPermissionChecks(
                        toUuids(List.of(dataSource1.getId(), dataSource2.getId())),
                        Set.of(MEDICAL_RESOURCE_TYPE_IMMUNIZATIONS),
                        DATA_SOURCE_PACKAGE_NAME,
                        /* hasWritePermission= */ false,
                        /* isCalledFromBgWithoutBgRead= */ true,
                        mAppInfoHelper);

        assertThat(result)
                .containsExactly(addLastDataUpdateTime(dataSource1, INSTANT_NOW_PLUS_TEN_SEC));
    }

    @Test
    @EnableFlags({Flags.FLAG_PERSONAL_HEALTH_RECORD_DATABASE, Flags.FLAG_PERSONAL_HEALTH_RECORD})
    public void
            getById_inBgWithoutBgPermNoWritePermBothAllergyAndImmunizationReadPerm_correctResult() {
        insertApps(List.of(DATA_SOURCE_PACKAGE_NAME, DIFFERENT_DATA_SOURCE_PACKAGE_NAME));
        MedicalDataSource dataSource1Package1 =
                mUtil.insertR4MedicalDataSource("ds/1", DATA_SOURCE_PACKAGE_NAME);
        MedicalDataSource dataSource2Package1 =
                mUtil.insertR4MedicalDataSource("ds/2", DATA_SOURCE_PACKAGE_NAME);
        MedicalDataSource dataSource1Package2 =
                mUtil.insertR4MedicalDataSource("ds", DIFFERENT_DATA_SOURCE_PACKAGE_NAME);
        mUtil.upsertResource(
                PhrDataFactory::createImmunizationMedicalResource, dataSource1Package1);
        mUtil.upsertResource(PhrDataFactory::createAllergyMedicalResource, dataSource2Package1);
        mUtil.upsertResource(
                PhrDataFactory::createImmunizationMedicalResource, dataSource1Package2);
        mUtil.upsertResource(PhrDataFactory::createAllergyMedicalResource, dataSource1Package2);
        // Insert more data with later modified time.
        upsertResourceAtTime(
                PhrDataFactory::createDifferentImmunizationMedicalResource,
                dataSource1Package1,
                INSTANT_NOW_PLUS_TEN_SEC);
        upsertResourceAtTime(
                PhrDataFactory::createDifferentAllergyMedicalResource,
                dataSource2Package1,
                INSTANT_NOW_PLUS_TEN_SEC);

        // App is in background without background read perm, no write permission but has
        // immunization read permission. App can read dataSources belonging to immunizations
        // and allergy resource types that the app wrote itself.
        List<MedicalDataSource> result =
                mMedicalDataSourceHelper.getMedicalDataSourcesByIdsWithPermissionChecks(
                        toUuids(
                                List.of(
                                        dataSource1Package1.getId(),
                                        dataSource2Package1.getId(),
                                        dataSource1Package2.getId())),
                        Set.of(
                                MEDICAL_RESOURCE_TYPE_ALLERGIES_INTOLERANCES,
                                MEDICAL_RESOURCE_TYPE_IMMUNIZATIONS),
                        DATA_SOURCE_PACKAGE_NAME,
                        /* hasWritePermission= */ false,
                        /* isCalledFromBgWithoutBgRead= */ true,
                        mAppInfoHelper);

        assertThat(result)
                .containsExactly(
                        addLastDataUpdateTime(dataSource1Package1, INSTANT_NOW_PLUS_TEN_SEC),
                        addLastDataUpdateTime(dataSource2Package1, INSTANT_NOW_PLUS_TEN_SEC));
    }

    @Test
    @EnableFlags({Flags.FLAG_PERSONAL_HEALTH_RECORD_DATABASE, Flags.FLAG_PERSONAL_HEALTH_RECORD})
    public void getById_inForegroundOrinBgWithBgPermNoWritePermHasImmunizationPerm_correctResult() {
        insertApps(List.of(DATA_SOURCE_PACKAGE_NAME, DIFFERENT_DATA_SOURCE_PACKAGE_NAME));
        MedicalDataSource dataSource1Package1 =
                mUtil.insertR4MedicalDataSource("ds/1", DATA_SOURCE_PACKAGE_NAME);
        MedicalDataSource dataSource2Package1 =
                mUtil.insertR4MedicalDataSource("ds/2", DATA_SOURCE_PACKAGE_NAME);
        MedicalDataSource dataSource1Package2 =
                mUtil.insertR4MedicalDataSource("ds/3", DIFFERENT_DATA_SOURCE_PACKAGE_NAME);
        MedicalDataSource dataSource2Package2 =
                mUtil.insertR4MedicalDataSource("ds/4", DIFFERENT_DATA_SOURCE_PACKAGE_NAME);
        mUtil.upsertResource(
                PhrDataFactory::createImmunizationMedicalResource, dataSource1Package1);
        mUtil.upsertResource(PhrDataFactory::createAllergyMedicalResource, dataSource2Package1);
        mUtil.upsertResource(
                PhrDataFactory::createImmunizationMedicalResource, dataSource1Package2);
        // Insert more data with later modified time.
        upsertResourceAtTime(
                PhrDataFactory::createDifferentImmunizationMedicalResource,
                dataSource1Package1,
                INSTANT_NOW_PLUS_TEN_SEC);
        upsertResourceAtTime(
                PhrDataFactory::createDifferentImmunizationMedicalResource,
                dataSource1Package2,
                INSTANT_NOW_PLUS_TEN_SEC);

        // App is in foreground or background with background read perm, no write permission but has
        // immunization read permission. App can read all dataSources belonging to immunizations.
        List<MedicalDataSource> result =
                mMedicalDataSourceHelper.getMedicalDataSourcesByIdsWithPermissionChecks(
                        toUuids(
                                List.of(
                                        dataSource1Package1.getId(), dataSource2Package1.getId(),
                                        dataSource1Package2.getId(), dataSource2Package2.getId())),
                        Set.of(MEDICAL_RESOURCE_TYPE_IMMUNIZATIONS),
                        DATA_SOURCE_PACKAGE_NAME,
                        /* hasWritePermission= */ false,
                        /* isCalledFromBgWithoutBgRead= */ false,
                        mAppInfoHelper);

        assertThat(result)
                .containsExactly(
                        addLastDataUpdateTime(dataSource1Package1, INSTANT_NOW_PLUS_TEN_SEC),
                        addLastDataUpdateTime(dataSource1Package2, INSTANT_NOW_PLUS_TEN_SEC));
    }

    @Test
    @EnableFlags({Flags.FLAG_PERSONAL_HEALTH_RECORD_DATABASE, Flags.FLAG_PERSONAL_HEALTH_RECORD})
    public void
            getByIds_inForegroundOrBgWithBgPermHasWritePermNoReadResourceTypesPerm_correctResult() {
        insertApps(List.of(DATA_SOURCE_PACKAGE_NAME, DIFFERENT_DATA_SOURCE_PACKAGE_NAME));
        MedicalDataSource dataSource1Package1 =
                mUtil.insertR4MedicalDataSource("ds/1", DATA_SOURCE_PACKAGE_NAME);
        MedicalDataSource dataSource2Package1 =
                mUtil.insertR4MedicalDataSource("ds/2", DATA_SOURCE_PACKAGE_NAME);
        MedicalDataSource dataSource1Package2 =
                mUtil.insertR4MedicalDataSource("ds/3", DIFFERENT_DATA_SOURCE_PACKAGE_NAME);
        MedicalDataSource dataSource2Package2 =
                mUtil.insertR4MedicalDataSource("ds/4", DIFFERENT_DATA_SOURCE_PACKAGE_NAME);
        mUtil.upsertResource(
                PhrDataFactory::createImmunizationMedicalResource, dataSource1Package1);
        mUtil.upsertResource(PhrDataFactory::createAllergyMedicalResource, dataSource2Package1);
        mUtil.upsertResource(
                PhrDataFactory::createImmunizationMedicalResource, dataSource1Package2);
        mUtil.upsertResource(PhrDataFactory::createAllergyMedicalResource, dataSource2Package2);
        // Insert more data with later modified time.
        upsertResourceAtTime(
                PhrDataFactory::createDifferentImmunizationMedicalResource,
                dataSource1Package1,
                INSTANT_NOW_PLUS_TEN_SEC);
        upsertResourceAtTime(
                PhrDataFactory::createDifferentAllergyMedicalResource,
                dataSource2Package1,
                INSTANT_NOW_PLUS_TEN_SEC);

        // App is in foreground or background with background read perm, has write permission but
        // no read permission for any resource types.
        // App can read only read dataSources they wrote themselves.
        List<MedicalDataSource> result =
                mMedicalDataSourceHelper.getMedicalDataSourcesByIdsWithPermissionChecks(
                        toUuids(
                                List.of(
                                        dataSource1Package1.getId(), dataSource2Package1.getId(),
                                        dataSource1Package2.getId(), dataSource2Package2.getId())),
                        /* grantedMedicalResourceTypes= */ Set.of(),
                        DATA_SOURCE_PACKAGE_NAME,
                        /* hasWritePermission= */ true,
                        /* isCalledFromBgWithoutBgRead= */ false,
                        mAppInfoHelper);

        assertThat(result)
                .containsExactly(
                        addLastDataUpdateTime(dataSource1Package1, INSTANT_NOW_PLUS_TEN_SEC),
                        addLastDataUpdateTime(dataSource2Package1, INSTANT_NOW_PLUS_TEN_SEC));
    }

    @Test
    @EnableFlags({Flags.FLAG_PERSONAL_HEALTH_RECORD_DATABASE, Flags.FLAG_PERSONAL_HEALTH_RECORD})
    public void getByIds_inForegroundOrBgWithBgPermNoWritePermHasAllergyPerm_correctResult() {
        insertApps(List.of(DATA_SOURCE_PACKAGE_NAME, DIFFERENT_DATA_SOURCE_PACKAGE_NAME));
        MedicalDataSource dataSource1Package1 =
                mUtil.insertR4MedicalDataSource("ds/1", DATA_SOURCE_PACKAGE_NAME);
        MedicalDataSource dataSource2Package1 =
                mUtil.insertR4MedicalDataSource("ds/2", DATA_SOURCE_PACKAGE_NAME);
        MedicalDataSource dataSource1Package2 =
                mUtil.insertR4MedicalDataSource("ds/3", DIFFERENT_DATA_SOURCE_PACKAGE_NAME);
        MedicalDataSource dataSource2Package2 =
                mUtil.insertR4MedicalDataSource("ds/4", DIFFERENT_DATA_SOURCE_PACKAGE_NAME);
        mUtil.upsertResource(
                PhrDataFactory::createImmunizationMedicalResource, dataSource1Package1);
        mUtil.upsertResource(PhrDataFactory::createAllergyMedicalResource, dataSource2Package1);
        mUtil.upsertResource(
                PhrDataFactory::createImmunizationMedicalResource, dataSource1Package2);
        mUtil.upsertResource(PhrDataFactory::createAllergyMedicalResource, dataSource2Package2);
        // Insert more data with later modified time.
        upsertResourceAtTime(
                PhrDataFactory::createDifferentAllergyMedicalResource,
                dataSource2Package1,
                INSTANT_NOW_PLUS_TEN_SEC);
        upsertResourceAtTime(
                PhrDataFactory::createDifferentAllergyMedicalResource,
                dataSource2Package2,
                INSTANT_NOW_PLUS_TEN_SEC);

        // App is in foreground or background with background read perm, no write permission but
        // has allergy resource type read permission.
        // App can read only read dataSources belonging to the allergy resource types.
        List<MedicalDataSource> result =
                mMedicalDataSourceHelper.getMedicalDataSourcesByIdsWithPermissionChecks(
                        toUuids(
                                List.of(
                                        dataSource1Package1.getId(), dataSource2Package1.getId(),
                                        dataSource1Package2.getId(), dataSource2Package2.getId())),
                        Set.of(MEDICAL_RESOURCE_TYPE_ALLERGIES_INTOLERANCES),
                        DATA_SOURCE_PACKAGE_NAME,
                        /* hasWritePermission= */ false,
                        /* isCalledFromBgWithoutBgRead= */ false,
                        mAppInfoHelper);

        assertThat(result)
                .containsExactly(
                        addLastDataUpdateTime(dataSource2Package1, INSTANT_NOW_PLUS_TEN_SEC),
                        addLastDataUpdateTime(dataSource2Package2, INSTANT_NOW_PLUS_TEN_SEC));
    }

    @Test
    @EnableFlags({Flags.FLAG_PERSONAL_HEALTH_RECORD_DATABASE, Flags.FLAG_PERSONAL_HEALTH_RECORD})
    public void getByIds_inForegroundOrBgWithBgPermNoWritePermMultipleReadPerms_correctResult() {
        insertApps(List.of(DATA_SOURCE_PACKAGE_NAME, DIFFERENT_DATA_SOURCE_PACKAGE_NAME));
        MedicalDataSource dataSource1Package1 =
                mUtil.insertR4MedicalDataSource("ds/1", DATA_SOURCE_PACKAGE_NAME);
        MedicalDataSource dataSource2Package1 =
                mUtil.insertR4MedicalDataSource("ds/2", DATA_SOURCE_PACKAGE_NAME);
        MedicalDataSource dataSource1Package2 =
                mUtil.insertR4MedicalDataSource("ds/3", DIFFERENT_DATA_SOURCE_PACKAGE_NAME);
        MedicalDataSource dataSource2Package2 =
                mUtil.insertR4MedicalDataSource("ds/4", DIFFERENT_DATA_SOURCE_PACKAGE_NAME);
        mUtil.upsertResource(
                PhrDataFactory::createImmunizationMedicalResource, dataSource1Package1);
        mUtil.upsertResource(PhrDataFactory::createAllergyMedicalResource, dataSource2Package1);
        mUtil.upsertResource(
                PhrDataFactory::createImmunizationMedicalResource, dataSource1Package2);
        mUtil.upsertResource(PhrDataFactory::createAllergyMedicalResource, dataSource2Package2);
        // Insert more data with later modified time.
        upsertResourceAtTime(
                PhrDataFactory::createDifferentAllergyMedicalResource,
                dataSource2Package2,
                INSTANT_NOW_PLUS_TEN_SEC);

        // App is in foreground or background with background read perm, no write permission but
        // has allergy resource type and immunization read permissions.
        // App can read dataSources belonging to allergy and immunization resource types.
        List<MedicalDataSource> result =
                mMedicalDataSourceHelper.getMedicalDataSourcesByIdsWithPermissionChecks(
                        toUuids(
                                List.of(
                                        dataSource1Package1.getId(), dataSource2Package1.getId(),
                                        dataSource1Package2.getId(), dataSource2Package2.getId())),
                        Set.of(
                                MEDICAL_RESOURCE_TYPE_ALLERGIES_INTOLERANCES,
                                MEDICAL_RESOURCE_TYPE_IMMUNIZATIONS),
                        DATA_SOURCE_PACKAGE_NAME,
                        /* hasWritePermission= */ false,
                        /* isCalledFromBgWithoutBgRead= */ false,
                        mAppInfoHelper);

        assertThat(result)
                .containsExactly(
                        addLastDataUpdateTime(dataSource1Package1, INSTANT_NOW),
                        addLastDataUpdateTime(dataSource2Package1, INSTANT_NOW),
                        addLastDataUpdateTime(dataSource1Package2, INSTANT_NOW),
                        addLastDataUpdateTime(dataSource2Package2, INSTANT_NOW_PLUS_TEN_SEC));
    }

    @Test
    @EnableFlags({Flags.FLAG_PERSONAL_HEALTH_RECORD_DATABASE, Flags.FLAG_PERSONAL_HEALTH_RECORD})
    public void
            getByIds_inForegroundOrBgWithBgPermHasWritePermHasReadImmunizationPerm_correctResult() {
        insertApps(List.of(DATA_SOURCE_PACKAGE_NAME, DIFFERENT_DATA_SOURCE_PACKAGE_NAME));
        MedicalDataSource dataSource1Package1 =
                mUtil.insertR4MedicalDataSource("ds/1", DATA_SOURCE_PACKAGE_NAME);
        MedicalDataSource dataSource2Package1 =
                mUtil.insertR4MedicalDataSource("ds/2", DATA_SOURCE_PACKAGE_NAME);
        MedicalDataSource dataSource1Package2 =
                mUtil.insertR4MedicalDataSource("ds/3", DIFFERENT_DATA_SOURCE_PACKAGE_NAME);
        MedicalDataSource dataSource2Package2 =
                mUtil.insertR4MedicalDataSource("ds/4", DIFFERENT_DATA_SOURCE_PACKAGE_NAME);
        mUtil.upsertResource(
                PhrDataFactory::createImmunizationMedicalResource, dataSource1Package1);
        mUtil.upsertResource(PhrDataFactory::createAllergyMedicalResource, dataSource2Package1);
        mUtil.upsertResource(
                PhrDataFactory::createImmunizationMedicalResource, dataSource1Package2);
        mUtil.upsertResource(PhrDataFactory::createAllergyMedicalResource, dataSource2Package2);
        // Insert more data with later modified time.
        upsertResourceAtTime(
                PhrDataFactory::createDifferentImmunizationMedicalResource,
                dataSource1Package1,
                INSTANT_NOW_PLUS_TEN_SEC);

        // App is in foreground or background with background read perm, has write permission and
        // has immunization read permissions.
        // App can read dataSources they wrote themselves and dataSources belonging to
        // immunization resource types.
        List<MedicalDataSource> result =
                mMedicalDataSourceHelper.getMedicalDataSourcesByIdsWithPermissionChecks(
                        toUuids(
                                List.of(
                                        dataSource1Package1.getId(), dataSource2Package1.getId(),
                                        dataSource1Package2.getId(), dataSource2Package2.getId())),
                        Set.of(MEDICAL_RESOURCE_TYPE_IMMUNIZATIONS),
                        DATA_SOURCE_PACKAGE_NAME,
                        /* hasWritePermission= */ true,
                        /* isCalledFromBgWithoutBgRead= */ false,
                        mAppInfoHelper);

        assertThat(result)
                .containsExactly(
                        addLastDataUpdateTime(dataSource1Package1, INSTANT_NOW_PLUS_TEN_SEC),
                        addLastDataUpdateTime(dataSource2Package1, INSTANT_NOW),
                        addLastDataUpdateTime(dataSource1Package2, INSTANT_NOW));
    }

    @Test
    @EnableFlags({Flags.FLAG_PERSONAL_HEALTH_RECORD_DATABASE, Flags.FLAG_PERSONAL_HEALTH_RECORD})
    public void getByPackage_appHasNotCreatedDataSourcesAndNoReadPermission_throws() {
        assertThrows(
                IllegalArgumentException.class,
                () -> {
                    mMedicalDataSourceHelper.getMedicalDataSourcesByPackageWithPermissionChecks(
                            Set.of(DIFFERENT_DATA_SOURCE_PACKAGE_NAME),
                            /* grantedMedicalResourceTypes= */ Set.of(),
                            DATA_SOURCE_PACKAGE_NAME,
                            /* hasWritePermission= */ true,
                            /* isCalledFromBgWithoutBgRead= */ false);
                });
    }

    @Test
    @EnableFlags({Flags.FLAG_PERSONAL_HEALTH_RECORD_DATABASE, Flags.FLAG_PERSONAL_HEALTH_RECORD})
    public void getByPackage_emptyPackages_inForegroundOrBgWithBgPermHasWriteAndReadPerm_success() {
        insertApps(List.of(DATA_SOURCE_PACKAGE_NAME, DIFFERENT_DATA_SOURCE_PACKAGE_NAME));
        MedicalDataSource dataSource1Package1 =
                mUtil.insertR4MedicalDataSource("ds/1", DATA_SOURCE_PACKAGE_NAME);
        MedicalDataSource dataSource2Package1 =
                mUtil.insertR4MedicalDataSource("ds/2", DATA_SOURCE_PACKAGE_NAME);
        MedicalDataSource dataSource1Package2 =
                mUtil.insertR4MedicalDataSource("ds/3", DIFFERENT_DATA_SOURCE_PACKAGE_NAME);
        MedicalDataSource dataSource2Package2 =
                mUtil.insertR4MedicalDataSource("ds/4", DIFFERENT_DATA_SOURCE_PACKAGE_NAME);
        mUtil.upsertResource(
                PhrDataFactory::createImmunizationMedicalResource, dataSource1Package1);
        mUtil.upsertResource(PhrDataFactory::createAllergyMedicalResource, dataSource2Package1);
        mUtil.upsertResource(
                PhrDataFactory::createImmunizationMedicalResource, dataSource1Package2);
        mUtil.upsertResource(PhrDataFactory::createAllergyMedicalResource, dataSource2Package2);
        // Insert more data with later modified time.
        upsertResourceAtTime(
                PhrDataFactory::createDifferentImmunizationMedicalResource,
                dataSource1Package1,
                INSTANT_NOW_PLUS_TEN_SEC);

        // App is in foreground or background with background read perm, has write permission and
        // has immunization read permissions.
        // The packageName set is empty so no filtering based on packageNames.
        // App can read dataSources they wrote themselves and dataSources belonging to
        // immunization resource types.
        List<MedicalDataSource> result =
                mMedicalDataSourceHelper.getMedicalDataSourcesByPackageWithPermissionChecks(
                        /* packageNames= */ Set.of(),
                        Set.of(MEDICAL_RESOURCE_TYPE_IMMUNIZATIONS),
                        DATA_SOURCE_PACKAGE_NAME,
                        /* hasWritePermission= */ true,
                        /* isCalledFromBgWithoutBgRead= */ false);

        assertThat(result)
                .containsExactly(
                        addLastDataUpdateTime(dataSource1Package1, INSTANT_NOW_PLUS_TEN_SEC),
                        addLastDataUpdateTime(dataSource2Package1, INSTANT_NOW),
                        addLastDataUpdateTime(dataSource1Package2, INSTANT_NOW));
    }

    @Test
    @EnableFlags({Flags.FLAG_PERSONAL_HEALTH_RECORD_DATABASE, Flags.FLAG_PERSONAL_HEALTH_RECORD})
    public void getByPackages_selfIncluded_inForegroundOrBgWithBgPermHasWriteAndReadPerm_success() {
        insertApps(List.of(DATA_SOURCE_PACKAGE_NAME, DIFFERENT_DATA_SOURCE_PACKAGE_NAME));
        MedicalDataSource dataSource1Package1 =
                mUtil.insertR4MedicalDataSource("ds/1", DATA_SOURCE_PACKAGE_NAME);
        MedicalDataSource dataSource2Package1 =
                mUtil.insertR4MedicalDataSource("ds/2", DATA_SOURCE_PACKAGE_NAME);
        MedicalDataSource dataSource1Package2 =
                mUtil.insertR4MedicalDataSource("ds/3", DIFFERENT_DATA_SOURCE_PACKAGE_NAME);
        MedicalDataSource dataSource2Package2 =
                mUtil.insertR4MedicalDataSource("ds/4", DIFFERENT_DATA_SOURCE_PACKAGE_NAME);
        mUtil.upsertResource(
                PhrDataFactory::createImmunizationMedicalResource, dataSource1Package1);
        mUtil.upsertResource(PhrDataFactory::createAllergyMedicalResource, dataSource2Package1);
        mUtil.upsertResource(
                PhrDataFactory::createImmunizationMedicalResource, dataSource1Package2);
        mUtil.upsertResource(PhrDataFactory::createAllergyMedicalResource, dataSource2Package2);
        // Insert more data with later modified time.
        upsertResourceAtTime(
                PhrDataFactory::createDifferentImmunizationMedicalResource,
                dataSource1Package1,
                INSTANT_NOW_PLUS_TEN_SEC);

        // App is in foreground or background with background read perm, has write permission and
        // has immunization read permissions.
        // The app's package name is included in the list of packages.
        // App can read dataSources they wrote themselves and dataSources belonging to
        // immunization resource types written by any of the given packages.
        List<MedicalDataSource> result =
                mMedicalDataSourceHelper.getMedicalDataSourcesByPackageWithPermissionChecks(
                        Set.of(DATA_SOURCE_PACKAGE_NAME, DIFFERENT_DATA_SOURCE_PACKAGE_NAME),
                        Set.of(MEDICAL_RESOURCE_TYPE_IMMUNIZATIONS),
                        DATA_SOURCE_PACKAGE_NAME,
                        /* hasWritePermission= */ true,
                        /* isCalledFromBgWithoutBgRead= */ false);

        assertThat(result)
                .containsExactly(
                        addLastDataUpdateTime(dataSource1Package1, INSTANT_NOW_PLUS_TEN_SEC),
                        addLastDataUpdateTime(dataSource2Package1, INSTANT_NOW),
                        addLastDataUpdateTime(dataSource1Package2, INSTANT_NOW));
    }

    @Test
    @EnableFlags({Flags.FLAG_PERSONAL_HEALTH_RECORD_DATABASE, Flags.FLAG_PERSONAL_HEALTH_RECORD})
    public void
            getByPackages_selfNotIncluded_inForegroundOrBgWithBgPermHasWriteAndReadPerm_success() {
        insertApps(List.of(DATA_SOURCE_PACKAGE_NAME, DIFFERENT_DATA_SOURCE_PACKAGE_NAME));
        MedicalDataSource dataSource1Package1 =
                mUtil.insertR4MedicalDataSource("ds/1", DATA_SOURCE_PACKAGE_NAME);
        MedicalDataSource dataSource2Package1 =
                mUtil.insertR4MedicalDataSource("ds/2", DATA_SOURCE_PACKAGE_NAME);
        MedicalDataSource dataSource1Package2 =
                mUtil.insertR4MedicalDataSource("ds/3", DIFFERENT_DATA_SOURCE_PACKAGE_NAME);
        MedicalDataSource dataSource2Package2 =
                mUtil.insertR4MedicalDataSource("ds/4", DIFFERENT_DATA_SOURCE_PACKAGE_NAME);
        mUtil.upsertResource(
                PhrDataFactory::createImmunizationMedicalResource, dataSource1Package1);
        mUtil.upsertResource(PhrDataFactory::createAllergyMedicalResource, dataSource2Package1);
        mUtil.upsertResource(
                PhrDataFactory::createImmunizationMedicalResource, dataSource1Package2);
        mUtil.upsertResource(PhrDataFactory::createAllergyMedicalResource, dataSource2Package2);
        // Insert more data with later modified time.
        upsertResourceAtTime(
                PhrDataFactory::createDifferentImmunizationMedicalResource,
                dataSource1Package2,
                INSTANT_NOW_PLUS_TEN_SEC);

        // App is in foreground or background with background read perm, has write permission and
        // has immunization read permissions.
        // The app's package name is not included in the list of packages.
        // App can read dataSources belonging to
        // immunization resource types written by any of the given packages.
        List<MedicalDataSource> result =
                mMedicalDataSourceHelper.getMedicalDataSourcesByPackageWithPermissionChecks(
                        Set.of(DIFFERENT_DATA_SOURCE_PACKAGE_NAME),
                        Set.of(MEDICAL_RESOURCE_TYPE_IMMUNIZATIONS),
                        DATA_SOURCE_PACKAGE_NAME,
                        /* hasWritePermission= */ true,
                        /* isCalledFromBgWithoutBgRead= */ false);

        assertThat(result)
                .containsExactly(
                        addLastDataUpdateTime(dataSource1Package2, INSTANT_NOW_PLUS_TEN_SEC));
    }

    @Test
    @EnableFlags({Flags.FLAG_PERSONAL_HEALTH_RECORD_DATABASE, Flags.FLAG_PERSONAL_HEALTH_RECORD})
    public void getByPackages_emptyPackages_inBgWithoutBgPermHasWritePerm_canReadSelfDataSources() {
        insertApps(List.of(DATA_SOURCE_PACKAGE_NAME, DIFFERENT_DATA_SOURCE_PACKAGE_NAME));
        MedicalDataSource dataSource1Package1 =
                mUtil.insertR4MedicalDataSource("ds/1", DATA_SOURCE_PACKAGE_NAME);
        MedicalDataSource dataSource2Package1 =
                mUtil.insertR4MedicalDataSource("ds/2", DATA_SOURCE_PACKAGE_NAME);
        MedicalDataSource dataSource1Package2 =
                mUtil.insertR4MedicalDataSource("ds/3", DIFFERENT_DATA_SOURCE_PACKAGE_NAME);
        MedicalDataSource dataSource2Package2 =
                mUtil.insertR4MedicalDataSource("ds/4", DIFFERENT_DATA_SOURCE_PACKAGE_NAME);
        mUtil.upsertResource(
                PhrDataFactory::createImmunizationMedicalResource, dataSource1Package1);
        mUtil.upsertResource(PhrDataFactory::createAllergyMedicalResource, dataSource2Package1);
        mUtil.upsertResource(
                PhrDataFactory::createImmunizationMedicalResource, dataSource1Package2);
        mUtil.upsertResource(PhrDataFactory::createAllergyMedicalResource, dataSource2Package2);
        // Insert more data with later modified time.
        upsertResourceAtTime(
                PhrDataFactory::createDifferentImmunizationMedicalResource,
                dataSource1Package1,
                INSTANT_NOW_PLUS_TEN_SEC);

        // App is in background without background read perm, has write permission and
        // no read permissions.
        // The given packageNames is empty so no filter is applied.
        // App can read dataSources they wrote themself.
        List<MedicalDataSource> result =
                mMedicalDataSourceHelper.getMedicalDataSourcesByPackageWithPermissionChecks(
                        /* packageNames= */ Set.of(),
                        /* grantedMedicalResourceTypes= */ Set.of(),
                        DATA_SOURCE_PACKAGE_NAME,
                        /* hasWritePermission= */ true,
                        /* isCalledFromBgWithoutBgRead= */ true);

        assertThat(result)
                .containsExactly(
                        addLastDataUpdateTime(dataSource1Package1, INSTANT_NOW_PLUS_TEN_SEC),
                        addLastDataUpdateTime(dataSource2Package1, INSTANT_NOW));
    }

    @Test
    @EnableFlags({Flags.FLAG_PERSONAL_HEALTH_RECORD_DATABASE, Flags.FLAG_PERSONAL_HEALTH_RECORD})
    public void getByPackages_selfIncluded_inBgWithoutBgPermHasWritePerm_canReadSelfDataSources() {
        insertApps(List.of(DATA_SOURCE_PACKAGE_NAME, DIFFERENT_DATA_SOURCE_PACKAGE_NAME));
        MedicalDataSource dataSource1Package1 =
                mUtil.insertR4MedicalDataSource("ds/1", DATA_SOURCE_PACKAGE_NAME);
        MedicalDataSource dataSource2Package1 =
                mUtil.insertR4MedicalDataSource("ds/2", DATA_SOURCE_PACKAGE_NAME);
        MedicalDataSource dataSource1Package2 =
                mUtil.insertR4MedicalDataSource("ds/3", DIFFERENT_DATA_SOURCE_PACKAGE_NAME);
        MedicalDataSource dataSource2Package2 =
                mUtil.insertR4MedicalDataSource("ds/4", DIFFERENT_DATA_SOURCE_PACKAGE_NAME);
        mUtil.upsertResource(
                PhrDataFactory::createImmunizationMedicalResource, dataSource1Package1);
        mUtil.upsertResource(PhrDataFactory::createAllergyMedicalResource, dataSource2Package1);
        mUtil.upsertResource(
                PhrDataFactory::createImmunizationMedicalResource, dataSource1Package2);
        mUtil.upsertResource(PhrDataFactory::createAllergyMedicalResource, dataSource2Package2);
        // Insert more data with later modified time.
        upsertResourceAtTime(
                PhrDataFactory::createDifferentImmunizationMedicalResource,
                dataSource1Package1,
                INSTANT_NOW_PLUS_TEN_SEC);

        // App is in background without background read perm, has write permission and
        // no read permissions.
        // The app's package name is included in the list of packages.
        // App can read dataSources they wrote themself.
        List<MedicalDataSource> result =
                mMedicalDataSourceHelper.getMedicalDataSourcesByPackageWithPermissionChecks(
                        Set.of(DATA_SOURCE_PACKAGE_NAME, DIFFERENT_DATA_SOURCE_PACKAGE_NAME),
                        /* grantedMedicalResourceTypes= */ Set.of(),
                        DATA_SOURCE_PACKAGE_NAME,
                        /* hasWritePermission= */ true,
                        /* isCalledFromBgWithoutBgRead= */ true);

        assertThat(result)
                .containsExactly(
                        addLastDataUpdateTime(dataSource1Package1, INSTANT_NOW_PLUS_TEN_SEC),
                        addLastDataUpdateTime(dataSource2Package1, INSTANT_NOW));
    }

    @Test
    @EnableFlags({Flags.FLAG_PERSONAL_HEALTH_RECORD_DATABASE, Flags.FLAG_PERSONAL_HEALTH_RECORD})
    public void getByPackages_selfNotIncluded_inBgWithoutBgPermHasWritePerm_throws() {
        insertApps(List.of(DATA_SOURCE_PACKAGE_NAME, DIFFERENT_DATA_SOURCE_PACKAGE_NAME));
        MedicalDataSource dataSource1Package1 =
                mUtil.insertR4MedicalDataSource("ds/1", DATA_SOURCE_PACKAGE_NAME);
        MedicalDataSource dataSource2Package1 =
                mUtil.insertR4MedicalDataSource("ds/2", DATA_SOURCE_PACKAGE_NAME);
        MedicalDataSource dataSource1Package2 =
                mUtil.insertR4MedicalDataSource("ds/3", DIFFERENT_DATA_SOURCE_PACKAGE_NAME);
        MedicalDataSource dataSource2Package2 =
                mUtil.insertR4MedicalDataSource("ds/4", DIFFERENT_DATA_SOURCE_PACKAGE_NAME);
        mUtil.upsertResource(
                PhrDataFactory::createImmunizationMedicalResource, dataSource1Package1);
        mUtil.upsertResource(PhrDataFactory::createAllergyMedicalResource, dataSource2Package1);
        mUtil.upsertResource(
                PhrDataFactory::createImmunizationMedicalResource, dataSource1Package2);
        mUtil.upsertResource(PhrDataFactory::createAllergyMedicalResource, dataSource2Package2);

        // App is in background without background read perm, has write permission and
        // no read permissions.
        // The app's package name is not included in the list of packages.
        // App can read no dataSources.
        assertThrows(
                IllegalArgumentException.class,
                () -> {
                    mMedicalDataSourceHelper.getMedicalDataSourcesByPackageWithPermissionChecks(
                            Set.of(DIFFERENT_DATA_SOURCE_PACKAGE_NAME),
                            /* grantedMedicalResourceTypes= */ Set.of(),
                            DATA_SOURCE_PACKAGE_NAME,
                            /* hasWritePermission= */ true,
                            /* isCalledFromBgWithoutBgRead= */ true);
                });
    }

    @Test
    @EnableFlags({Flags.FLAG_PERSONAL_HEALTH_RECORD_DATABASE, Flags.FLAG_PERSONAL_HEALTH_RECORD})
    public void getByPackages_emptyPackages_inBgWithoutBgPermHasWriteAndReadPerm_canReadSelfData() {
        insertApps(List.of(DATA_SOURCE_PACKAGE_NAME, DIFFERENT_DATA_SOURCE_PACKAGE_NAME));
        MedicalDataSource dataSource1Package1 =
                mUtil.insertR4MedicalDataSource("ds/1", DATA_SOURCE_PACKAGE_NAME);
        MedicalDataSource dataSource2Package1 =
                mUtil.insertR4MedicalDataSource("ds/2", DATA_SOURCE_PACKAGE_NAME);
        MedicalDataSource dataSource1Package2 =
                mUtil.insertR4MedicalDataSource("ds/3", DIFFERENT_DATA_SOURCE_PACKAGE_NAME);
        MedicalDataSource dataSource2Package2 =
                mUtil.insertR4MedicalDataSource("ds/4", DIFFERENT_DATA_SOURCE_PACKAGE_NAME);
        mUtil.upsertResource(
                PhrDataFactory::createImmunizationMedicalResource, dataSource1Package1);
        mUtil.upsertResource(PhrDataFactory::createAllergyMedicalResource, dataSource2Package1);
        mUtil.upsertResource(
                PhrDataFactory::createImmunizationMedicalResource, dataSource1Package2);
        mUtil.upsertResource(PhrDataFactory::createAllergyMedicalResource, dataSource2Package2);
        // Insert more data with later modified time.
        upsertResourceAtTime(
                PhrDataFactory::createDifferentImmunizationMedicalResource,
                dataSource1Package1,
                INSTANT_NOW_PLUS_TEN_SEC);

        // App is in background without background read perm, has write permission and
        // has read immunization permission.
        // The packageNames is empty so no filtering is applied.
        // App can read dataSources they wrote themselves.
        List<MedicalDataSource> result =
                mMedicalDataSourceHelper.getMedicalDataSourcesByPackageWithPermissionChecks(
                        /* packageNames= */ Set.of(),
                        Set.of(MEDICAL_RESOURCE_TYPE_IMMUNIZATIONS),
                        DATA_SOURCE_PACKAGE_NAME,
                        /* hasWritePermission= */ true,
                        /* isCalledFromBgWithoutBgRead= */ true);

        assertThat(result)
                .containsExactly(
                        addLastDataUpdateTime(dataSource1Package1, INSTANT_NOW_PLUS_TEN_SEC),
                        addLastDataUpdateTime(dataSource2Package1, INSTANT_NOW));
    }

    @Test
    @EnableFlags({Flags.FLAG_PERSONAL_HEALTH_RECORD_DATABASE, Flags.FLAG_PERSONAL_HEALTH_RECORD})
    public void getByPackages_selfIncluded_inBgWithoutBgPermHasWriteAndReadPerm_canReadSelfData() {
        insertApps(List.of(DATA_SOURCE_PACKAGE_NAME, DIFFERENT_DATA_SOURCE_PACKAGE_NAME));
        MedicalDataSource dataSource1Package1 =
                mUtil.insertR4MedicalDataSource("ds/1", DATA_SOURCE_PACKAGE_NAME);
        MedicalDataSource dataSource2Package1 =
                mUtil.insertR4MedicalDataSource("ds/2", DATA_SOURCE_PACKAGE_NAME);
        MedicalDataSource dataSource1Package2 =
                mUtil.insertR4MedicalDataSource("ds/3", DIFFERENT_DATA_SOURCE_PACKAGE_NAME);
        MedicalDataSource dataSource2Package2 =
                mUtil.insertR4MedicalDataSource("ds/4", DIFFERENT_DATA_SOURCE_PACKAGE_NAME);
        mUtil.upsertResource(
                PhrDataFactory::createImmunizationMedicalResource, dataSource1Package1);
        mUtil.upsertResource(PhrDataFactory::createAllergyMedicalResource, dataSource2Package1);
        mUtil.upsertResource(
                PhrDataFactory::createImmunizationMedicalResource, dataSource1Package2);
        mUtil.upsertResource(PhrDataFactory::createAllergyMedicalResource, dataSource2Package2);
        // Insert more data with later modified time.
        upsertResourceAtTime(
                PhrDataFactory::createDifferentImmunizationMedicalResource,
                dataSource1Package1,
                INSTANT_NOW_PLUS_TEN_SEC);

        // App is in background without background read perm, has write permission and
        // has read immunization permission.
        // The app's package name is included in the list of packages.
        // App can read dataSources they wrote themselves.
        List<MedicalDataSource> result =
                mMedicalDataSourceHelper.getMedicalDataSourcesByPackageWithPermissionChecks(
                        Set.of(DATA_SOURCE_PACKAGE_NAME, DIFFERENT_DATA_SOURCE_PACKAGE_NAME),
                        Set.of(MEDICAL_RESOURCE_TYPE_IMMUNIZATIONS),
                        DATA_SOURCE_PACKAGE_NAME,
                        /* hasWritePermission= */ true,
                        /* isCalledFromBgWithoutBgRead= */ true);

        assertThat(result)
                .containsExactly(
                        addLastDataUpdateTime(dataSource1Package1, INSTANT_NOW_PLUS_TEN_SEC),
                        addLastDataUpdateTime(dataSource2Package1, INSTANT_NOW));
    }

    @Test
    @EnableFlags({Flags.FLAG_PERSONAL_HEALTH_RECORD_DATABASE, Flags.FLAG_PERSONAL_HEALTH_RECORD})
    public void getByPackages_selfNotIncluded_inBgWithoutBgPermHasWriteAndReadPerm_throws() {
        insertApps(List.of(DATA_SOURCE_PACKAGE_NAME, DIFFERENT_DATA_SOURCE_PACKAGE_NAME));
        MedicalDataSource dataSource1Package1 =
                mUtil.insertR4MedicalDataSource("ds/1", DATA_SOURCE_PACKAGE_NAME);
        MedicalDataSource dataSource2Package1 =
                mUtil.insertR4MedicalDataSource("ds/2", DATA_SOURCE_PACKAGE_NAME);
        MedicalDataSource dataSource1Package2 =
                mUtil.insertR4MedicalDataSource("ds/3", DIFFERENT_DATA_SOURCE_PACKAGE_NAME);
        MedicalDataSource dataSource2Package2 =
                mUtil.insertR4MedicalDataSource("ds/4", DIFFERENT_DATA_SOURCE_PACKAGE_NAME);
        mUtil.upsertResource(
                PhrDataFactory::createImmunizationMedicalResource, dataSource1Package1);
        mUtil.upsertResource(PhrDataFactory::createAllergyMedicalResource, dataSource2Package1);
        mUtil.upsertResource(
                PhrDataFactory::createImmunizationMedicalResource, dataSource1Package2);
        mUtil.upsertResource(PhrDataFactory::createAllergyMedicalResource, dataSource2Package2);

        // App is in background without background read perm, has write permission and
        // has read immunization permission.
        // The app's package name is not included in the list of packages.
        // App can read not dataSources.
        assertThrows(
                IllegalArgumentException.class,
                () -> {
                    mMedicalDataSourceHelper.getMedicalDataSourcesByPackageWithPermissionChecks(
                            Set.of(DIFFERENT_DATA_SOURCE_PACKAGE_NAME),
                            Set.of(MEDICAL_RESOURCE_TYPE_IMMUNIZATIONS),
                            DATA_SOURCE_PACKAGE_NAME,
                            /* hasWritePermission= */ true,
                            /* isCalledFromBgWithoutBgRead= */ true);
                });
    }

    @Test
    @EnableFlags({Flags.FLAG_PERSONAL_HEALTH_RECORD_DATABASE, Flags.FLAG_PERSONAL_HEALTH_RECORD})
    public void getByPackages_emptyPackages_inBgWithoutBgPermHasReadPermOnly_canReadSelfData() {
        insertApps(List.of(DATA_SOURCE_PACKAGE_NAME, DIFFERENT_DATA_SOURCE_PACKAGE_NAME));
        MedicalDataSource dataSource1Package1 =
                mUtil.insertR4MedicalDataSource("ds/1", DATA_SOURCE_PACKAGE_NAME);
        MedicalDataSource dataSource2Package1 =
                mUtil.insertR4MedicalDataSource("ds/2", DATA_SOURCE_PACKAGE_NAME);
        MedicalDataSource dataSource1Package2 =
                mUtil.insertR4MedicalDataSource("ds/3", DIFFERENT_DATA_SOURCE_PACKAGE_NAME);
        MedicalDataSource dataSource2Package2 =
                mUtil.insertR4MedicalDataSource("ds/4", DIFFERENT_DATA_SOURCE_PACKAGE_NAME);
        mUtil.upsertResource(
                PhrDataFactory::createImmunizationMedicalResource, dataSource1Package1);
        mUtil.upsertResource(PhrDataFactory::createAllergyMedicalResource, dataSource2Package1);
        mUtil.upsertResource(
                PhrDataFactory::createImmunizationMedicalResource, dataSource1Package2);
        mUtil.upsertResource(PhrDataFactory::createAllergyMedicalResource, dataSource2Package2);
        // Insert more data with later modified time.
        upsertResourceAtTime(
                PhrDataFactory::createDifferentImmunizationMedicalResource,
                dataSource1Package1,
                INSTANT_NOW_PLUS_TEN_SEC);

        // App is in background without background read perm, has no write permission and
        // has read immunization permission.
        // The packageNames is empty so no filtering based on packageNames.
        // App can read dataSources belonging to immunizations the app wrote itself.
        List<MedicalDataSource> result =
                mMedicalDataSourceHelper.getMedicalDataSourcesByPackageWithPermissionChecks(
                        /* packageNames= */ Set.of(),
                        Set.of(MEDICAL_RESOURCE_TYPE_IMMUNIZATIONS),
                        DATA_SOURCE_PACKAGE_NAME,
                        /* hasWritePermission= */ false,
                        /* isCalledFromBgWithoutBgRead= */ true);

        assertThat(result)
                .containsExactly(
                        addLastDataUpdateTime(dataSource1Package1, INSTANT_NOW_PLUS_TEN_SEC));
    }

    @Test
    @EnableFlags({Flags.FLAG_PERSONAL_HEALTH_RECORD_DATABASE, Flags.FLAG_PERSONAL_HEALTH_RECORD})
    public void getByPackages_selfIncluded_inBgWithoutBgPermHasReadPermOnly_canReadSelfData() {
        insertApps(List.of(DATA_SOURCE_PACKAGE_NAME, DIFFERENT_DATA_SOURCE_PACKAGE_NAME));
        MedicalDataSource dataSource1Package1 =
                mUtil.insertR4MedicalDataSource("ds/1", DATA_SOURCE_PACKAGE_NAME);
        MedicalDataSource dataSource2Package1 =
                mUtil.insertR4MedicalDataSource("ds/2", DATA_SOURCE_PACKAGE_NAME);
        MedicalDataSource dataSource1Package2 =
                mUtil.insertR4MedicalDataSource("ds/3", DIFFERENT_DATA_SOURCE_PACKAGE_NAME);
        MedicalDataSource dataSource2Package2 =
                mUtil.insertR4MedicalDataSource("ds/4", DIFFERENT_DATA_SOURCE_PACKAGE_NAME);
        mUtil.upsertResource(
                PhrDataFactory::createImmunizationMedicalResource, dataSource1Package1);
        mUtil.upsertResource(PhrDataFactory::createAllergyMedicalResource, dataSource2Package1);
        mUtil.upsertResource(
                PhrDataFactory::createImmunizationMedicalResource, dataSource1Package2);
        mUtil.upsertResource(PhrDataFactory::createAllergyMedicalResource, dataSource2Package2);

        // App is in background without background read perm, has no write permission and
        // has read immunization permission.
        // The app's package name is included in the list of packages.
        // App can read dataSources belonging to immunizations the app wrote itself.
        List<MedicalDataSource> result =
                mMedicalDataSourceHelper.getMedicalDataSourcesByPackageWithPermissionChecks(
                        Set.of(DATA_SOURCE_PACKAGE_NAME, DIFFERENT_DATA_SOURCE_PACKAGE_NAME),
                        Set.of(MEDICAL_RESOURCE_TYPE_IMMUNIZATIONS),
                        DATA_SOURCE_PACKAGE_NAME,
                        /* hasWritePermission= */ false,
                        /* isCalledFromBgWithoutBgRead= */ true);

        assertThat(result).containsExactly(addLastDataUpdateTime(dataSource1Package1, INSTANT_NOW));
    }

    @Test
    @EnableFlags({Flags.FLAG_PERSONAL_HEALTH_RECORD_DATABASE, Flags.FLAG_PERSONAL_HEALTH_RECORD})
    public void getByPackages_selfNotIncluded_inBgWithoutBgPermHasReadPermOnly_throws() {
        insertApps(List.of(DATA_SOURCE_PACKAGE_NAME, DIFFERENT_DATA_SOURCE_PACKAGE_NAME));
        MedicalDataSource dataSource1Package1 =
                mUtil.insertR4MedicalDataSource("ds/1", DATA_SOURCE_PACKAGE_NAME);
        MedicalDataSource dataSource2Package1 =
                mUtil.insertR4MedicalDataSource("ds/2", DATA_SOURCE_PACKAGE_NAME);
        MedicalDataSource dataSource1Package2 =
                mUtil.insertR4MedicalDataSource("ds/3", DIFFERENT_DATA_SOURCE_PACKAGE_NAME);
        MedicalDataSource dataSource2Package2 =
                mUtil.insertR4MedicalDataSource("ds/4", DIFFERENT_DATA_SOURCE_PACKAGE_NAME);
        mUtil.upsertResource(
                PhrDataFactory::createImmunizationMedicalResource, dataSource1Package1);
        mUtil.upsertResource(PhrDataFactory::createAllergyMedicalResource, dataSource2Package1);
        mUtil.upsertResource(
                PhrDataFactory::createImmunizationMedicalResource, dataSource1Package2);
        mUtil.upsertResource(PhrDataFactory::createAllergyMedicalResource, dataSource2Package2);

        // App is in background without background read perm, has no write permission and
        // has read immunization permission.
        // The app's package name is not included in the list of packages.
        // App can read no dataSources.
        assertThrows(
                IllegalArgumentException.class,
                () -> {
                    mMedicalDataSourceHelper.getMedicalDataSourcesByPackageWithPermissionChecks(
                            Set.of(DIFFERENT_DATA_SOURCE_PACKAGE_NAME),
                            Set.of(MEDICAL_RESOURCE_TYPE_IMMUNIZATIONS),
                            DATA_SOURCE_PACKAGE_NAME,
                            /* hasWritePermission= */ false,
                            /* isCalledFromBgWithoutBgRead= */ true);
                });
    }

    @Test
    @EnableFlags({Flags.FLAG_PERSONAL_HEALTH_RECORD_DATABASE, Flags.FLAG_PERSONAL_HEALTH_RECORD})
    public void getByPackages_emptyPackages_inBgWithoutBgPermHasMultipleReadPerms_correctResult() {
        insertApps(List.of(DATA_SOURCE_PACKAGE_NAME, DIFFERENT_DATA_SOURCE_PACKAGE_NAME));
        MedicalDataSource dataSource1Package1 =
                mUtil.insertR4MedicalDataSource("ds/1", DATA_SOURCE_PACKAGE_NAME);
        MedicalDataSource dataSource2Package1 =
                mUtil.insertR4MedicalDataSource("ds/2", DATA_SOURCE_PACKAGE_NAME);
        MedicalDataSource dataSource1Package2 =
                mUtil.insertR4MedicalDataSource("ds/3", DIFFERENT_DATA_SOURCE_PACKAGE_NAME);
        MedicalDataSource dataSource2Package2 =
                mUtil.insertR4MedicalDataSource("ds/4", DIFFERENT_DATA_SOURCE_PACKAGE_NAME);
        mUtil.upsertResource(
                PhrDataFactory::createImmunizationMedicalResource, dataSource1Package1);
        mUtil.upsertResource(PhrDataFactory::createAllergyMedicalResource, dataSource2Package1);
        mUtil.upsertResource(
                PhrDataFactory::createImmunizationMedicalResource, dataSource1Package2);
        mUtil.upsertResource(PhrDataFactory::createAllergyMedicalResource, dataSource2Package2);
        // Insert more data with later modified time.
        upsertResourceAtTime(
                PhrDataFactory::createDifferentImmunizationMedicalResource,
                dataSource1Package1,
                INSTANT_NOW_PLUS_TEN_SEC);

        // App is in background without background read perm, no write permission but has
        // immunization and allergy read permission.
        // PackageNames is empty so no filtering based on packageNames is applied.
        // App can read dataSources belonging to
        // immunizations and allergy resource types that the app wrote itself.
        List<MedicalDataSource> result =
                mMedicalDataSourceHelper.getMedicalDataSourcesByPackageWithPermissionChecks(
                        /* packageNames= */ Set.of(),
                        Set.of(
                                MEDICAL_RESOURCE_TYPE_ALLERGIES_INTOLERANCES,
                                MEDICAL_RESOURCE_TYPE_IMMUNIZATIONS),
                        DATA_SOURCE_PACKAGE_NAME,
                        /* hasWritePermission= */ false,
                        /* isCalledFromBgWithoutBgRead= */ true);

        assertThat(result)
                .containsExactly(
                        addLastDataUpdateTime(dataSource1Package1, INSTANT_NOW_PLUS_TEN_SEC),
                        addLastDataUpdateTime(dataSource2Package1, INSTANT_NOW));
    }

    @Test
    @EnableFlags({Flags.FLAG_PERSONAL_HEALTH_RECORD_DATABASE, Flags.FLAG_PERSONAL_HEALTH_RECORD})
    public void getByPackages_selfIncluded_inBgWithoutBgPermHasMultipleReadPerms_correctResult() {
        insertApps(List.of(DATA_SOURCE_PACKAGE_NAME, DIFFERENT_DATA_SOURCE_PACKAGE_NAME));
        MedicalDataSource dataSource1Package1 =
                mUtil.insertR4MedicalDataSource("ds/1", DATA_SOURCE_PACKAGE_NAME);
        MedicalDataSource dataSource2Package1 =
                mUtil.insertR4MedicalDataSource("ds/2", DATA_SOURCE_PACKAGE_NAME);
        MedicalDataSource dataSource1Package2 =
                mUtil.insertR4MedicalDataSource("ds/3", DIFFERENT_DATA_SOURCE_PACKAGE_NAME);
        MedicalDataSource dataSource2Package2 =
                mUtil.insertR4MedicalDataSource("ds/4", DIFFERENT_DATA_SOURCE_PACKAGE_NAME);
        mUtil.upsertResource(
                PhrDataFactory::createImmunizationMedicalResource, dataSource1Package1);
        mUtil.upsertResource(PhrDataFactory::createAllergyMedicalResource, dataSource2Package1);
        mUtil.upsertResource(
                PhrDataFactory::createImmunizationMedicalResource, dataSource1Package2);
        mUtil.upsertResource(PhrDataFactory::createAllergyMedicalResource, dataSource2Package2);
        // Insert more data with later modified time.
        upsertResourceAtTime(
                PhrDataFactory::createDifferentImmunizationMedicalResource,
                dataSource1Package1,
                INSTANT_NOW_PLUS_TEN_SEC);

        // App is in background without background read perm, no write permission but has
        // immunization and allergy read permission. App can read dataSources belonging to
        // immunizations and allergy resource types that the app wrote itself.
        List<MedicalDataSource> result =
                mMedicalDataSourceHelper.getMedicalDataSourcesByPackageWithPermissionChecks(
                        Set.of(DATA_SOURCE_PACKAGE_NAME, DIFFERENT_DATA_SOURCE_PACKAGE_NAME),
                        Set.of(
                                MEDICAL_RESOURCE_TYPE_ALLERGIES_INTOLERANCES,
                                MEDICAL_RESOURCE_TYPE_IMMUNIZATIONS),
                        DATA_SOURCE_PACKAGE_NAME,
                        /* hasWritePermission= */ false,
                        /* isCalledFromBgWithoutBgRead= */ true);

        assertThat(result)
                .containsExactly(
                        addLastDataUpdateTime(dataSource1Package1, INSTANT_NOW_PLUS_TEN_SEC),
                        addLastDataUpdateTime(dataSource2Package1, INSTANT_NOW));
    }

    @Test
    @EnableFlags({Flags.FLAG_PERSONAL_HEALTH_RECORD_DATABASE, Flags.FLAG_PERSONAL_HEALTH_RECORD})
    public void
            getByPackages_emptyPackages_inForegroundOrBgWithBgPermOnlyWritePerm_canReadSelfData() {
        insertApps(List.of(DATA_SOURCE_PACKAGE_NAME, DIFFERENT_DATA_SOURCE_PACKAGE_NAME));
        MedicalDataSource dataSource1Package1 =
                mUtil.insertR4MedicalDataSource("ds/1", DATA_SOURCE_PACKAGE_NAME);
        MedicalDataSource dataSource2Package1 =
                mUtil.insertR4MedicalDataSource("ds/2", DATA_SOURCE_PACKAGE_NAME);
        MedicalDataSource dataSource1Package2 =
                mUtil.insertR4MedicalDataSource("ds/3", DIFFERENT_DATA_SOURCE_PACKAGE_NAME);
        MedicalDataSource dataSource2Package2 =
                mUtil.insertR4MedicalDataSource("ds/4", DIFFERENT_DATA_SOURCE_PACKAGE_NAME);
        mUtil.upsertResource(
                PhrDataFactory::createImmunizationMedicalResource, dataSource1Package1);
        mUtil.upsertResource(PhrDataFactory::createAllergyMedicalResource, dataSource2Package1);
        mUtil.upsertResource(
                PhrDataFactory::createImmunizationMedicalResource, dataSource1Package2);
        mUtil.upsertResource(PhrDataFactory::createAllergyMedicalResource, dataSource2Package2);
        // Insert more data with later modified time.
        upsertResourceAtTime(
                PhrDataFactory::createDifferentImmunizationMedicalResource,
                dataSource1Package1,
                INSTANT_NOW_PLUS_TEN_SEC);

        // App is in foreground or background with background read perm, has write permission but
        // no read permission for any resource types.
        // The packageNames is empty so no filtering is applied based on packageNames.
        // App can read only read dataSources they wrote themselves.
        List<MedicalDataSource> result =
                mMedicalDataSourceHelper.getMedicalDataSourcesByPackageWithPermissionChecks(
                        /* packageNames= */ Set.of(),
                        /* grantedMedicalResourceTypes= */ Set.of(),
                        DATA_SOURCE_PACKAGE_NAME,
                        /* hasWritePermission= */ true,
                        /* isCalledFromBgWithoutBgRead= */ false);

        assertThat(result)
                .containsExactly(
                        addLastDataUpdateTime(dataSource1Package1, INSTANT_NOW_PLUS_TEN_SEC),
                        addLastDataUpdateTime(dataSource2Package1, INSTANT_NOW));
    }

    @Test
    @EnableFlags({Flags.FLAG_PERSONAL_HEALTH_RECORD_DATABASE, Flags.FLAG_PERSONAL_HEALTH_RECORD})
    public void
            getByPackages_selfIncluded_inForegroundOrBgWithBgPermOnlyWritePerm_canReadSelfData() {
        insertApps(List.of(DATA_SOURCE_PACKAGE_NAME, DIFFERENT_DATA_SOURCE_PACKAGE_NAME));
        MedicalDataSource dataSource1Package1 =
                mUtil.insertR4MedicalDataSource("ds/1", DATA_SOURCE_PACKAGE_NAME);
        MedicalDataSource dataSource2Package1 =
                mUtil.insertR4MedicalDataSource("ds/2", DATA_SOURCE_PACKAGE_NAME);
        MedicalDataSource dataSource1Package2 =
                mUtil.insertR4MedicalDataSource("ds/3", DIFFERENT_DATA_SOURCE_PACKAGE_NAME);
        MedicalDataSource dataSource2Package2 =
                mUtil.insertR4MedicalDataSource("ds/4", DIFFERENT_DATA_SOURCE_PACKAGE_NAME);
        mUtil.upsertResource(
                PhrDataFactory::createImmunizationMedicalResource, dataSource1Package1);
        mUtil.upsertResource(PhrDataFactory::createAllergyMedicalResource, dataSource2Package1);
        mUtil.upsertResource(
                PhrDataFactory::createImmunizationMedicalResource, dataSource1Package2);
        mUtil.upsertResource(PhrDataFactory::createAllergyMedicalResource, dataSource2Package2);
        // Insert more data with later modified time.
        upsertResourceAtTime(
                PhrDataFactory::createDifferentImmunizationMedicalResource,
                dataSource1Package1,
                INSTANT_NOW_PLUS_TEN_SEC);

        // App is in foreground or background with background read perm, has write permission but
        // no read permission for any resource types.
        // App package name is included in the set of given packageNames.
        // App can read only read dataSources they wrote themselves.
        List<MedicalDataSource> result =
                mMedicalDataSourceHelper.getMedicalDataSourcesByPackageWithPermissionChecks(
                        Set.of(DATA_SOURCE_PACKAGE_NAME, DIFFERENT_DATA_SOURCE_PACKAGE_NAME),
                        /* grantedMedicalResourceTypes= */ Set.of(),
                        DATA_SOURCE_PACKAGE_NAME,
                        /* hasWritePermission= */ true,
                        /* isCalledFromBgWithoutBgRead= */ false);

        assertThat(result)
                .containsExactly(
                        addLastDataUpdateTime(dataSource1Package1, INSTANT_NOW_PLUS_TEN_SEC),
                        addLastDataUpdateTime(dataSource2Package1, INSTANT_NOW));
    }

    @Test
    @EnableFlags({Flags.FLAG_PERSONAL_HEALTH_RECORD_DATABASE, Flags.FLAG_PERSONAL_HEALTH_RECORD})
    public void getByPackages_selfNotIncluded_inForegroundOrBgWithBgPermOnlyWritePerm_throws() {
        insertApps(List.of(DATA_SOURCE_PACKAGE_NAME, DIFFERENT_DATA_SOURCE_PACKAGE_NAME));
        MedicalDataSource dataSource1Package1 =
                mUtil.insertR4MedicalDataSource("ds/1", DATA_SOURCE_PACKAGE_NAME);
        MedicalDataSource dataSource2Package1 =
                mUtil.insertR4MedicalDataSource("ds/2", DATA_SOURCE_PACKAGE_NAME);
        MedicalDataSource dataSource1Package2 =
                mUtil.insertR4MedicalDataSource("ds/3", DIFFERENT_DATA_SOURCE_PACKAGE_NAME);
        MedicalDataSource dataSource2Package2 =
                mUtil.insertR4MedicalDataSource("ds/4", DIFFERENT_DATA_SOURCE_PACKAGE_NAME);
        mUtil.upsertResource(
                PhrDataFactory::createImmunizationMedicalResource, dataSource1Package1);
        mUtil.upsertResource(PhrDataFactory::createAllergyMedicalResource, dataSource2Package1);
        mUtil.upsertResource(
                PhrDataFactory::createImmunizationMedicalResource, dataSource1Package2);
        mUtil.upsertResource(PhrDataFactory::createAllergyMedicalResource, dataSource2Package2);

        // App is in foreground or background with background read perm, has write permission but
        // no read permission for any resource types.
        // App package name is not included in the set of given packageNames.
        // App can not read any dataSources.
        assertThrows(
                IllegalArgumentException.class,
                () -> {
                    mMedicalDataSourceHelper.getMedicalDataSourcesByPackageWithPermissionChecks(
                            Set.of(DIFFERENT_DATA_SOURCE_PACKAGE_NAME),
                            /* grantedMedicalResourceTypes= */ Set.of(),
                            DATA_SOURCE_PACKAGE_NAME,
                            /* hasWritePermission= */ true,
                            /* isCalledFromBgWithoutBgRead= */ false);
                });
    }

    @Test
    @EnableFlags({Flags.FLAG_PERSONAL_HEALTH_RECORD_DATABASE, Flags.FLAG_PERSONAL_HEALTH_RECORD})
    public void getByPackages_emptyPackages_inForegroundOrBgWithBgPermHasAllergyPerm_correct() {
        insertApps(List.of(DATA_SOURCE_PACKAGE_NAME, DIFFERENT_DATA_SOURCE_PACKAGE_NAME));
        MedicalDataSource dataSource1Package1 =
                mUtil.insertR4MedicalDataSource("ds/1", DATA_SOURCE_PACKAGE_NAME);
        MedicalDataSource dataSource2Package1 =
                mUtil.insertR4MedicalDataSource("ds/2", DATA_SOURCE_PACKAGE_NAME);
        MedicalDataSource dataSource1Package2 =
                mUtil.insertR4MedicalDataSource("ds/3", DIFFERENT_DATA_SOURCE_PACKAGE_NAME);
        MedicalDataSource dataSource2Package2 =
                mUtil.insertR4MedicalDataSource("ds/4", DIFFERENT_DATA_SOURCE_PACKAGE_NAME);
        mUtil.upsertResource(
                PhrDataFactory::createImmunizationMedicalResource, dataSource1Package1);
        mUtil.upsertResource(PhrDataFactory::createAllergyMedicalResource, dataSource2Package1);
        mUtil.upsertResource(
                PhrDataFactory::createImmunizationMedicalResource, dataSource1Package2);
        mUtil.upsertResource(PhrDataFactory::createAllergyMedicalResource, dataSource2Package2);
        // Insert more data with later modified time.
        upsertResourceAtTime(
                PhrDataFactory::createDifferentAllergyMedicalResource,
                dataSource2Package1,
                INSTANT_NOW_PLUS_TEN_SEC);

        // App is in foreground or background with background read perm, no write permission but
        // has allergy resource type read permission.
        // App can read only read dataSources belonging to the allergy resource types written
        // by any apps.
        List<MedicalDataSource> result =
                mMedicalDataSourceHelper.getMedicalDataSourcesByPackageWithPermissionChecks(
                        /* packageNames= */ Set.of(),
                        Set.of(MEDICAL_RESOURCE_TYPE_ALLERGIES_INTOLERANCES),
                        DATA_SOURCE_PACKAGE_NAME,
                        /* hasWritePermission= */ false,
                        /* isCalledFromBgWithoutBgRead= */ false);

        assertThat(result)
                .containsExactly(
                        addLastDataUpdateTime(dataSource2Package1, INSTANT_NOW_PLUS_TEN_SEC),
                        addLastDataUpdateTime(dataSource2Package2, INSTANT_NOW));
    }

    @Test
    @EnableFlags({Flags.FLAG_PERSONAL_HEALTH_RECORD_DATABASE, Flags.FLAG_PERSONAL_HEALTH_RECORD})
    public void getByPackages_inForegroundOrBgWithBgPermHasAllergyPerm_correctResult() {
        insertApps(List.of(DATA_SOURCE_PACKAGE_NAME, DIFFERENT_DATA_SOURCE_PACKAGE_NAME));
        MedicalDataSource dataSource1Package1 =
                mUtil.insertR4MedicalDataSource("ds/1", DATA_SOURCE_PACKAGE_NAME);
        MedicalDataSource dataSource2Package1 =
                mUtil.insertR4MedicalDataSource("ds/2", DATA_SOURCE_PACKAGE_NAME);
        MedicalDataSource dataSource1Package2 =
                mUtil.insertR4MedicalDataSource("ds/3", DIFFERENT_DATA_SOURCE_PACKAGE_NAME);
        MedicalDataSource dataSource2Package2 =
                mUtil.insertR4MedicalDataSource("ds/4", DIFFERENT_DATA_SOURCE_PACKAGE_NAME);
        mUtil.upsertResource(
                PhrDataFactory::createImmunizationMedicalResource, dataSource1Package1);
        mUtil.upsertResource(PhrDataFactory::createAllergyMedicalResource, dataSource2Package1);
        mUtil.upsertResource(
                PhrDataFactory::createImmunizationMedicalResource, dataSource1Package2);
        mUtil.upsertResource(PhrDataFactory::createAllergyMedicalResource, dataSource2Package2);
        // Insert more data with later modified time.
        upsertResourceAtTime(
                PhrDataFactory::createDifferentAllergyMedicalResource,
                dataSource2Package1,
                INSTANT_NOW_PLUS_TEN_SEC);

        // App is in foreground or background with background read perm, no write permission but
        // has allergy resource type read permission.
        // App can read only read dataSources belonging to the allergy resource types written
        // by the provided packageNames.
        List<MedicalDataSource> result =
                mMedicalDataSourceHelper.getMedicalDataSourcesByPackageWithPermissionChecks(
                        Set.of(DATA_SOURCE_PACKAGE_NAME, DIFFERENT_DATA_SOURCE_PACKAGE_NAME),
                        Set.of(MEDICAL_RESOURCE_TYPE_ALLERGIES_INTOLERANCES),
                        DATA_SOURCE_PACKAGE_NAME,
                        /* hasWritePermission= */ false,
                        /* isCalledFromBgWithoutBgRead= */ false);

        assertThat(result)
                .containsExactly(
                        addLastDataUpdateTime(dataSource2Package1, INSTANT_NOW_PLUS_TEN_SEC),
                        addLastDataUpdateTime(dataSource2Package2, INSTANT_NOW));
    }

    @Test
    @EnableFlags({Flags.FLAG_PERSONAL_HEALTH_RECORD_DATABASE, Flags.FLAG_PERSONAL_HEALTH_RECORD})
    public void getByPackages_emptyPackages_inForegroundOrBgWithBgPermMultipleReadPerms_correct() {
        insertApps(List.of(DATA_SOURCE_PACKAGE_NAME, DIFFERENT_DATA_SOURCE_PACKAGE_NAME));
        MedicalDataSource dataSource1Package1 =
                mUtil.insertR4MedicalDataSource("ds/1", DATA_SOURCE_PACKAGE_NAME);
        MedicalDataSource dataSource2Package1 =
                mUtil.insertR4MedicalDataSource("ds/2", DATA_SOURCE_PACKAGE_NAME);
        MedicalDataSource dataSource1Package2 =
                mUtil.insertR4MedicalDataSource("ds/3", DIFFERENT_DATA_SOURCE_PACKAGE_NAME);
        MedicalDataSource dataSource2Package2 =
                mUtil.insertR4MedicalDataSource("ds/4", DIFFERENT_DATA_SOURCE_PACKAGE_NAME);
        mUtil.upsertResource(
                PhrDataFactory::createImmunizationMedicalResource, dataSource1Package1);
        mUtil.upsertResource(PhrDataFactory::createAllergyMedicalResource, dataSource2Package1);
        mUtil.upsertResource(
                PhrDataFactory::createImmunizationMedicalResource, dataSource1Package2);
        mUtil.upsertResource(PhrDataFactory::createAllergyMedicalResource, dataSource2Package2);
        // Insert more data with later modified time.
        upsertResourceAtTime(
                PhrDataFactory::createDifferentImmunizationMedicalResource,
                dataSource1Package1,
                INSTANT_NOW_PLUS_TEN_SEC);
        upsertResourceAtTime(
                PhrDataFactory::createDifferentAllergyMedicalResource,
                dataSource2Package1,
                INSTANT_NOW_PLUS_TWENTY_SEC);

        // App is in foreground or background with background read perm, no write permission but
        // has allergy and immunization resource types read permission.
        // The packageNames is empty so no filtering applied based on that.
        // App can read only read dataSources belonging to the allergy and immunization
        // resource types written by any apps.
        List<MedicalDataSource> result =
                mMedicalDataSourceHelper.getMedicalDataSourcesByPackageWithPermissionChecks(
                        /* packageNames= */ Set.of(),
                        Set.of(
                                MEDICAL_RESOURCE_TYPE_ALLERGIES_INTOLERANCES,
                                MEDICAL_RESOURCE_TYPE_IMMUNIZATIONS),
                        DATA_SOURCE_PACKAGE_NAME,
                        /* hasWritePermission= */ false,
                        /* isCalledFromBgWithoutBgRead= */ false);

        assertThat(result)
                .containsExactly(
                        addLastDataUpdateTime(dataSource1Package1, INSTANT_NOW_PLUS_TEN_SEC),
                        addLastDataUpdateTime(dataSource2Package1, INSTANT_NOW_PLUS_TWENTY_SEC),
                        addLastDataUpdateTime(dataSource1Package2, INSTANT_NOW),
                        addLastDataUpdateTime(dataSource2Package2, INSTANT_NOW));
    }

    @Test
    @EnableFlags({Flags.FLAG_PERSONAL_HEALTH_RECORD_DATABASE, Flags.FLAG_PERSONAL_HEALTH_RECORD})
    public void getByPackages_inForegroundOrBgWithBgPermMultipleReadPerms_correctResult() {
        insertApps(List.of(DATA_SOURCE_PACKAGE_NAME, DIFFERENT_DATA_SOURCE_PACKAGE_NAME));
        MedicalDataSource dataSource1Package1 =
                mUtil.insertR4MedicalDataSource("ds/1", DATA_SOURCE_PACKAGE_NAME);
        MedicalDataSource dataSource2Package1 =
                mUtil.insertR4MedicalDataSource("ds/2", DATA_SOURCE_PACKAGE_NAME);
        MedicalDataSource dataSource1Package2 =
                mUtil.insertR4MedicalDataSource("ds/3", DIFFERENT_DATA_SOURCE_PACKAGE_NAME);
        MedicalDataSource dataSource2Package2 =
                mUtil.insertR4MedicalDataSource("ds/4", DIFFERENT_DATA_SOURCE_PACKAGE_NAME);
        mUtil.upsertResource(
                PhrDataFactory::createImmunizationMedicalResource, dataSource1Package1);
        mUtil.upsertResource(PhrDataFactory::createAllergyMedicalResource, dataSource2Package1);
        mUtil.upsertResource(
                PhrDataFactory::createImmunizationMedicalResource, dataSource1Package2);
        mUtil.upsertResource(PhrDataFactory::createAllergyMedicalResource, dataSource2Package2);
        // Insert more data with later modified time.
        upsertResourceAtTime(
                PhrDataFactory::createDifferentImmunizationMedicalResource,
                dataSource1Package1,
                INSTANT_NOW_PLUS_TEN_SEC);
        upsertResourceAtTime(
                PhrDataFactory::createDifferentAllergyMedicalResource,
                dataSource2Package2,
                INSTANT_NOW_PLUS_TWENTY_SEC);

        // App is in foreground or background with background read perm, no write permission but
        // has allergy and immunization resource types read permission.
        // App can read only read dataSources belonging to the allergy and immunization
        // resource types written by the provided packageNames.
        List<MedicalDataSource> result =
                mMedicalDataSourceHelper.getMedicalDataSourcesByPackageWithPermissionChecks(
                        Set.of(DATA_SOURCE_PACKAGE_NAME, DIFFERENT_DATA_SOURCE_PACKAGE_NAME),
                        Set.of(
                                MEDICAL_RESOURCE_TYPE_ALLERGIES_INTOLERANCES,
                                MEDICAL_RESOURCE_TYPE_IMMUNIZATIONS),
                        DATA_SOURCE_PACKAGE_NAME,
                        /* hasWritePermission= */ false,
                        /* isCalledFromBgWithoutBgRead= */ false);

        assertThat(result)
                .containsExactly(
                        addLastDataUpdateTime(dataSource1Package1, INSTANT_NOW_PLUS_TEN_SEC),
                        addLastDataUpdateTime(dataSource2Package1, INSTANT_NOW),
                        addLastDataUpdateTime(dataSource1Package2, INSTANT_NOW),
                        addLastDataUpdateTime(dataSource2Package2, INSTANT_NOW_PLUS_TWENTY_SEC));
    }

    @Test
    @EnableFlags({Flags.FLAG_PERSONAL_HEALTH_RECORD_DATABASE, Flags.FLAG_PERSONAL_HEALTH_RECORD})
    public void
            getByPackages_emptyPackages_inForegroundOrBgWithBgPermHasWriteAndReadPerm_correct() {
        insertApps(List.of(DATA_SOURCE_PACKAGE_NAME, DIFFERENT_DATA_SOURCE_PACKAGE_NAME));
        MedicalDataSource dataSource1Package1 =
                mUtil.insertR4MedicalDataSource("ds/1", DATA_SOURCE_PACKAGE_NAME);
        MedicalDataSource dataSource2Package1 =
                mUtil.insertR4MedicalDataSource("ds/2", DATA_SOURCE_PACKAGE_NAME);
        MedicalDataSource dataSource1Package2 =
                mUtil.insertR4MedicalDataSource("ds/3", DIFFERENT_DATA_SOURCE_PACKAGE_NAME);
        MedicalDataSource dataSource2Package2 =
                mUtil.insertR4MedicalDataSource("ds/4", DIFFERENT_DATA_SOURCE_PACKAGE_NAME);
        mUtil.upsertResource(
                PhrDataFactory::createImmunizationMedicalResource, dataSource1Package1);
        mUtil.upsertResource(PhrDataFactory::createAllergyMedicalResource, dataSource2Package1);
        mUtil.upsertResource(
                PhrDataFactory::createImmunizationMedicalResource, dataSource1Package2);
        mUtil.upsertResource(PhrDataFactory::createAllergyMedicalResource, dataSource2Package2);
        // Insert more data with later modified time.
        upsertResourceAtTime(
                PhrDataFactory::createDifferentImmunizationMedicalResource,
                dataSource1Package1,
                INSTANT_NOW_PLUS_TEN_SEC);

        // App is in foreground or background with background read perm, has write permission and
        // has immunization resource type read permission.
        // The packageNames is empty so no filtering is applied based on that.
        // App can read dataSources belonging to the immunization resource types written by any
        // apps and any other dataSources that the app wrote itself.
        List<MedicalDataSource> result =
                mMedicalDataSourceHelper.getMedicalDataSourcesByPackageWithPermissionChecks(
                        /* packageNames= */ Set.of(),
                        Set.of(MEDICAL_RESOURCE_TYPE_IMMUNIZATIONS),
                        DATA_SOURCE_PACKAGE_NAME,
                        /* hasWritePermission= */ true,
                        /* isCalledFromBgWithoutBgRead= */ false);

        assertThat(result)
                .containsExactly(
                        addLastDataUpdateTime(dataSource1Package1, INSTANT_NOW_PLUS_TEN_SEC),
                        addLastDataUpdateTime(dataSource2Package1, INSTANT_NOW),
                        addLastDataUpdateTime(dataSource1Package2, INSTANT_NOW));
    }

    @Test
    @EnableFlags({Flags.FLAG_PERSONAL_HEALTH_RECORD_DATABASE, Flags.FLAG_PERSONAL_HEALTH_RECORD})
    public void
            getByPackages_selfIncluded_inForegroundOrBgWithBgPermHasWriteAndReadPerm_correctRes() {
        insertApps(List.of(DATA_SOURCE_PACKAGE_NAME, DIFFERENT_DATA_SOURCE_PACKAGE_NAME));
        MedicalDataSource dataSource1Package1 =
                mUtil.insertR4MedicalDataSource("ds/1", DATA_SOURCE_PACKAGE_NAME);
        MedicalDataSource dataSource2Package1 =
                mUtil.insertR4MedicalDataSource("ds/2", DATA_SOURCE_PACKAGE_NAME);
        MedicalDataSource dataSource1Package2 =
                mUtil.insertR4MedicalDataSource("ds/3", DIFFERENT_DATA_SOURCE_PACKAGE_NAME);
        MedicalDataSource dataSource2Package2 =
                mUtil.insertR4MedicalDataSource("ds/4", DIFFERENT_DATA_SOURCE_PACKAGE_NAME);
        mUtil.upsertResource(
                PhrDataFactory::createImmunizationMedicalResource, dataSource1Package1);
        mUtil.upsertResource(PhrDataFactory::createAllergyMedicalResource, dataSource2Package1);
        mUtil.upsertResource(
                PhrDataFactory::createImmunizationMedicalResource, dataSource1Package2);
        mUtil.upsertResource(PhrDataFactory::createAllergyMedicalResource, dataSource2Package2);
        // Insert more data with later modified time.
        upsertResourceAtTime(
                PhrDataFactory::createDifferentImmunizationMedicalResource,
                dataSource1Package1,
                INSTANT_NOW_PLUS_TEN_SEC);

        // App is in foreground or background with background read perm, has write permission and
        // has immunization resource type read permission.
        // App itself is included in the packageNames.
        // App can read dataSources belonging to the immunization resource types written by the
        // provided packageNames and all dataSources written by the app itself.
        List<MedicalDataSource> result =
                mMedicalDataSourceHelper.getMedicalDataSourcesByPackageWithPermissionChecks(
                        Set.of(DATA_SOURCE_PACKAGE_NAME, DIFFERENT_DATA_SOURCE_PACKAGE_NAME),
                        Set.of(MEDICAL_RESOURCE_TYPE_IMMUNIZATIONS),
                        DATA_SOURCE_PACKAGE_NAME,
                        /* hasWritePermission= */ true,
                        /* isCalledFromBgWithoutBgRead= */ false);

        assertThat(result)
                .containsExactly(
                        addLastDataUpdateTime(dataSource1Package1, INSTANT_NOW_PLUS_TEN_SEC),
                        addLastDataUpdateTime(dataSource2Package1, INSTANT_NOW),
                        addLastDataUpdateTime(dataSource1Package2, INSTANT_NOW));
    }

    @Test
    @EnableFlags({Flags.FLAG_PERSONAL_HEALTH_RECORD_DATABASE, Flags.FLAG_PERSONAL_HEALTH_RECORD})
    public void
            getByPackages_selfNotIncluded_inForegroundOrBgWithPermHasWriteAndReadPerm_correctRes() {
        insertApps(List.of(DATA_SOURCE_PACKAGE_NAME, DIFFERENT_DATA_SOURCE_PACKAGE_NAME));
        MedicalDataSource dataSource1Package1 =
                mUtil.insertR4MedicalDataSource("ds/1", DATA_SOURCE_PACKAGE_NAME);
        MedicalDataSource dataSource2Package1 =
                mUtil.insertR4MedicalDataSource("ds/2", DATA_SOURCE_PACKAGE_NAME);
        MedicalDataSource dataSource1Package2 =
                mUtil.insertR4MedicalDataSource("ds/3", DIFFERENT_DATA_SOURCE_PACKAGE_NAME);
        MedicalDataSource dataSource2Package2 =
                mUtil.insertR4MedicalDataSource("ds/4", DIFFERENT_DATA_SOURCE_PACKAGE_NAME);
        mUtil.upsertResource(
                PhrDataFactory::createImmunizationMedicalResource, dataSource1Package1);
        mUtil.upsertResource(PhrDataFactory::createAllergyMedicalResource, dataSource2Package1);
        mUtil.upsertResource(
                PhrDataFactory::createImmunizationMedicalResource, dataSource1Package2);
        mUtil.upsertResource(PhrDataFactory::createAllergyMedicalResource, dataSource2Package2);
        // Insert more data with later modified time.
        upsertResourceAtTime(
                PhrDataFactory::createDifferentImmunizationMedicalResource,
                dataSource1Package2,
                INSTANT_NOW_PLUS_TEN_SEC);

        // App is in foreground or background with background read perm, has write permission and
        // has immunization resource type read permission.
        // App itself is not included in the packageNames.
        // App can read dataSources belonging to the immunization resource types written by the
        // provided packageNames.
        List<MedicalDataSource> result =
                mMedicalDataSourceHelper.getMedicalDataSourcesByPackageWithPermissionChecks(
                        Set.of(DIFFERENT_DATA_SOURCE_PACKAGE_NAME),
                        Set.of(MEDICAL_RESOURCE_TYPE_IMMUNIZATIONS),
                        DATA_SOURCE_PACKAGE_NAME,
                        /* hasWritePermission= */ true,
                        /* isCalledFromBgWithoutBgRead= */ false);

        assertThat(result)
                .containsExactly(
                        addLastDataUpdateTime(dataSource1Package2, INSTANT_NOW_PLUS_TEN_SEC));
    }

    @Test
    @EnableFlags({Flags.FLAG_PERSONAL_HEALTH_RECORD_DATABASE, Flags.FLAG_PERSONAL_HEALTH_RECORD})
    public void getMDSesByIdsWithoutPermissionChecks_multipleResourcesIns_correctDataUpdateTime() {
        mTransactionTestUtils.insertApp(DATA_SOURCE_PACKAGE_NAME);
        mTransactionTestUtils.insertApp(DIFFERENT_DATA_SOURCE_PACKAGE_NAME);
        MedicalDataSource dataSource1 =
                createDataSource(
                        DATA_SOURCE_FHIR_BASE_URI,
                        DATA_SOURCE_DISPLAY_NAME,
                        DATA_SOURCE_FHIR_VERSION,
                        DATA_SOURCE_PACKAGE_NAME);
        upsertResourceAtTime(
                PhrDataFactory::createImmunizationMedicalResource, dataSource1, INSTANT_NOW);
        upsertResourceAtTime(
                PhrDataFactory::createDifferentImmunizationMedicalResource,
                dataSource1,
                INSTANT_NOW_PLUS_TEN_SEC);
        upsertResourceAtTime(
                PhrDataFactory::createAllergyMedicalResource,
                dataSource1,
                INSTANT_NOW_PLUS_TEN_SEC);
        MedicalDataSource dataSource2 =
                createDataSource(
                        DIFFERENT_DATA_SOURCE_BASE_URI,
                        DIFFERENT_DATA_SOURCE_DISPLAY_NAME,
                        DATA_SOURCE_FHIR_VERSION,
                        DATA_SOURCE_PACKAGE_NAME);
        upsertResourceAtTime(
                PhrDataFactory::createImmunizationMedicalResource, dataSource2, INSTANT_NOW);
        upsertResourceAtTime(
                PhrDataFactory::createImmunizationMedicalResource,
                dataSource2,
                INSTANT_NOW_PLUS_TEN_SEC);
        upsertResourceAtTime(
                PhrDataFactory::createAllergyMedicalResource,
                dataSource2,
                INSTANT_NOW_PLUS_TWENTY_SEC);

        List<MedicalDataSource> result =
                mMedicalDataSourceHelper.getMedicalDataSourcesByIdsWithoutPermissionChecks(
                        toUuids(List.of(dataSource1.getId(), dataSource2.getId())));

        assertThat(result)
                .containsExactly(
                        addLastDataUpdateTime(dataSource1, INSTANT_NOW_PLUS_TEN_SEC),
                        addLastDataUpdateTime(dataSource2, INSTANT_NOW_PLUS_TWENTY_SEC));
    }

    @Test
    @EnableFlags({Flags.FLAG_PERSONAL_HEALTH_RECORD_DATABASE, Flags.FLAG_PERSONAL_HEALTH_RECORD})
    public void getMDSesByIdsWithoutPermissionChecks_deletedResource_notCountedForDataUpdateTime() {
        mTransactionTestUtils.insertApp(DATA_SOURCE_PACKAGE_NAME);
        mTransactionTestUtils.insertApp(DIFFERENT_DATA_SOURCE_PACKAGE_NAME);
        MedicalDataSource dataSource =
                createDataSource(
                        DATA_SOURCE_FHIR_BASE_URI,
                        DATA_SOURCE_DISPLAY_NAME,
                        DATA_SOURCE_FHIR_VERSION,
                        DATA_SOURCE_PACKAGE_NAME);
        Instant nowMinus10Seconds = INSTANT_NOW.minusSeconds(10);
        upsertResourceAtTime(
                PhrDataFactory::createImmunizationMedicalResource, dataSource, nowMinus10Seconds);
        MedicalResource resource2 =
                upsertResourceAtTime(
                        PhrDataFactory::createDifferentAllergyMedicalResource,
                        dataSource,
                        INSTANT_NOW);

        List<MedicalDataSource> dataSourcesBeforeDelete =
                mMedicalDataSourceHelper.getMedicalDataSourcesByIdsWithoutPermissionChecks(
                        toUuids(List.of(dataSource.getId())));
        mMedicalResourceHelper.deleteMedicalResourcesByIdsWithoutPermissionChecks(
                List.of(resource2.getId()));
        List<MedicalDataSource> dataSourcesAfterDelete =
                mMedicalDataSourceHelper.getMedicalDataSourcesByIdsWithoutPermissionChecks(
                        toUuids(List.of(dataSource.getId())));

        assertThat(dataSourcesBeforeDelete)
                .containsExactly(addLastDataUpdateTime(dataSource, INSTANT_NOW));
        assertThat(dataSourcesAfterDelete)
                .containsExactly(addLastDataUpdateTime(dataSource, nowMinus10Seconds));
    }

    @Test
    @EnableFlags({Flags.FLAG_PERSONAL_HEALTH_RECORD_DATABASE, Flags.FLAG_PERSONAL_HEALTH_RECORD})
    public void getMDSesByIdsWithoutPermissionChecks_noResourcesInserted_nullDataUpdateTime() {
        mTransactionTestUtils.insertApp(DATA_SOURCE_PACKAGE_NAME);
        MedicalDataSource dataSource1 =
                createDataSource(
                        DATA_SOURCE_FHIR_BASE_URI,
                        DATA_SOURCE_DISPLAY_NAME,
                        DATA_SOURCE_FHIR_VERSION,
                        DATA_SOURCE_PACKAGE_NAME);

        List<MedicalDataSource> result =
                mMedicalDataSourceHelper.getMedicalDataSourcesByIdsWithoutPermissionChecks(
                        toUuids(List.of(dataSource1.getId())));

        assertThat(result).hasSize(1);
        assertThat(result.get(0).getLastDataUpdateTime()).isNull();
    }

    @Test
    @EnableFlags({Flags.FLAG_PERSONAL_HEALTH_RECORD_DATABASE, Flags.FLAG_PERSONAL_HEALTH_RECORD})
    public void
            getMDSesByPackageWithoutPermissionChecks_multipleResourcesIns_correctDataUpdateTime() {
        mTransactionTestUtils.insertApp(DATA_SOURCE_PACKAGE_NAME);
        mTransactionTestUtils.insertApp(DIFFERENT_DATA_SOURCE_PACKAGE_NAME);
        MedicalDataSource dataSource1 =
                createDataSource(
                        DATA_SOURCE_FHIR_BASE_URI,
                        DATA_SOURCE_DISPLAY_NAME,
                        DATA_SOURCE_FHIR_VERSION,
                        DATA_SOURCE_PACKAGE_NAME);
        upsertResourceAtTime(
                PhrDataFactory::createImmunizationMedicalResource, dataSource1, INSTANT_NOW);
        upsertResourceAtTime(
                PhrDataFactory::createDifferentImmunizationMedicalResource,
                dataSource1,
                INSTANT_NOW_PLUS_TEN_SEC);
        upsertResourceAtTime(
                PhrDataFactory::createAllergyMedicalResource,
                dataSource1,
                INSTANT_NOW_PLUS_TEN_SEC);
        MedicalDataSource dataSource2 =
                createDataSource(
                        DIFFERENT_DATA_SOURCE_BASE_URI,
                        DIFFERENT_DATA_SOURCE_DISPLAY_NAME,
                        DATA_SOURCE_FHIR_VERSION,
                        DIFFERENT_DATA_SOURCE_PACKAGE_NAME);
        upsertResourceAtTime(
                PhrDataFactory::createImmunizationMedicalResource, dataSource2, INSTANT_NOW);
        upsertResourceAtTime(
                PhrDataFactory::createImmunizationMedicalResource,
                dataSource2,
                INSTANT_NOW_PLUS_TEN_SEC);
        upsertResourceAtTime(
                PhrDataFactory::createAllergyMedicalResource,
                dataSource2,
                INSTANT_NOW_PLUS_TWENTY_SEC);

        List<MedicalDataSource> result =
                mMedicalDataSourceHelper.getMedicalDataSourcesByPackageWithoutPermissionChecks(
                        Set.of(dataSource1.getPackageName(), dataSource2.getPackageName()));

        assertThat(result)
                .containsExactly(
                        addLastDataUpdateTime(dataSource1, INSTANT_NOW_PLUS_TEN_SEC),
                        addLastDataUpdateTime(dataSource2, INSTANT_NOW_PLUS_TWENTY_SEC));
    }

    @Test
    @EnableFlags({Flags.FLAG_PERSONAL_HEALTH_RECORD_DATABASE, Flags.FLAG_PERSONAL_HEALTH_RECORD})
    public void
            getMDSesByPackageWithoutPermissionChecks_deletedResource_notCountedForDataUpdateTime() {
        mTransactionTestUtils.insertApp(DATA_SOURCE_PACKAGE_NAME);
        mTransactionTestUtils.insertApp(DIFFERENT_DATA_SOURCE_PACKAGE_NAME);
        MedicalDataSource dataSource =
                createDataSource(
                        DATA_SOURCE_FHIR_BASE_URI,
                        DATA_SOURCE_DISPLAY_NAME,
                        DATA_SOURCE_FHIR_VERSION,
                        DATA_SOURCE_PACKAGE_NAME);
        Instant nowMinus10Seconds = INSTANT_NOW.minusSeconds(10);
        upsertResourceAtTime(
                PhrDataFactory::createImmunizationMedicalResource, dataSource, nowMinus10Seconds);
        MedicalResource resource2 =
                upsertResourceAtTime(
                        PhrDataFactory::createDifferentAllergyMedicalResource,
                        dataSource,
                        INSTANT_NOW);

        List<MedicalDataSource> dataSourcesBeforeDelete =
                mMedicalDataSourceHelper.getMedicalDataSourcesByPackageWithoutPermissionChecks(
                        Set.of(dataSource.getPackageName()));
        mMedicalResourceHelper.deleteMedicalResourcesByIdsWithoutPermissionChecks(
                List.of(resource2.getId()));
        List<MedicalDataSource> dataSourcesAfterDelete =
                mMedicalDataSourceHelper.getMedicalDataSourcesByPackageWithoutPermissionChecks(
                        Set.of(dataSource.getPackageName()));

        assertThat(dataSourcesBeforeDelete)
                .containsExactly(addLastDataUpdateTime(dataSource, INSTANT_NOW));
        assertThat(dataSourcesAfterDelete)
                .containsExactly(addLastDataUpdateTime(dataSource, nowMinus10Seconds));
    }

    @Test
    @EnableFlags({Flags.FLAG_PERSONAL_HEALTH_RECORD_DATABASE, Flags.FLAG_PERSONAL_HEALTH_RECORD})
    public void getMDSesByPackageWithoutPermissionChecks_noResourcesInserted_nullDataUpdateTime() {
        mTransactionTestUtils.insertApp(DATA_SOURCE_PACKAGE_NAME);
        MedicalDataSource dataSource =
                createDataSource(
                        DATA_SOURCE_FHIR_BASE_URI,
                        DATA_SOURCE_DISPLAY_NAME,
                        DATA_SOURCE_FHIR_VERSION,
                        DATA_SOURCE_PACKAGE_NAME);

        List<MedicalDataSource> result =
                mMedicalDataSourceHelper.getMedicalDataSourcesByPackageWithoutPermissionChecks(
                        Set.of(dataSource.getPackageName()));

        assertThat(result).hasSize(1);
        assertThat(result.get(0).getLastDataUpdateTime()).isNull();
    }

    @Test
    public void getReadQueryForDataSourcesFilterOnIdsAndAppIdsAndResourceTypes_correctQuery() {
        UUID uuid1 = UUID.randomUUID();
        UUID uuid2 = UUID.randomUUID();
        List<UUID> dataSourceIds = List.of(uuid1, uuid2);
        List<String> dataSourceIdsHexValues = List.of(getHexString(uuid1), getHexString(uuid2));
        Set<Long> appInfoIds = Set.of(1L);
        Set<Integer> resourceTypes = Set.of(MEDICAL_RESOURCE_TYPE_ALLERGIES_INTOLERANCES);
        List<String> groupByColumnNames =
                List.of(
                        "medical_data_source_row_id",
                        "display_name",
                        "fhir_base_uri",
                        "fhir_version",
                        "data_source_uuid",
                        "package_name");
        String expectedQuery =
                "SELECT MAX(medical_resource_table.last_modified_time) AS last_data_update_time,"
                        + String.join(",", groupByColumnNames)
                        + " FROM ( SELECT * FROM medical_data_source_table WHERE"
                        + " medical_data_source_row_id IN (SELECT medical_data_source_row_id FROM ("
                        + " SELECT * FROM medical_data_source_table WHERE data_source_uuid IN"
                        + " ("
                        + String.join(", ", dataSourceIdsHexValues)
                        + ") AND app_info_id IN (1) ) AS inner_query_result  INNER JOIN"
                        + " medical_resource_table ON inner_query_result.medical_data_source_row_id"
                        + " = medical_resource_table.data_source_id  INNER JOIN ( SELECT * FROM"
                        + " medical_resource_indices_table WHERE medical_resource_type IN (2))"
                        + " medical_resource_indices_table ON"
                        + " medical_resource_table.medical_resource_row_id ="
                        + " medical_resource_indices_table.medical_resource_id)  ) AS"
                        + " inner_query_result  INNER JOIN application_info_table ON"
                        + " inner_query_result.app_info_id = application_info_table.row_id  LEFT"
                        + " JOIN medical_resource_table ON"
                        + " inner_query_result.medical_data_source_row_id ="
                        + " medical_resource_table.data_source_id GROUP BY "
                        + String.join(",", groupByColumnNames);

        assertThat(
                        getReadQueryForDataSourcesFilterOnIdsAndAppIdsAndResourceTypes(
                                dataSourceIds, appInfoIds, resourceTypes))
                .isEqualTo(expectedQuery);
    }

    @Test
    public void getReadQueryForDataSources_withNullResourceType_correctQuery() {
        UUID uuid1 = UUID.randomUUID();
        UUID uuid2 = UUID.randomUUID();
        List<UUID> dataSourceIds = List.of(uuid1, uuid2);
        List<String> dataSourceIdsHexValues = List.of(getHexString(uuid1), getHexString(uuid2));
        Set<Long> appInfoIds = Set.of(1L);
        List<String> groupByColumnNames =
                List.of(
                        "medical_data_source_row_id",
                        "display_name",
                        "fhir_base_uri",
                        "fhir_version",
                        "data_source_uuid",
                        "package_name");
        String expectedQuery =
                "SELECT MAX(medical_resource_table.last_modified_time) AS last_data_update_time,"
                        + String.join(",", groupByColumnNames)
                        + " FROM ( SELECT * FROM medical_data_source_table WHERE"
                        + " medical_data_source_row_id IN (SELECT medical_data_source_row_id FROM"
                        + " medical_data_source_table WHERE data_source_uuid IN"
                        + " ("
                        + String.join(", ", dataSourceIdsHexValues)
                        + ")"
                        + " AND app_info_id IN (1))  ) AS inner_query_result  INNER JOIN"
                        + " application_info_table ON inner_query_result.app_info_id ="
                        + " application_info_table.row_id  LEFT JOIN medical_resource_table ON"
                        + " inner_query_result.medical_data_source_row_id ="
                        + " medical_resource_table.data_source_id GROUP BY "
                        + String.join(",", groupByColumnNames);

        assertThat(
                        getReadQueryForDataSourcesFilterOnIdsAndAppIdsAndResourceTypes(
                                dataSourceIds, appInfoIds, null))
                .isEqualTo(expectedQuery);
    }

    @Test
    @EnableFlags({Flags.FLAG_PERSONAL_HEALTH_RECORD_DATABASE, Flags.FLAG_PERSONAL_HEALTH_RECORD})
    public void getByPackage_expectAccessLogWhenDataSourceAccessedThroughReadPerm() {
        insertApps(List.of(DATA_SOURCE_PACKAGE_NAME, DIFFERENT_DATA_SOURCE_PACKAGE_NAME));
        MedicalDataSource dataSource1Package1 =
                mUtil.insertR4MedicalDataSource("ds/1", DATA_SOURCE_PACKAGE_NAME);
        MedicalDataSource dataSource2Package1 =
                mUtil.insertR4MedicalDataSource("ds/2", DATA_SOURCE_PACKAGE_NAME);
        MedicalDataSource dataSource1Package2 =
                mUtil.insertR4MedicalDataSource("ds/3", DIFFERENT_DATA_SOURCE_PACKAGE_NAME);
        MedicalDataSource dataSource2Package2 =
                mUtil.insertR4MedicalDataSource("ds/4", DIFFERENT_DATA_SOURCE_PACKAGE_NAME);
        mUtil.upsertResource(
                PhrDataFactory::createImmunizationMedicalResource, dataSource1Package1);
        mUtil.upsertResource(PhrDataFactory::createAllergyMedicalResource, dataSource2Package1);
        mUtil.upsertResource(
                PhrDataFactory::createImmunizationMedicalResource, dataSource1Package2);
        mUtil.upsertResource(PhrDataFactory::createAllergyMedicalResource, dataSource2Package2);

        // App is in foreground or background with background read perm, has write permission and
        // has immunization read permissions.
        // The packageName set is empty so no filtering based on packageNames.
        // App can read dataSources they wrote themselves and dataSources belonging to
        // immunization resource types.
        // So access log will be created based on the app permission to access dataSources
        // belonging to immunizations.
        mMedicalDataSourceHelper.getMedicalDataSourcesByPackageWithPermissionChecks(
                /* packageNames= */ Set.of(),
                Set.of(MEDICAL_RESOURCE_TYPE_IMMUNIZATIONS),
                DATA_SOURCE_PACKAGE_NAME,
                /* hasWritePermission= */ true,
                /* isCalledFromBgWithoutBgRead= */ false);

        AccessLog readAccessLog =
                new AccessLog(
                        DATA_SOURCE_PACKAGE_NAME,
                        INSTANT_NOW.toEpochMilli(),
                        OPERATION_TYPE_READ,
                        /* medicalResourceTypes= */ Set.of(),
                        /* isMedicalDataSourceAccessed= */ true);

        assertThat(mAccessLogsHelper.queryAccessLogs())
                .comparingElementsUsing(ACCESS_LOG_EQUIVALENCE)
                .contains(readAccessLog);
    }

    @Test
    @EnableFlags({Flags.FLAG_PERSONAL_HEALTH_RECORD_DATABASE, Flags.FLAG_PERSONAL_HEALTH_RECORD})
    public void getByPackage_expectAccessLogWhenSelfDataAccessedThroughReadPerm() {
        insertApps(List.of(DATA_SOURCE_PACKAGE_NAME, DIFFERENT_DATA_SOURCE_PACKAGE_NAME));
        MedicalDataSource dataSource1Package1 =
                mUtil.insertR4MedicalDataSource("ds/1", DATA_SOURCE_PACKAGE_NAME);
        MedicalDataSource dataSource2Package1 =
                mUtil.insertR4MedicalDataSource("ds/2", DATA_SOURCE_PACKAGE_NAME);
        mUtil.upsertResource(
                PhrDataFactory::createImmunizationMedicalResource, dataSource1Package1);
        mUtil.upsertResource(PhrDataFactory::createAllergyMedicalResource, dataSource2Package1);

        // App is in foreground or background with background read perm, has write permission and
        // has immunization read permissions.
        // The packageName set is empty so no filtering based on packageNames.
        // App can read dataSources they wrote themselves and dataSources belonging to
        // immunization resource types. In this case the only immunization resource type is for
        // the app itself. Since the read happened through a read permission, access log will be
        // created.
        mMedicalDataSourceHelper.getMedicalDataSourcesByPackageWithPermissionChecks(
                /* packageNames= */ Set.of(),
                Set.of(MEDICAL_RESOURCE_TYPE_IMMUNIZATIONS),
                DATA_SOURCE_PACKAGE_NAME,
                /* hasWritePermission= */ true,
                /* isCalledFromBgWithoutBgRead= */ false);

        AccessLog readAccessLog =
                new AccessLog(
                        DATA_SOURCE_PACKAGE_NAME,
                        INSTANT_NOW.toEpochMilli(),
                        OPERATION_TYPE_READ,
                        /* medicalResourceTypes= */ Set.of(),
                        /* isMedicalDataSourceAccessed= */ true);

        assertThat(mAccessLogsHelper.queryAccessLogs())
                .comparingElementsUsing(ACCESS_LOG_EQUIVALENCE)
                .contains(readAccessLog);
    }

    @Test
    @EnableFlags({Flags.FLAG_PERSONAL_HEALTH_RECORD_DATABASE, Flags.FLAG_PERSONAL_HEALTH_RECORD})
    public void getByPackage_expectAccessLogWhenDataSourceAccessedThroughReadPermEvenSelfData() {
        insertApps(List.of(DATA_SOURCE_PACKAGE_NAME, DIFFERENT_DATA_SOURCE_PACKAGE_NAME));
        MedicalDataSource dataSource1Package1 =
                mUtil.insertR4MedicalDataSource("ds/1", DATA_SOURCE_PACKAGE_NAME);
        MedicalDataSource dataSource2Package1 =
                mUtil.insertR4MedicalDataSource("ds/2", DATA_SOURCE_PACKAGE_NAME);
        MedicalDataSource dataSource1Package2 =
                mUtil.insertR4MedicalDataSource("ds/3", DIFFERENT_DATA_SOURCE_PACKAGE_NAME);
        MedicalDataSource dataSource2Package2 =
                mUtil.insertR4MedicalDataSource("ds/4", DIFFERENT_DATA_SOURCE_PACKAGE_NAME);
        mUtil.upsertResource(
                PhrDataFactory::createImmunizationMedicalResource, dataSource1Package1);
        mUtil.upsertResource(PhrDataFactory::createAllergyMedicalResource, dataSource2Package1);
        mUtil.upsertResource(
                PhrDataFactory::createImmunizationMedicalResource, dataSource1Package2);
        mUtil.upsertResource(PhrDataFactory::createAllergyMedicalResource, dataSource2Package2);
        // App is in foreground or background with background read perm, has write permission and
        // has immunization read permissions.
        // The app's package name is included in the list of packages.
        // App can read dataSources they wrote themselves and dataSources belonging to
        // immunization resource types written by any of the given packages.
        // Since some immunization resource types were read, an access log will be created.
        mMedicalDataSourceHelper.getMedicalDataSourcesByPackageWithPermissionChecks(
                Set.of(DATA_SOURCE_PACKAGE_NAME, DIFFERENT_DATA_SOURCE_PACKAGE_NAME),
                Set.of(MEDICAL_RESOURCE_TYPE_IMMUNIZATIONS),
                DATA_SOURCE_PACKAGE_NAME,
                /* hasWritePermission= */ true,
                /* isCalledFromBgWithoutBgRead= */ false);

        AccessLog readAccessLog =
                new AccessLog(
                        DATA_SOURCE_PACKAGE_NAME,
                        INSTANT_NOW.toEpochMilli(),
                        OPERATION_TYPE_READ,
                        /* medicalResourceTypes= */ Set.of(),
                        /* isMedicalDataSourceAccessed= */ true);

        assertThat(mAccessLogsHelper.queryAccessLogs())
                .comparingElementsUsing(ACCESS_LOG_EQUIVALENCE)
                .contains(readAccessLog);
    }

    @Test
    @EnableFlags({Flags.FLAG_PERSONAL_HEALTH_RECORD_DATABASE, Flags.FLAG_PERSONAL_HEALTH_RECORD})
    public void getByPackages_expectAccessLogWhenDataSourceReadThroughReadPermNoSelfData() {
        insertApps(List.of(DATA_SOURCE_PACKAGE_NAME, DIFFERENT_DATA_SOURCE_PACKAGE_NAME));
        MedicalDataSource dataSource1Package1 =
                mUtil.insertR4MedicalDataSource("ds/1", DATA_SOURCE_PACKAGE_NAME);
        MedicalDataSource dataSource2Package1 =
                mUtil.insertR4MedicalDataSource("ds/2", DATA_SOURCE_PACKAGE_NAME);
        MedicalDataSource dataSource1Package2 =
                mUtil.insertR4MedicalDataSource("ds/3", DIFFERENT_DATA_SOURCE_PACKAGE_NAME);
        MedicalDataSource dataSource2Package2 =
                mUtil.insertR4MedicalDataSource("ds/4", DIFFERENT_DATA_SOURCE_PACKAGE_NAME);
        mUtil.upsertResource(
                PhrDataFactory::createImmunizationMedicalResource, dataSource1Package1);
        mUtil.upsertResource(PhrDataFactory::createAllergyMedicalResource, dataSource2Package1);
        mUtil.upsertResource(
                PhrDataFactory::createImmunizationMedicalResource, dataSource1Package2);
        mUtil.upsertResource(PhrDataFactory::createAllergyMedicalResource, dataSource2Package2);
        // App is in foreground or background with background read perm, has write permission and
        // has immunization read permissions.
        // The app's package name is not included in the list of packages.
        // App can read dataSources belonging to
        // immunization resource types written by any of the given packages.
        // Access log is created since the app has access through read permission.
        mMedicalDataSourceHelper.getMedicalDataSourcesByPackageWithPermissionChecks(
                Set.of(DIFFERENT_DATA_SOURCE_PACKAGE_NAME),
                Set.of(MEDICAL_RESOURCE_TYPE_IMMUNIZATIONS),
                DATA_SOURCE_PACKAGE_NAME,
                /* hasWritePermission= */ true,
                /* isCalledFromBgWithoutBgRead= */ false);

        AccessLog readAccessLog =
                new AccessLog(
                        DATA_SOURCE_PACKAGE_NAME,
                        INSTANT_NOW.toEpochMilli(),
                        OPERATION_TYPE_READ,
                        /* medicalResourceTypes= */ Set.of(),
                        /* isMedicalDataSourceAccessed= */ true);

        assertThat(mAccessLogsHelper.queryAccessLogs())
                .comparingElementsUsing(ACCESS_LOG_EQUIVALENCE)
                .contains(readAccessLog);
    }

    @Test
    @EnableFlags({Flags.FLAG_PERSONAL_HEALTH_RECORD_DATABASE, Flags.FLAG_PERSONAL_HEALTH_RECORD})
    public void getByPackages_expectNoAccessLogWhenSelfReadPerm() {
        insertApps(List.of(DATA_SOURCE_PACKAGE_NAME, DIFFERENT_DATA_SOURCE_PACKAGE_NAME));
        MedicalDataSource dataSource1Package1 =
                mUtil.insertR4MedicalDataSource("ds/1", DATA_SOURCE_PACKAGE_NAME);
        MedicalDataSource dataSource2Package1 =
                mUtil.insertR4MedicalDataSource("ds/2", DATA_SOURCE_PACKAGE_NAME);
        MedicalDataSource dataSource1Package2 =
                mUtil.insertR4MedicalDataSource("ds/3", DIFFERENT_DATA_SOURCE_PACKAGE_NAME);
        MedicalDataSource dataSource2Package2 =
                mUtil.insertR4MedicalDataSource("ds/4", DIFFERENT_DATA_SOURCE_PACKAGE_NAME);
        mUtil.upsertResource(
                PhrDataFactory::createImmunizationMedicalResource, dataSource1Package1);
        mUtil.upsertResource(PhrDataFactory::createAllergyMedicalResource, dataSource2Package1);
        mUtil.upsertResource(
                PhrDataFactory::createImmunizationMedicalResource, dataSource1Package2);
        mUtil.upsertResource(PhrDataFactory::createAllergyMedicalResource, dataSource2Package2);

        // App is in background without background read perm, has write permission and
        // no read permissions.
        // App can read dataSources they wrote themself, which in this case belong to the
        // immunization and allergy resources written. No access log should be created.
        mMedicalDataSourceHelper.getMedicalDataSourcesByPackageWithPermissionChecks(
                /* packageNames= */ Set.of(),
                /* grantedMedicalResourceTypes= */ Set.of(),
                DATA_SOURCE_PACKAGE_NAME,
                /* hasWritePermission= */ true,
                /* isCalledFromBgWithoutBgRead= */ true);

        AccessLog readAccessLog =
                new AccessLog(
                        DATA_SOURCE_PACKAGE_NAME,
                        INSTANT_NOW.toEpochMilli(),
                        OPERATION_TYPE_READ,
                        /* medicalResourceTypes= */ Set.of(),
                        /* isMedicalDataSourceAccessed= */ true);

        assertThat(mAccessLogsHelper.queryAccessLogs())
                .comparingElementsUsing(ACCESS_LOG_EQUIVALENCE)
                .doesNotContain(readAccessLog);
    }

    @Test
    @EnableFlags({Flags.FLAG_PERSONAL_HEALTH_RECORD_DATABASE, Flags.FLAG_PERSONAL_HEALTH_RECORD})
    public void getByPackages_inForegroundOrBgWithBgPermNoReadPermCanReadSelfDataNoAccessLog() {
        insertApps(List.of(DATA_SOURCE_PACKAGE_NAME, DIFFERENT_DATA_SOURCE_PACKAGE_NAME));
        MedicalDataSource dataSource1Package1 =
                mUtil.insertR4MedicalDataSource("ds/1", DATA_SOURCE_PACKAGE_NAME);
        MedicalDataSource dataSource2Package1 =
                mUtil.insertR4MedicalDataSource("ds/2", DATA_SOURCE_PACKAGE_NAME);
        MedicalDataSource dataSource1Package2 =
                mUtil.insertR4MedicalDataSource("ds/3", DIFFERENT_DATA_SOURCE_PACKAGE_NAME);
        MedicalDataSource dataSource2Package2 =
                mUtil.insertR4MedicalDataSource("ds/4", DIFFERENT_DATA_SOURCE_PACKAGE_NAME);
        mUtil.upsertResource(
                PhrDataFactory::createImmunizationMedicalResource, dataSource1Package1);
        mUtil.upsertResource(PhrDataFactory::createAllergyMedicalResource, dataSource2Package1);
        mUtil.upsertResource(
                PhrDataFactory::createImmunizationMedicalResource, dataSource1Package2);
        mUtil.upsertResource(PhrDataFactory::createAllergyMedicalResource, dataSource2Package2);

        // App is in foreground or background with background read perm, has write permission but
        // no read permission for any resource types.
        // The packageNames is empty so no filtering is applied based on packageNames.
        // App can read only read dataSources they wrote themselves.
        // No access log should be created for this.
        mMedicalDataSourceHelper.getMedicalDataSourcesByPackageWithPermissionChecks(
                /* packageNames= */ Set.of(),
                /* grantedMedicalResourceTypes= */ Set.of(),
                DATA_SOURCE_PACKAGE_NAME,
                /* hasWritePermission= */ true,
                /* isCalledFromBgWithoutBgRead= */ false);

        AccessLog readAccessLog =
                new AccessLog(
                        DATA_SOURCE_PACKAGE_NAME,
                        INSTANT_NOW.toEpochMilli(),
                        OPERATION_TYPE_READ,
                        /* medicalResourceTypes= */ Set.of(),
                        /* isMedicalDataSourceAccessed= */ true);

        assertThat(mAccessLogsHelper.queryAccessLogs())
                .comparingElementsUsing(ACCESS_LOG_EQUIVALENCE)
                .doesNotContain(readAccessLog);
    }

    @Test
    @EnableFlags({Flags.FLAG_PERSONAL_HEALTH_RECORD_DATABASE, Flags.FLAG_PERSONAL_HEALTH_RECORD})
    public void getByPackages_expectAccessLogWhenAppAccessesDataSourceThroughReadPerm() {
        insertApps(List.of(DATA_SOURCE_PACKAGE_NAME, DIFFERENT_DATA_SOURCE_PACKAGE_NAME));
        MedicalDataSource dataSource1Package1 =
                mUtil.insertR4MedicalDataSource("ds/1", DATA_SOURCE_PACKAGE_NAME);
        MedicalDataSource dataSource2Package1 =
                mUtil.insertR4MedicalDataSource("ds/2", DATA_SOURCE_PACKAGE_NAME);
        MedicalDataSource dataSource1Package2 =
                mUtil.insertR4MedicalDataSource("ds/3", DIFFERENT_DATA_SOURCE_PACKAGE_NAME);
        MedicalDataSource dataSource2Package2 =
                mUtil.insertR4MedicalDataSource("ds/4", DIFFERENT_DATA_SOURCE_PACKAGE_NAME);
        mUtil.upsertResource(
                PhrDataFactory::createImmunizationMedicalResource, dataSource1Package1);
        mUtil.upsertResource(PhrDataFactory::createAllergyMedicalResource, dataSource2Package1);
        mUtil.upsertResource(
                PhrDataFactory::createImmunizationMedicalResource, dataSource1Package2);
        mUtil.upsertResource(PhrDataFactory::createAllergyMedicalResource, dataSource2Package2);

        // App is in foreground or background with background read perm, no write permission but
        // has allergy resource type read permission.
        // App can only read dataSources belonging to the allergy resource types written
        // by any apps. Access log should be created in this case.
        mMedicalDataSourceHelper.getMedicalDataSourcesByPackageWithPermissionChecks(
                /* packageNames= */ Set.of(),
                Set.of(MEDICAL_RESOURCE_TYPE_ALLERGIES_INTOLERANCES),
                DATA_SOURCE_PACKAGE_NAME,
                /* hasWritePermission= */ false,
                /* isCalledFromBgWithoutBgRead= */ false);

        AccessLog readAccessLog =
                new AccessLog(
                        DATA_SOURCE_PACKAGE_NAME,
                        INSTANT_NOW.toEpochMilli(),
                        OPERATION_TYPE_READ,
                        /* medicalResourceTypes= */ Set.of(),
                        /* isMedicalDataSourceAccessed= */ true);

        assertThat(mAccessLogsHelper.queryAccessLogs())
                .comparingElementsUsing(ACCESS_LOG_EQUIVALENCE)
                .contains(readAccessLog);
    }

    @Test
    @EnableFlags({Flags.FLAG_PERSONAL_HEALTH_RECORD_DATABASE, Flags.FLAG_PERSONAL_HEALTH_RECORD})
    public void getByPackages_expectNoAccessLogWhenNoDataSourcesRead() {
        insertApps(List.of(DATA_SOURCE_PACKAGE_NAME));

        // No dataSources are inserted, so no dataSources will be returned as part of this
        // API call. Hence no access log should be created.
        mMedicalDataSourceHelper.getMedicalDataSourcesByPackageWithPermissionChecks(
                /* packageNames= */ Set.of(),
                Set.of(MEDICAL_RESOURCE_TYPE_ALLERGIES_INTOLERANCES),
                DATA_SOURCE_PACKAGE_NAME,
                /* hasWritePermission= */ true,
                /* isCalledFromBgWithoutBgRead= */ false);

        AccessLog readAccessLog =
                new AccessLog(
                        DATA_SOURCE_PACKAGE_NAME,
                        INSTANT_NOW.toEpochMilli(),
                        OPERATION_TYPE_READ,
                        /* medicalResourceTypes= */ Set.of(),
                        /* isMedicalDataSourceAccessed= */ true);

        assertThat(mAccessLogsHelper.queryAccessLogs())
                .comparingElementsUsing(ACCESS_LOG_EQUIVALENCE)
                .doesNotContain(readAccessLog);
    }

    @Test
    @EnableFlags({Flags.FLAG_PERSONAL_HEALTH_RECORD_DATABASE, Flags.FLAG_PERSONAL_HEALTH_RECORD})
    public void deleteMedicalDataSourcesByIdsWithoutPermCheck_appIdDoesNotExist_throws() {
        assertThrows(
                IllegalArgumentException.class,
                () ->
                        mMedicalDataSourceHelper.deleteMedicalDataSourceWithoutPermissionChecks(
                                UUID.randomUUID()));
    }

    @Test
    @EnableFlags({Flags.FLAG_PERSONAL_HEALTH_RECORD_DATABASE, Flags.FLAG_PERSONAL_HEALTH_RECORD})
    public void deleteByIdsWithoutPermCheck_deleteDataSourceThatDoesNotExist_throws() {
        insertApps(List.of(DATA_SOURCE_PACKAGE_NAME));
        assertThrows(
                IllegalArgumentException.class,
                () ->
                        mMedicalDataSourceHelper.deleteMedicalDataSourceWithoutPermissionChecks(
                                UUID.randomUUID()));
    }

    @Test
    @EnableFlags({Flags.FLAG_PERSONAL_HEALTH_RECORD_DATABASE, Flags.FLAG_PERSONAL_HEALTH_RECORD})
    public void deleteMedicalDataSourcesByIdsWithPermCheck_appIdDoesNotExist_throws() {
        assertThrows(
                IllegalArgumentException.class,
                () ->
                        mMedicalDataSourceHelper.deleteMedicalDataSourceWithPermissionChecks(
                                UUID.randomUUID(), DATA_SOURCE_PACKAGE_NAME));
    }

    @Test
    @EnableFlags({Flags.FLAG_PERSONAL_HEALTH_RECORD_DATABASE, Flags.FLAG_PERSONAL_HEALTH_RECORD})
    public void deleteByIdsWithPermCheck_deleteDataSourceBelongingToAnotherApp_throws() {
        insertApps(List.of(DATA_SOURCE_PACKAGE_NAME, DIFFERENT_DATA_SOURCE_PACKAGE_NAME));
        MedicalDataSource dataSource1 =
                mUtil.insertR4MedicalDataSource("ds", DATA_SOURCE_PACKAGE_NAME);
        MedicalDataSource dataSource2 =
                mUtil.insertR4MedicalDataSource("ds", DIFFERENT_DATA_SOURCE_PACKAGE_NAME);
        mUtil.upsertResource(PhrDataFactory::createImmunizationMedicalResource, dataSource1);
        mUtil.upsertResource(PhrDataFactory::createAllergyMedicalResource, dataSource2);

        assertThrows(
                IllegalArgumentException.class,
                () ->
                        mMedicalDataSourceHelper.deleteMedicalDataSourceWithPermissionChecks(
                                UUID.fromString(dataSource2.getId()), DATA_SOURCE_PACKAGE_NAME));
    }

    @Test
    @EnableFlags({Flags.FLAG_PERSONAL_HEALTH_RECORD_DATABASE, Flags.FLAG_PERSONAL_HEALTH_RECORD})
    public void deleteByIdsWithPermCheck_deleteDataSourceThatDoesNotExist_throws() {
        insertApps(List.of(DATA_SOURCE_PACKAGE_NAME));
        assertThrows(
                IllegalArgumentException.class,
                () ->
                        mMedicalDataSourceHelper.deleteMedicalDataSourceWithPermissionChecks(
                                UUID.randomUUID(), DATA_SOURCE_PACKAGE_NAME));
    }

    @Test
    @EnableFlags({Flags.FLAG_PERSONAL_HEALTH_RECORD_DATABASE, Flags.FLAG_PERSONAL_HEALTH_RECORD})
    public void deleteDataSourcesByIdsWithoutPermissionChecks_noDeleteAccessLogs() {
        insertApps(List.of(DATA_SOURCE_PACKAGE_NAME));
        MedicalDataSource dataSource1 =
                mUtil.insertR4MedicalDataSource("ds", DATA_SOURCE_PACKAGE_NAME);
        mMedicalDataSourceHelper.deleteMedicalDataSourceWithoutPermissionChecks(
                UUID.fromString(dataSource1.getId()));

        AccessLog deleteAccessLog =
                new AccessLog(
                        DATA_SOURCE_PACKAGE_NAME,
                        INSTANT_NOW.toEpochMilli(),
                        OPERATION_TYPE_DELETE,
                        /* medicalResourceTypes= */ Set.of(),
                        /* isMedicalDataSourceAccessed= */ true);

        assertThat(mAccessLogsHelper.queryAccessLogs())
                .comparingElementsUsing(ACCESS_LOG_EQUIVALENCE)
                .doesNotContain(deleteAccessLog);
    }

    @Test
    @EnableFlags({Flags.FLAG_PERSONAL_HEALTH_RECORD_DATABASE, Flags.FLAG_PERSONAL_HEALTH_RECORD})
    public void deleteByIdsWithPermCheck_expectAccessLogForDeletedDataSourceAndResources() {
        insertApps(List.of(DATA_SOURCE_PACKAGE_NAME, DIFFERENT_DATA_SOURCE_PACKAGE_NAME));
        MedicalDataSource dataSource1 =
                mUtil.insertR4MedicalDataSource("ds", DATA_SOURCE_PACKAGE_NAME);
        MedicalDataSource dataSource2 =
                mUtil.insertR4MedicalDataSource("ds", DIFFERENT_DATA_SOURCE_PACKAGE_NAME);
        mUtil.upsertResource(PhrDataFactory::createImmunizationMedicalResource, dataSource1);
        mUtil.upsertResource(PhrDataFactory::createAllergyMedicalResource, dataSource2);
        mMedicalDataSourceHelper.deleteMedicalDataSourceWithPermissionChecks(
                UUID.fromString(dataSource1.getId()), /* packageName= */ DATA_SOURCE_PACKAGE_NAME);

        // In this test, we have inserted two different resource types from different packages.
        // When the calling app, calls the delete API, we expect access log to be created only
        // for the deleted dataSource belonging to the app and the medical resources associated
        // with that dataSource.
        AccessLog deleteAccessLog =
                new AccessLog(
                        DATA_SOURCE_PACKAGE_NAME,
                        INSTANT_NOW.toEpochMilli(),
                        OPERATION_TYPE_DELETE,
                        /* medicalResourceTypes= */ Set.of(MEDICAL_RESOURCE_TYPE_IMMUNIZATIONS),
                        /* isMedicalDataSourceAccessed= */ true);

        assertThat(mAccessLogsHelper.queryAccessLogs())
                .comparingElementsUsing(ACCESS_LOG_EQUIVALENCE)
                .contains(deleteAccessLog);
    }

    @Test
    @EnableFlags({Flags.FLAG_PERSONAL_HEALTH_RECORD_DATABASE, Flags.FLAG_PERSONAL_HEALTH_RECORD})
    public void deleteByIdsWithPermCheck_dataSourceHasMultipleResources_correctAccessLogs() {
        insertApps(List.of(DATA_SOURCE_PACKAGE_NAME, DIFFERENT_DATA_SOURCE_PACKAGE_NAME));
        MedicalDataSource dataSource1 =
                mUtil.insertR4MedicalDataSource("ds", DATA_SOURCE_PACKAGE_NAME);
        MedicalDataSource dataSource2 =
                mUtil.insertR4MedicalDataSource("ds", DIFFERENT_DATA_SOURCE_PACKAGE_NAME);
        mUtil.upsertResource(PhrDataFactory::createImmunizationMedicalResource, dataSource1);
        mUtil.upsertResource(PhrDataFactory::createAllergyMedicalResource, dataSource1);
        mUtil.upsertResource(PhrDataFactory::createAllergyMedicalResource, dataSource2);
        mMedicalDataSourceHelper.deleteMedicalDataSourceWithPermissionChecks(
                UUID.fromString(dataSource1.getId()), DATA_SOURCE_PACKAGE_NAME);

        // We have inserted two different resource types from one package and one overlapping
        // resource type from another package.
        // When the calling app, calls the delete API, we expect access log to be created for
        // the deleted dataSource belonging to the app and the medical resources associated
        // with that dataSource which in this case would be immunization and allergy.
        AccessLog deleteAccessLog =
                new AccessLog(
                        DATA_SOURCE_PACKAGE_NAME,
                        INSTANT_NOW.toEpochMilli(),
                        OPERATION_TYPE_DELETE,
                        /* medicalResourceTypes= */ Set.of(
                                MEDICAL_RESOURCE_TYPE_IMMUNIZATIONS,
                                MEDICAL_RESOURCE_TYPE_ALLERGIES_INTOLERANCES),
                        /* isMedicalDataSourceAccessed= */ true);

        assertThat(mAccessLogsHelper.queryAccessLogs())
                .comparingElementsUsing(ACCESS_LOG_EQUIVALENCE)
                .contains(deleteAccessLog);
    }

    @Test
    @EnableFlags({Flags.FLAG_PERSONAL_HEALTH_RECORD_DATABASE, Flags.FLAG_PERSONAL_HEALTH_RECORD})
    public void deleteByIdsWithPermCheck_dataSourceHasNoResources_correctAccessLogs() {
        insertApps(List.of(DATA_SOURCE_PACKAGE_NAME, DIFFERENT_DATA_SOURCE_PACKAGE_NAME));
        MedicalDataSource dataSource1 =
                mUtil.insertR4MedicalDataSource("ds", DATA_SOURCE_PACKAGE_NAME);
        MedicalDataSource dataSource2 =
                mUtil.insertR4MedicalDataSource("ds", DIFFERENT_DATA_SOURCE_PACKAGE_NAME);
        mUtil.upsertResource(PhrDataFactory::createAllergyMedicalResource, dataSource2);
        mMedicalDataSourceHelper.deleteMedicalDataSourceWithPermissionChecks(
                UUID.fromString(dataSource1.getId()), DATA_SOURCE_PACKAGE_NAME);

        // We have two dataSources but there's no data associated with the dataSource created
        // by the calling package. When the calling app, calls the delete API, we expect access log
        // to be created for the deleted dataSource belonging to the app and the
        // medicalResourceTypes to be empty since the dataSource had no resources associated
        // with it.
        AccessLog deleteAccessLog =
                new AccessLog(
                        DATA_SOURCE_PACKAGE_NAME,
                        INSTANT_NOW.toEpochMilli(),
                        OPERATION_TYPE_DELETE,
                        /* medicalResourceTypes= */ Set.of(),
                        /* isMedicalDataSourceAccessed= */ true);

        assertThat(mAccessLogsHelper.queryAccessLogs())
                .comparingElementsUsing(ACCESS_LOG_EQUIVALENCE)
                .contains(deleteAccessLog);
    }

    @Test
    @EnableFlags(Flags.FLAG_PERSONAL_HEALTH_RECORD_DATABASE)
    public void deleteByIdsWithoutPermCheck_badId_throws() {
        assertThrows(
                IllegalArgumentException.class,
                () -> {
                    mMedicalDataSourceHelper.deleteMedicalDataSourceWithoutPermissionChecks(
                            UUID.randomUUID());
                });
    }

    @Test
    @EnableFlags(Flags.FLAG_PERSONAL_HEALTH_RECORD_DATABASE)
    public void deleteByIdsWithoutPermCheck__badId_leavesRecordsUnchanged()
            throws NameNotFoundException {
        setUpMocksForAppInfo(DATA_SOURCE_PACKAGE_NAME);
        MedicalDataSource existing =
                createDataSource(
                        DATA_SOURCE_FHIR_BASE_URI,
                        DATA_SOURCE_DISPLAY_NAME,
                        DATA_SOURCE_FHIR_VERSION,
                        DATA_SOURCE_PACKAGE_NAME);

        assertThrows(
                IllegalArgumentException.class,
                () -> {
<<<<<<< HEAD
                    mMedicalDataSourceHelper.deleteMedicalDataSource(
                            "foo", /* appInfoIdRestriction= */ null);
=======
                    mMedicalDataSourceHelper.deleteMedicalDataSourceWithoutPermissionChecks(
                            UUID.randomUUID());
>>>>>>> f0599c89
                });

        List<MedicalDataSource> result =
                mMedicalDataSourceHelper.getMedicalDataSourcesByIdsWithoutPermissionChecks(
                        List.of(existing.getId()));
        assertThat(result).containsExactly(existing);
    }

    @Test
    @EnableFlags(Flags.FLAG_PERSONAL_HEALTH_RECORD_DATABASE)
    public void deleteByIdsWithPermCheck_oneIdWrongPackage_existingDataUnchanged()
            throws NameNotFoundException {
        setUpMocksForAppInfo(DATA_SOURCE_PACKAGE_NAME);
        setUpMocksForAppInfo(DIFFERENT_DATA_SOURCE_PACKAGE_NAME);
        MedicalDataSource existing =
                createDataSource(
                        DATA_SOURCE_FHIR_BASE_URI,
                        DATA_SOURCE_DISPLAY_NAME,
                        DATA_SOURCE_FHIR_VERSION,
                        DATA_SOURCE_PACKAGE_NAME);
        MedicalDataSource different =
                createDataSource(
                        DATA_SOURCE_FHIR_BASE_URI,
                        DATA_SOURCE_DISPLAY_NAME,
                        DATA_SOURCE_FHIR_VERSION,
                        DIFFERENT_DATA_SOURCE_PACKAGE_NAME);

        assertThrows(
                IllegalArgumentException.class,
                () ->
<<<<<<< HEAD
                        mMedicalDataSourceHelper.deleteMedicalDataSource(
                                existing.getId(), differentAppInfoId));
=======
                        mMedicalDataSourceHelper.deleteMedicalDataSourceWithPermissionChecks(
                                UUID.fromString(existing.getId()),
                                DIFFERENT_DATA_SOURCE_PACKAGE_NAME));
>>>>>>> f0599c89

        List<MedicalDataSource> result =
                mMedicalDataSourceHelper.getMedicalDataSourcesByIdsWithoutPermissionChecks(
                        List.of(existing.getId(), different.getId()));
        assertThat(result).containsExactly(existing, different);
    }

    @Test
    @EnableFlags(Flags.FLAG_PERSONAL_HEALTH_RECORD_DATABASE)
    public void deleteByIdsWithoutPermCheck_oneId_existingDataDeleted()
            throws NameNotFoundException {
        setUpMocksForAppInfo(DATA_SOURCE_PACKAGE_NAME);
        setUpMocksForAppInfo(DIFFERENT_DATA_SOURCE_PACKAGE_NAME);
        MedicalDataSource existing =
                createDataSource(
                        DATA_SOURCE_FHIR_BASE_URI,
                        DATA_SOURCE_DISPLAY_NAME,
                        DATA_SOURCE_FHIR_VERSION,
                        DIFFERENT_DATA_SOURCE_PACKAGE_NAME);

<<<<<<< HEAD
        mMedicalDataSourceHelper.deleteMedicalDataSource(
                existing.getId(), /* appInfoIdRestriction= */ null);
=======
        mMedicalDataSourceHelper.deleteMedicalDataSourceWithoutPermissionChecks(existingUuid);
>>>>>>> f0599c89

        List<MedicalDataSource> result =
                mMedicalDataSourceHelper.getMedicalDataSourcesByIdsWithoutPermissionChecks(
                        List.of(existing.getId()));
        assertThat(result).isEmpty();
    }

    @Test
    @EnableFlags(Flags.FLAG_PERSONAL_HEALTH_RECORD_DATABASE)
    public void deleteByIdsWithoutPermCheck_multiplePresentOneIdRequested_onlyRequestedDeleted()
            throws NameNotFoundException {
        setUpMocksForAppInfo(DATA_SOURCE_PACKAGE_NAME);
        setUpMocksForAppInfo(DIFFERENT_DATA_SOURCE_PACKAGE_NAME);
        MedicalDataSource dataSource1 =
                createDataSource(
                        DATA_SOURCE_FHIR_BASE_URI,
                        DATA_SOURCE_DISPLAY_NAME,
                        DATA_SOURCE_FHIR_VERSION,
                        DATA_SOURCE_PACKAGE_NAME);
        MedicalDataSource dataSource2 =
                createDataSource(
                        DIFFERENT_DATA_SOURCE_BASE_URI,
                        DIFFERENT_DATA_SOURCE_DISPLAY_NAME,
                        DIFFERENT_DATA_SOURCE_FHIR_VERSION,
                        DIFFERENT_DATA_SOURCE_PACKAGE_NAME);

<<<<<<< HEAD
        mMedicalDataSourceHelper.deleteMedicalDataSource(
                dataSource1.getId(), /* appInfoIdRestriction= */ null);
=======
        mMedicalDataSourceHelper.deleteMedicalDataSourceWithoutPermissionChecks(
                UUID.fromString(dataSource1.getId()));
>>>>>>> f0599c89

        List<MedicalDataSource> result =
                mMedicalDataSourceHelper.getMedicalDataSourcesByIdsWithoutPermissionChecks(
                        List.of(dataSource1.getId(), dataSource2.getId()));
        assertThat(result).containsExactly(dataSource2);
    }

    @Test
    @EnableFlags(Flags.FLAG_PERSONAL_HEALTH_RECORD_DATABASE)
    public void deleteWithPermCheck_multiplePresentOneIdRequested_onlyRequestedDeleted()
            throws NameNotFoundException {
        setUpMocksForAppInfo(DATA_SOURCE_PACKAGE_NAME);
        setUpMocksForAppInfo(DIFFERENT_DATA_SOURCE_PACKAGE_NAME);
        MedicalDataSource dataSource1 =
                createDataSource(
                        DATA_SOURCE_FHIR_BASE_URI,
                        DATA_SOURCE_DISPLAY_NAME,
                        DATA_SOURCE_FHIR_VERSION,
                        DATA_SOURCE_PACKAGE_NAME);
        MedicalDataSource dataSource2 =
                createDataSource(
                        DIFFERENT_DATA_SOURCE_BASE_URI,
                        DIFFERENT_DATA_SOURCE_DISPLAY_NAME,
                        DIFFERENT_DATA_SOURCE_FHIR_VERSION,
                        DIFFERENT_DATA_SOURCE_PACKAGE_NAME);

<<<<<<< HEAD
        mMedicalDataSourceHelper.deleteMedicalDataSource(
                dataSource1.getId(), mAppInfoHelper.getAppInfoId(DATA_SOURCE_PACKAGE_NAME));
=======
        mMedicalDataSourceHelper.deleteMedicalDataSourceWithPermissionChecks(
                UUID.fromString(dataSource1.getId()), DATA_SOURCE_PACKAGE_NAME);
>>>>>>> f0599c89

        List<MedicalDataSource> result =
                mMedicalDataSourceHelper.getMedicalDataSourcesByIdsWithoutPermissionChecks(
                        List.of(dataSource1.getId(), dataSource2.getId()));
        assertThat(result).containsExactly(dataSource2);
    }

    @Test
    @EnableFlags(Flags.FLAG_PERSONAL_HEALTH_RECORD_DATABASE)
    public void deleteWithPermCheck_multiplePresentOneIdRequestedDifferentAppId_throws()
            throws NameNotFoundException {
        setUpMocksForAppInfo(DATA_SOURCE_PACKAGE_NAME);
        setUpMocksForAppInfo(DIFFERENT_DATA_SOURCE_PACKAGE_NAME);
        MedicalDataSource dataSource1 =
                createDataSource(
                        DATA_SOURCE_FHIR_BASE_URI,
                        DATA_SOURCE_DISPLAY_NAME,
                        DATA_SOURCE_FHIR_VERSION,
                        DATA_SOURCE_PACKAGE_NAME);
        MedicalDataSource dataSource2 =
                createDataSource(
                        DIFFERENT_DATA_SOURCE_BASE_URI,
                        DIFFERENT_DATA_SOURCE_DISPLAY_NAME,
                        DIFFERENT_DATA_SOURCE_FHIR_VERSION,
                        DIFFERENT_DATA_SOURCE_PACKAGE_NAME);

        assertThrows(
                IllegalArgumentException.class,
                () ->
<<<<<<< HEAD
                        mMedicalDataSourceHelper.deleteMedicalDataSource(
                                dataSource1.getId(),
                                mAppInfoHelper.getAppInfoId(DIFFERENT_DATA_SOURCE_PACKAGE_NAME)));
=======
                        mMedicalDataSourceHelper.deleteMedicalDataSourceWithPermissionChecks(
                                UUID.fromString(dataSource1.getId()),
                                DIFFERENT_DATA_SOURCE_PACKAGE_NAME));
>>>>>>> f0599c89

        List<MedicalDataSource> result =
                mMedicalDataSourceHelper.getMedicalDataSourcesByIdsWithoutPermissionChecks(
                        List.of(dataSource1.getId(), dataSource2.getId()));
        assertThat(result).containsExactly(dataSource1, dataSource2);
    }

    @Test
    @EnableFlags(Flags.FLAG_PERSONAL_HEALTH_RECORD_DATABASE)
    public void deleteByIdsWithoutPermCheck_removesAssociatedResource()
            throws NameNotFoundException {
        setUpMocksForAppInfo(DATA_SOURCE_PACKAGE_NAME);
        MedicalDataSource dataSource =
                createDataSource(
                        DATA_SOURCE_FHIR_BASE_URI,
                        DATA_SOURCE_DISPLAY_NAME,
                        DATA_SOURCE_FHIR_VERSION,
                        DATA_SOURCE_PACKAGE_NAME);
        MedicalResourceHelper resourceHelper =
                new MedicalResourceHelper(
                        mTransactionManager,
                        mAppInfoHelper,
                        mMedicalDataSourceHelper,
                        new FakeTimeSource(INSTANT_NOW),
                        mAccessLogsHelper);
        MedicalResource medicalResource = createImmunizationMedicalResource(dataSource.getId());
        UpsertMedicalResourceInternalRequest upsertRequest =
                new UpsertMedicalResourceInternalRequest()
                        .setMedicalResourceType(medicalResource.getType())
                        .setFhirResourceId(medicalResource.getFhirResource().getId())
                        .setFhirResourceType(medicalResource.getFhirResource().getType())
                        .setFhirVersion(medicalResource.getFhirVersion())
                        .setData(medicalResource.getFhirResource().getData())
                        .setDataSourceId(dataSource.getId());
        MedicalResource resource =
                resourceHelper
                        .upsertMedicalResources(DATA_SOURCE_PACKAGE_NAME, List.of(upsertRequest))
                        .get(0);

<<<<<<< HEAD
        mMedicalDataSourceHelper.deleteMedicalDataSource(
                dataSource.getId(), /* appInfoIdRestriction= */ null);
=======
        mMedicalDataSourceHelper.deleteMedicalDataSourceWithoutPermissionChecks(
                UUID.fromString(dataSource.getId()));
>>>>>>> f0599c89

        List<MedicalDataSource> result =
                mMedicalDataSourceHelper.getMedicalDataSourcesByIdsWithoutPermissionChecks(
                        List.of(dataSource.getId()));
        assertThat(result).isEmpty();
        List<MedicalResource> resourceResult =
                resourceHelper.readMedicalResourcesByIdsWithoutPermissionChecks(
                        List.of(resource.getId()));
        assertThat(resourceResult).isEmpty();
    }

    @Test
    @EnableFlags({Flags.FLAG_PERSONAL_HEALTH_RECORD_DATABASE, Flags.FLAG_PERSONAL_HEALTH_RECORD})
    public void testGetAllContributorAppInfoIds_success() throws NameNotFoundException {
        setUpMocksForAppInfo(DATA_SOURCE_PACKAGE_NAME);
        setUpMocksForAppInfo(DIFFERENT_DATA_SOURCE_PACKAGE_NAME);
        createDataSource(
                DATA_SOURCE_FHIR_BASE_URI,
                DATA_SOURCE_DISPLAY_NAME,
                DATA_SOURCE_FHIR_VERSION,
                DATA_SOURCE_PACKAGE_NAME);
        createDataSource(
                DIFFERENT_DATA_SOURCE_BASE_URI,
                DIFFERENT_DATA_SOURCE_DISPLAY_NAME,
                DATA_SOURCE_FHIR_VERSION,
                DATA_SOURCE_PACKAGE_NAME);
        createDataSource(
                DIFFERENT_DATA_SOURCE_BASE_URI,
                DIFFERENT_DATA_SOURCE_DISPLAY_NAME,
                DATA_SOURCE_FHIR_VERSION,
                DIFFERENT_DATA_SOURCE_PACKAGE_NAME);
        long appInfoId = mAppInfoHelper.getAppInfoId(DATA_SOURCE_PACKAGE_NAME);
        long differentAppInfoId = mAppInfoHelper.getAppInfoId(DIFFERENT_DATA_SOURCE_PACKAGE_NAME);

        Set<Long> response = mMedicalDataSourceHelper.getAllContributorAppInfoIds();

        assertThat(response).containsExactly(appInfoId, differentAppInfoId);
    }

    private void setUpMocksForAppInfo(String packageName) throws NameNotFoundException {
        ApplicationInfo appInfo = getApplicationInfo(packageName);
        when(mPackageManager.getApplicationInfo(eq(packageName), any())).thenReturn(appInfo);
        when(mPackageManager.getApplicationLabel(eq(appInfo))).thenReturn(packageName);
        when(mPackageManager.getApplicationIcon((ApplicationInfo) any())).thenReturn(mDrawable);
        when(mDrawable.getIntrinsicHeight()).thenReturn(200);
        when(mDrawable.getIntrinsicWidth()).thenReturn(200);
    }

    private ApplicationInfo getApplicationInfo(String packageName) {
        ApplicationInfo appInfo = new ApplicationInfo();
        appInfo.packageName = packageName;
        return appInfo;
    }

    /**
     * Upsert a {@link MedicalResource} using the given {@link PhrTestUtils.MedicalResourceCreator}
     * and the {@link MedicalDataSource} at the specified {@code upsertTime}.
     */
    public MedicalResource upsertResourceAtTime(
            PhrTestUtils.MedicalResourceCreator creator,
            MedicalDataSource dataSource,
            Instant upsertTime) {
        Instant currentTime = mFakeTimeSource.getInstantNow();

        mFakeTimeSource.setInstant(upsertTime);
        MedicalResource resource = mUtil.upsertResource(creator, dataSource);

        // reset the mFakeTimeSource time to what it was before.
        mFakeTimeSource.setInstant(currentTime);

        return resource;
    }

    private MedicalDataSource createDataSource(
            Uri baseUri, String displayName, FhirVersion fhirVersion, String packageName) {
        CreateMedicalDataSourceRequest request =
                new CreateMedicalDataSourceRequest.Builder(baseUri, displayName, fhirVersion)
                        .build();
        return mMedicalDataSourceHelper.createMedicalDataSource(mContext, request, packageName);
    }

    private void insertApps(List<String> packageNames) {
        for (String packageName : packageNames) {
            mTransactionTestUtils.insertApp(packageName);
        }
    }

    private static List<String> getIds(Cursor cursor) {
        ArrayList<String> result = new ArrayList<>();
        if (cursor.moveToFirst()) {
            do {
                UUID uuid = getCursorUUID(cursor, DATA_SOURCE_UUID_COLUMN_NAME);
                result.add(uuid.toString());
            } while (cursor.moveToNext());
        }
        return result;
    }

    /**
     * Sets the {@code lastDataUpdateTime} on the provided data source at millisecond precision.
     *
     * <p>The {@code upsertTime} is converted to millisecond precision, as this is the precision
     * that is stored in the database.
     */
    private static MedicalDataSource addLastDataUpdateTime(
            MedicalDataSource dataSource, Instant lastDataUpdateTime) {
        Instant lastDataUpdateTimeMillisPrecision =
                Instant.ofEpochMilli(lastDataUpdateTime.toEpochMilli());
        return new MedicalDataSource.Builder(dataSource)
                .setLastDataUpdateTime(lastDataUpdateTimeMillisPrecision)
                .build();
    }
}<|MERGE_RESOLUTION|>--- conflicted
+++ resolved
@@ -50,6 +50,7 @@
 import static com.android.server.healthconnect.storage.utils.StorageUtils.TEXT_NOT_NULL;
 import static com.android.server.healthconnect.storage.utils.StorageUtils.getCursorUUID;
 import static com.android.server.healthconnect.storage.utils.StorageUtils.getHexString;
+import static com.android.server.healthconnect.storage.utils.StorageUtils.toUuids;
 
 import static com.google.common.truth.Truth.assertThat;
 
@@ -237,8 +238,7 @@
         List<String> hexValues = List.of(getHexString(uuid1), getHexString(uuid2));
 
         ReadTableRequest readRequest =
-                MedicalDataSourceHelper.getReadTableRequest(
-                        List.of(uuid1.toString(), uuid2.toString()));
+                MedicalDataSourceHelper.getReadTableRequest(List.of(uuid1, uuid2));
 
         assertThat(readRequest.getTableName()).isEqualTo(MEDICAL_DATA_SOURCE_TABLE_NAME);
         assertThat(readRequest.getReadCommand())
@@ -249,32 +249,7 @@
     }
 
     @Test
-<<<<<<< HEAD
-    public void getReadTableRequestJoinWithAppInfo_usingMedicalDataSourceId_correctQuery() {
-        UUID uuid1 = UUID.randomUUID();
-        UUID uuid2 = UUID.randomUUID();
-        List<String> hexValues = List.of(getHexString(uuid1), getHexString(uuid2));
-
-        ReadTableRequest readRequest =
-                MedicalDataSourceHelper.getReadTableRequestJoinWithAppInfo(
-                        List.of(uuid1.toString(), uuid2.toString()));
-
-        assertThat(readRequest.getTableName()).isEqualTo(MEDICAL_DATA_SOURCE_TABLE_NAME);
-        assertThat(readRequest.getReadCommand())
-                .isEqualTo(
-                        "SELECT * FROM ( SELECT * FROM medical_data_source_table WHERE"
-                                + " data_source_uuid IN ("
-                                + String.join(", ", hexValues)
-                                + ") ) AS inner_query_result  INNER JOIN application_info_table ON"
-                                + " inner_query_result.app_info_id ="
-                                + " application_info_table.row_id");
-    }
-
-    @Test
-    @EnableFlags(Flags.FLAG_DEVELOPMENT_DATABASE)
-=======
     @EnableFlags(Flags.FLAG_PERSONAL_HEALTH_RECORD_DATABASE)
->>>>>>> f0599c89
     public void getReadTableRequest_noRestrictions_success() throws NameNotFoundException {
         setUpMocksForAppInfo(DATA_SOURCE_PACKAGE_NAME);
         MedicalDataSource expected =
@@ -286,7 +261,7 @@
 
         ReadTableRequest request =
                 MedicalDataSourceHelper.getReadTableRequest(
-                        List.of(expected.getId()), /* appInfoRestriction= */ null);
+                        List.of(UUID.fromString(expected.getId())), /* appInfoRestriction= */ null);
 
         try (Cursor cursor = mTransactionManager.read(request)) {
             assertThat(getIds(cursor)).containsExactly(expected.getId());
@@ -308,7 +283,7 @@
         long appInfoRestriction = mAppInfoHelper.getAppInfoId(DATA_SOURCE_PACKAGE_NAME);
         ReadTableRequest request =
                 MedicalDataSourceHelper.getReadTableRequest(
-                        List.of(correctDataSource.getId()), appInfoRestriction);
+                        List.of(UUID.fromString(correctDataSource.getId())), appInfoRestriction);
 
         try (Cursor cursor = mTransactionManager.read(request)) {
             assertThat(getIds(cursor)).containsExactly(correctDataSource.getId());
@@ -336,7 +311,7 @@
 
         ReadTableRequest request =
                 MedicalDataSourceHelper.getReadTableRequest(
-                        List.of(correctDataSource.getId()), appInfoRestriction);
+                        List.of(UUID.fromString(correctDataSource.getId())), appInfoRestriction);
 
         try (Cursor cursor = mTransactionManager.read(request)) {
             assertThat(getIds(cursor)).isEmpty();
@@ -412,7 +387,7 @@
 
         List<MedicalDataSource> result =
                 mMedicalDataSourceHelper.getMedicalDataSourcesByIdsWithoutPermissionChecks(
-                        List.of(expected.getId()));
+                        List.of(UUID.fromString(expected.getId())));
 
         assertThat(result.size()).isEqualTo(1);
         assertThat(result.get(0)).isEqualTo(expected);
@@ -431,7 +406,7 @@
 
         List<MedicalDataSource> result =
                 mMedicalDataSourceHelper.getMedicalDataSourcesByIdsWithoutPermissionChecks(
-                        List.of(dataSource1.getId()));
+                        List.of(UUID.fromString(dataSource1.getId())));
 
         assertThat(result).containsExactly(dataSource1);
     }
@@ -498,7 +473,7 @@
 
         List<MedicalDataSource> result =
                 mMedicalDataSourceHelper.getMedicalDataSourcesByIdsWithoutPermissionChecks(
-                        List.of(dataSource1.getId(), dataSource2.getId()));
+                        toUuids(List.of(dataSource1.getId(), dataSource2.getId())));
 
         assertThat(result).containsExactly(dataSource1, dataSource2);
     }
@@ -524,7 +499,7 @@
 
         List<MedicalDataSource> result =
                 mMedicalDataSourceHelper.getMedicalDataSourcesByIdsWithoutPermissionChecks(
-                        List.of(dataSource1.getId(), dataSource2.getId()));
+                        toUuids(List.of(dataSource1.getId(), dataSource2.getId())));
 
         assertThat(result).hasSize(2);
         assertThat(result).containsExactlyElementsIn(expected);
@@ -552,7 +527,7 @@
 
         List<MedicalDataSource> result =
                 mMedicalDataSourceHelper.getMedicalDataSourcesByIdsWithoutPermissionChecks(
-                        List.of(dataSource1.getId(), dataSource2.getId()));
+                        toUuids(List.of(dataSource1.getId(), dataSource2.getId())));
 
         assertThat(result).containsExactly(dataSource1, dataSource2);
     }
@@ -658,10 +633,6 @@
         assertThrows(
                 IllegalArgumentException.class,
                 () -> {
-<<<<<<< HEAD
-                    mMedicalDataSourceHelper.deleteMedicalDataSource(
-                            "foo", /* appInfoIdRestriction= */ null);
-=======
                     mMedicalDataSourceHelper.getMedicalDataSourcesByIdsWithPermissionChecks(
                             /* ids= */ List.of(),
                             /* grantedMedicalResourceTypes= */ Set.of(),
@@ -669,7 +640,6 @@
                             /* hasWritePermission= */ true,
                             /* isCalledFromBgWithoutBgRead= */ false,
                             mAppInfoHelper);
->>>>>>> f0599c89
                 });
     }
 
@@ -3217,18 +3187,13 @@
         assertThrows(
                 IllegalArgumentException.class,
                 () -> {
-<<<<<<< HEAD
-                    mMedicalDataSourceHelper.deleteMedicalDataSource(
-                            "foo", /* appInfoIdRestriction= */ null);
-=======
                     mMedicalDataSourceHelper.deleteMedicalDataSourceWithoutPermissionChecks(
                             UUID.randomUUID());
->>>>>>> f0599c89
                 });
 
         List<MedicalDataSource> result =
                 mMedicalDataSourceHelper.getMedicalDataSourcesByIdsWithoutPermissionChecks(
-                        List.of(existing.getId()));
+                        List.of(UUID.fromString(existing.getId())));
         assertThat(result).containsExactly(existing);
     }
 
@@ -3254,18 +3219,13 @@
         assertThrows(
                 IllegalArgumentException.class,
                 () ->
-<<<<<<< HEAD
-                        mMedicalDataSourceHelper.deleteMedicalDataSource(
-                                existing.getId(), differentAppInfoId));
-=======
                         mMedicalDataSourceHelper.deleteMedicalDataSourceWithPermissionChecks(
                                 UUID.fromString(existing.getId()),
                                 DIFFERENT_DATA_SOURCE_PACKAGE_NAME));
->>>>>>> f0599c89
 
         List<MedicalDataSource> result =
                 mMedicalDataSourceHelper.getMedicalDataSourcesByIdsWithoutPermissionChecks(
-                        List.of(existing.getId(), different.getId()));
+                        toUuids(List.of(existing.getId(), different.getId())));
         assertThat(result).containsExactly(existing, different);
     }
 
@@ -3281,17 +3241,13 @@
                         DATA_SOURCE_DISPLAY_NAME,
                         DATA_SOURCE_FHIR_VERSION,
                         DIFFERENT_DATA_SOURCE_PACKAGE_NAME);
-
-<<<<<<< HEAD
-        mMedicalDataSourceHelper.deleteMedicalDataSource(
-                existing.getId(), /* appInfoIdRestriction= */ null);
-=======
+        UUID existingUuid = UUID.fromString(existing.getId());
+
         mMedicalDataSourceHelper.deleteMedicalDataSourceWithoutPermissionChecks(existingUuid);
->>>>>>> f0599c89
 
         List<MedicalDataSource> result =
                 mMedicalDataSourceHelper.getMedicalDataSourcesByIdsWithoutPermissionChecks(
-                        List.of(existing.getId()));
+                        List.of(existingUuid));
         assertThat(result).isEmpty();
     }
 
@@ -3314,17 +3270,12 @@
                         DIFFERENT_DATA_SOURCE_FHIR_VERSION,
                         DIFFERENT_DATA_SOURCE_PACKAGE_NAME);
 
-<<<<<<< HEAD
-        mMedicalDataSourceHelper.deleteMedicalDataSource(
-                dataSource1.getId(), /* appInfoIdRestriction= */ null);
-=======
         mMedicalDataSourceHelper.deleteMedicalDataSourceWithoutPermissionChecks(
                 UUID.fromString(dataSource1.getId()));
->>>>>>> f0599c89
 
         List<MedicalDataSource> result =
                 mMedicalDataSourceHelper.getMedicalDataSourcesByIdsWithoutPermissionChecks(
-                        List.of(dataSource1.getId(), dataSource2.getId()));
+                        toUuids(List.of(dataSource1.getId(), dataSource2.getId())));
         assertThat(result).containsExactly(dataSource2);
     }
 
@@ -3347,17 +3298,12 @@
                         DIFFERENT_DATA_SOURCE_FHIR_VERSION,
                         DIFFERENT_DATA_SOURCE_PACKAGE_NAME);
 
-<<<<<<< HEAD
-        mMedicalDataSourceHelper.deleteMedicalDataSource(
-                dataSource1.getId(), mAppInfoHelper.getAppInfoId(DATA_SOURCE_PACKAGE_NAME));
-=======
         mMedicalDataSourceHelper.deleteMedicalDataSourceWithPermissionChecks(
                 UUID.fromString(dataSource1.getId()), DATA_SOURCE_PACKAGE_NAME);
->>>>>>> f0599c89
 
         List<MedicalDataSource> result =
                 mMedicalDataSourceHelper.getMedicalDataSourcesByIdsWithoutPermissionChecks(
-                        List.of(dataSource1.getId(), dataSource2.getId()));
+                        toUuids(List.of(dataSource1.getId(), dataSource2.getId())));
         assertThat(result).containsExactly(dataSource2);
     }
 
@@ -3383,19 +3329,13 @@
         assertThrows(
                 IllegalArgumentException.class,
                 () ->
-<<<<<<< HEAD
-                        mMedicalDataSourceHelper.deleteMedicalDataSource(
-                                dataSource1.getId(),
-                                mAppInfoHelper.getAppInfoId(DIFFERENT_DATA_SOURCE_PACKAGE_NAME)));
-=======
                         mMedicalDataSourceHelper.deleteMedicalDataSourceWithPermissionChecks(
                                 UUID.fromString(dataSource1.getId()),
                                 DIFFERENT_DATA_SOURCE_PACKAGE_NAME));
->>>>>>> f0599c89
 
         List<MedicalDataSource> result =
                 mMedicalDataSourceHelper.getMedicalDataSourcesByIdsWithoutPermissionChecks(
-                        List.of(dataSource1.getId(), dataSource2.getId()));
+                        toUuids(List.of(dataSource1.getId(), dataSource2.getId())));
         assertThat(result).containsExactly(dataSource1, dataSource2);
     }
 
@@ -3431,17 +3371,12 @@
                         .upsertMedicalResources(DATA_SOURCE_PACKAGE_NAME, List.of(upsertRequest))
                         .get(0);
 
-<<<<<<< HEAD
-        mMedicalDataSourceHelper.deleteMedicalDataSource(
-                dataSource.getId(), /* appInfoIdRestriction= */ null);
-=======
         mMedicalDataSourceHelper.deleteMedicalDataSourceWithoutPermissionChecks(
                 UUID.fromString(dataSource.getId()));
->>>>>>> f0599c89
 
         List<MedicalDataSource> result =
                 mMedicalDataSourceHelper.getMedicalDataSourcesByIdsWithoutPermissionChecks(
-                        List.of(dataSource.getId()));
+                        toUuids(List.of(dataSource.getId())));
         assertThat(result).isEmpty();
         List<MedicalResource> resourceResult =
                 resourceHelper.readMedicalResourcesByIdsWithoutPermissionChecks(
