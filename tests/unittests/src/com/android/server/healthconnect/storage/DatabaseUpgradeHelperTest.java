--- conflicted
+++ resolved
@@ -16,13 +16,8 @@
 
 package com.android.server.healthconnect.storage;
 
-<<<<<<< HEAD
-import static com.android.server.healthconnect.storage.DatabaseUpgradeHelper.DATABASE_VERSION;
-import static com.android.server.healthconnect.storage.DatabaseUpgradeHelper.DB_VERSION_UUID_BLOB;
-=======
 import static com.android.server.healthconnect.storage.DatabaseUpgradeHelper.DB_VERSION_UUID_BLOB;
 import static com.android.server.healthconnect.storage.DatabaseUpgradeHelper.getDatabaseVersion;
->>>>>>> 800ba27a
 
 import static org.mockito.ArgumentMatchers.anyString;
 import static org.mockito.Mockito.when;
@@ -62,14 +57,9 @@
     public void onUpgradeCalledMultipleTimes_eachOneIsIdempotent() {
         // The DB_VERSION_UUID_BLOB upgrade is a special case, and is not idempotent.
         // We are testing from the version above that.
-<<<<<<< HEAD
-        DatabaseUpgradeHelper.onUpgrade(mSQLiteDatabase, DB_VERSION_UUID_BLOB, DATABASE_VERSION);
-        DatabaseUpgradeHelper.onUpgrade(mSQLiteDatabase, DB_VERSION_UUID_BLOB, DATABASE_VERSION);
-=======
         DatabaseUpgradeHelper.onUpgrade(
                 mSQLiteDatabase, DB_VERSION_UUID_BLOB, getDatabaseVersion());
         DatabaseUpgradeHelper.onUpgrade(
                 mSQLiteDatabase, DB_VERSION_UUID_BLOB, getDatabaseVersion());
->>>>>>> 800ba27a
     }
 }