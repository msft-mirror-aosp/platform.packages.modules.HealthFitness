--- conflicted
+++ resolved
@@ -22,24 +22,16 @@
 import static org.mockito.Mockito.when;
 
 import android.content.Context;
-<<<<<<< HEAD
-import android.health.connect.datatypes.RecordTypeIdentifier;
-import android.util.ArrayMap;
-=======
 import android.os.Process;
->>>>>>> f0599c89
 
 import androidx.test.ext.junit.runners.AndroidJUnit4;
 
 import com.android.modules.utils.testing.ExtendedMockitoRule;
-<<<<<<< HEAD
-=======
 import com.android.server.healthconnect.exportimport.ExportManager;
 import com.android.server.healthconnect.injector.HealthConnectInjector;
 import com.android.server.healthconnect.injector.HealthConnectInjectorImpl;
 import com.android.server.healthconnect.permission.FirstGrantTimeManager;
 import com.android.server.healthconnect.permission.HealthPermissionIntentAppsTracker;
->>>>>>> f0599c89
 import com.android.server.healthconnect.storage.AutoDeleteService;
 import com.android.server.healthconnect.storage.TransactionManager;
 import com.android.server.healthconnect.storage.datatypehelpers.AccessLogsHelper;
@@ -51,6 +43,7 @@
 import com.android.server.healthconnect.storage.datatypehelpers.PreferenceHelper;
 import com.android.server.healthconnect.storage.request.DeleteTableRequest;
 
+import org.junit.Before;
 import org.junit.Rule;
 import org.junit.Test;
 import org.junit.runner.RunWith;
@@ -75,7 +68,6 @@
                     .mockStatic(TransactionManager.class)
                     .mockStatic(AppInfoHelper.class)
                     .mockStatic(ActivityDateHelper.class)
-                    .mockStatic(HealthDataCategoryPriorityHelper.class)
                     .build();
 
     @Mock private PreferenceHelper mPreferenceHelper;
@@ -87,8 +79,6 @@
     @Mock private ActivityDateHelper mActivityDateHelper;
     @Mock Context mContext;
 
-<<<<<<< HEAD
-=======
     // TODO(b/373322447): Remove the mock FirstGrantTimeManager
     @Mock private FirstGrantTimeManager mFirstGrantTimeManager;
     // TODO(b/373322447): Remove the mock HealthPermissionIntentAppsTracker
@@ -114,7 +104,6 @@
                         .build();
     }
 
->>>>>>> f0599c89
     @Test
     public void testSetRecordRetentionPeriodInDays() {
         AutoDeleteService.setRecordRetentionPeriodInDays(
@@ -130,12 +119,7 @@
     public void testStartAutoDelete_getPreferenceReturnNull() {
         when(TransactionManager.getInitialisedInstance()).thenReturn(mTransactionManager);
         when(mPreferenceHelper.getPreference(AUTO_DELETE_DURATION_RECORDS_KEY)).thenReturn(null);
-        when(HealthDataCategoryPriorityHelper.getInstance())
-                .thenReturn(mHealthDataCategoryPriorityHelper);
-
-<<<<<<< HEAD
-        AutoDeleteService.startAutoDelete(mContext);
-=======
+
         AutoDeleteService.startAutoDelete(
                 mContext,
                 mHealthConnectInjector.getHealthDataCategoryPriorityHelper(),
@@ -144,7 +128,6 @@
                 mHealthConnectInjector.getTransactionManager(),
                 mHealthConnectInjector.getAccessLogsHelper(),
                 mHealthConnectInjector.getActivityDateHelper());
->>>>>>> f0599c89
 
         verify(mTransactionManager, Mockito.times(2))
                 .deleteWithoutChangeLogs(
@@ -157,19 +140,10 @@
     @Test
     public void testStartAutoDelete_getPreferenceReturnNonNull() {
         when(TransactionManager.getInitialisedInstance()).thenReturn(mTransactionManager);
-<<<<<<< HEAD
-        when(AppInfoHelper.getInstance()).thenReturn(mAppInfoHelper);
-        when(HealthDataCategoryPriorityHelper.getInstance())
-                .thenReturn(mHealthDataCategoryPriorityHelper);
-=======
->>>>>>> f0599c89
 
         when(mPreferenceHelper.getPreference(AUTO_DELETE_DURATION_RECORDS_KEY))
                 .thenReturn(String.valueOf(30));
 
-<<<<<<< HEAD
-        AutoDeleteService.startAutoDelete(mContext);
-=======
         AutoDeleteService.startAutoDelete(
                 mContext,
                 mHealthConnectInjector.getHealthDataCategoryPriorityHelper(),
@@ -178,7 +152,6 @@
                 mHealthConnectInjector.getTransactionManager(),
                 mHealthConnectInjector.getAccessLogsHelper(),
                 mHealthConnectInjector.getActivityDateHelper());
->>>>>>> f0599c89
 
         verify(mTransactionManager, Mockito.times(2))
                 .deleteWithoutChangeLogs(
