--- conflicted
+++ resolved
@@ -21,8 +21,6 @@
 import static android.content.pm.PackageManager.PERMISSION_GRANTED;
 import static android.health.connect.HealthConnectException.ERROR_UNSUPPORTED_OPERATION;
 import static android.health.connect.HealthConnectManager.DATA_DOWNLOAD_STARTED;
-<<<<<<< HEAD
-=======
 import static android.health.connect.HealthPermissions.MANAGE_HEALTH_DATA_PERMISSION;
 import static android.health.connect.ratelimiter.RateLimiter.QuotaCategory.QUOTA_CATEGORY_WRITE;
 import static android.healthconnect.cts.utils.PhrDataFactory.DATA_SOURCE_ID;
@@ -30,7 +28,6 @@
 import static android.healthconnect.cts.utils.PhrDataFactory.FHIR_RESOURCE_TYPE_IMMUNIZATION;
 import static android.healthconnect.cts.utils.PhrDataFactory.getCreateMedicalDataSourceRequest;
 import static android.healthconnect.cts.utils.PhrDataFactory.getMedicalDataSource;
->>>>>>> 9bdd9c75
 
 import static com.android.healthfitness.flags.Flags.FLAG_PERSONAL_HEALTH_RECORD;
 import static com.android.server.healthconnect.backuprestore.BackupRestore.DATA_DOWNLOAD_STATE_KEY;
@@ -61,20 +58,15 @@
 import android.content.Context;
 import android.content.pm.PackageManager;
 import android.content.pm.ResolveInfo;
-<<<<<<< HEAD
-import android.health.connect.MedicalIdFilter;
-=======
 import android.database.sqlite.SQLiteException;
 import android.health.connect.HealthConnectException;
 import android.health.connect.MedicalResourceId;
->>>>>>> 9bdd9c75
 import android.health.connect.aidl.HealthConnectExceptionParcel;
 import android.health.connect.aidl.IDataStagingFinishedCallback;
 import android.health.connect.aidl.IHealthConnectService;
 import android.health.connect.aidl.IMedicalDataSourceResponseCallback;
 import android.health.connect.aidl.IMigrationCallback;
 import android.health.connect.aidl.IReadMedicalResourcesResponseCallback;
-import android.health.connect.aidl.MedicalIdFiltersParcel;
 import android.health.connect.exportimport.ScheduledExportSettings;
 import android.health.connect.migration.MigrationEntityParcel;
 import android.health.connect.migration.MigrationException;
@@ -582,17 +574,12 @@
                 mock(IReadMedicalResourcesResponseCallback.class);
 
         mHealthConnectService.readMedicalResources(
-<<<<<<< HEAD
-                mContext.getAttributionSource(),
-                new MedicalIdFiltersParcel(List.of(MedicalIdFilter.fromId("id"))),
-=======
                 mAttributionSource,
                 List.of(
                         new MedicalResourceId(
                                 DATA_SOURCE_ID,
                                 FHIR_RESOURCE_TYPE_IMMUNIZATION,
                                 FHIR_RESOURCE_ID_IMMUNIZATION)),
->>>>>>> 9bdd9c75
                 callback);
 
         verify(callback, timeout(5000).times(1)).onError(mErrorCaptor.capture());
