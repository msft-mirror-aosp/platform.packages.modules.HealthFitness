/*
 * Copyright (C) 2024 The Android Open Source Project
 *
 * Licensed under the Apache License, Version 2.0 (the "License");
 * you may not use this file except in compliance with the License.
 * You may obtain a copy of the License at
 *
 *      http://www.apache.org/licenses/LICENSE-2.0
 *
 * Unless required by applicable law or agreed to in writing, software
 * distributed under the License is distributed on an "AS IS" BASIS,
 * WITHOUT WARRANTIES OR CONDITIONS OF ANY KIND, either express or implied.
 * See the License for the specific language governing permissions and
 * limitations under the License.
 */

package android.healthconnect.cts.utils;

import static android.health.connect.datatypes.FhirResource.FHIR_RESOURCE_TYPE_IMMUNIZATION;
import static android.health.connect.datatypes.FhirResource.FHIR_RESOURCE_TYPE_UNKNOWN;
import static android.health.connect.datatypes.FhirVersion.parseFhirVersion;
<<<<<<< HEAD
import static android.health.connect.datatypes.MedicalResource.MEDICAL_RESOURCE_TYPE_IMMUNIZATION;
import static android.health.connect.datatypes.MedicalResource.MEDICAL_RESOURCE_TYPE_UNKNOWN;
=======
import static android.health.connect.datatypes.MedicalResource.MEDICAL_RESOURCE_TYPE_ALLERGIES_INTOLERANCES;
import static android.health.connect.datatypes.MedicalResource.MEDICAL_RESOURCE_TYPE_IMMUNIZATIONS;
>>>>>>> f0599c89

import android.health.connect.CreateMedicalDataSourceRequest;
import android.health.connect.GetMedicalDataSourcesRequest;
import android.health.connect.MedicalResourceId;
import android.health.connect.UpsertMedicalResourceRequest;
import android.health.connect.datatypes.FhirResource;
import android.health.connect.datatypes.FhirVersion;
import android.health.connect.datatypes.MedicalDataSource;
import android.health.connect.datatypes.MedicalResource;
import android.net.Uri;

import com.google.common.truth.Correspondence;

import org.json.JSONException;
import org.json.JSONObject;

import java.time.Instant;
import java.util.ArrayList;
import java.util.List;
import java.util.Objects;
import java.util.Set;

public class PhrDataFactory {
<<<<<<< HEAD
    public static final String DATA_SOURCE_ID = "123";
=======
    private static final int FHIR_BASE_URI_CHARACTER_LIMIT = 2000;
    private static final int MEDICAL_DATA_SOURCE_DISPLAY_NAME_CHARACTER_LIMIT = 90;

    public static final int MAX_ALLOWED_MEDICAL_DATA_SOURCES = 20;

    /**
     * String version code for FHIR version <a href="https://hl7.org/fhir/r4/versions.html">R4</a>.
     */
    public static final String R4_VERSION_STRING = "4.0.1";

    /**
     * {@link FhirVersion} for FHIR version <a href="https://hl7.org/fhir/r4/versions.html">R4</a>.
     */
    public static final FhirVersion FHIR_VERSION_R4 = parseFhirVersion(R4_VERSION_STRING);

    /** String version code for FHIR version <a href="https://www.hl7.org/fhir/R4B/">R4B</a>. */
    public static final String R4B_VERSION_STRING = "4.3.0";

    /** {@link FhirVersion} for FHIR version <a href="https://www.hl7.org/fhir/R4B/">R4B</a>. */
    public static final FhirVersion FHIR_VERSION_R4B = parseFhirVersion(R4B_VERSION_STRING);

    public static final String UNSUPPORTED_VERSION_STRING = "4.5.5";
    public static final FhirVersion FHIR_VERSION_UNSUPPORTED =
            parseFhirVersion(UNSUPPORTED_VERSION_STRING);

    public static final UUID DATA_SOURCE_UUID = UUID.randomUUID();
    public static final String DATA_SOURCE_ID = DATA_SOURCE_UUID.toString();
>>>>>>> f0599c89
    public static final String DATA_SOURCE_PACKAGE_NAME = "com.example.app";
    public static final Uri DATA_SOURCE_FHIR_BASE_URI =
            Uri.parse("https://fhir.com/oauth/api/FHIR/R4/");
    public static final Uri DATA_SOURCE_FHIR_BASE_URI_MAX_CHARS =
            Uri.parse("d".repeat(FHIR_BASE_URI_CHARACTER_LIMIT));
    public static final Uri DATA_SOURCE_FHIR_BASE_URI_EXCEEDED_CHARS =
            Uri.parse("d".repeat(FHIR_BASE_URI_CHARACTER_LIMIT + 1));
    public static final String DATA_SOURCE_DISPLAY_NAME = "Hospital X";
<<<<<<< HEAD
    public static final String DIFFERENT_DATA_SOURCE_ID = "456";
=======
    public static final String DATA_SOURCE_DISPLAY_NAME_MAX_CHARS =
            "d".repeat(MEDICAL_DATA_SOURCE_DISPLAY_NAME_CHARACTER_LIMIT);
    public static final String DATA_SOURCE_DISPLAY_NAME_EXCEEDED_CHARS =
            "d".repeat(MEDICAL_DATA_SOURCE_DISPLAY_NAME_CHARACTER_LIMIT + 1);
    public static final Instant DATA_SOURCE_LAST_DATA_UPDATE_TIME =
            Instant.parse("2024-09-10T00:02:00Z");
    public static final FhirVersion DATA_SOURCE_FHIR_VERSION = FHIR_VERSION_R4;
    public static final UUID DIFFERENT_DATA_SOURCE_UUID = UUID.randomUUID();
    public static final String DIFFERENT_DATA_SOURCE_ID = DIFFERENT_DATA_SOURCE_UUID.toString();
>>>>>>> f0599c89
    public static final String DIFFERENT_DATA_SOURCE_PACKAGE_NAME = "com.other.app";
    public static final Uri DIFFERENT_DATA_SOURCE_BASE_URI =
            Uri.parse("https://fhir.com/oauth/api/FHIR/R5/");
    public static final String DIFFERENT_DATA_SOURCE_DISPLAY_NAME = "Doctor Y";
    public static final Instant DIFFERENT_DATA_SOURCE_LAST_DATA_UPDATE_TIME =
            Instant.parse("2023-01-01T00:02:00Z");
    public static final FhirVersion DIFFERENT_DATA_SOURCE_FHIR_VERSION = FHIR_VERSION_R4B;

    public static final String FHIR_DATA_IMMUNIZATION =
            "{\"resourceType\" : \"Immunization\", \"id\" : \"Immunization1\"}";
    public static final String DIFFERENT_FHIR_DATA_IMMUNIZATION =
            "{\"resourceType\" : \"Immunization\", \"id\" : \"Immunization2\"}";
    public static final String DIFFERENT_FHIR_RESOURCE_ID_IMMUNIZATION = "Immunization2";
    public static final String FHIR_RESOURCE_TYPE_STRING_IMMUNIZATION = "Immunization";

    public static final String FHIR_DATA_IMMUNIZATION_ID_NOT_EXISTS =
            "{\"resourceType\" : \"Immunization\"}";
    public static final String FHIR_DATA_IMMUNIZATION_ID_EMPTY =
            "{\"resourceType\" : \"StructureDefinition\", \"id\" : \"\"}";
    public static final String FHIR_DATA_IMMUNIZATION_RESOURCE_TYPE_NOT_EXISTS =
            "{\"id\" : \"Immunization1\"}";
    public static final String FHIR_DATA_IMMUNIZATION_FIELD_MISSING_INVALID = "{\"id\" : }";
    public static final String FHIR_RESOURCE_TYPE_UNSUPPORTED = "StructureDefinition";
    public static final String FHIR_DATA_IMMUNIZATION_UNSUPPORTED_RESOURCE_TYPE =
            "{\"resourceType\" : \"StructureDefinition\", \"id\" : \"Immunization1\"}";
    public static final String FHIR_RESOURCE_ID_IMMUNIZATION = "Immunization1";

    public static final String FHIR_DATA_ALLERGY =
<<<<<<< HEAD
            "{\"resourceType\" : \"Allergy\", \"id\" : \"Allergy1\"}";
    public static final String FHIR_RESOURCE_TYPE_ALLERGY = "Allergy";
=======
            "{\"resourceType\" : \"AllergyIntolerance\", \"id\" : \"Allergy1\"}";
    public static final String DIFFERENT_FHIR_DATA_ALLERGY =
            "{\"resourceType\" : \"AllergyIntolerance\", \"id\" : \"Allergy2\"}";
>>>>>>> f0599c89
    public static final String FHIR_RESOURCE_ID_ALLERGY = "Allergy1";
    public static final String DIFFERENT_FHIR_RESOURCE_ID_ALLERGY = "Allergy2";
    public static final String FHIR_DATA_CONDITION =
            "{\"resourceType\" : \"Condition\", \"id\" : \"Condition1\", \"category\" :"
                    + " [\"Condition1\"]}";
    public static final String FHIR_DATA_MEDICATION =
            "{\"resourceType\" : \"Medication\", \"id\" : \"Medication1\"}";
    public static final String FHIR_DATA_Patient =
            "{\"resourceType\" : \"Patient\", \"id\" : \"Patient1\"}";
    public static final String FHIR_DATA_PRACTITIONER =
            "{\"resourceType\" : \"Practitioner\", \"id\" : \"Practitioner1\"}";
    public static final String FHIR_DATA_ENCOUNTER =
            "{\"resourceType\" : \"Encounter\", \"id\" : \"Encounter1\"}";
    public static final String FHIR_DATA_PROCEDURE =
            "{\"resourceType\" : \"Procedure\", \"id\" : \"Procedure1\"}";
    public static final String FHIR_DATA_OBSERVATION_PREGNANCY =
            new ObservationBuilder()
                    .setId("1")
                    .setPregnancyStatus(ObservationBuilder.PregnancyStatus.NOT_PREGNANT)
                    .toJson();
    public static final String FHIR_DATA_OBSERVATION_SOCIAL_HISTORY =
            new ObservationBuilder()
                    .setId("2")
                    .setCategory(ObservationBuilder.ObservationCategory.SOCIAL_HISTORY)
                    .toJson();
    public static final String FHIR_DATA_OBSERVATION_VITAL_SIGNS =
            new ObservationBuilder()
                    .setId("3")
                    .setCategory(ObservationBuilder.ObservationCategory.VITAL_SIGNS)
                    .toJson();
    public static final String FHIR_DATA_OBSERVATION_LABS =
            new ObservationBuilder()
                    .setId("4")
                    .setCategory(ObservationBuilder.ObservationCategory.LABORATORY)
                    .toJson();

    public static final String RESOURCE_TYPE_FIELD_NAME = "resourceType";
    public static final String RESOURCE_ID_FIELD_NAME = "id";

    public static final String PAGE_TOKEN = "111";

    public static final Correspondence<MedicalDataSource, MedicalDataSource>
            MEDICAL_DATA_SOURCE_EQUIVALENCE =
                    Correspondence.from(
                            PhrDataFactory::isMedicalDataSourceEqual, "isMedicalDataSourceEqual");

    /** Creates and returns a {@link MedicalDataSource.Builder} with default arguments. */
    public static MedicalDataSource.Builder getMedicalDataSourceBuilderRequiredFieldsOnly() {
        return new MedicalDataSource.Builder(
                DATA_SOURCE_ID,
                DATA_SOURCE_PACKAGE_NAME,
                DATA_SOURCE_FHIR_BASE_URI,
                DATA_SOURCE_DISPLAY_NAME,
                DATA_SOURCE_FHIR_VERSION);
    }

    /** Creates and returns a {@link MedicalDataSource.Builder} with default arguments. */
    public static MedicalDataSource.Builder getMedicalDataSourceBuilderWithOptionalFields() {
        return getMedicalDataSourceBuilderRequiredFieldsOnly()
                .setLastDataUpdateTime(DATA_SOURCE_LAST_DATA_UPDATE_TIME);
    }

    /**
     * Creates and returns a {@link MedicalDataSource} with default arguments for required fields.
     */
    public static MedicalDataSource getMedicalDataSourceRequiredFieldsOnly() {
        return getMedicalDataSourceBuilderRequiredFieldsOnly().build();
    }

    /** Creates and returns a {@link MedicalDataSource} with default arguments. */
    public static MedicalDataSource getMedicalDataSourceWithOptionalFields() {
        return getMedicalDataSourceBuilderWithOptionalFields().build();
    }

    /**
     * Creates and returns a {@link GetMedicalDataSourcesRequest} with given {@code packageNames}.
     */
    public static GetMedicalDataSourcesRequest getGetMedicalDataSourceRequest(
            Set<String> packageNames) {
        GetMedicalDataSourcesRequest.Builder builder = new GetMedicalDataSourcesRequest.Builder();
        for (String packageName : packageNames) {
            builder.addPackageName(packageName);
        }
        return builder.build();
    }

    /**
     * Creates and returns a {@link CreateMedicalDataSourceRequest.Builder} with default arguments
     * for required fields.
     */
    public static CreateMedicalDataSourceRequest.Builder
            getCreateMedicalDataSourceRequestBuilder() {
        return new CreateMedicalDataSourceRequest.Builder(
                DATA_SOURCE_FHIR_BASE_URI, DATA_SOURCE_DISPLAY_NAME, DATA_SOURCE_FHIR_VERSION);
    }

    /**
     * Creates and returns a {@link CreateMedicalDataSourceRequest.Builder} with default arguments,
     * with the given suffix appended to the base URI and name, to enable different data sources to
     * be created.
     */
    public static CreateMedicalDataSourceRequest.Builder getCreateMedicalDataSourceRequestBuilder(
            String suffix) {
        Uri fhirBaseUri = Uri.withAppendedPath(DATA_SOURCE_FHIR_BASE_URI, "/" + suffix);
        return new CreateMedicalDataSourceRequest.Builder(
                fhirBaseUri, DATA_SOURCE_DISPLAY_NAME + " " + suffix, DATA_SOURCE_FHIR_VERSION);
    }

    /** Creates and returns a {@link CreateMedicalDataSourceRequest} with default arguments. */
    public static CreateMedicalDataSourceRequest getCreateMedicalDataSourceRequest() {
        return getCreateMedicalDataSourceRequestBuilder().build();
    }

    /**
     * Creates and returns a {@link CreateMedicalDataSourceRequest} with the default arguments, with
     * the given suffix appended to the base URI and name, to enable different data sources to be
     * created.
     */
    public static CreateMedicalDataSourceRequest getCreateMedicalDataSourceRequest(String suffix) {
        return getCreateMedicalDataSourceRequestBuilder(suffix).build();
    }

    /**
     * Creates and returns a {@link FhirResource.Builder} with default arguments.
     *
     * <p>By default, it contains the {@link PhrDataFactory#FHIR_DATA_IMMUNIZATION}.
     */
    public static FhirResource.Builder getFhirResourceBuilder() {
        return new FhirResource.Builder(
                FHIR_RESOURCE_TYPE_IMMUNIZATION,
                FHIR_RESOURCE_ID_IMMUNIZATION,
                FHIR_DATA_IMMUNIZATION);
    }

    /**
     * Creates and returns a {@link FhirResource} with default arguments.
     *
     * <p>By default, it contains the {@link PhrDataFactory#FHIR_DATA_IMMUNIZATION}.
     */
    public static FhirResource getFhirResource() {
        return getFhirResourceBuilder().build();
    }

    /**
     * Creates and returns a {@link FhirResource} with the status field of the {@link
     * PhrDataFactory#FHIR_DATA_IMMUNIZATION} updated.
     */
    public static FhirResource getUpdatedImmunizationFhirResource() throws JSONException {
        return new FhirResource.Builder(
                        FhirResource.FHIR_RESOURCE_TYPE_IMMUNIZATION,
                        FHIR_RESOURCE_ID_IMMUNIZATION,
                        addCompletedStatus(FHIR_DATA_IMMUNIZATION))
                .build();
    }

    /**
     * Creates and returns a {@link FhirResource} with the status field of the {@link
     * PhrDataFactory#FHIR_DATA_ALLERGY} updated.
     */
    public static FhirResource getUpdatedAllergyFhirResource() throws JSONException {
        return new FhirResource.Builder(
                        FHIR_RESOURCE_TYPE_UNKNOWN,
                        FHIR_RESOURCE_ID_ALLERGY,
                        addCompletedStatus(FHIR_DATA_ALLERGY))
                .build();
    }

    /**
     * Creates and returns a {@link FhirResource} with {@link
     * PhrDataFactory#DIFFERENT_FHIR_DATA_IMMUNIZATION} data.
     */
    public static FhirResource getFhirResourceDifferentImmunization() {
        return new FhirResource.Builder(
                        FhirResource.FHIR_RESOURCE_TYPE_IMMUNIZATION,
                        DIFFERENT_FHIR_RESOURCE_ID_IMMUNIZATION,
                        DIFFERENT_FHIR_DATA_IMMUNIZATION)
                .build();
    }

    /**
<<<<<<< HEAD
     * Creates and returns a {@link FhirResource} with Allergy data.
     *
     * <p>{@code FHIR_RESOURCE_TYPE_UNKNOWN} is used here before we create a FHIR resource type for
     * Allergy.
=======
     * Creates and returns a {@link FhirResource} with {@link PhrDataFactory#FHIR_DATA_ALLERGY}
     * data.
>>>>>>> f0599c89
     */
    public static FhirResource getFhirResourceAllergy() {
        return new FhirResource.Builder(
                        FHIR_RESOURCE_TYPE_UNKNOWN, FHIR_RESOURCE_ID_ALLERGY, FHIR_DATA_ALLERGY)
                .build();
    }

    /**
     * Creates and returns a {@link FhirResource} with {@link
     * PhrDataFactory#DIFFERENT_FHIR_DATA_ALLERGY} data.
     */
    public static FhirResource getFhirResourceDifferentAllergy() {
        return new FhirResource.Builder(
                        FHIR_RESOURCE_TYPE_ALLERGY_INTOLERANCE,
                        DIFFERENT_FHIR_RESOURCE_ID_ALLERGY,
                        DIFFERENT_FHIR_DATA_ALLERGY)
                .build();
    }

    /**
     * Creates and returns a {@link MedicalResource.Builder} with default arguments.
     *
     * <p>By default, it contains the {@link PhrDataFactory#FHIR_DATA_IMMUNIZATION}.
     */
    public static MedicalResource.Builder getMedicalResourceBuilder() {
        return new MedicalResource.Builder(
                MEDICAL_RESOURCE_TYPE_IMMUNIZATIONS,
                DATA_SOURCE_ID,
                FHIR_VERSION_R4,
                getFhirResource());
    }

    /**
     * Creates and returns a {@link MedicalResource} with default arguments.
     *
     * <p>By default, it contains the {@link PhrDataFactory#FHIR_DATA_IMMUNIZATION}.
     */
    public static MedicalResource getMedicalResource() {
        return getMedicalResourceBuilder().build();
    }

    /**
     * Creates and returns a {@link MedicalResource} of type {@link
     * MedicalResource#MEDICAL_RESOURCE_TYPE_IMMUNIZATIONS} with the given {@code dataSource}.
     */
    public static MedicalResource createImmunizationMedicalResource(String dataSource) {
        return new MedicalResource.Builder(
                        MEDICAL_RESOURCE_TYPE_IMMUNIZATIONS,
                        dataSource,
                        FHIR_VERSION_R4,
                        getFhirResource())
                .build();
    }

    /**
     * Creates and returns a {@link MedicalResource} of type {@link
     * MedicalResource#MEDICAL_RESOURCE_TYPE_IMMUNIZATIONS} and {@link
     * PhrDataFactory#DIFFERENT_FHIR_DATA_IMMUNIZATION} data, with the given {@code dataSource}.
     */
    public static MedicalResource createDifferentImmunizationMedicalResource(String dataSource) {
        return new MedicalResource.Builder(
                        MEDICAL_RESOURCE_TYPE_IMMUNIZATIONS,
                        dataSource,
                        FHIR_VERSION_R4,
                        getFhirResourceDifferentImmunization())
                .build();
    }

    /**
     * Creates and returns a {@link MedicalResource} of type {@link
     * MedicalResource#MEDICAL_RESOURCE_TYPE_IMMUNIZATIONS} with the given {@code dataSource} with
     * the default {@link PhrDataFactory#FHIR_DATA_IMMUNIZATION}'s status field added.
     */
    public static MedicalResource createUpdatedImmunizationMedicalResource(String dataSource)
            throws JSONException {
        return new MedicalResource.Builder(
                        MEDICAL_RESOURCE_TYPE_IMMUNIZATIONS,
                        dataSource,
                        FHIR_VERSION_R4,
                        getUpdatedImmunizationFhirResource())
                .build();
    }

    /**
     * Creates and returns a {@link MedicalResource} of type {@link
<<<<<<< HEAD
     * MedicalResource#MEDICAL_RESOURCE_TYPE_UNKNOWN} with the given {@code dataSource}.
     */
    public static MedicalResource createAllergyMedicalResource(String dataSource) {
        return new MedicalResource.Builder(
                        MEDICAL_RESOURCE_TYPE_UNKNOWN,
=======
     * MedicalResource#MEDICAL_RESOURCE_TYPE_ALLERGIES_INTOLERANCES} and {@link
     * PhrDataFactory#FHIR_DATA_ALLERGY} data, with the given {@code dataSource}.
     */
    public static MedicalResource createAllergyMedicalResource(String dataSource) {
        return new MedicalResource.Builder(
                        MEDICAL_RESOURCE_TYPE_ALLERGIES_INTOLERANCES,
>>>>>>> f0599c89
                        dataSource,
                        FHIR_VERSION_R4,
                        getFhirResourceAllergy())
                .build();
    }

    /**
     * Creates and returns a {@link MedicalResource} of type {@link
     * MedicalResource#MEDICAL_RESOURCE_TYPE_ALLERGIES_INTOLERANCES} and {@link
     * PhrDataFactory#DIFFERENT_FHIR_DATA_ALLERGY} data, with the given {@code dataSource}.
     */
    public static MedicalResource createDifferentAllergyMedicalResource(String dataSource) {
        return new MedicalResource.Builder(
                        MEDICAL_RESOURCE_TYPE_ALLERGIES_INTOLERANCES,
                        dataSource,
                        FHIR_VERSION_R4,
                        getFhirResourceDifferentAllergy())
                .build();
    }

    /**
     * Creates and returns a {@link UpsertMedicalResourceRequest.Builder} with default arguments.
     */
    public static UpsertMedicalResourceRequest.Builder getUpsertMedicalResourceRequestBuilder() {
        return new UpsertMedicalResourceRequest.Builder(
                DATA_SOURCE_ID, FHIR_VERSION_R4, FHIR_DATA_IMMUNIZATION);
    }

    /** Creates and returns a {@link UpsertMedicalResourceRequest} with default arguments. */
    public static UpsertMedicalResourceRequest getUpsertMedicalResourceRequest() {
        return getUpsertMedicalResourceRequestBuilder().build();
    }

    /**
     * Creates and returns a {@link MedicalResourceId} with default arguments.
     *
     * <p>By default, it contains the {@link FhirResource#FHIR_RESOURCE_TYPE_IMMUNIZATION} and
     * {@link PhrDataFactory#FHIR_RESOURCE_ID_IMMUNIZATION}.
     */
    public static MedicalResourceId getMedicalResourceId() {
        return new MedicalResourceId(
                DATA_SOURCE_ID, FHIR_RESOURCE_TYPE_IMMUNIZATION, FHIR_RESOURCE_ID_IMMUNIZATION);
    }

    /** Returns the FHIR resource id field from the given {@code fhirJSON} string. */
    public static String getFhirResourceId(String fhirJSON) throws JSONException {
        return new JSONObject(fhirJSON).getString(RESOURCE_ID_FIELD_NAME);
    }

    /** Returns an updated FHIR JSON string with an added status field. */
    public static String addCompletedStatus(String fhirJSON) throws JSONException {
        JSONObject jsonObj = new JSONObject(fhirJSON);
        jsonObj.put("status", "completed");
        return jsonObj.toString();
    }

    /**
     * Creates a number of immunization resources based on the given {@code numOfResources} and
     * {@code dataSourceId}.
     */
    public static List<MedicalResource> createImmunizationMedicalResources(
            int numOfResources, String dataSourceId) {
        FhirVersion fhirVersion = parseFhirVersion(R4_VERSION_STRING);
        List<MedicalResource> medicalResources = new ArrayList<>();
        for (int i = 0; i < numOfResources; i++) {
            FhirResource fhirResource =
                    new FhirResource.Builder(
                                    FhirResource.FHIR_RESOURCE_TYPE_IMMUNIZATION,
                                    "id/" + i,
                                    FHIR_DATA_IMMUNIZATION)
                            .build();
            MedicalResource medicalResource =
                    new MedicalResource.Builder(
                                    MEDICAL_RESOURCE_TYPE_IMMUNIZATIONS,
                                    dataSourceId,
                                    fhirVersion,
                                    fhirResource)
                            .build();
            medicalResources.add(medicalResource);
        }
        return medicalResources;
    }

    /**
     * Creates a number of allergy resources based on the given {@code numOfResources} and {@code
     * dataSourceId}.
     */
    public static List<MedicalResource> createAllergyMedicalResources(
            int numOfResources, String dataSourceId) {
        FhirVersion fhirVersion = parseFhirVersion(R4_VERSION_STRING);
        List<MedicalResource> medicalResources = new ArrayList<>();
        for (int i = 0; i < numOfResources; i++) {
            FhirResource fhirResource =
                    new FhirResource.Builder(
                                    FHIR_RESOURCE_TYPE_UNKNOWN, "id/" + i, FHIR_DATA_ALLERGY)
                            .build();
            MedicalResource medicalResource =
                    new MedicalResource.Builder(
<<<<<<< HEAD
                                    MEDICAL_RESOURCE_TYPE_UNKNOWN,
=======
                                    MEDICAL_RESOURCE_TYPE_ALLERGIES_INTOLERANCES,
>>>>>>> f0599c89
                                    dataSourceId,
                                    fhirVersion,
                                    fhirResource)
                            .build();
            medicalResources.add(medicalResource);
        }
        return medicalResources;
    }

    /**
     * Given two {@link MedicalDataSource}s, compare whether they are equal or not. This ignores the
     * {@link MedicalDataSource#getLastDataUpdateTime()}.
     */
    public static boolean isMedicalDataSourceEqual(
            MedicalDataSource actual, MedicalDataSource expected) {
        return Objects.equals(actual.getId(), expected.getId())
                && Objects.equals(actual.getFhirVersion(), expected.getFhirVersion())
                && Objects.equals(actual.getFhirBaseUri(), expected.getFhirBaseUri())
                && Objects.equals(actual.getPackageName(), expected.getPackageName())
                && Objects.equals(actual.getDisplayName(), expected.getDisplayName());
    }
}<|MERGE_RESOLUTION|>--- conflicted
+++ resolved
@@ -16,16 +16,11 @@
 
 package android.healthconnect.cts.utils;
 
+import static android.health.connect.datatypes.FhirResource.FHIR_RESOURCE_TYPE_ALLERGY_INTOLERANCE;
 import static android.health.connect.datatypes.FhirResource.FHIR_RESOURCE_TYPE_IMMUNIZATION;
-import static android.health.connect.datatypes.FhirResource.FHIR_RESOURCE_TYPE_UNKNOWN;
 import static android.health.connect.datatypes.FhirVersion.parseFhirVersion;
-<<<<<<< HEAD
-import static android.health.connect.datatypes.MedicalResource.MEDICAL_RESOURCE_TYPE_IMMUNIZATION;
-import static android.health.connect.datatypes.MedicalResource.MEDICAL_RESOURCE_TYPE_UNKNOWN;
-=======
 import static android.health.connect.datatypes.MedicalResource.MEDICAL_RESOURCE_TYPE_ALLERGIES_INTOLERANCES;
 import static android.health.connect.datatypes.MedicalResource.MEDICAL_RESOURCE_TYPE_IMMUNIZATIONS;
->>>>>>> f0599c89
 
 import android.health.connect.CreateMedicalDataSourceRequest;
 import android.health.connect.GetMedicalDataSourcesRequest;
@@ -47,11 +42,9 @@
 import java.util.List;
 import java.util.Objects;
 import java.util.Set;
+import java.util.UUID;
 
 public class PhrDataFactory {
-<<<<<<< HEAD
-    public static final String DATA_SOURCE_ID = "123";
-=======
     private static final int FHIR_BASE_URI_CHARACTER_LIMIT = 2000;
     private static final int MEDICAL_DATA_SOURCE_DISPLAY_NAME_CHARACTER_LIMIT = 90;
 
@@ -79,7 +72,6 @@
 
     public static final UUID DATA_SOURCE_UUID = UUID.randomUUID();
     public static final String DATA_SOURCE_ID = DATA_SOURCE_UUID.toString();
->>>>>>> f0599c89
     public static final String DATA_SOURCE_PACKAGE_NAME = "com.example.app";
     public static final Uri DATA_SOURCE_FHIR_BASE_URI =
             Uri.parse("https://fhir.com/oauth/api/FHIR/R4/");
@@ -88,9 +80,6 @@
     public static final Uri DATA_SOURCE_FHIR_BASE_URI_EXCEEDED_CHARS =
             Uri.parse("d".repeat(FHIR_BASE_URI_CHARACTER_LIMIT + 1));
     public static final String DATA_SOURCE_DISPLAY_NAME = "Hospital X";
-<<<<<<< HEAD
-    public static final String DIFFERENT_DATA_SOURCE_ID = "456";
-=======
     public static final String DATA_SOURCE_DISPLAY_NAME_MAX_CHARS =
             "d".repeat(MEDICAL_DATA_SOURCE_DISPLAY_NAME_CHARACTER_LIMIT);
     public static final String DATA_SOURCE_DISPLAY_NAME_EXCEEDED_CHARS =
@@ -100,7 +89,6 @@
     public static final FhirVersion DATA_SOURCE_FHIR_VERSION = FHIR_VERSION_R4;
     public static final UUID DIFFERENT_DATA_SOURCE_UUID = UUID.randomUUID();
     public static final String DIFFERENT_DATA_SOURCE_ID = DIFFERENT_DATA_SOURCE_UUID.toString();
->>>>>>> f0599c89
     public static final String DIFFERENT_DATA_SOURCE_PACKAGE_NAME = "com.other.app";
     public static final Uri DIFFERENT_DATA_SOURCE_BASE_URI =
             Uri.parse("https://fhir.com/oauth/api/FHIR/R5/");
@@ -114,7 +102,6 @@
     public static final String DIFFERENT_FHIR_DATA_IMMUNIZATION =
             "{\"resourceType\" : \"Immunization\", \"id\" : \"Immunization2\"}";
     public static final String DIFFERENT_FHIR_RESOURCE_ID_IMMUNIZATION = "Immunization2";
-    public static final String FHIR_RESOURCE_TYPE_STRING_IMMUNIZATION = "Immunization";
 
     public static final String FHIR_DATA_IMMUNIZATION_ID_NOT_EXISTS =
             "{\"resourceType\" : \"Immunization\"}";
@@ -129,14 +116,9 @@
     public static final String FHIR_RESOURCE_ID_IMMUNIZATION = "Immunization1";
 
     public static final String FHIR_DATA_ALLERGY =
-<<<<<<< HEAD
-            "{\"resourceType\" : \"Allergy\", \"id\" : \"Allergy1\"}";
-    public static final String FHIR_RESOURCE_TYPE_ALLERGY = "Allergy";
-=======
             "{\"resourceType\" : \"AllergyIntolerance\", \"id\" : \"Allergy1\"}";
     public static final String DIFFERENT_FHIR_DATA_ALLERGY =
             "{\"resourceType\" : \"AllergyIntolerance\", \"id\" : \"Allergy2\"}";
->>>>>>> f0599c89
     public static final String FHIR_RESOURCE_ID_ALLERGY = "Allergy1";
     public static final String DIFFERENT_FHIR_RESOURCE_ID_ALLERGY = "Allergy2";
     public static final String FHIR_DATA_CONDITION =
@@ -173,7 +155,6 @@
                     .setCategory(ObservationBuilder.ObservationCategory.LABORATORY)
                     .toJson();
 
-    public static final String RESOURCE_TYPE_FIELD_NAME = "resourceType";
     public static final String RESOURCE_ID_FIELD_NAME = "id";
 
     public static final String PAGE_TOKEN = "111";
@@ -298,7 +279,7 @@
      */
     public static FhirResource getUpdatedAllergyFhirResource() throws JSONException {
         return new FhirResource.Builder(
-                        FHIR_RESOURCE_TYPE_UNKNOWN,
+                        FHIR_RESOURCE_TYPE_ALLERGY_INTOLERANCE,
                         FHIR_RESOURCE_ID_ALLERGY,
                         addCompletedStatus(FHIR_DATA_ALLERGY))
                 .build();
@@ -317,19 +298,14 @@
     }
 
     /**
-<<<<<<< HEAD
-     * Creates and returns a {@link FhirResource} with Allergy data.
-     *
-     * <p>{@code FHIR_RESOURCE_TYPE_UNKNOWN} is used here before we create a FHIR resource type for
-     * Allergy.
-=======
      * Creates and returns a {@link FhirResource} with {@link PhrDataFactory#FHIR_DATA_ALLERGY}
      * data.
->>>>>>> f0599c89
      */
     public static FhirResource getFhirResourceAllergy() {
         return new FhirResource.Builder(
-                        FHIR_RESOURCE_TYPE_UNKNOWN, FHIR_RESOURCE_ID_ALLERGY, FHIR_DATA_ALLERGY)
+                        FHIR_RESOURCE_TYPE_ALLERGY_INTOLERANCE,
+                        FHIR_RESOURCE_ID_ALLERGY,
+                        FHIR_DATA_ALLERGY)
                 .build();
     }
 
@@ -411,20 +387,12 @@
 
     /**
      * Creates and returns a {@link MedicalResource} of type {@link
-<<<<<<< HEAD
-     * MedicalResource#MEDICAL_RESOURCE_TYPE_UNKNOWN} with the given {@code dataSource}.
-     */
-    public static MedicalResource createAllergyMedicalResource(String dataSource) {
-        return new MedicalResource.Builder(
-                        MEDICAL_RESOURCE_TYPE_UNKNOWN,
-=======
      * MedicalResource#MEDICAL_RESOURCE_TYPE_ALLERGIES_INTOLERANCES} and {@link
      * PhrDataFactory#FHIR_DATA_ALLERGY} data, with the given {@code dataSource}.
      */
     public static MedicalResource createAllergyMedicalResource(String dataSource) {
         return new MedicalResource.Builder(
                         MEDICAL_RESOURCE_TYPE_ALLERGIES_INTOLERANCES,
->>>>>>> f0599c89
                         dataSource,
                         FHIR_VERSION_R4,
                         getFhirResourceAllergy())
@@ -519,15 +487,13 @@
         for (int i = 0; i < numOfResources; i++) {
             FhirResource fhirResource =
                     new FhirResource.Builder(
-                                    FHIR_RESOURCE_TYPE_UNKNOWN, "id/" + i, FHIR_DATA_ALLERGY)
+                                    FHIR_RESOURCE_TYPE_ALLERGY_INTOLERANCE,
+                                    "id/" + i,
+                                    FHIR_DATA_ALLERGY)
                             .build();
             MedicalResource medicalResource =
                     new MedicalResource.Builder(
-<<<<<<< HEAD
-                                    MEDICAL_RESOURCE_TYPE_UNKNOWN,
-=======
                                     MEDICAL_RESOURCE_TYPE_ALLERGIES_INTOLERANCES,
->>>>>>> f0599c89
                                     dataSourceId,
                                     fhirVersion,
                                     fhirResource)
