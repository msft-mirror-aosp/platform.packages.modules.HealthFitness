--- conflicted
+++ resolved
@@ -100,11 +100,7 @@
         "cts-healthconnect-lib",
     ],
     min_sdk_version: "34",
-<<<<<<< HEAD
-    sdk_version: "module_current",
-=======
     sdk_version: "test_current",
->>>>>>> a9f6b01f
     test_config: "AndroidTestNoPermission.xml",
     manifest: "AndroidManifestNoPermission.xml",
     data: [
@@ -181,11 +177,7 @@
         "cts-healthconnect-utils",
     ],
     min_sdk_version: "34",
-<<<<<<< HEAD
-    sdk_version: "module_current",
-=======
     sdk_version: "test_current",
->>>>>>> a9f6b01f
     test_config: "AndroidTestRateLimiter.xml",
     manifest: "AndroidManifestRateLimiter.xml",
 }
@@ -228,11 +220,7 @@
         "cts-healthconnect-utils",
     ],
     min_sdk_version: "34",
-<<<<<<< HEAD
-    sdk_version: "module_current",
-=======
     sdk_version: "test_current",
->>>>>>> a9f6b01f
     test_config: "AndroidTestUI.xml",
     manifest: "AndroidManifestUI.xml",
     data: [
@@ -273,11 +261,7 @@
         "cts-healthconnect-utils",
     ],
     min_sdk_version: "34",
-<<<<<<< HEAD
-    sdk_version: "module_current",
-=======
     sdk_version: "test_current",
->>>>>>> a9f6b01f
     test_config: "AndroidTestShowMigrationInfoIntentAbsent.xml",
     manifest: "AndroidManifestShowMigrationInfoIntentAbsent.xml",
 }
