--- conflicted
+++ resolved
@@ -69,14 +69,6 @@
 public class ActiveCaloriesBurnedRecordTest {
     private static final String TAG = "ActiveCaloriesBurnedRecordTest";
     private static final String PACKAGE_NAME = "android.healthconnect.cts";
-<<<<<<< HEAD
-
-    @Rule
-    public AssumptionCheckerRule mSupportedHardwareRule =
-            new AssumptionCheckerRule(
-                    TestUtils::isHardwareSupported, "Tests should run on supported hardware only.");
-=======
->>>>>>> e1d0299e
 
     @Before
     public void setUp() throws InterruptedException {
