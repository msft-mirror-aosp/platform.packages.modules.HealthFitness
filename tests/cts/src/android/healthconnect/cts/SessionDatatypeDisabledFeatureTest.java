--- conflicted
+++ resolved
@@ -16,8 +16,6 @@
 
 package android.healthconnect.cts;
 
-import static android.Manifest.permission.WRITE_DEVICE_CONFIG;
-
 import static com.google.common.truth.Truth.assertThat;
 
 import android.app.UiAutomation;
@@ -30,6 +28,8 @@
 import android.provider.DeviceConfig;
 
 import androidx.test.platform.app.InstrumentationRegistry;
+
+import com.android.modules.utils.build.SdkLevel;
 
 import org.junit.After;
 import org.junit.Assert;
@@ -110,10 +110,6 @@
         assertThat(readRecords).isEmpty();
     }
 
-<<<<<<< HEAD
-    private void setSessionDatatypesFeatureEnabledFlag(boolean flag) {
-        mUiAutomation.adoptShellPermissionIdentity(WRITE_DEVICE_CONFIG);
-=======
     private void setSessionDatatypesFeatureEnabledFlag(boolean flag) throws InterruptedException {
         if (SdkLevel.isAtLeastU()) {
             mUiAutomation.adoptShellPermissionIdentity(
@@ -122,12 +118,12 @@
             mUiAutomation.adoptShellPermissionIdentity("android.permission.WRITE_DEVICE_CONFIG");
         }
 
->>>>>>> 7fecd1db
         DeviceConfig.setProperty(
                 DeviceConfig.NAMESPACE_HEALTH_FITNESS,
                 "session_types_enable",
                 flag ? "true" : "false",
                 false);
         mUiAutomation.dropShellPermissionIdentity();
+        Thread.sleep(100);
     }
 }