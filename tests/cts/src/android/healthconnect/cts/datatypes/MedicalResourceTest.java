--- conflicted
+++ resolved
@@ -30,13 +30,10 @@
 import static com.google.common.truth.Truth.assertThat;
 
 import android.health.connect.datatypes.MedicalResource;
-<<<<<<< HEAD
-=======
 import android.os.Parcel;
 import android.platform.test.annotations.RequiresFlagsEnabled;
 import android.platform.test.flag.junit.CheckFlagsRule;
 import android.platform.test.flag.junit.DeviceFlagsValueProvider;
->>>>>>> a9f6b01f
 
 import androidx.test.runner.AndroidJUnit4;
 
@@ -155,4 +152,17 @@
         assertThat(resourceDifferentDataSourceId.hashCode()).isNotEqualTo(resource.hashCode());
         assertThat(resourceDifferentData.hashCode()).isNotEqualTo(resource.hashCode());
     }
+
+    @Test
+    public void testWriteToParcelThenRestore_objectsAreIdentical() {
+        MedicalResource original = getMedicalResource();
+
+        Parcel parcel = Parcel.obtain();
+        original.writeToParcel(parcel, 0);
+        parcel.setDataPosition(0);
+        MedicalResource restored = MedicalResource.CREATOR.createFromParcel(parcel);
+
+        assertThat(restored).isEqualTo(original);
+        parcel.recycle();
+    }
 }