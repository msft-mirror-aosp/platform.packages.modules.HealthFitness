--- conflicted
+++ resolved
@@ -16,13 +16,8 @@
 
 package android.healthconnect.cts.datatypes;
 
-<<<<<<< HEAD
-import static android.health.connect.datatypes.MedicalResource.MEDICAL_RESOURCE_TYPE_IMMUNIZATION;
-import static android.health.connect.datatypes.MedicalResource.MEDICAL_RESOURCE_TYPE_UNKNOWN;
-=======
 import static android.health.connect.datatypes.MedicalResource.MEDICAL_RESOURCE_TYPE_ALLERGIES_INTOLERANCES;
 import static android.health.connect.datatypes.MedicalResource.MEDICAL_RESOURCE_TYPE_IMMUNIZATIONS;
->>>>>>> f0599c89
 import static android.healthconnect.cts.utils.PhrDataFactory.DATA_SOURCE_ID;
 import static android.healthconnect.cts.utils.PhrDataFactory.DIFFERENT_DATA_SOURCE_ID;
 import static android.healthconnect.cts.utils.PhrDataFactory.FHIR_VERSION_R4;
@@ -87,21 +82,13 @@
         FhirResource differentFhirResource = getFhirResourceAllergy();
         MedicalResource resource =
                 getMedicalResourceBuilder()
-<<<<<<< HEAD
-                        .setType(MEDICAL_RESOURCE_TYPE_UNKNOWN)
-=======
                         .setType(MEDICAL_RESOURCE_TYPE_ALLERGIES_INTOLERANCES)
->>>>>>> f0599c89
                         .setDataSourceId(DIFFERENT_DATA_SOURCE_ID)
                         .setFhirVersion(differentFhirVersion)
                         .setFhirResource(differentFhirResource)
                         .build();
 
-<<<<<<< HEAD
-        assertThat(resource.getType()).isEqualTo(MEDICAL_RESOURCE_TYPE_UNKNOWN);
-=======
         assertThat(resource.getType()).isEqualTo(MEDICAL_RESOURCE_TYPE_ALLERGIES_INTOLERANCES);
->>>>>>> f0599c89
         assertThat(resource.getDataSourceId()).isEqualTo(DIFFERENT_DATA_SOURCE_ID);
         assertThat(resource.getFhirVersion()).isEqualTo(differentFhirVersion);
         assertThat(resource.getFhirResource()).isEqualTo(differentFhirResource);
@@ -211,11 +198,7 @@
         MedicalResource resource = getMedicalResource();
         MedicalResource resourceDifferentType =
                 new MedicalResource.Builder(resource)
-<<<<<<< HEAD
-                        .setType(MEDICAL_RESOURCE_TYPE_UNKNOWN)
-=======
                         .setType(MEDICAL_RESOURCE_TYPE_ALLERGIES_INTOLERANCES)
->>>>>>> f0599c89
                         .build();
         MedicalResource resourceDifferentDataSourceId =
                 new MedicalResource.Builder(resource)
