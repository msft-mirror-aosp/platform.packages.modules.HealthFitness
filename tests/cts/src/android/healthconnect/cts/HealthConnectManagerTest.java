/*
 * Copyright (C) 2022 The Android Open Source Project
 *
 * Licensed under the Apache License, Version 2.0 (the "License");
 * you may not use this file except in compliance with the License.
 * You may obtain a copy of the License at
 *
 *      http://www.apache.org/licenses/LICENSE-2.0
 *
 * Unless required by applicable law or agreed to in writing, software
 * distributed under the License is distributed on an "AS IS" BASIS,
 * WITHOUT WARRANTIES OR CONDITIONS OF ANY KIND, either express or implied.
 * See the License for the specific language governing permissions and
 * limitations under the License.
 */
package android.healthconnect.cts;

import static android.Manifest.permission.CAMERA;
import static android.Manifest.permission.MIGRATE_HEALTH_CONNECT_DATA;
import static android.health.connect.HealthConnectDataState.MIGRATION_STATE_IDLE;
import static android.health.connect.HealthConnectDataState.RESTORE_ERROR_FETCHING_DATA;
import static android.health.connect.HealthConnectDataState.RESTORE_ERROR_NONE;
import static android.health.connect.HealthConnectDataState.RESTORE_STATE_IDLE;
import static android.health.connect.HealthConnectDataState.RESTORE_STATE_PENDING;
import static android.health.connect.HealthConnectManager.DATA_DOWNLOAD_COMPLETE;
import static android.health.connect.HealthConnectManager.DATA_DOWNLOAD_FAILED;
import static android.health.connect.HealthConnectManager.DATA_DOWNLOAD_STARTED;
import static android.health.connect.HealthConnectManager.isHealthPermission;
import static android.health.connect.datatypes.RecordTypeIdentifier.RECORD_TYPE_BASAL_METABOLIC_RATE;
import static android.health.connect.datatypes.RecordTypeIdentifier.RECORD_TYPE_HEART_RATE;
import static android.health.connect.datatypes.RecordTypeIdentifier.RECORD_TYPE_STEPS;
import static android.health.connect.datatypes.StepsRecord.STEPS_COUNT_TOTAL;
import static android.healthconnect.cts.lib.TestAppProxy.APP_WRITE_PERMS_ONLY;
import static android.healthconnect.cts.utils.DataFactory.getRecordsAndIdentifiers;
import static android.healthconnect.cts.utils.PermissionHelper.MANAGE_HEALTH_DATA;
<<<<<<< HEAD
import static android.healthconnect.cts.utils.PhrDataFactory.DATA_SOURCE_ID;
import static android.healthconnect.cts.utils.PhrDataFactory.DIFFERENT_FHIR_DATA_IMMUNIZATION;
=======
>>>>>>> f0599c89
import static android.healthconnect.cts.utils.PhrDataFactory.FHIR_DATA_IMMUNIZATION;
import static android.healthconnect.cts.utils.PhrDataFactory.getCreateMedicalDataSourceRequest;
<<<<<<< HEAD
import static android.healthconnect.cts.utils.PhrDataFactory.getMedicalResourceId;
=======
>>>>>>> f0599c89
import static android.healthconnect.cts.utils.TestUtils.finishMigrationWithShellPermissionIdentity;
import static android.healthconnect.cts.utils.TestUtils.getRecordById;
import static android.healthconnect.cts.utils.TestUtils.insertRecords;
import static android.healthconnect.cts.utils.TestUtils.startMigrationWithShellPermissionIdentity;

import static com.android.healthfitness.flags.Flags.personalHealthRecord;

import static com.google.common.truth.Correspondence.transforming;
import static com.google.common.truth.Truth.assertThat;

import static java.time.ZoneOffset.UTC;
import static java.time.temporal.ChronoUnit.DAYS;
import static java.time.temporal.ChronoUnit.HOURS;
import static java.time.temporal.ChronoUnit.MINUTES;

import android.app.UiAutomation;
import android.content.Context;
import android.health.connect.AggregateRecordsGroupedByDurationResponse;
import android.health.connect.AggregateRecordsRequest;
import android.health.connect.AggregateRecordsResponse;
import android.health.connect.ApplicationInfoResponse;
import android.health.connect.DeleteUsingFiltersRequest;
import android.health.connect.HealthConnectDataState;
import android.health.connect.HealthConnectException;
import android.health.connect.HealthConnectManager;
import android.health.connect.HealthDataCategory;
import android.health.connect.HealthPermissions;
import android.health.connect.LocalTimeRangeFilter;
import android.health.connect.ReadRecordsRequestUsingIds;
import android.health.connect.RecordTypeInfoResponse;
import android.health.connect.TimeInstantRangeFilter;
import android.health.connect.changelog.ChangeLogTokenRequest;
import android.health.connect.changelog.ChangeLogsRequest;
import android.health.connect.datatypes.AppInfo;
import android.health.connect.datatypes.BasalMetabolicRateRecord;
import android.health.connect.datatypes.DataOrigin;
import android.health.connect.datatypes.Device;
import android.health.connect.datatypes.ExerciseSessionRecord;
import android.health.connect.datatypes.HeartRateRecord;
import android.health.connect.datatypes.HydrationRecord;
import android.health.connect.datatypes.MedicalDataSource;
import android.health.connect.datatypes.Metadata;
import android.health.connect.datatypes.NutritionRecord;
import android.health.connect.datatypes.Record;
import android.health.connect.datatypes.StepsRecord;
import android.health.connect.datatypes.units.Mass;
import android.health.connect.datatypes.units.Power;
import android.health.connect.datatypes.units.Volume;
import android.health.connect.restore.StageRemoteDataException;
import android.healthconnect.cts.utils.AssumptionCheckerRule;
import android.healthconnect.cts.utils.DataFactory;
import android.healthconnect.cts.utils.HealthConnectReceiver;
import android.healthconnect.cts.utils.TestUtils;
import android.os.OutcomeReceiver;
import android.os.ParcelFileDescriptor;
import android.platform.test.annotations.AppModeFull;
import android.platform.test.flag.junit.CheckFlagsRule;
import android.platform.test.flag.junit.DeviceFlagsValueProvider;
import android.util.ArrayMap;
import android.util.Log;

import androidx.annotation.NonNull;
import androidx.annotation.Nullable;
import androidx.test.core.app.ApplicationProvider;
import androidx.test.ext.junit.runners.AndroidJUnit4;
import androidx.test.platform.app.InstrumentationRegistry;

import com.android.compatibility.common.util.SystemUtil;

import org.junit.After;
import org.junit.Assert;
import org.junit.Before;
import org.junit.Rule;
import org.junit.Test;
import org.junit.runner.RunWith;

import java.io.File;
import java.io.FileWriter;
import java.io.IOException;
import java.lang.reflect.InvocationTargetException;
import java.time.Duration;
import java.time.Instant;
import java.time.LocalDateTime;
import java.time.Period;
import java.time.ZoneOffset;
import java.util.ArrayList;
import java.util.Arrays;
import java.util.Collections;
import java.util.HashMap;
import java.util.HashSet;
import java.util.List;
import java.util.Map;
import java.util.Set;
import java.util.UUID;
import java.util.concurrent.CountDownLatch;
import java.util.concurrent.Executors;
import java.util.concurrent.TimeUnit;
import java.util.concurrent.atomic.AtomicReference;
import java.util.stream.Collectors;

/** CTS test for API provided by HealthConnectManager. */
@AppModeFull(reason = "HealthConnectManager is not accessible to instant apps")
@RunWith(AndroidJUnit4.class)
public class HealthConnectManagerTest {
    @Rule
    public final CheckFlagsRule mCheckFlagsRule = DeviceFlagsValueProvider.createCheckFlagsRule();

    private static final String TAG = "HealthConnectManagerTest";
    private static final String APP_PACKAGE_NAME = "android.healthconnect.cts";

    @Rule
    public AssumptionCheckerRule mSupportedHardwareRule =
            new AssumptionCheckerRule(
                    TestUtils::isHardwareSupported, "Tests should run on supported hardware only.");

    private HealthConnectManager mManager;

    @Before
    public void before() throws InterruptedException {
        deleteAllRecords();
        TestUtils.deleteAllStagedRemoteData();
        TestUtils.deleteAllMedicalData();
        mManager = TestUtils.getHealthConnectManager();
    }

    @After
    public void after() throws InterruptedException {
        deleteAllRecords();
        TestUtils.deleteAllMedicalData();
    }

    private void deleteAllRecords() throws InterruptedException {
        TestUtils.verifyDeleteRecords(
                new DeleteUsingFiltersRequest.Builder()
                        .addDataOrigin(
                                new DataOrigin.Builder().setPackageName(APP_PACKAGE_NAME).build())
                        .build());
    }

    @After
    public void tearDown() {
        TestUtils.deleteAllStagedRemoteData();
    }

    @Test
    public void testHCManagerIsAccessible_viaHCManager() {
        Context context = ApplicationProvider.getApplicationContext();
        HealthConnectManager service = context.getSystemService(HealthConnectManager.class);
        assertThat(service).isNotNull();
    }

    @Test
    public void testHCManagerIsAccessible_viaContextConstant() {
        Context context = ApplicationProvider.getApplicationContext();
        HealthConnectManager service = context.getSystemService(HealthConnectManager.class);
        assertThat(service).isNotNull();
    }

    @Test
    public void testRecordIdentifiers() {
        for (TestUtils.RecordAndIdentifier recordAndIdentifier : getRecordsAndIdentifiers()) {
            assertThat(recordAndIdentifier.getRecordClass().getRecordType())
                    .isEqualTo(recordAndIdentifier.getId());
        }
    }

    @Test
    public void testIsHealthPermission_forHealthPermission_returnsTrue() {
        Context context = ApplicationProvider.getApplicationContext();
        assertThat(isHealthPermission(context, HealthPermissions.READ_ACTIVE_CALORIES_BURNED))
                .isTrue();
        assertThat(isHealthPermission(context, HealthPermissions.READ_ACTIVE_CALORIES_BURNED))
                .isTrue();
    }

    @Test
    public void testIsHealthPermission_forNonHealthGroupPermission_returnsFalse() {
        Context context = ApplicationProvider.getApplicationContext();
        assertThat(isHealthPermission(context, HealthPermissions.MANAGE_HEALTH_PERMISSIONS))
                .isFalse();
        assertThat(isHealthPermission(context, CAMERA)).isFalse();
    }

    @Test
    public void testRandomIdWithInsert() throws Exception {
        // Insert a sample record of each data type.
        List<Record> insertRecords =
                TestUtils.insertRecords(
                        Collections.singletonList(DataFactory.getStepsRecord("abc")));
        assertThat(insertRecords.get(0).getMetadata().getId()).isNotNull();
        assertThat(insertRecords.get(0).getMetadata().getId()).isNotEqualTo("abc");
    }

    /**
     * Test to verify the working of {@link HealthConnectManager#updateRecords(java.util.List,
     * java.util.concurrent.Executor, android.os.OutcomeReceiver)}.
     *
     * <p>Insert a sample record of each dataType, update them and check by reading them.
     */
    @Test
    public void testUpdateRecords_validInput_dataBaseUpdatedSuccessfully() throws Exception {

        Context context = ApplicationProvider.getApplicationContext();
        CountDownLatch latch = new CountDownLatch(1);
        HealthConnectManager service = context.getSystemService(HealthConnectManager.class);
        assertThat(service).isNotNull();
        AtomicReference<HealthConnectException> responseException = new AtomicReference<>();

        // Insert a sample record of each data type.
        List<Record> insertRecords = TestUtils.insertRecords(getTestRecords());

        // read inserted records and verify that the data is same as inserted.
        assertThat(insertRecords).containsExactlyElementsIn(readMultipleRecordTypes(insertRecords));

        // Generate a second set of records that will be used to perform the update operation.
        List<Record> updateRecords = getTestRecords();

        // Modify the Uid of the updateRecords to the uuid that was present in the insert records.
        for (int itr = 0; itr < updateRecords.size(); itr++) {
            updateRecords.set(
                    itr,
                    setTestRecordId(
                            updateRecords.get(itr), insertRecords.get(itr).getMetadata().getId()));
        }

        service.updateRecords(
                updateRecords,
                Executors.newSingleThreadExecutor(),
                new OutcomeReceiver<>() {
                    @Override
                    public void onResult(Void result) {
                        latch.countDown();
                    }

                    @Override
                    public void onError(@NonNull HealthConnectException exception) {
                        responseException.set(exception);
                        latch.countDown();
                        Log.e(
                                TAG,
                                "Exception: "
                                        + exception.getMessage()
                                        + ", error code: "
                                        + exception.getErrorCode());
                    }
                });

        // assert the inserted data has been modified per the updateRecords.
        assertThat(latch.await(3, TimeUnit.SECONDS)).isEqualTo(true);
        assertThat(responseException.get()).isNull();

        // assert the inserted data has been modified by reading the data.
        assertThat(updateRecords).containsExactlyElementsIn(readMultipleRecordTypes(updateRecords));
    }

    /**
     * Test to verify the working of {@link HealthConnectManager#updateRecords(java.util.List,
     * java.util.concurrent.Executor, android.os.OutcomeReceiver)}.
     *
     * <p>Insert a sample record of each dataType, while updating provide input with a few invalid
     * records. These records will have UUIDs that are not present in the table. Since this record
     * won't be updated, the transaction should fail and revert and no other record(even though
     * valid inputs) should not be modified either.
     */
    @Test
    public void testUpdateRecords_invalidInputRecords_noChangeInDataBase() throws Exception {

        Context context = ApplicationProvider.getApplicationContext();
        CountDownLatch latch = new CountDownLatch(1);
        HealthConnectManager service = context.getSystemService(HealthConnectManager.class);
        assertThat(service).isNotNull();
        AtomicReference<HealthConnectException> responseException = new AtomicReference<>();

        // Insert a sample record of each data type.
        List<Record> insertRecords = TestUtils.insertRecords(getTestRecords());

        // read inserted records and verify that the data is same as inserted.
        assertThat(insertRecords).containsExactlyElementsIn(readMultipleRecordTypes(insertRecords));
        // Generate a second set of records that will be used to perform the update operation.
        List<Record> updateRecords = getTestRecords();

        // Modify the Uid of the updateRecords to the UUID that was present in the insert records,
        // leaving out alternate records so that they have a new UUID which is not present in the
        // dataBase.
        for (int itr = 0; itr < updateRecords.size(); itr++) {
            updateRecords.set(
                    itr,
                    setTestRecordId(
                            updateRecords.get(itr),
                            itr % 2 == 0
                                    ? insertRecords.get(itr).getMetadata().getId()
                                    : UUID.randomUUID().toString()));
        }

        // perform the update operation.
        service.updateRecords(
                updateRecords,
                Executors.newSingleThreadExecutor(),
                new OutcomeReceiver<>() {
                    @Override
                    public void onResult(Void result) {}

                    @Override
                    public void onError(@NonNull HealthConnectException exception) {
                        responseException.set(exception);
                        latch.countDown();
                        Log.e(
                                TAG,
                                "Exception: "
                                        + exception.getMessage()
                                        + ", error code: "
                                        + exception.getErrorCode());
                    }
                });

        assertThat(latch.await(/* timeout */ 3, TimeUnit.SECONDS)).isEqualTo(true);

        // assert the inserted data has not been modified by reading the data.
        assertThat(insertRecords).containsExactlyElementsIn(readMultipleRecordTypes(insertRecords));

        // verify that the testcase failed due to invalid argument exception.
        assertThat(responseException.get()).isNotNull();
        assertThat(responseException.get().getErrorCode())
                .isEqualTo(HealthConnectException.ERROR_INVALID_ARGUMENT);
    }

    /**
     * Test to verify the working of {@link HealthConnectManager#updateRecords(java.util.List,
     * java.util.concurrent.Executor, android.os.OutcomeReceiver)}.
     *
     * <p>Insert a sample record of each dataType, while updating add an input record with an
     * invalid packageName. Since this is an invalid record the transaction should fail and revert
     * and no other record(even though valid inputs) should not be modified either.
     */
    @Test
    public void testUpdateRecords_recordWithInvalidPackageName_noChangeInDataBase()
            throws Exception {

        Context context = ApplicationProvider.getApplicationContext();
        CountDownLatch latch = new CountDownLatch(1);
        HealthConnectManager service = context.getSystemService(HealthConnectManager.class);
        assertThat(service).isNotNull();
        AtomicReference<Exception> responseException = new AtomicReference<>();

        // Insert a sample record of each data type.
        List<Record> insertRecords = TestUtils.insertRecords(getTestRecords());

        // read inserted records and verify that the data is same as inserted.
        assertThat(insertRecords).containsExactlyElementsIn(readMultipleRecordTypes(insertRecords));
        // Generate a second set of records that will be used to perform the update operation.
        List<Record> updateRecords = getTestRecords();

        // Modify the Uuid of the updateRecords to the uuid that was present in the insert records.
        for (int itr = 0; itr < updateRecords.size(); itr++) {
            updateRecords.set(
                    itr,
                    setTestRecordId(
                            updateRecords.get(itr), insertRecords.get(itr).getMetadata().getId()));
            //             adding an entry with invalid packageName.
            if (updateRecords.get(itr).getRecordType() == RECORD_TYPE_STEPS) {
                updateRecords.set(itr, getStepsRecord(/* packageName= */ "abc.xyz.pqr"));
            }
        }

        try {
            // perform the update operation.
            service.updateRecords(
                    updateRecords,
                    Executors.newSingleThreadExecutor(),
                    new OutcomeReceiver<>() {
                        @Override
                        public void onResult(Void result) {
                            latch.countDown();
                        }

                        @Override
                        public void onError(@NonNull HealthConnectException exception) {
                            responseException.set(exception);
                            latch.countDown();
                            Log.e(
                                    TAG,
                                    "Exception: "
                                            + exception.getMessage()
                                            + ", error code: "
                                            + exception.getErrorCode());
                        }
                    });

        } catch (Exception exception) {
            latch.countDown();
            responseException.set(exception);
        }
        assertThat(latch.await(/* timeout */ 3, TimeUnit.SECONDS)).isEqualTo(true);

        // assert the inserted data has not been modified by reading the data.
        assertThat(insertRecords).containsExactlyElementsIn(readMultipleRecordTypes(insertRecords));

        // verify that the testcase failed due to invalid argument exception.
        assertThat(responseException.get()).isNotNull();
        assertThat(responseException.get().getClass()).isEqualTo(IllegalArgumentException.class);
    }

    @Test
    public void testInsertRecords_intervalWithSameClientId_overwrites()
            throws InterruptedException {
        final String clientId = "stepsClientId";
        final int count1 = 10;
        final int count2 = 10;
        final Instant endTime1 = Instant.now();
        final Instant startTime1 = endTime1.minusMillis(1000L);
        final Instant endTime2 = endTime1.minusMillis(100L);
        final Instant startTime2 = startTime1.minusMillis(100L);

        TestUtils.insertRecordAndGetId(
                getStepsRecord(clientId, /* packageName= */ "", count1, startTime1, endTime1));
        TestUtils.insertRecordAndGetId(
                getStepsRecord(clientId, /* packageName= */ "", count2, startTime2, endTime2));

        final List<StepsRecord> records =
                TestUtils.readRecords(
                        new ReadRecordsRequestUsingIds.Builder<>(StepsRecord.class)
                                .addClientRecordId(clientId)
                                .build());

        assertThat(records).hasSize(1);
        assertThat(records.get(0).getCount()).isEqualTo(count2);
    }

    @Test
    public void testInsertRecords_intervalNoClientIdsAndSameTime_overwrites()
            throws InterruptedException {
        final int count1 = 10;
        final int count2 = 20;
        final Instant endTime = Instant.now();
        final Instant startTime = endTime.minusMillis(1000L);

        final String id1 =
                TestUtils.insertRecordAndGetId(
                        getStepsRecord(
                                /* clientRecordId= */ null,
                                /* packageName= */ "",
                                count1,
                                startTime,
                                endTime));
        final String id2 =
                TestUtils.insertRecordAndGetId(
                        getStepsRecord(
                                /* clientRecordId= */ null,
                                /* packageName= */ "",
                                count2,
                                startTime,
                                endTime));

        final List<StepsRecord> records =
                TestUtils.readRecords(
                        new ReadRecordsRequestUsingIds.Builder<>(StepsRecord.class)
                                .addId(id1)
                                .addId(id2)
                                .build());

        assertThat(records).hasSize(1);
        assertThat(getRecordById(records, id2).getCount()).isEqualTo(count2);
    }

    @Test
    public void testInsertRecords_intervalDifferentClientIdsAndSameTime_doesNotOverwrite()
            throws InterruptedException {
        final int count1 = 10;
        final int count2 = 20;
        final Instant endTime = Instant.now();
        final Instant startTime = endTime.minusMillis(1000L);

        final String id1 =
                TestUtils.insertRecordAndGetId(
                        getStepsRecord(
                                "stepsClientId1",
                                /* packageName= */ "",
                                count1,
                                startTime,
                                endTime));
        final String id2 =
                TestUtils.insertRecordAndGetId(
                        getStepsRecord(
                                "stepsClientId2",
                                /* packageName= */ "",
                                count2,
                                startTime,
                                endTime));

        final List<StepsRecord> records =
                TestUtils.readRecords(
                        new ReadRecordsRequestUsingIds.Builder<>(StepsRecord.class)
                                .addId(id1)
                                .addId(id2)
                                .build());

        assertThat(records).hasSize(2);
        assertThat(getRecordById(records, id1).getCount()).isEqualTo(count1);
        assertThat(getRecordById(records, id2).getCount()).isEqualTo(count2);
    }

    @Test
    public void testInsertRecords_instantWithSameClientId_overwrites() throws InterruptedException {
        final String clientId = "bmrClientId";
        final Power bmr1 = Power.fromWatts(100.0);
        final Power bmr2 = Power.fromWatts(110.0);
        final Instant time1 = Instant.now();
        final Instant time2 = time1.minusMillis(100L);

        TestUtils.insertRecordAndGetId(getBasalMetabolicRateRecord(clientId, bmr1, time1));
        TestUtils.insertRecordAndGetId(getBasalMetabolicRateRecord(clientId, bmr2, time2));

        final List<BasalMetabolicRateRecord> records =
                TestUtils.readRecords(
                        new ReadRecordsRequestUsingIds.Builder<>(BasalMetabolicRateRecord.class)
                                .addClientRecordId(clientId)
                                .build());

        assertThat(records).hasSize(1);
        assertThat(records.get(0).getBasalMetabolicRate()).isEqualTo(bmr2);
    }

    @Test
    public void testInsertRecords_instantNoClientIdsAndSameTime_overwrites()
            throws InterruptedException {
        final Power bmr1 = Power.fromWatts(100.0);
        final Power bmr2 = Power.fromWatts(110.0);
        final Instant time = Instant.now();

        final String id1 =
                TestUtils.insertRecordAndGetId(
                        getBasalMetabolicRateRecord(/* clientRecordId= */ null, bmr1, time));
        final String id2 =
                TestUtils.insertRecordAndGetId(
                        getBasalMetabolicRateRecord(/* clientRecordId= */ null, bmr2, time));

        final List<BasalMetabolicRateRecord> records =
                TestUtils.readRecords(
                        new ReadRecordsRequestUsingIds.Builder<>(BasalMetabolicRateRecord.class)
                                .addId(id1)
                                .addId(id2)
                                .build());

        assertThat(records).hasSize(1);
        assertThat(getRecordById(records, id2).getBasalMetabolicRate()).isEqualTo(bmr2);
    }

    @Test
    public void testInsertRecords_instantDifferentClientIdsAndSameTime_doesNotOverwrite()
            throws InterruptedException {
        final Power bmr1 = Power.fromWatts(100.0);
        final Power bmr2 = Power.fromWatts(110.0);
        final Instant time = Instant.now();

        final String id1 =
                TestUtils.insertRecordAndGetId(
                        getBasalMetabolicRateRecord(
                                /* clientRecordId= */ "bmrClientId1", bmr1, time));
        final String id2 =
                TestUtils.insertRecordAndGetId(
                        getBasalMetabolicRateRecord(
                                /* clientRecordId= */ "bmrClientId2", bmr2, time));

        final List<BasalMetabolicRateRecord> records =
                TestUtils.readRecords(
                        new ReadRecordsRequestUsingIds.Builder<>(BasalMetabolicRateRecord.class)
                                .addId(id1)
                                .addId(id2)
                                .build());

        assertThat(records).hasSize(2);
        assertThat(getRecordById(records, id1).getBasalMetabolicRate()).isEqualTo(bmr1);
        assertThat(getRecordById(records, id2).getBasalMetabolicRate()).isEqualTo(bmr2);
    }

    // Special case for hydration, must not override
    @Test
    public void testInsertRecords_hydrationNoClientIdsAndSameTime_doesNotOverwrite()
            throws InterruptedException {
        final Volume volume1 = Volume.fromLiters(0.1);
        final Volume volume2 = Volume.fromLiters(0.2);
        final Instant endTime = Instant.now();
        final Instant startTime = endTime.minusMillis(1000L);

        final String id1 =
                TestUtils.insertRecordAndGetId(getHydrationRecord(startTime, endTime, volume1));
        final String id2 =
                TestUtils.insertRecordAndGetId(getHydrationRecord(startTime, endTime, volume2));

        final List<HydrationRecord> records =
                TestUtils.readRecords(
                        new ReadRecordsRequestUsingIds.Builder<>(HydrationRecord.class)
                                .addId(id1)
                                .addId(id2)
                                .build());

        assertThat(records).hasSize(2);
        assertThat(getRecordById(records, id1).getVolume()).isEqualTo(volume1);
        assertThat(getRecordById(records, id2).getVolume()).isEqualTo(volume2);
    }

    // Special case for nutrition, must not override
    @Test
    public void testInsertRecords_nutritionNoClientIdsAndSameTime_doesNotOverwrite()
            throws InterruptedException {
        final Mass protein1 = Mass.fromGrams(1.0);
        final Mass protein2 = Mass.fromGrams(1.0);
        final Instant endTime = Instant.now();
        final Instant startTime = endTime.minusMillis(1000L);

        final String id1 =
                TestUtils.insertRecordAndGetId(getNutritionRecord(startTime, endTime, protein1));
        final String id2 =
                TestUtils.insertRecordAndGetId(getNutritionRecord(startTime, endTime, protein2));

        final List<NutritionRecord> records =
                TestUtils.readRecords(
                        new ReadRecordsRequestUsingIds.Builder<>(NutritionRecord.class)
                                .addId(id1)
                                .addId(id2)
                                .build());

        assertThat(records).hasSize(2);
        assertThat(getRecordById(records, id1).getProtein()).isEqualTo(protein1);
        assertThat(getRecordById(records, id2).getProtein()).isEqualTo(protein2);
    }

    // b/24128192
    @Test
    public void testInsertRecords_metadataGiven_responseDoesNotMutateMetadataReference()
            throws InterruptedException {
        Metadata metadata = DataFactory.getEmptyMetadata();
        StepsRecord stepsRecord = DataFactory.getStepsRecord(20, metadata);

        TestUtils.insertRecordAndGetId(stepsRecord);

        assertThat(stepsRecord.getMetadata().getId()).isEmpty();
    }

    @Test
    public void testAggregation_stepsCountTotal_acrossDST_works() throws Exception {
        ZoneOffset utcPlusOne = ZoneOffset.ofTotalSeconds(UTC.getTotalSeconds() + 3600);

        Instant midNight = Instant.now().truncatedTo(DAYS).minus(1, DAYS);

        Instant t0057 = midNight.plus(57, MINUTES);
        Instant t0058 = midNight.plus(58, MINUTES);
        Instant t0059 = midNight.plus(59, MINUTES);
        Instant t0100 = midNight.plus(1, HOURS);
        Instant t0300 = midNight.plus(3, HOURS);
        Instant t0400 = midNight.plus(4, HOURS);

        List<Record> records =
                Arrays.asList(
                        getStepsRecord(
                                t0057, utcPlusOne, t0058, utcPlusOne, 12), // 1:57-1:58 in test
                        // this will be removed by the workaround
                        getStepsRecord(t0059, utcPlusOne, t0100, UTC, 16), // 1:59-1:00 in test
                        getStepsRecord(t0300, UTC, t0400, UTC, 250));
        TestUtils.setupAggregation(APP_PACKAGE_NAME, HealthDataCategory.ACTIVITY);
        TestUtils.insertRecords(records);
        LocalDateTime startOfYesterday = LocalDateTime.now(UTC).truncatedTo(DAYS).minusDays(1);
        AggregateRecordsRequest<Long> aggregateRecordsRequest =
                new AggregateRecordsRequest.Builder<Long>(
                                new LocalTimeRangeFilter.Builder()
                                        .setStartTime(startOfYesterday.plusHours(1))
                                        .setEndTime(startOfYesterday.plusHours(4))
                                        .build())
                        .addAggregationType(STEPS_COUNT_TOTAL)
                        .build();
        assertThat(aggregateRecordsRequest.getAggregationTypes()).isNotNull();
        assertThat(aggregateRecordsRequest.getTimeRangeFilter()).isNotNull();
        assertThat(aggregateRecordsRequest.getDataOriginsFilters()).isNotNull();

        AggregateRecordsResponse<Long> aggregateResponse =
                TestUtils.getAggregateResponse(aggregateRecordsRequest);
        assertThat(aggregateResponse.get(STEPS_COUNT_TOTAL)).isEqualTo(262);

        List<AggregateRecordsGroupedByDurationResponse<Long>> groupByResponse =
                TestUtils.getAggregateResponseGroupByDuration(
                        aggregateRecordsRequest, Duration.ofHours(1));

        assertThat(groupByResponse.get(0).getStartTime()).isEqualTo(midNight);
        assertThat(groupByResponse.get(0).getEndTime()).isEqualTo(t0100);
        assertThat(groupByResponse.get(0).getZoneOffset(STEPS_COUNT_TOTAL)).isEqualTo(utcPlusOne);
        assertThat(groupByResponse.get(0).get(STEPS_COUNT_TOTAL)).isEqualTo(12);

        // When no data falls in a given bucket, zone offset will be null and we use system default
        // zone to set bucket start and end time
        LocalDateTime localStart = t0100.atZone(utcPlusOne).toLocalDateTime();
        LocalDateTime localEnd = localStart.plusHours(1);
        ZoneOffset startZone = ZoneOffset.systemDefault().getRules().getOffset(localStart);
        Instant start = localStart.atZone(startZone).toInstant();
        ZoneOffset endZone = ZoneOffset.systemDefault().getRules().getOffset(localEnd);
        Instant end = localEnd.atZone(endZone).toInstant();
        assertThat(groupByResponse.get(1).getStartTime()).isEqualTo(start);
        assertThat(groupByResponse.get(1).getEndTime()).isEqualTo(end);
        assertThat(groupByResponse.get(1).getZoneOffset(STEPS_COUNT_TOTAL)).isNull();

        assertThat(groupByResponse.get(2).getStartTime()).isEqualTo(t0300);
        assertThat(groupByResponse.get(2).getEndTime()).isEqualTo(t0400);
        assertThat(groupByResponse.get(2).getZoneOffset(STEPS_COUNT_TOTAL)).isEqualTo(UTC);
        assertThat(groupByResponse.get(2).get(STEPS_COUNT_TOTAL)).isEqualTo(250);
    }

    @Test
    public void testAutoDeleteApis() throws InterruptedException {
        UiAutomation uiAutomation = InstrumentationRegistry.getInstrumentation().getUiAutomation();

        Context context = ApplicationProvider.getApplicationContext();
        HealthConnectManager service = context.getSystemService(HealthConnectManager.class);
        assertThat(service).isNotNull();
        TestUtils.setAutoDeletePeriod(30);
        uiAutomation.adoptShellPermissionIdentity(MANAGE_HEALTH_DATA);
        try {
            assertThat(service.getRecordRetentionPeriodInDays()).isEqualTo(30);
        } finally {
            uiAutomation.dropShellPermissionIdentity();
        }

        TestUtils.setAutoDeletePeriod(0);
        uiAutomation.adoptShellPermissionIdentity(MANAGE_HEALTH_DATA);
        try {
            assertThat(service.getRecordRetentionPeriodInDays()).isEqualTo(0);
        } finally {
            uiAutomation.dropShellPermissionIdentity();
        }
    }

    @Test
    public void testStageRemoteData_withValidInput_noExceptionsReturned() throws Exception {
        CountDownLatch latch = new CountDownLatch(1);
        Context context = ApplicationProvider.getApplicationContext();
        HealthConnectManager service = context.getSystemService(HealthConnectManager.class);
        assertThat(service).isNotNull();

        try {
            File dataDir = context.getDataDir();
            File testRestoreFile1 = createAndGetNonEmptyFile(dataDir, "testRestoreFile1");
            File testRestoreFile2 = createAndGetNonEmptyFile(dataDir, "testRestoreFile2");

            assertThat(testRestoreFile1.exists()).isTrue();
            assertThat(testRestoreFile2.exists()).isTrue();

            Map<String, ParcelFileDescriptor> pfdsByFileName = new ArrayMap<>();
            pfdsByFileName.put(
                    testRestoreFile1.getName(),
                    ParcelFileDescriptor.open(
                            testRestoreFile1, ParcelFileDescriptor.MODE_READ_ONLY));
            pfdsByFileName.put(
                    testRestoreFile2.getName(),
                    ParcelFileDescriptor.open(
                            testRestoreFile2, ParcelFileDescriptor.MODE_READ_ONLY));

            InstrumentationRegistry.getInstrumentation()
                    .getUiAutomation()
                    .adoptShellPermissionIdentity(
                            "android.permission.STAGE_HEALTH_CONNECT_REMOTE_DATA");
            service.stageAllHealthConnectRemoteData(
                    pfdsByFileName,
                    Executors.newSingleThreadExecutor(),
                    new OutcomeReceiver<>() {
                        @Override
                        public void onResult(Void result) {
                            latch.countDown();
                        }

                        @Override
                        public void onError(@NonNull StageRemoteDataException error) {}
                    });
        } catch (IOException e) {
            Log.e(TAG, "Error creating / writing to test files.", e);
        } finally {
            InstrumentationRegistry.getInstrumentation()
                    .getUiAutomation()
                    .dropShellPermissionIdentity();
        }

        assertThat(latch.await(10, TimeUnit.SECONDS)).isEqualTo(true);

        deleteAllStagedRemoteData();
    }

    @Test
    public void testStageRemoteData_whenNotReadMode_errorIoReturned() throws Exception {
        CountDownLatch latch = new CountDownLatch(1);
        AtomicReference<Map<String, HealthConnectException>> observedExceptionsByFileName =
                new AtomicReference<>();
        Context context = ApplicationProvider.getApplicationContext();
        HealthConnectManager service = context.getSystemService(HealthConnectManager.class);
        assertThat(service).isNotNull();

        try {
            File dataDir = context.getDataDir();
            File testRestoreFile1 = createAndGetNonEmptyFile(dataDir, "testRestoreFile1");
            File testRestoreFile2 = createAndGetNonEmptyFile(dataDir, "testRestoreFile2");

            assertThat(testRestoreFile1.exists()).isTrue();
            assertThat(testRestoreFile2.exists()).isTrue();

            Map<String, ParcelFileDescriptor> pfdsByFileName = new ArrayMap<>();
            pfdsByFileName.put(
                    testRestoreFile1.getName(),
                    ParcelFileDescriptor.open(
                            testRestoreFile1, ParcelFileDescriptor.MODE_WRITE_ONLY));
            pfdsByFileName.put(
                    testRestoreFile2.getName(),
                    ParcelFileDescriptor.open(
                            testRestoreFile2, ParcelFileDescriptor.MODE_READ_ONLY));

            InstrumentationRegistry.getInstrumentation()
                    .getUiAutomation()
                    .adoptShellPermissionIdentity(
                            "android.permission.STAGE_HEALTH_CONNECT_REMOTE_DATA");
            service.stageAllHealthConnectRemoteData(
                    pfdsByFileName,
                    Executors.newSingleThreadExecutor(),
                    new OutcomeReceiver<>() {
                        @Override
                        public void onResult(Void unused) {}

                        @Override
                        public void onError(@NonNull StageRemoteDataException error) {
                            observedExceptionsByFileName.set(error.getExceptionsByFileNames());
                            latch.countDown();
                        }
                    });
        } catch (IOException e) {
            Log.e(TAG, "Error creating / writing to test files.", e);
        } finally {
            InstrumentationRegistry.getInstrumentation()
                    .getUiAutomation()
                    .dropShellPermissionIdentity();
        }

        assertThat(latch.await(10, TimeUnit.SECONDS)).isEqualTo(true);
        assertThat(observedExceptionsByFileName.get())
                .comparingValuesUsing(
                        transforming(HealthConnectException::getErrorCode, "has error code"))
                .containsExactly("testRestoreFile1", HealthConnectException.ERROR_IO);

        deleteAllStagedRemoteData();
    }

    @Test
    public void testStageRemoteData_whenStagingStagedData_noExceptionsReturned() throws Exception {
        CountDownLatch latch = new CountDownLatch(1);
        CountDownLatch retryLatch = new CountDownLatch(1);
        Context context = ApplicationProvider.getApplicationContext();
        HealthConnectManager service = context.getSystemService(HealthConnectManager.class);
        assertThat(service).isNotNull();

        try {
            File dataDir = context.getDataDir();
            File testRestoreFile1 = createAndGetNonEmptyFile(dataDir, "testRestoreFile1");
            File testRestoreFile2 = createAndGetNonEmptyFile(dataDir, "testRestoreFile2");

            assertThat(testRestoreFile1.exists()).isTrue();
            assertThat(testRestoreFile2.exists()).isTrue();

            Map<String, ParcelFileDescriptor> pfdsByFileName = new ArrayMap<>();
            pfdsByFileName.put(
                    testRestoreFile1.getName(),
                    ParcelFileDescriptor.open(
                            testRestoreFile1, ParcelFileDescriptor.MODE_READ_ONLY));
            pfdsByFileName.put(
                    testRestoreFile2.getName(),
                    ParcelFileDescriptor.open(
                            testRestoreFile2, ParcelFileDescriptor.MODE_READ_ONLY));

            InstrumentationRegistry.getInstrumentation()
                    .getUiAutomation()
                    .adoptShellPermissionIdentity(
                            "android.permission.STAGE_HEALTH_CONNECT_REMOTE_DATA");
            service.stageAllHealthConnectRemoteData(
                    pfdsByFileName,
                    Executors.newSingleThreadExecutor(),
                    new OutcomeReceiver<>() {
                        @Override
                        public void onResult(Void result) {
                            latch.countDown();
                        }

                        @Override
                        public void onError(@NonNull StageRemoteDataException error) {}
                    });
            assertThat(latch.await(10, TimeUnit.SECONDS)).isEqualTo(true);

            // send the files again
            service.stageAllHealthConnectRemoteData(
                    pfdsByFileName,
                    Executors.newSingleThreadExecutor(),
                    new OutcomeReceiver<>() {
                        @Override
                        public void onResult(Void result) {
                            retryLatch.countDown();
                        }

                        @Override
                        public void onError(@NonNull StageRemoteDataException error) {}
                    });
        } catch (IOException e) {
            Log.e(TAG, "Error creating / writing to test files.", e);
        } finally {
            InstrumentationRegistry.getInstrumentation()
                    .getUiAutomation()
                    .dropShellPermissionIdentity();
        }

        assertThat(retryLatch.await(10, TimeUnit.SECONDS)).isEqualTo(true);

        deleteAllStagedRemoteData();
    }

    @Test
    public void testStageRemoteData_withoutPermission_errorSecurityReturned() throws Exception {
        CountDownLatch latch = new CountDownLatch(1);
        AtomicReference<Map<String, HealthConnectException>> observedExceptionsByFileName =
                new AtomicReference<>();
        Context context = ApplicationProvider.getApplicationContext();
        HealthConnectManager service = context.getSystemService(HealthConnectManager.class);
        assertThat(service).isNotNull();

        try {
            File dataDir = context.getDataDir();
            File testRestoreFile1 = createAndGetNonEmptyFile(dataDir, "testRestoreFile1");
            File testRestoreFile2 = createAndGetNonEmptyFile(dataDir, "testRestoreFile2");

            assertThat(testRestoreFile1.exists()).isTrue();
            assertThat(testRestoreFile2.exists()).isTrue();

            Map<String, ParcelFileDescriptor> pfdsByFileName = new ArrayMap<>();
            pfdsByFileName.put(
                    testRestoreFile1.getName(),
                    ParcelFileDescriptor.open(
                            testRestoreFile1, ParcelFileDescriptor.MODE_WRITE_ONLY));
            pfdsByFileName.put(
                    testRestoreFile2.getName(),
                    ParcelFileDescriptor.open(
                            testRestoreFile2, ParcelFileDescriptor.MODE_READ_ONLY));

            service.stageAllHealthConnectRemoteData(
                    pfdsByFileName,
                    Executors.newSingleThreadExecutor(),
                    new OutcomeReceiver<>() {
                        @Override
                        public void onResult(Void unused) {}

                        @Override
                        public void onError(@NonNull StageRemoteDataException error) {
                            observedExceptionsByFileName.set(error.getExceptionsByFileNames());
                            latch.countDown();
                        }
                    });
        } catch (IOException e) {
            Log.e(TAG, "Error creating / writing to test files.", e);
        }

        assertThat(latch.await(10, TimeUnit.SECONDS)).isEqualTo(true);
        assertThat(observedExceptionsByFileName.get())
                .comparingValuesUsing(
                        transforming(HealthConnectException::getErrorCode, "has error code"))
                .containsExactly("", HealthConnectException.ERROR_SECURITY);

        deleteAllStagedRemoteData();
    }

    @Test
    public void testUpdateDataDownloadState_withoutPermission_throwsSecurityException() {
        Context context = ApplicationProvider.getApplicationContext();
        HealthConnectManager service = context.getSystemService(HealthConnectManager.class);
        assertThat(service).isNotNull();

        try {
            service.updateDataDownloadState(DATA_DOWNLOAD_STARTED);
        } catch (SecurityException e) {
            /* pass */
        }
    }

    @Test
    public void testGetHealthConnectDataState_beforeDownload_returnsIdleState() throws Exception {
        CountDownLatch latch = new CountDownLatch(1);
        AtomicReference<HealthConnectDataState> returnedHealthConnectDataState =
                new AtomicReference<>();
        Context context = ApplicationProvider.getApplicationContext();
        HealthConnectManager service = context.getSystemService(HealthConnectManager.class);
        assertThat(service).isNotNull();

        try {
            InstrumentationRegistry.getInstrumentation()
                    .getUiAutomation()
                    .adoptShellPermissionIdentity(MANAGE_HEALTH_DATA);
            service.getHealthConnectDataState(
                    Executors.newSingleThreadExecutor(),
                    new OutcomeReceiver<>() {
                        @Override
                        public void onResult(HealthConnectDataState healthConnectDataState) {
                            returnedHealthConnectDataState.set(healthConnectDataState);
                            latch.countDown();
                        }

                        @Override
                        public void onError(@NonNull HealthConnectException e) {}
                    });
        } finally {
            InstrumentationRegistry.getInstrumentation()
                    .getUiAutomation()
                    .dropShellPermissionIdentity();
        }
        assertThat(latch.await(10, TimeUnit.SECONDS)).isEqualTo(true);
        assertThat(returnedHealthConnectDataState.get().getDataRestoreState())
                .isEqualTo(RESTORE_STATE_IDLE);
        deleteAllStagedRemoteData();
    }

    @Test
    public void
            testGetHealthConnectDataState_beforeDownload_withMigrationPermission_returnsIdleState()
                    throws Exception {
        CountDownLatch latch = new CountDownLatch(1);
        AtomicReference<HealthConnectDataState> returnedHealthConnectDataState =
                new AtomicReference<>();
        Context context = ApplicationProvider.getApplicationContext();
        HealthConnectManager service = context.getSystemService(HealthConnectManager.class);
        assertThat(service).isNotNull();

        try {
            InstrumentationRegistry.getInstrumentation()
                    .getUiAutomation()
                    .adoptShellPermissionIdentity(MIGRATE_HEALTH_CONNECT_DATA);
            service.getHealthConnectDataState(
                    Executors.newSingleThreadExecutor(),
                    new OutcomeReceiver<>() {
                        @Override
                        public void onResult(HealthConnectDataState healthConnectDataState) {
                            returnedHealthConnectDataState.set(healthConnectDataState);
                            latch.countDown();
                        }

                        @Override
                        public void onError(@NonNull HealthConnectException e) {}
                    });
        } finally {
            InstrumentationRegistry.getInstrumentation()
                    .getUiAutomation()
                    .dropShellPermissionIdentity();
        }
        assertThat(latch.await(10, TimeUnit.SECONDS)).isEqualTo(true);
        assertThat(returnedHealthConnectDataState.get().getDataRestoreState())
                .isEqualTo(RESTORE_STATE_IDLE);
        deleteAllStagedRemoteData();
    }

    @Test
    public void testGetHealthConnectDataState_duringDownload_returnsRestorePendingState()
            throws Exception {
        CountDownLatch latch = new CountDownLatch(1);
        AtomicReference<HealthConnectDataState> returnedHealthConnectDataState =
                new AtomicReference<>();
        Context context = ApplicationProvider.getApplicationContext();
        HealthConnectManager service = context.getSystemService(HealthConnectManager.class);
        assertThat(service).isNotNull();

        try {
            InstrumentationRegistry.getInstrumentation()
                    .getUiAutomation()
                    .adoptShellPermissionIdentity(
                            "android.permission.STAGE_HEALTH_CONNECT_REMOTE_DATA",
                            MANAGE_HEALTH_DATA);
            service.updateDataDownloadState(DATA_DOWNLOAD_STARTED);
            service.getHealthConnectDataState(
                    Executors.newSingleThreadExecutor(),
                    new OutcomeReceiver<>() {
                        @Override
                        public void onResult(HealthConnectDataState healthConnectDataState) {
                            returnedHealthConnectDataState.set(healthConnectDataState);
                            latch.countDown();
                        }

                        @Override
                        public void onError(@NonNull HealthConnectException e) {}
                    });
        } finally {
            InstrumentationRegistry.getInstrumentation()
                    .getUiAutomation()
                    .dropShellPermissionIdentity();
        }

        assertThat(latch.await(10, TimeUnit.SECONDS)).isEqualTo(true);
        assertThat(returnedHealthConnectDataState.get().getDataRestoreState())
                .isEqualTo(RESTORE_STATE_PENDING);
        deleteAllStagedRemoteData();
    }

    @Test
    public void testGetHealthConnectDataState_whenDownloadDone_returnsRestorePendingState()
            throws Exception {
        CountDownLatch latch = new CountDownLatch(1);
        AtomicReference<HealthConnectDataState> returnedHealthConnectDataState =
                new AtomicReference<>();
        Context context = ApplicationProvider.getApplicationContext();
        HealthConnectManager service = context.getSystemService(HealthConnectManager.class);
        assertThat(service).isNotNull();

        try {
            InstrumentationRegistry.getInstrumentation()
                    .getUiAutomation()
                    .adoptShellPermissionIdentity(
                            "android.permission.STAGE_HEALTH_CONNECT_REMOTE_DATA",
                            MANAGE_HEALTH_DATA);
            service.updateDataDownloadState(DATA_DOWNLOAD_COMPLETE);
            service.getHealthConnectDataState(
                    Executors.newSingleThreadExecutor(),
                    new OutcomeReceiver<>() {
                        @Override
                        public void onResult(HealthConnectDataState healthConnectDataState) {
                            returnedHealthConnectDataState.set(healthConnectDataState);
                            latch.countDown();
                        }

                        @Override
                        public void onError(@NonNull HealthConnectException e) {}
                    });
        } finally {
            InstrumentationRegistry.getInstrumentation()
                    .getUiAutomation()
                    .dropShellPermissionIdentity();
        }

        assertThat(latch.await(10, TimeUnit.SECONDS)).isEqualTo(true);
        assertThat(returnedHealthConnectDataState.get().getDataRestoreState())
                .isEqualTo(RESTORE_STATE_PENDING);
        deleteAllStagedRemoteData();
    }

    @Test
    public void testGetHealthConnectDataState_whenDownloadFailed_returnsIdleState()
            throws Exception {
        CountDownLatch latch = new CountDownLatch(1);
        AtomicReference<HealthConnectDataState> returnedHealthConnectDataState =
                new AtomicReference<>();
        Context context = ApplicationProvider.getApplicationContext();
        HealthConnectManager service = context.getSystemService(HealthConnectManager.class);
        assertThat(service).isNotNull();

        try {
            InstrumentationRegistry.getInstrumentation()
                    .getUiAutomation()
                    .adoptShellPermissionIdentity(
                            "android.permission.STAGE_HEALTH_CONNECT_REMOTE_DATA",
                            MANAGE_HEALTH_DATA);
            service.updateDataDownloadState(DATA_DOWNLOAD_FAILED);
            service.getHealthConnectDataState(
                    Executors.newSingleThreadExecutor(),
                    new OutcomeReceiver<>() {
                        @Override
                        public void onResult(HealthConnectDataState healthConnectDataState) {
                            returnedHealthConnectDataState.set(healthConnectDataState);
                            latch.countDown();
                        }

                        @Override
                        public void onError(@NonNull HealthConnectException e) {}
                    });
        } finally {
            InstrumentationRegistry.getInstrumentation()
                    .getUiAutomation()
                    .dropShellPermissionIdentity();
        }
        assertThat(latch.await(10, TimeUnit.SECONDS)).isEqualTo(true);
        assertThat(returnedHealthConnectDataState.get().getDataRestoreState())
                .isEqualTo(RESTORE_STATE_IDLE);

        deleteAllStagedRemoteData();
    }

    @Test
    public void testGetHealthConnectDataState_afterStagingAndMerge_returnsStateIdle()
            throws Exception {
        CountDownLatch latch = new CountDownLatch(1);
        CountDownLatch stateLatch = new CountDownLatch(1);
        AtomicReference<HealthConnectDataState> returnedHealthConnectDataState =
                new AtomicReference<>();
        Context context = ApplicationProvider.getApplicationContext();
        HealthConnectManager service = context.getSystemService(HealthConnectManager.class);
        assertThat(service).isNotNull();

        try {
            File dataDir = context.getDataDir();
            File testRestoreFile1 = createAndGetNonEmptyFile(dataDir, "testRestoreFile1");
            File testRestoreFile2 = createAndGetNonEmptyFile(dataDir, "testRestoreFile2");

            assertThat(testRestoreFile1.exists()).isTrue();
            assertThat(testRestoreFile2.exists()).isTrue();

            Map<String, ParcelFileDescriptor> pfdsByFileName = new ArrayMap<>();
            pfdsByFileName.put(
                    testRestoreFile1.getName(),
                    ParcelFileDescriptor.open(
                            testRestoreFile1, ParcelFileDescriptor.MODE_READ_ONLY));
            pfdsByFileName.put(
                    testRestoreFile2.getName(),
                    ParcelFileDescriptor.open(
                            testRestoreFile2, ParcelFileDescriptor.MODE_READ_ONLY));

            InstrumentationRegistry.getInstrumentation()
                    .getUiAutomation()
                    .adoptShellPermissionIdentity(
                            "android.permission.STAGE_HEALTH_CONNECT_REMOTE_DATA",
                            MANAGE_HEALTH_DATA);
            service.stageAllHealthConnectRemoteData(
                    pfdsByFileName,
                    Executors.newSingleThreadExecutor(),
                    new OutcomeReceiver<>() {
                        @Override
                        public void onResult(Void result) {
                            latch.countDown();
                        }

                        @Override
                        public void onError(@NonNull StageRemoteDataException error) {}
                    });
            assertThat(latch.await(10, TimeUnit.SECONDS)).isEqualTo(true);
            service.getHealthConnectDataState(
                    Executors.newSingleThreadExecutor(),
                    new OutcomeReceiver<>() {
                        @Override
                        public void onResult(HealthConnectDataState healthConnectDataState) {
                            returnedHealthConnectDataState.set(healthConnectDataState);
                            stateLatch.countDown();
                        }

                        @Override
                        public void onError(@NonNull HealthConnectException e) {}
                    });
        } catch (IOException e) {
            Log.e(TAG, "Error creating / writing to test files.", e);
        } finally {
            InstrumentationRegistry.getInstrumentation()
                    .getUiAutomation()
                    .dropShellPermissionIdentity();
        }
        assertThat(stateLatch.await(10, TimeUnit.SECONDS)).isEqualTo(true);
        assertThat(returnedHealthConnectDataState.get().getDataRestoreState())
                .isEqualTo(RESTORE_STATE_IDLE);

        deleteAllStagedRemoteData();
    }

    @Test
    public void testGetDataRestoreError_onErrorDuringStaging_returnsErrorFetching()
            throws Exception {
        CountDownLatch latch = new CountDownLatch(1);
        CountDownLatch stateLatch = new CountDownLatch(1);
        AtomicReference<HealthConnectDataState> returnedHealthConnectDataState =
                new AtomicReference<>();
        Context context = ApplicationProvider.getApplicationContext();
        HealthConnectManager service = context.getSystemService(HealthConnectManager.class);
        assertThat(service).isNotNull();

        try {
            File dataDir = context.getDataDir();
            File testRestoreFile1 = createAndGetNonEmptyFile(dataDir, "testRestoreFile1");
            File testRestoreFile2 = createAndGetNonEmptyFile(dataDir, "testRestoreFile2");

            assertThat(testRestoreFile1.exists()).isTrue();
            assertThat(testRestoreFile2.exists()).isTrue();

            Map<String, ParcelFileDescriptor> pfdsByFileName = new ArrayMap<>();
            pfdsByFileName.put(
                    testRestoreFile1.getName(),
                    ParcelFileDescriptor.open(
                            testRestoreFile1, ParcelFileDescriptor.MODE_WRITE_ONLY));
            pfdsByFileName.put(
                    testRestoreFile2.getName(),
                    ParcelFileDescriptor.open(
                            testRestoreFile2, ParcelFileDescriptor.MODE_READ_ONLY));

            InstrumentationRegistry.getInstrumentation()
                    .getUiAutomation()
                    .adoptShellPermissionIdentity(
                            "android.permission.STAGE_HEALTH_CONNECT_REMOTE_DATA",
                            MANAGE_HEALTH_DATA);
            service.stageAllHealthConnectRemoteData(
                    pfdsByFileName,
                    Executors.newSingleThreadExecutor(),
                    new OutcomeReceiver<>() {
                        @Override
                        public void onResult(Void result) {}

                        @Override
                        public void onError(@NonNull StageRemoteDataException error) {
                            latch.countDown();
                        }
                    });
            assertThat(latch.await(10, TimeUnit.SECONDS)).isEqualTo(true);
            service.getHealthConnectDataState(
                    Executors.newSingleThreadExecutor(),
                    new OutcomeReceiver<>() {
                        @Override
                        public void onResult(HealthConnectDataState healthConnectDataState) {
                            returnedHealthConnectDataState.set(healthConnectDataState);
                            stateLatch.countDown();
                        }

                        @Override
                        public void onError(@NonNull HealthConnectException e) {}
                    });
        } catch (IOException e) {
            Log.e(TAG, "Error creating / writing to test files.", e);
        } finally {
            InstrumentationRegistry.getInstrumentation()
                    .getUiAutomation()
                    .dropShellPermissionIdentity();
        }

        assertThat(stateLatch.await(10, TimeUnit.SECONDS)).isEqualTo(true);
        assertThat(returnedHealthConnectDataState.get().getDataRestoreError())
                .isEqualTo(RESTORE_ERROR_FETCHING_DATA);
        deleteAllStagedRemoteData();
    }

    @Test
    public void testGetDataRestoreError_onDownloadFailed_returnsErrorFetching() throws Exception {
        CountDownLatch latch = new CountDownLatch(1);
        AtomicReference<HealthConnectDataState> returnedHealthConnectDataState =
                new AtomicReference<>();
        Context context = ApplicationProvider.getApplicationContext();
        HealthConnectManager service = context.getSystemService(HealthConnectManager.class);
        assertThat(service).isNotNull();

        try {
            InstrumentationRegistry.getInstrumentation()
                    .getUiAutomation()
                    .adoptShellPermissionIdentity(
                            "android.permission.STAGE_HEALTH_CONNECT_REMOTE_DATA",
                            MANAGE_HEALTH_DATA);
            service.updateDataDownloadState(DATA_DOWNLOAD_FAILED);
            service.getHealthConnectDataState(
                    Executors.newSingleThreadExecutor(),
                    new OutcomeReceiver<>() {
                        @Override
                        public void onResult(HealthConnectDataState healthConnectDataState) {
                            returnedHealthConnectDataState.set(healthConnectDataState);
                            latch.countDown();
                        }

                        @Override
                        public void onError(@NonNull HealthConnectException e) {}
                    });
        } finally {
            InstrumentationRegistry.getInstrumentation()
                    .getUiAutomation()
                    .dropShellPermissionIdentity();
        }

        assertThat(latch.await(10, TimeUnit.SECONDS)).isEqualTo(true);
        assertThat(returnedHealthConnectDataState.get().getDataRestoreError())
                .isEqualTo(RESTORE_ERROR_FETCHING_DATA);
        deleteAllStagedRemoteData();
    }

    @Test
    public void testGetDataRestoreError_onNoErrorDuringRestore_returnsNoError() throws Exception {
        CountDownLatch latch = new CountDownLatch(1);
        CountDownLatch stateLatch = new CountDownLatch(1);
        AtomicReference<HealthConnectDataState> returnedHealthConnectDataState =
                new AtomicReference<>();
        Context context = ApplicationProvider.getApplicationContext();
        HealthConnectManager service = context.getSystemService(HealthConnectManager.class);
        assertThat(service).isNotNull();

        try {
            File dataDir = context.getDataDir();
            File testRestoreFile1 = createAndGetNonEmptyFile(dataDir, "testRestoreFile1");
            File testRestoreFile2 = createAndGetNonEmptyFile(dataDir, "testRestoreFile2");

            assertThat(testRestoreFile1.exists()).isTrue();
            assertThat(testRestoreFile2.exists()).isTrue();

            Map<String, ParcelFileDescriptor> pfdsByFileName = new ArrayMap<>();
            pfdsByFileName.put(
                    testRestoreFile1.getName(),
                    ParcelFileDescriptor.open(
                            testRestoreFile1, ParcelFileDescriptor.MODE_READ_ONLY));
            pfdsByFileName.put(
                    testRestoreFile2.getName(),
                    ParcelFileDescriptor.open(
                            testRestoreFile2, ParcelFileDescriptor.MODE_READ_ONLY));

            InstrumentationRegistry.getInstrumentation()
                    .getUiAutomation()
                    .adoptShellPermissionIdentity(
                            "android.permission.STAGE_HEALTH_CONNECT_REMOTE_DATA",
                            MANAGE_HEALTH_DATA);
            service.stageAllHealthConnectRemoteData(
                    pfdsByFileName,
                    Executors.newSingleThreadExecutor(),
                    new OutcomeReceiver<>() {
                        @Override
                        public void onResult(Void result) {
                            latch.countDown();
                        }

                        @Override
                        public void onError(@NonNull StageRemoteDataException error) {}
                    });
            assertThat(latch.await(10, TimeUnit.SECONDS)).isEqualTo(true);
            service.getHealthConnectDataState(
                    Executors.newSingleThreadExecutor(),
                    new OutcomeReceiver<>() {
                        @Override
                        public void onResult(HealthConnectDataState healthConnectDataState) {
                            returnedHealthConnectDataState.set(healthConnectDataState);
                            stateLatch.countDown();
                        }

                        @Override
                        public void onError(@NonNull HealthConnectException e) {}
                    });
        } catch (IOException e) {
            Log.e(TAG, "Error creating / writing to test files.", e);
        } finally {
            InstrumentationRegistry.getInstrumentation()
                    .getUiAutomation()
                    .dropShellPermissionIdentity();
        }

        assertThat(stateLatch.await(10, TimeUnit.SECONDS)).isEqualTo(true);
        assertThat(returnedHealthConnectDataState.get().getDataRestoreError())
                .isEqualTo(RESTORE_ERROR_NONE);
        deleteAllStagedRemoteData();
    }

    @Test
    public void testDataMigrationState_byDefault_returnsIdleState() throws Exception {
        CountDownLatch latch = new CountDownLatch(1);
        AtomicReference<HealthConnectDataState> returnedHealthConnectDataState =
                new AtomicReference<>();
        Context context = ApplicationProvider.getApplicationContext();
        HealthConnectManager service = context.getSystemService(HealthConnectManager.class);
        assertThat(service).isNotNull();

        try {
            InstrumentationRegistry.getInstrumentation()
                    .getUiAutomation()
                    .adoptShellPermissionIdentity(MANAGE_HEALTH_DATA);
            service.getHealthConnectDataState(
                    Executors.newSingleThreadExecutor(),
                    new OutcomeReceiver<>() {
                        @Override
                        public void onResult(HealthConnectDataState healthConnectDataState) {
                            returnedHealthConnectDataState.set(healthConnectDataState);
                            latch.countDown();
                        }

                        @Override
                        public void onError(@NonNull HealthConnectException e) {}
                    });
        } finally {
            InstrumentationRegistry.getInstrumentation()
                    .getUiAutomation()
                    .dropShellPermissionIdentity();
        }
        assertThat(latch.await(10, TimeUnit.SECONDS)).isEqualTo(true);
        assertThat(returnedHealthConnectDataState.get().getDataMigrationState())
                .isEqualTo(MIGRATION_STATE_IDLE);
        deleteAllStagedRemoteData();
    }

    @Test
    public void testGetHealthConnectDataState_withoutPermission_returnsSecurityException()
            throws Exception {
        CountDownLatch latch = new CountDownLatch(1);
        AtomicReference<HealthConnectException> returnedException = new AtomicReference<>();
        Context context = ApplicationProvider.getApplicationContext();
        HealthConnectManager service = context.getSystemService(HealthConnectManager.class);
        assertThat(service).isNotNull();

        try {
            service.getHealthConnectDataState(
                    Executors.newSingleThreadExecutor(),
                    new OutcomeReceiver<>() {
                        @Override
                        public void onResult(HealthConnectDataState healthConnectDataState) {}

                        @Override
                        public void onError(@NonNull HealthConnectException e) {
                            returnedException.set(e);
                            latch.countDown();
                        }
                    });
        } catch (Exception e) {
            throw new RuntimeException(e);
        }
        assertThat(latch.await(10, TimeUnit.SECONDS)).isEqualTo(true);
        assertThat(returnedException.get().getErrorCode())
                .isEqualTo(HealthConnectException.ERROR_SECURITY);
        deleteAllStagedRemoteData();
    }

    @Test
    public void testDataApis_migrationInProgress_apisBlocked() throws InterruptedException {
        UiAutomation uiAutomation = InstrumentationRegistry.getInstrumentation().getUiAutomation();
        uiAutomation.adoptShellPermissionIdentity(MANAGE_HEALTH_DATA);
        startMigrationWithShellPermissionIdentity();

        StepsRecord testRecord = DataFactory.getStepsRecord();

        try {
            testRecord = (StepsRecord) TestUtils.insertRecord(testRecord);
            Assert.fail();
        } catch (HealthConnectException exception) {
            assertThat(exception).isNotNull();
            assertThat(exception.getErrorCode())
                    .isEqualTo(HealthConnectException.ERROR_DATA_SYNC_IN_PROGRESS);
        }

        try {
            ReadRecordsRequestUsingIds<StepsRecord> request =
                    new ReadRecordsRequestUsingIds.Builder<>(StepsRecord.class)
                            .addId(testRecord.getMetadata().getId())
                            .build();
            TestUtils.readRecords(request);
            Assert.fail();
        } catch (HealthConnectException exception) {
            assertThat(exception).isNotNull();
            assertThat(exception.getErrorCode())
                    .isEqualTo(HealthConnectException.ERROR_DATA_SYNC_IN_PROGRESS);
        }

        try {
            TestUtils.updateRecords(Collections.singletonList(testRecord));
            Assert.fail();
        } catch (HealthConnectException exception) {
            assertThat(exception).isNotNull();
            assertThat(exception.getErrorCode())
                    .isEqualTo(HealthConnectException.ERROR_DATA_SYNC_IN_PROGRESS);
        }

        try {
            TestUtils.deleteRecords(Collections.singletonList(testRecord));
            Assert.fail();
        } catch (HealthConnectException exception) {
            assertThat(exception).isNotNull();
            assertThat(exception.getErrorCode())
                    .isEqualTo(HealthConnectException.ERROR_DATA_SYNC_IN_PROGRESS);
        }

        try {
            TestUtils.getActivityDates(Collections.singletonList(testRecord.getClass()));
            Assert.fail();
        } catch (HealthConnectException exception) {
            assertThat(exception).isNotNull();
            assertThat(exception.getErrorCode())
                    .isEqualTo(HealthConnectException.ERROR_DATA_SYNC_IN_PROGRESS);
        }

        try {
            uiAutomation.adoptShellPermissionIdentity(MANAGE_HEALTH_DATA);
            TestUtils.getApplicationInfo();
            Assert.fail();
        } catch (HealthConnectException exception) {
            assertThat(exception).isNotNull();
            assertThat(exception.getErrorCode())
                    .isEqualTo(HealthConnectException.ERROR_DATA_SYNC_IN_PROGRESS);
            uiAutomation.dropShellPermissionIdentity();
        }

        try {
            uiAutomation.adoptShellPermissionIdentity(MANAGE_HEALTH_DATA);

            TestUtils.queryAccessLogs();
            Assert.fail();
        } catch (HealthConnectException exception) {
            assertThat(exception).isNotNull();
            assertThat(exception.getErrorCode())
                    .isEqualTo(HealthConnectException.ERROR_DATA_SYNC_IN_PROGRESS);
            uiAutomation.dropShellPermissionIdentity();
        }

        try {
            uiAutomation.adoptShellPermissionIdentity(MANAGE_HEALTH_DATA);

            TestUtils.setAutoDeletePeriod(1);
            Assert.fail();
        } catch (HealthConnectException exception) {
            assertThat(exception).isNotNull();
            assertThat(exception.getErrorCode())
                    .isEqualTo(HealthConnectException.ERROR_DATA_SYNC_IN_PROGRESS);
            uiAutomation.dropShellPermissionIdentity();
        }

        try {
            TestUtils.getChangeLogToken(
                    new ChangeLogTokenRequest.Builder().addRecordType(StepsRecord.class).build());
            Assert.fail();
        } catch (HealthConnectException exception) {
            assertThat(exception).isNotNull();
            assertThat(exception.getErrorCode())
                    .isEqualTo(HealthConnectException.ERROR_DATA_SYNC_IN_PROGRESS);
        }

        try {
            TestUtils.getChangeLogs(new ChangeLogsRequest.Builder(/* token */ "").build());
            Assert.fail();
        } catch (HealthConnectException exception) {
            assertThat(exception).isNotNull();
            assertThat(exception.getErrorCode())
                    .isEqualTo(HealthConnectException.ERROR_DATA_SYNC_IN_PROGRESS);
        }

        AggregateRecordsRequest<Long> aggregateRecordsRequest =
                new AggregateRecordsRequest.Builder<Long>(
                                new TimeInstantRangeFilter.Builder()
                                        .setStartTime(Instant.now().minus(3, DAYS))
                                        .setEndTime(Instant.now())
                                        .build())
                        .addAggregationType(STEPS_COUNT_TOTAL)
                        .build();

        try {
            TestUtils.getAggregateResponse(
                    aggregateRecordsRequest, Collections.singletonList(testRecord));
            Assert.fail();
        } catch (HealthConnectException exception) {
            assertThat(exception).isNotNull();
            assertThat(exception.getErrorCode())
                    .isEqualTo(HealthConnectException.ERROR_DATA_SYNC_IN_PROGRESS);
        }

        try {
            TestUtils.getAggregateResponseGroupByDuration(
                    aggregateRecordsRequest, Duration.ofDays(1));
            Assert.fail();
        } catch (HealthConnectException exception) {
            assertThat(exception).isNotNull();
            assertThat(exception.getErrorCode())
                    .isEqualTo(HealthConnectException.ERROR_DATA_SYNC_IN_PROGRESS);
        }

        try {
            TestUtils.getAggregateResponseGroupByPeriod(
                    new AggregateRecordsRequest.Builder<Long>(
                                    new LocalTimeRangeFilter.Builder()
                                            .setStartTime(LocalDateTime.now(UTC).minusDays(2))
                                            .setEndTime(LocalDateTime.now(UTC))
                                            .build())
                            .addAggregationType(STEPS_COUNT_TOTAL)
                            .build(),
                    Period.ofDays(1));
            Assert.fail();
        } catch (HealthConnectException exception) {
            assertThat(exception).isNotNull();
            assertThat(exception.getErrorCode())
                    .isEqualTo(HealthConnectException.ERROR_DATA_SYNC_IN_PROGRESS);
        }

        finishMigrationWithShellPermissionIdentity();
    }

    @Test
    public void testGetRecordTypeInfo_InsertRecords_correctContributingPackages() throws Exception {
        // Insert a set of test records for StepRecords, ExerciseSessionRecord, HeartRateRecord,
        // BasalMetabolicRateRecord.
        List<Record> testRecords = DataFactory.getTestRecords();
        List<Record> insertedRecords = insertRecords(testRecords);

        // Populate expected records. This method puts empty lists as contributing packages for all
        // records.
        HashMap<Class<? extends Record>, TestUtils.RecordTypeInfoTestResponse> expectedResponseMap =
                new HashMap<>();
        TestUtils.populateAndResetExpectedResponseMap(expectedResponseMap);
        // Populate contributing packages list for expected records by adding the current cts
        // package.
        expectedResponseMap.get(StepsRecord.class).getContributingPackages().add(APP_PACKAGE_NAME);
        expectedResponseMap
                .get(ExerciseSessionRecord.class)
                .getContributingPackages()
                .add(APP_PACKAGE_NAME);
        expectedResponseMap
                .get(HeartRateRecord.class)
                .getContributingPackages()
                .add(APP_PACKAGE_NAME);
        expectedResponseMap
                .get(BasalMetabolicRateRecord.class)
                .getContributingPackages()
                .add(APP_PACKAGE_NAME);

        // When recordTypes are modified the appInfo also gets updated and this update happens on
        // a background thread. To ensure the test has the latest values for appInfo, add a wait
        // time before fetching it.
        Thread.sleep(500);
        // since test records contains the following records
        Map<Class<? extends Record>, RecordTypeInfoResponse> response =
                TestUtils.queryAllRecordTypesInfo();
        if (isEmptyContributingPackagesForAll(response)) {
            return;
        }

        // verify response data is correct.
        verifyRecordTypeResponse(response, expectedResponseMap);

        // delete first set inserted records.
        TestUtils.deleteRecords(insertedRecords);

        // clear out contributing packages.
        TestUtils.populateAndResetExpectedResponseMap(expectedResponseMap);
        // delete inserted records.

        // When recordTypes are modified the appInfo also gets updated and this update happens on
        // a background thread. To ensure the test has the latest values for appInfo, add a wait
        // time before fetching it.
        Thread.sleep(500);
        response = TestUtils.queryAllRecordTypesInfo();
        // verify that the API still returns all record types with the cts packages as contributing
        // package. this is because only one of the inserted record for each record type was
        // deleted.
        verifyRecordTypeResponse(response, expectedResponseMap);
    }

    @Test
    public void testGetRecordTypeInfo_partiallyDeleteInsertedRecords_correctContributingPackages()
            throws Exception {
        // Insert a sets of test records for StepRecords, ExerciseSessionRecord, HeartRateRecord,
        // BasalMetabolicRateRecord.
        List<Record> testRecords = DataFactory.getTestRecords();
        List<Record> insertedRecords = insertRecords(testRecords);

        // Populate expected records. This method puts empty lists as contributing packages for all
        // records.
        HashMap<Class<? extends Record>, TestUtils.RecordTypeInfoTestResponse> expectedResponseMap =
                new HashMap<>();
        TestUtils.populateAndResetExpectedResponseMap(expectedResponseMap);
        // Populate contributing packages list for expected records by adding the current cts
        // package.
        expectedResponseMap.get(StepsRecord.class).getContributingPackages().add(APP_PACKAGE_NAME);
        expectedResponseMap
                .get(ExerciseSessionRecord.class)
                .getContributingPackages()
                .add(APP_PACKAGE_NAME);
        expectedResponseMap
                .get(HeartRateRecord.class)
                .getContributingPackages()
                .add(APP_PACKAGE_NAME);
        expectedResponseMap
                .get(BasalMetabolicRateRecord.class)
                .getContributingPackages()
                .add(APP_PACKAGE_NAME);

        // When recordTypes are modified the appInfo also gets updated and this update happens on
        // a background thread. To ensure the test has the latest values for appInfo, add a wait
        // time before fetching it.
        Thread.sleep(500);
        // since test records contains the following records
        Map<Class<? extends Record>, RecordTypeInfoResponse> response =
                TestUtils.queryAllRecordTypesInfo();
        if (isEmptyContributingPackagesForAll(response)) {
            return;
        }
        // verify response data is correct.
        verifyRecordTypeResponse(response, expectedResponseMap);

        // delete 2 of the inserted records.
        ArrayList<Record> recordsToBeDeleted = new ArrayList<>();
        for (int itr = 0; itr < insertedRecords.size() / 2; itr++) {
            recordsToBeDeleted.add(insertedRecords.get(itr));
            expectedResponseMap
                    .get(insertedRecords.get(itr).getClass())
                    .getContributingPackages()
                    .clear();
        }

        TestUtils.deleteRecords(recordsToBeDeleted);

        // When recordTypes are modified the appInfo also gets updated and this update happens on
        // a background thread. To ensure the test has the latest values for appInfo, add a wait
        // time before fetching it.
        Thread.sleep(500);
        response = TestUtils.queryAllRecordTypesInfo();
        if (isEmptyContributingPackagesForAll(response)) {
            return;
        }
        verifyRecordTypeResponse(response, expectedResponseMap);
    }

    @Test
    public void testGetRecordTypeInfo_MultipleInsertedRecords_correctContributingPackages()
            throws Exception {
        // Insert 2 sets of test records for StepRecords, ExerciseSessionRecord, HeartRateRecord,
        // BasalMetabolicRateRecord.
        List<Record> testRecords = TestUtils.insertRecords(DataFactory.getTestRecords());

        TestUtils.insertRecords(DataFactory.getTestRecords());

        // When recordTypes are modified the appInfo also gets updated and this update happens on
        // a background thread. To ensure the test has the latest values for appInfo, add a wait
        // time before fetching it.
        Thread.sleep(500);
        // Populate expected records. This method puts empty lists as contributing packages for all
        // records.
        HashMap<Class<? extends Record>, TestUtils.RecordTypeInfoTestResponse> expectedResponseMap =
                new HashMap<>();
        TestUtils.populateAndResetExpectedResponseMap(expectedResponseMap);
        // Populate contributing packages list for expected records by adding the current cts
        // package.
        expectedResponseMap.get(StepsRecord.class).getContributingPackages().add(APP_PACKAGE_NAME);
        expectedResponseMap
                .get(ExerciseSessionRecord.class)
                .getContributingPackages()
                .add(APP_PACKAGE_NAME);
        expectedResponseMap
                .get(HeartRateRecord.class)
                .getContributingPackages()
                .add(APP_PACKAGE_NAME);
        expectedResponseMap
                .get(BasalMetabolicRateRecord.class)
                .getContributingPackages()
                .add(APP_PACKAGE_NAME);

        // since test records contains the following records
        Map<Class<? extends Record>, RecordTypeInfoResponse> response =
                TestUtils.queryAllRecordTypesInfo();
        if (isEmptyContributingPackagesForAll(response)) {
            return;
        }
        // verify response data is correct.
        verifyRecordTypeResponse(response, expectedResponseMap);

        // delete only one set of inserted records.
        TestUtils.deleteRecords(testRecords);

        // When recordTypes are modified the appInfo also gets updated and this update happens on
        // a background thread. To ensure the test has the latest values for appInfo, add a wait
        // time before fetching it.
        Thread.sleep(500);
        response = TestUtils.queryAllRecordTypesInfo();
        if (isEmptyContributingPackagesForAll(response)) {
            return;
        }

        verifyRecordTypeResponse(response, expectedResponseMap);
    }

    @Test
<<<<<<< HEAD
    @RequiresFlagsEnabled({FLAG_PERSONAL_HEALTH_RECORD, FLAG_DEVELOPMENT_DATABASE})
    public void testCreateMedicalDataSource_succeeds() throws InterruptedException {
        ExecutorService executor = Executors.newSingleThreadExecutor();
        HealthConnectReceiver<MedicalDataSource> receiver = new HealthConnectReceiver<>();
        CreateMedicalDataSourceRequest request = getCreateMedicalDataSourceRequest();

        mManager.createMedicalDataSource(request, executor, receiver);

        MedicalDataSource responseDataSource = receiver.getResponse();
        assertThat(responseDataSource).isInstanceOf(MedicalDataSource.class);
        assertThat(responseDataSource.getId()).isNotEmpty();
        assertThat(responseDataSource.getFhirBaseUri()).isEqualTo(request.getFhirBaseUri());
        assertThat(responseDataSource.getDisplayName()).isEqualTo(request.getDisplayName());
        assertThat(responseDataSource.getPackageName()).isEqualTo(APP_PACKAGE_NAME);
    }

    @Test
    @RequiresFlagsEnabled(FLAG_PERSONAL_HEALTH_RECORD)
    public void testGetMedicalDataSources_emptyIds_returnsEmptyList() throws InterruptedException {
        HealthConnectReceiver<List<MedicalDataSource>> receiver = new HealthConnectReceiver<>();

        mManager.getMedicalDataSources(List.of(), Executors.newSingleThreadExecutor(), receiver);

        assertThat(receiver.getResponse()).isEmpty();
    }

    @Test
    @RequiresFlagsEnabled(FLAG_PERSONAL_HEALTH_RECORD)
    public void testGetMedicalDataSourcesById_notPresent_returnsEmptyList() throws Exception {
        HealthConnectReceiver<List<MedicalDataSource>> receiver = new HealthConnectReceiver<>();
        List<String> ids = List.of("foo");

        mManager.getMedicalDataSources(ids, Executors.newSingleThreadExecutor(), receiver);

        assertThat(receiver.getResponse()).isEmpty();
    }

    @Test
    @RequiresFlagsEnabled(FLAG_PERSONAL_HEALTH_RECORD)
    public void testGetMedicalDataSourcesById_onePresent_returnsIt() throws Exception {
        HealthConnectReceiver<MedicalDataSource> createReceiver = new HealthConnectReceiver<>();
        mManager.createMedicalDataSource(
                getCreateMedicalDataSourceRequest(),
                Executors.newSingleThreadExecutor(),
                createReceiver);
        MedicalDataSource dataSource = createReceiver.getResponse();
        HealthConnectReceiver<List<MedicalDataSource>> receiver = new HealthConnectReceiver<>();

        mManager.getMedicalDataSources(
                List.of(dataSource.getId()), Executors.newSingleThreadExecutor(), receiver);

        assertThat(receiver.getResponse()).containsExactly(dataSource);
    }

    @Test
    @RequiresFlagsEnabled(FLAG_PERSONAL_HEALTH_RECORD)
    public void testGetMedicalDataSourcesByRequest_nothingPresent_returnsEmpty() throws Exception {
        HealthConnectReceiver<List<MedicalDataSource>> receiver = new HealthConnectReceiver<>();
        GetMedicalDataSourcesRequest request = new GetMedicalDataSourcesRequest.Builder().build();

        mManager.getMedicalDataSources(request, Executors.newSingleThreadExecutor(), receiver);

        assertThat(receiver.getResponse()).isEmpty();
    }

    @Test
    @RequiresFlagsEnabled(FLAG_PERSONAL_HEALTH_RECORD)
    public void testGetMedicalDataSourcesByRequest_onePresent_returnsIt() throws Exception {
        HealthConnectReceiver<MedicalDataSource> createReceiver = new HealthConnectReceiver<>();
        mManager.createMedicalDataSource(
                getCreateMedicalDataSourceRequest(),
                Executors.newSingleThreadExecutor(),
                createReceiver);
        MedicalDataSource dataSource = createReceiver.getResponse();
        HealthConnectReceiver<List<MedicalDataSource>> receiver = new HealthConnectReceiver<>();
        GetMedicalDataSourcesRequest request = new GetMedicalDataSourcesRequest.Builder().build();

        mManager.getMedicalDataSources(request, Executors.newSingleThreadExecutor(), receiver);

        assertThat(receiver.getResponse()).containsExactly(dataSource);
    }

    @Test
    @RequiresFlagsEnabled({FLAG_PERSONAL_HEALTH_RECORD, FLAG_DEVELOPMENT_DATABASE})
    public void testHealthConnectManager_deleteMedicalDataSourceDoesntExist_fails()
            throws Exception {
        HealthConnectReceiver<Void> callback = new HealthConnectReceiver<>();

        mManager.deleteMedicalDataSourceWithData(
                "foo", Executors.newSingleThreadExecutor(), callback);

        assertThat(callback.assertAndGetException().getErrorCode())
                .isEqualTo(HealthConnectException.ERROR_INVALID_ARGUMENT);
    }

    @Test
    @RequiresFlagsEnabled({FLAG_PERSONAL_HEALTH_RECORD, FLAG_DEVELOPMENT_DATABASE})
    public void testHealthConnectManager_deleteMedicalDataSourceExists_succeedsAndDeletes()
            throws Exception {
        HealthConnectReceiver<MedicalDataSource> createReceiver = new HealthConnectReceiver<>();
        mManager.createMedicalDataSource(
                getCreateMedicalDataSourceRequest(),
                Executors.newSingleThreadExecutor(),
                createReceiver);
        MedicalDataSource dataSource = createReceiver.getResponse();
        HealthConnectReceiver<Void> callback = new HealthConnectReceiver<>();

        mManager.deleteMedicalDataSourceWithData(
                dataSource.getId(), Executors.newSingleThreadExecutor(), callback);

        assertThat(callback.getResponse()).isNull();
    }

    @Test
    @RequiresFlagsEnabled({FLAG_PERSONAL_HEALTH_RECORD, FLAG_DEVELOPMENT_DATABASE})
    public void testHealthConnectManager_deleteMedicalDataSourceExistsWithData_succeedsAndDeletes()
            throws Exception {
        // Create the datasource
        HealthConnectReceiver<MedicalDataSource> createReceiver = new HealthConnectReceiver<>();
        ExecutorService executor = Executors.newSingleThreadExecutor();
        mManager.createMedicalDataSource(
                getCreateMedicalDataSourceRequest(), executor, createReceiver);
        MedicalDataSource dataSource = createReceiver.getResponse();
        MedicalResource resource = upsertMedicalData(dataSource.getId(), FHIR_DATA_IMMUNIZATION);
        HealthConnectReceiver<Void> callback = new HealthConnectReceiver<>();

        mManager.deleteMedicalDataSourceWithData(dataSource.getId(), executor, callback);

        assertThat(callback.getResponse()).isNull();
        // Check for existence of data
        HealthConnectReceiver<List<MedicalResource>> readResourceReceiver =
                new HealthConnectReceiver<>();
        mManager.readMedicalResources(List.of(resource.getId()), executor, readResourceReceiver);
        assertThat(readResourceReceiver.getResponse()).isEmpty();
        // Check for existence of datasource by trying to create again.
        // TODO: b/350010046 - switch to using read when it is implemented.
        HealthConnectReceiver<MedicalDataSource> secondCreateReceiver =
                new HealthConnectReceiver<>();
        mManager.createMedicalDataSource(
                getCreateMedicalDataSourceRequest(), executor, secondCreateReceiver);
        secondCreateReceiver.verifyNoExceptionOrThrow();
    }

    @Test
    @RequiresFlagsEnabled({FLAG_PERSONAL_HEALTH_RECORD, FLAG_DEVELOPMENT_DATABASE})
    public void testHealthConnectManager_deleteMedicalDataSourceDifferentPackage_denied()
            throws Exception {
        // Create the datasource
        MedicalDataSource dataSource =
                TestAppProxy.APP_WRITE_PERMS_ONLY.createMedicalDataSource(
                        getCreateMedicalDataSourceRequest());
        MedicalResource resource =
                TestAppProxy.APP_WRITE_PERMS_ONLY.upsertMedicalResource(
                        dataSource.getId(), FHIR_DATA_IMMUNIZATION);
        ExecutorService executor = Executors.newSingleThreadExecutor();
        HealthConnectReceiver<Void> callback = new HealthConnectReceiver<>();

        mManager.deleteMedicalDataSourceWithData(dataSource.getId(), executor, callback);

        assertThat(callback.assertAndGetException().getErrorCode())
                .isEqualTo(HealthConnectException.ERROR_INVALID_ARGUMENT);
        // Check for existence of data
        HealthConnectReceiver<List<MedicalResource>> readResourceReceiver =
                new HealthConnectReceiver<>();
        mManager.readMedicalResources(List.of(resource.getId()), executor, readResourceReceiver);
        assertThat(readResourceReceiver.getResponse()).isEmpty();
        // Check for existence of datasource
        HealthConnectReceiver<List<MedicalDataSource>> getDataSourceReceiver =
                new HealthConnectReceiver<>();
        mManager.getMedicalDataSources(
                List.of(dataSource.getId()), executor, getDataSourceReceiver);
        assertThat(getDataSourceReceiver.getResponse()).containsExactly(dataSource);
    }

    // TODO(b/343923754): Add more upsert/readMedicalResources tests once deleteAll can be called.
    @Test
    @RequiresFlagsEnabled(FLAG_PERSONAL_HEALTH_RECORD)
    public void testUpsertMedicalResources_emptyList_returnsEmptyList()
            throws InterruptedException {
        HealthConnectReceiver<List<MedicalResource>> receiver = new HealthConnectReceiver<>();

        mManager.upsertMedicalResources(List.of(), Executors.newSingleThreadExecutor(), receiver);

        assertThat(receiver.getResponse()).isEmpty();
    }

    @Test
    @RequiresFlagsEnabled(FLAG_PERSONAL_HEALTH_RECORD)
    public void testUpsertMedicalResources_invalidJson_throws() throws InterruptedException {
        HealthConnectReceiver<List<MedicalResource>> receiver = new HealthConnectReceiver<>();
        UpsertMedicalResourceRequest upsertRequest =
                new UpsertMedicalResourceRequest.Builder(
                                DATA_SOURCE_ID,
                                FHIR_VERSION_R4,
                                FHIR_DATA_IMMUNIZATION_FIELD_MISSING_INVALID)
                        .build();

        mManager.upsertMedicalResources(
                List.of(upsertRequest), Executors.newSingleThreadExecutor(), receiver);

        assertThat(receiver.assertAndGetException().getErrorCode())
                .isEqualTo(HealthConnectException.ERROR_INVALID_ARGUMENT);
    }

    @Test
    @RequiresFlagsEnabled(FLAG_PERSONAL_HEALTH_RECORD)
    public void testUpsertMedicalResources_missingResourceId_throws() throws InterruptedException {
        HealthConnectReceiver<List<MedicalResource>> receiver = new HealthConnectReceiver<>();
        UpsertMedicalResourceRequest upsertRequest =
                new UpsertMedicalResourceRequest.Builder(
                                DATA_SOURCE_ID,
                                FHIR_VERSION_R4,
                                FHIR_DATA_IMMUNIZATION_ID_NOT_EXISTS)
                        .build();

        mManager.upsertMedicalResources(
                List.of(upsertRequest), Executors.newSingleThreadExecutor(), receiver);

        assertThat(receiver.assertAndGetException().getErrorCode())
                .isEqualTo(HealthConnectException.ERROR_INVALID_ARGUMENT);
    }

    @Test
    @RequiresFlagsEnabled(FLAG_PERSONAL_HEALTH_RECORD)
    public void testUpsertMedicalResources_emptyResourceId_throws() throws InterruptedException {
        HealthConnectReceiver<List<MedicalResource>> receiver = new HealthConnectReceiver<>();
        UpsertMedicalResourceRequest upsertRequest =
                new UpsertMedicalResourceRequest.Builder(
                                DATA_SOURCE_ID, FHIR_VERSION_R4, FHIR_DATA_IMMUNIZATION_ID_EMPTY)
                        .build();

        mManager.upsertMedicalResources(
                List.of(upsertRequest), Executors.newSingleThreadExecutor(), receiver);

        assertThat(receiver.assertAndGetException().getErrorCode())
                .isEqualTo(HealthConnectException.ERROR_INVALID_ARGUMENT);
    }

    @Test
    @RequiresFlagsEnabled(FLAG_PERSONAL_HEALTH_RECORD)
    public void testUpsertMedicalResources_missingResourceType_throws()
            throws InterruptedException {
        HealthConnectReceiver<List<MedicalResource>> receiver = new HealthConnectReceiver<>();
        UpsertMedicalResourceRequest upsertRequest =
                new UpsertMedicalResourceRequest.Builder(
                                DATA_SOURCE_ID,
                                FHIR_VERSION_R4,
                                FHIR_DATA_IMMUNIZATION_RESOURCE_TYPE_NOT_EXISTS)
                        .build();

        mManager.upsertMedicalResources(
                List.of(upsertRequest), Executors.newSingleThreadExecutor(), receiver);

        assertThat(receiver.assertAndGetException().getErrorCode())
                .isEqualTo(HealthConnectException.ERROR_INVALID_ARGUMENT);
    }

    @Test
    @RequiresFlagsEnabled(FLAG_PERSONAL_HEALTH_RECORD)
    public void testUpsertMedicalResources_unsupportedResourceType_throws()
            throws InterruptedException {
        HealthConnectReceiver<List<MedicalResource>> receiver = new HealthConnectReceiver<>();
        UpsertMedicalResourceRequest upsertRequest =
                new UpsertMedicalResourceRequest.Builder(
                                DATA_SOURCE_ID,
                                FHIR_VERSION_R4,
                                FHIR_DATA_IMMUNIZATION_UNSUPPORTED_RESOURCE_TYPE)
                        .build();

        mManager.upsertMedicalResources(
                List.of(upsertRequest), Executors.newSingleThreadExecutor(), receiver);

        assertThat(receiver.assertAndGetException().getErrorCode())
                .isEqualTo(HealthConnectException.ERROR_INVALID_ARGUMENT);
    }

    @Test
    @RequiresFlagsEnabled(FLAG_PERSONAL_HEALTH_RECORD)
    public void testUpsertMedicalResources_unsupportedVersion_throws() throws InterruptedException {
        HealthConnectReceiver<List<MedicalResource>> receiver = new HealthConnectReceiver<>();
        UpsertMedicalResourceRequest upsertRequest =
                new UpsertMedicalResourceRequest.Builder(
                                DATA_SOURCE_ID, FHIR_VERSION_UNSUPPORTED, FHIR_DATA_IMMUNIZATION)
                        .build();

        mManager.upsertMedicalResources(
                List.of(upsertRequest), Executors.newSingleThreadExecutor(), receiver);

        assertThat(receiver.assertAndGetException().getErrorCode())
                .isEqualTo(HealthConnectException.ERROR_INVALID_ARGUMENT);
    }

    @Test
    @RequiresFlagsEnabled(FLAG_PERSONAL_HEALTH_RECORD)
    public void testReadMedicalResources_emptyIds_returnsEmptyList() throws InterruptedException {
        HealthConnectReceiver<List<MedicalResource>> receiver = new HealthConnectReceiver<>();

        mManager.readMedicalResources(List.of(), Executors.newSingleThreadExecutor(), receiver);

        assertThat(receiver.getResponse()).isEmpty();
    }

    @Test
    @RequiresFlagsEnabled(FLAG_PERSONAL_HEALTH_RECORD)
    public void testReadMedicalResources_byIds_exceedsMaxPageSize_throws() {
        HealthConnectReceiver<List<MedicalResource>> receiver = new HealthConnectReceiver<>();
        List<MedicalResourceId> ids = new ArrayList<>(MAXIMUM_PAGE_SIZE + 1);
        for (int i = 0; i < MAXIMUM_PAGE_SIZE + 1; i++) {
            ids.add(
                    new MedicalResourceId(
                            Integer.toString(i),
                            FHIR_RESOURCE_TYPE_IMMUNIZATION,
                            FHIR_RESOURCE_ID_IMMUNIZATION));
        }

        assertThrows(
                IllegalArgumentException.class,
                () ->
                        mManager.readMedicalResources(
                                ids, Executors.newSingleThreadExecutor(), receiver));
    }

    @Test
    @RequiresFlagsEnabled({FLAG_PERSONAL_HEALTH_RECORD, FLAG_DEVELOPMENT_DATABASE})
    public void testReadMedicalResources_byIds_noData_returnsEmptyList()
            throws InterruptedException {
        HealthConnectReceiver<List<MedicalResource>> receiver = new HealthConnectReceiver<>();
        List<MedicalResourceId> ids = List.of(getMedicalResourceId());

        mManager.readMedicalResources(ids, Executors.newSingleThreadExecutor(), receiver);

        assertThat(receiver.getResponse()).isEmpty();
    }

    @Test
    @RequiresFlagsEnabled({FLAG_PERSONAL_HEALTH_RECORD, FLAG_DEVELOPMENT_DATABASE})
    public void testReadMedicalResources_byRequest_noData_returnsEmptyList()
            throws InterruptedException {
        HealthConnectReceiver<ReadMedicalResourcesResponse> receiver =
                new HealthConnectReceiver<>();
        ReadMedicalResourcesRequest request =
                new ReadMedicalResourcesRequest.Builder(MEDICAL_RESOURCE_TYPE_IMMUNIZATION).build();

        mManager.readMedicalResources(request, Executors.newSingleThreadExecutor(), receiver);
        assertThat(receiver.getResponse().getMedicalResources()).isEmpty();
    }

    @Test
    @RequiresFlagsEnabled(FLAG_PERSONAL_HEALTH_RECORD)
    public void testDeleteMedicalResources_byIds_succeeds() throws InterruptedException {
        // Insert a data source to ensure we have an appInfoId.
        createDataSource(getCreateMedicalDataSourceRequest());
        List<MedicalResourceId> ids = new ArrayList<>(MAXIMUM_PAGE_SIZE + 1);
        for (int i = 0; i < MAXIMUM_PAGE_SIZE + 1; i++) {
            ids.add(
                    new MedicalResourceId(
                            Integer.toString(i),
                            FHIR_RESOURCE_TYPE_IMMUNIZATION,
                            FHIR_RESOURCE_ID_IMMUNIZATION));
        }
        HealthConnectReceiver<Void> receiver = new HealthConnectReceiver<>();

        mManager.deleteMedicalResources(ids, Executors.newSingleThreadExecutor(), receiver);

        assertThat(receiver.getResponse()).isNull();
    }

    @Test
    @RequiresFlagsEnabled(FLAG_PERSONAL_HEALTH_RECORD)
    public void testDeleteMedicalResourcesByIds_managementPermissionNoData_succeeds()
            throws InterruptedException {
        // Insert a data source to ensure we have an appInfoId.
        createDataSource(getCreateMedicalDataSourceRequest());
        List<MedicalResourceId> ids = new ArrayList<>(MAXIMUM_PAGE_SIZE + 1);
        for (int i = 0; i < MAXIMUM_PAGE_SIZE + 1; i++) {
            ids.add(
                    new MedicalResourceId(
                            Integer.toString(i),
                            FHIR_RESOURCE_TYPE_IMMUNIZATION,
                            FHIR_RESOURCE_ID_IMMUNIZATION));
        }
        HealthConnectReceiver<Void> receiver = new HealthConnectReceiver<>();

        SystemUtil.runWithShellPermissionIdentity(
                () ->
                        mManager.deleteMedicalResources(
                                ids, Executors.newSingleThreadExecutor(), receiver),
                MANAGE_HEALTH_DATA);

        receiver.verifyNoExceptionOrThrow();
    }

    @Test
    @RequiresFlagsEnabled(FLAG_PERSONAL_HEALTH_RECORD)
    public void testDeleteMedicalResourcesByIds_anIdMissing_succeeds() throws InterruptedException {
        // Insert a data source to ensure we have an appInfoId.
        createDataSource(getCreateMedicalDataSourceRequest());
        HealthConnectReceiver<Void> receiver = new HealthConnectReceiver<>();
        MedicalResourceId id =
                new MedicalResourceId(
                        Integer.toString(1),
                        FHIR_RESOURCE_TYPE_IMMUNIZATION,
                        FHIR_RESOURCE_ID_IMMUNIZATION);

        mManager.deleteMedicalResources(List.of(id), Executors.newSingleThreadExecutor(), receiver);

        assertThat(receiver.getResponse()).isNull();
    }

    @Test
    @RequiresFlagsEnabled(FLAG_PERSONAL_HEALTH_RECORD)
    public void testDeleteMedicalResourcesByIds_emptyIds_succeeds() throws InterruptedException {
        HealthConnectReceiver<Void> receiver = new HealthConnectReceiver<>();

        mManager.deleteMedicalResources(List.of(), Executors.newSingleThreadExecutor(), receiver);

        assertThat(receiver.getResponse()).isNull();
    }

    @Test
    @RequiresFlagsEnabled(FLAG_PERSONAL_HEALTH_RECORD)
    public void testDeleteMedicalResourcesByIds_managementPermissionAMissingId_succeeds()
            throws InterruptedException {
        // Insert a data source to ensure we have an appInfoId.
        createDataSource(getCreateMedicalDataSourceRequest());
        HealthConnectReceiver<Void> receiver = new HealthConnectReceiver<>();
        MedicalResourceId id =
                new MedicalResourceId(
                        Integer.toString(1),
                        FHIR_RESOURCE_TYPE_IMMUNIZATION,
                        FHIR_RESOURCE_ID_IMMUNIZATION);

        SystemUtil.runWithShellPermissionIdentity(
                () ->
                        mManager.deleteMedicalResources(
                                List.of(id), Executors.newSingleThreadExecutor(), receiver),
                MANAGE_HEALTH_DATA);

        receiver.verifyNoExceptionOrThrow();
    }

    @Test
    @RequiresFlagsEnabled(FLAG_PERSONAL_HEALTH_RECORD)
    public void testDeleteMedicalResourcesByIds_managementPermissionEmptyIds_succeeds()
            throws InterruptedException {
        HealthConnectReceiver<Void> receiver = new HealthConnectReceiver<>();

        SystemUtil.runWithShellPermissionIdentity(
                () ->
                        mManager.deleteMedicalResources(
                                List.of(), Executors.newSingleThreadExecutor(), receiver),
                MANAGE_HEALTH_DATA);

        assertThat(receiver.getResponse()).isNull();
    }

    @Test
    @RequiresFlagsEnabled({FLAG_PERSONAL_HEALTH_RECORD, FLAG_DEVELOPMENT_DATABASE})
    public void testDeleteMedicalResourcesByIds_managementPermissionCreate2Delete1_succeeds()
            throws InterruptedException {
        MedicalDataSource dataSource = createDataSource(getCreateMedicalDataSourceRequest());
        // Insert some data
        MedicalResource resource1 = upsertMedicalData(dataSource.getId(), FHIR_DATA_IMMUNIZATION);
        MedicalResource resource2 =
                upsertMedicalData(dataSource.getId(), DIFFERENT_FHIR_DATA_IMMUNIZATION);
        HealthConnectReceiver<Void> callback = new HealthConnectReceiver<>();

        SystemUtil.runWithShellPermissionIdentity(
                () ->
                        mManager.deleteMedicalResources(
                                List.of(resource1.getId()),
                                Executors.newSingleThreadExecutor(),
                                callback),
                MANAGE_HEALTH_DATA);

        assertThat(callback.getResponse()).isNull();
        // Test resource2 is still present
        HealthConnectReceiver<ReadMedicalResourcesResponse> readReceiver =
                new HealthConnectReceiver<>();
=======
    public void testGetContributorApplicationsInfo_appCreatesMedicalDataSourceOnly_succeeds()
            throws Exception {
        // Create health fitness data.
        Set<String> expectedPackages = new HashSet<>();
        TestUtils.insertRecords(getTestRecords());
        expectedPackages.add(APP_PACKAGE_NAME);
        // Create medical data with a different package.
        if (personalHealthRecord()) {
            APP_WRITE_PERMS_ONLY.createMedicalDataSource(getCreateMedicalDataSourceRequest());
            expectedPackages.add(APP_WRITE_PERMS_ONLY.getPackageName());
        }

        HealthConnectReceiver<ApplicationInfoResponse> receiver = new HealthConnectReceiver<>();
>>>>>>> f0599c89
        SystemUtil.runWithShellPermissionIdentity(
                () -> {
                    mManager.getContributorApplicationsInfo(
                            Executors.newSingleThreadExecutor(), receiver);
                    assertThat(
                                    receiver.getResponse().getApplicationInfoList().stream()
                                            .map(AppInfo::getPackageName)
                                            .collect(Collectors.toSet()))
                            .isEqualTo(expectedPackages);
                },
                MANAGE_HEALTH_DATA);
    }

    @Test
<<<<<<< HEAD
    @RequiresFlagsEnabled(FLAG_PERSONAL_HEALTH_RECORD)
    public void testDeleteMedicalResources_byRequestNothingPresent_succeeds() throws Exception {
        // Insert a data source to ensure we have an appInfoId.
        createDataSource(getCreateMedicalDataSourceRequest());
        HealthConnectReceiver<Void> receiver = new HealthConnectReceiver<>();
        DeleteMedicalResourcesRequest request =
                new DeleteMedicalResourcesRequest.Builder().addDataSourceId("foo").build();
=======
    public void testGetContributorApplicationsInfo_appCreatesMedicalResource_isInContributingApps()
            throws Exception {
        // Create health fitness data.
        Set<String> expectedPackages = new HashSet<>();
        TestUtils.insertRecords(getTestRecords());
        expectedPackages.add(APP_PACKAGE_NAME);
        // Create a dataSource and a medicalResource with a different package.
        if (personalHealthRecord()) {
            MedicalDataSource dataSource =
                    APP_WRITE_PERMS_ONLY.createMedicalDataSource(
                            getCreateMedicalDataSourceRequest());
            APP_WRITE_PERMS_ONLY.upsertMedicalResource(dataSource.getId(), FHIR_DATA_IMMUNIZATION);
            expectedPackages.add(APP_WRITE_PERMS_ONLY.getPackageName());
        }
        HealthConnectReceiver<ApplicationInfoResponse> receiver = new HealthConnectReceiver<>();

        SystemUtil.runWithShellPermissionIdentity(
                () -> {
                    mManager.getContributorApplicationsInfo(
                            Executors.newSingleThreadExecutor(), receiver);
                    assertThat(
                                    receiver.getResponse().getApplicationInfoList().stream()
                                            .map(AppInfo::getPackageName)
                                            .collect(Collectors.toSet()))
                            .isEqualTo(expectedPackages);
                },
                MANAGE_HEALTH_DATA);
    }

    @Test
    public void testGetContributorApplicationsInfo_noManageHealthDataPerm_throws()
            throws InterruptedException {
        HealthConnectReceiver<ApplicationInfoResponse> receiver = new HealthConnectReceiver<>();

        mManager.getContributorApplicationsInfo(Executors.newSingleThreadExecutor(), receiver);
>>>>>>> f0599c89

        assertThat(receiver.assertAndGetException().getErrorCode())
                .isEqualTo(HealthConnectException.ERROR_SECURITY);
    }

    private boolean isEmptyContributingPackagesForAll(
            Map<Class<? extends Record>, RecordTypeInfoResponse> response) {
        // If all the responses have empty lists in their contributing packages then we
        // return true. This can happen when the sync or insert took a long time to run, or they
        // faced an issue while running.
        return response.values().stream()
                .map(RecordTypeInfoResponse::getContributingPackages)
                .allMatch(List::isEmpty);
    }

    private static void deleteAllStagedRemoteData()
            throws NoSuchMethodException, InvocationTargetException, IllegalAccessException {
        try {
            Context context = ApplicationProvider.getApplicationContext();
            HealthConnectManager service = context.getSystemService(HealthConnectManager.class);
            assertThat(service).isNotNull();

            InstrumentationRegistry.getInstrumentation()
                    .getUiAutomation()
                    .adoptShellPermissionIdentity(
                            "android.permission.DELETE_STAGED_HEALTH_CONNECT_REMOTE_DATA");
            // TODO(b/241542162): Avoid using reflection as a workaround once test apis can be
            //  run in CTS tests.
            service.getClass().getMethod("deleteAllStagedRemoteData").invoke(service);
        } finally {
            InstrumentationRegistry.getInstrumentation()
                    .getUiAutomation()
                    .dropShellPermissionIdentity();
        }
    }

    private static void verifyRecordTypeResponse(
            Map<Class<? extends Record>, RecordTypeInfoResponse> responses,
            HashMap<Class<? extends Record>, TestUtils.RecordTypeInfoTestResponse>
                    expectedResponse) {
        responses.forEach(
                (recordTypeClass, recordTypeInfoResponse) -> {
                    TestUtils.RecordTypeInfoTestResponse expectedTestResponse =
                            expectedResponse.get(recordTypeClass);
                    // Ignore unknown record types in the response.
                    if (expectedTestResponse == null) {
                        return;
                    }
                    assertThat(recordTypeInfoResponse.getPermissionCategory())
                            .isEqualTo(expectedTestResponse.getRecordTypePermission());
                    assertThat(recordTypeInfoResponse.getDataCategory())
                            .isEqualTo(expectedTestResponse.getRecordTypeCategory());
                    ArrayList<String> contributingPackagesAsStrings = new ArrayList<>();
                    for (DataOrigin pck : recordTypeInfoResponse.getContributingPackages()) {
                        contributingPackagesAsStrings.add(pck.getPackageName());
                    }
                    Collections.sort(contributingPackagesAsStrings);
                    Collections.sort(expectedTestResponse.getContributingPackages());
                    assertThat(contributingPackagesAsStrings)
                            .isEqualTo(expectedTestResponse.getContributingPackages());
                });
    }

    private static List<Record> getTestRecords() {
        return Arrays.asList(
                getStepsRecord(/* packageName= */ ""),
                getHeartRateRecord(),
                getBasalMetabolicRateRecord());
    }

    private static Record setTestRecordId(Record record, String id) {
        Metadata metadata = record.getMetadata();
        Metadata metadataWithId =
                new Metadata.Builder()
                        .setId(id)
                        .setClientRecordId(metadata.getClientRecordId())
                        .setClientRecordVersion(metadata.getClientRecordVersion())
                        .setDataOrigin(metadata.getDataOrigin())
                        .setDevice(metadata.getDevice())
                        .setLastModifiedTime(metadata.getLastModifiedTime())
                        .build();
        switch (record.getRecordType()) {
            case RECORD_TYPE_STEPS:
                return new StepsRecord.Builder(
                                metadataWithId, Instant.now(), Instant.now().plusMillis(1000), 10)
                        .build();
            case RECORD_TYPE_HEART_RATE:
                HeartRateRecord.HeartRateSample heartRateSample =
                        new HeartRateRecord.HeartRateSample(72, Instant.now().plusMillis(100));
                ArrayList<HeartRateRecord.HeartRateSample> heartRateSamples = new ArrayList<>();
                heartRateSamples.add(heartRateSample);
                heartRateSamples.add(heartRateSample);
                return new HeartRateRecord.Builder(
                                metadataWithId,
                                Instant.now(),
                                Instant.now().plusMillis(1000),
                                heartRateSamples)
                        .build();
            case RECORD_TYPE_BASAL_METABOLIC_RATE:
                return new BasalMetabolicRateRecord.Builder(
                                metadataWithId, Instant.now(), Power.fromWatts(100.0))
                        .setZoneOffset(
                                ZoneOffset.systemDefault().getRules().getOffset(Instant.now()))
                        .build();
            default:
                throw new IllegalStateException("Invalid record type.");
        }
    }

    private static List<Record> readMultipleRecordTypes(List<Record> insertedRecords)
            throws InterruptedException {
        List<Record> readRecords = new ArrayList<>();
        for (Record record : insertedRecords) {
            switch (record.getRecordType()) {
                case RECORD_TYPE_STEPS:
                    readRecords.addAll(
                            TestUtils.readRecords(
                                    new ReadRecordsRequestUsingIds.Builder<>(StepsRecord.class)
                                            .addId(record.getMetadata().getId())
                                            .build()));
                    break;
                case RECORD_TYPE_HEART_RATE:
                    readRecords.addAll(
                            TestUtils.readRecords(
                                    new ReadRecordsRequestUsingIds.Builder<>(HeartRateRecord.class)
                                            .addId(record.getMetadata().getId())
                                            .build()));
                    break;
                case RECORD_TYPE_BASAL_METABOLIC_RATE:
                    readRecords.addAll(
                            TestUtils.readRecords(
                                    new ReadRecordsRequestUsingIds.Builder<>(
                                                    BasalMetabolicRateRecord.class)
                                            .addId(record.getMetadata().getId())
                                            .build()));
                    break;
            }
        }
        return readRecords;
    }

    private static StepsRecord getStepsRecord(String packageName) {
        return getStepsRecord(
                /* clientRecordId= */ null,
                packageName,
                /* count= */ 10,
                Instant.now(),
                Instant.now().plusMillis(1000));
    }

    private static StepsRecord getStepsRecord(
            @Nullable String clientRecordId,
            String packageName,
            int count,
            Instant startTime,
            Instant endTime) {
        Device device = getWatchDevice();
        DataOrigin dataOrigin = getDataOrigin(packageName);
        Metadata.Builder testMetadataBuilder = new Metadata.Builder();
        testMetadataBuilder.setDevice(device).setDataOrigin(dataOrigin);
        if (clientRecordId != null) {
            testMetadataBuilder.setClientRecordId(clientRecordId);
        }
        return new StepsRecord.Builder(testMetadataBuilder.build(), startTime, endTime, count)
                .build();
    }

    private static StepsRecord getStepsRecord(
            Instant startTime,
            ZoneOffset startOffset,
            Instant endTime,
            ZoneOffset endOffset,
            int count) {
        StepsRecord.Builder builder =
                new StepsRecord.Builder(new Metadata.Builder().build(), startTime, endTime, count);
        if (startOffset != null) {
            builder.setStartZoneOffset(startOffset);
        }
        if (endOffset != null) {
            builder.setEndZoneOffset(endOffset);
        }
        return builder.build();
    }

    private static HeartRateRecord getHeartRateRecord() {
        HeartRateRecord.HeartRateSample heartRateSample =
                new HeartRateRecord.HeartRateSample(72, Instant.now().plusMillis(100));
        ArrayList<HeartRateRecord.HeartRateSample> heartRateSamples = new ArrayList<>();
        heartRateSamples.add(heartRateSample);
        heartRateSamples.add(heartRateSample);
        Device device = getWatchDevice();
        DataOrigin dataOrigin = getDataOrigin();
        Metadata.Builder testMetadataBuilder = new Metadata.Builder();
        testMetadataBuilder.setDevice(device).setDataOrigin(dataOrigin);
        return new HeartRateRecord.Builder(
                        testMetadataBuilder.build(),
                        Instant.now(),
                        Instant.now().plusMillis(1000),
                        heartRateSamples)
                .build();
    }

    private static BasalMetabolicRateRecord getBasalMetabolicRateRecord() {
        return getBasalMetabolicRateRecord(
                /* clientRecordId= */ null, /* bmr= */ Power.fromWatts(100.0), Instant.now());
    }

    private static BasalMetabolicRateRecord getBasalMetabolicRateRecord(
            String clientRecordId, Power bmr, Instant time) {
        Device device = getPhoneDevice();
        DataOrigin dataOrigin = getDataOrigin();
        Metadata.Builder testMetadataBuilder = new Metadata.Builder();
        testMetadataBuilder.setDevice(device).setDataOrigin(dataOrigin);
        if (clientRecordId != null) {
            testMetadataBuilder.setClientRecordId(clientRecordId);
        }
        return new BasalMetabolicRateRecord.Builder(testMetadataBuilder.build(), time, bmr).build();
    }

    private static HydrationRecord getHydrationRecord(
            Instant startTime, Instant endTime, Volume volume) {
        Device device = getPhoneDevice();
        DataOrigin dataOrigin = getDataOrigin();
        Metadata.Builder testMetadataBuilder = new Metadata.Builder();
        testMetadataBuilder.setDevice(device).setDataOrigin(dataOrigin);
        return new HydrationRecord.Builder(testMetadataBuilder.build(), startTime, endTime, volume)
                .build();
    }

    private static NutritionRecord getNutritionRecord(
            Instant startTime, Instant endTime, Mass protein) {
        Device device = getPhoneDevice();
        DataOrigin dataOrigin = getDataOrigin();
        Metadata.Builder testMetadataBuilder = new Metadata.Builder();
        testMetadataBuilder.setDevice(device).setDataOrigin(dataOrigin);
        return new NutritionRecord.Builder(testMetadataBuilder.build(), startTime, endTime)
                .setProtein(protein)
                .build();
    }

    private static Device getWatchDevice() {
        return new Device.Builder().setManufacturer("google").setModel("Pixel").setType(1).build();
    }

    private static Device getPhoneDevice() {
        return new Device.Builder()
                .setManufacturer("google")
                .setModel("Pixel4a")
                .setType(2)
                .build();
    }

    private static DataOrigin getDataOrigin() {
        return getDataOrigin(/* packageName= */ "");
    }

    private static DataOrigin getDataOrigin(String packageName) {
        return new DataOrigin.Builder()
                .setPackageName(packageName.isEmpty() ? APP_PACKAGE_NAME : packageName)
                .build();
    }

    private static File createAndGetNonEmptyFile(File dir, String fileName) throws IOException {
        File file = new File(dir, fileName);
        FileWriter fileWriter = new FileWriter(file);
        fileWriter.write("Contents of file " + fileName);
        fileWriter.close();
        return file;
    }
}<|MERGE_RESOLUTION|>--- conflicted
+++ resolved
@@ -33,17 +33,8 @@
 import static android.healthconnect.cts.lib.TestAppProxy.APP_WRITE_PERMS_ONLY;
 import static android.healthconnect.cts.utils.DataFactory.getRecordsAndIdentifiers;
 import static android.healthconnect.cts.utils.PermissionHelper.MANAGE_HEALTH_DATA;
-<<<<<<< HEAD
-import static android.healthconnect.cts.utils.PhrDataFactory.DATA_SOURCE_ID;
-import static android.healthconnect.cts.utils.PhrDataFactory.DIFFERENT_FHIR_DATA_IMMUNIZATION;
-=======
->>>>>>> f0599c89
 import static android.healthconnect.cts.utils.PhrDataFactory.FHIR_DATA_IMMUNIZATION;
 import static android.healthconnect.cts.utils.PhrDataFactory.getCreateMedicalDataSourceRequest;
-<<<<<<< HEAD
-import static android.healthconnect.cts.utils.PhrDataFactory.getMedicalResourceId;
-=======
->>>>>>> f0599c89
 import static android.healthconnect.cts.utils.TestUtils.finishMigrationWithShellPermissionIdentity;
 import static android.healthconnect.cts.utils.TestUtils.getRecordById;
 import static android.healthconnect.cts.utils.TestUtils.insertRecords;
@@ -1890,487 +1881,6 @@
     }
 
     @Test
-<<<<<<< HEAD
-    @RequiresFlagsEnabled({FLAG_PERSONAL_HEALTH_RECORD, FLAG_DEVELOPMENT_DATABASE})
-    public void testCreateMedicalDataSource_succeeds() throws InterruptedException {
-        ExecutorService executor = Executors.newSingleThreadExecutor();
-        HealthConnectReceiver<MedicalDataSource> receiver = new HealthConnectReceiver<>();
-        CreateMedicalDataSourceRequest request = getCreateMedicalDataSourceRequest();
-
-        mManager.createMedicalDataSource(request, executor, receiver);
-
-        MedicalDataSource responseDataSource = receiver.getResponse();
-        assertThat(responseDataSource).isInstanceOf(MedicalDataSource.class);
-        assertThat(responseDataSource.getId()).isNotEmpty();
-        assertThat(responseDataSource.getFhirBaseUri()).isEqualTo(request.getFhirBaseUri());
-        assertThat(responseDataSource.getDisplayName()).isEqualTo(request.getDisplayName());
-        assertThat(responseDataSource.getPackageName()).isEqualTo(APP_PACKAGE_NAME);
-    }
-
-    @Test
-    @RequiresFlagsEnabled(FLAG_PERSONAL_HEALTH_RECORD)
-    public void testGetMedicalDataSources_emptyIds_returnsEmptyList() throws InterruptedException {
-        HealthConnectReceiver<List<MedicalDataSource>> receiver = new HealthConnectReceiver<>();
-
-        mManager.getMedicalDataSources(List.of(), Executors.newSingleThreadExecutor(), receiver);
-
-        assertThat(receiver.getResponse()).isEmpty();
-    }
-
-    @Test
-    @RequiresFlagsEnabled(FLAG_PERSONAL_HEALTH_RECORD)
-    public void testGetMedicalDataSourcesById_notPresent_returnsEmptyList() throws Exception {
-        HealthConnectReceiver<List<MedicalDataSource>> receiver = new HealthConnectReceiver<>();
-        List<String> ids = List.of("foo");
-
-        mManager.getMedicalDataSources(ids, Executors.newSingleThreadExecutor(), receiver);
-
-        assertThat(receiver.getResponse()).isEmpty();
-    }
-
-    @Test
-    @RequiresFlagsEnabled(FLAG_PERSONAL_HEALTH_RECORD)
-    public void testGetMedicalDataSourcesById_onePresent_returnsIt() throws Exception {
-        HealthConnectReceiver<MedicalDataSource> createReceiver = new HealthConnectReceiver<>();
-        mManager.createMedicalDataSource(
-                getCreateMedicalDataSourceRequest(),
-                Executors.newSingleThreadExecutor(),
-                createReceiver);
-        MedicalDataSource dataSource = createReceiver.getResponse();
-        HealthConnectReceiver<List<MedicalDataSource>> receiver = new HealthConnectReceiver<>();
-
-        mManager.getMedicalDataSources(
-                List.of(dataSource.getId()), Executors.newSingleThreadExecutor(), receiver);
-
-        assertThat(receiver.getResponse()).containsExactly(dataSource);
-    }
-
-    @Test
-    @RequiresFlagsEnabled(FLAG_PERSONAL_HEALTH_RECORD)
-    public void testGetMedicalDataSourcesByRequest_nothingPresent_returnsEmpty() throws Exception {
-        HealthConnectReceiver<List<MedicalDataSource>> receiver = new HealthConnectReceiver<>();
-        GetMedicalDataSourcesRequest request = new GetMedicalDataSourcesRequest.Builder().build();
-
-        mManager.getMedicalDataSources(request, Executors.newSingleThreadExecutor(), receiver);
-
-        assertThat(receiver.getResponse()).isEmpty();
-    }
-
-    @Test
-    @RequiresFlagsEnabled(FLAG_PERSONAL_HEALTH_RECORD)
-    public void testGetMedicalDataSourcesByRequest_onePresent_returnsIt() throws Exception {
-        HealthConnectReceiver<MedicalDataSource> createReceiver = new HealthConnectReceiver<>();
-        mManager.createMedicalDataSource(
-                getCreateMedicalDataSourceRequest(),
-                Executors.newSingleThreadExecutor(),
-                createReceiver);
-        MedicalDataSource dataSource = createReceiver.getResponse();
-        HealthConnectReceiver<List<MedicalDataSource>> receiver = new HealthConnectReceiver<>();
-        GetMedicalDataSourcesRequest request = new GetMedicalDataSourcesRequest.Builder().build();
-
-        mManager.getMedicalDataSources(request, Executors.newSingleThreadExecutor(), receiver);
-
-        assertThat(receiver.getResponse()).containsExactly(dataSource);
-    }
-
-    @Test
-    @RequiresFlagsEnabled({FLAG_PERSONAL_HEALTH_RECORD, FLAG_DEVELOPMENT_DATABASE})
-    public void testHealthConnectManager_deleteMedicalDataSourceDoesntExist_fails()
-            throws Exception {
-        HealthConnectReceiver<Void> callback = new HealthConnectReceiver<>();
-
-        mManager.deleteMedicalDataSourceWithData(
-                "foo", Executors.newSingleThreadExecutor(), callback);
-
-        assertThat(callback.assertAndGetException().getErrorCode())
-                .isEqualTo(HealthConnectException.ERROR_INVALID_ARGUMENT);
-    }
-
-    @Test
-    @RequiresFlagsEnabled({FLAG_PERSONAL_HEALTH_RECORD, FLAG_DEVELOPMENT_DATABASE})
-    public void testHealthConnectManager_deleteMedicalDataSourceExists_succeedsAndDeletes()
-            throws Exception {
-        HealthConnectReceiver<MedicalDataSource> createReceiver = new HealthConnectReceiver<>();
-        mManager.createMedicalDataSource(
-                getCreateMedicalDataSourceRequest(),
-                Executors.newSingleThreadExecutor(),
-                createReceiver);
-        MedicalDataSource dataSource = createReceiver.getResponse();
-        HealthConnectReceiver<Void> callback = new HealthConnectReceiver<>();
-
-        mManager.deleteMedicalDataSourceWithData(
-                dataSource.getId(), Executors.newSingleThreadExecutor(), callback);
-
-        assertThat(callback.getResponse()).isNull();
-    }
-
-    @Test
-    @RequiresFlagsEnabled({FLAG_PERSONAL_HEALTH_RECORD, FLAG_DEVELOPMENT_DATABASE})
-    public void testHealthConnectManager_deleteMedicalDataSourceExistsWithData_succeedsAndDeletes()
-            throws Exception {
-        // Create the datasource
-        HealthConnectReceiver<MedicalDataSource> createReceiver = new HealthConnectReceiver<>();
-        ExecutorService executor = Executors.newSingleThreadExecutor();
-        mManager.createMedicalDataSource(
-                getCreateMedicalDataSourceRequest(), executor, createReceiver);
-        MedicalDataSource dataSource = createReceiver.getResponse();
-        MedicalResource resource = upsertMedicalData(dataSource.getId(), FHIR_DATA_IMMUNIZATION);
-        HealthConnectReceiver<Void> callback = new HealthConnectReceiver<>();
-
-        mManager.deleteMedicalDataSourceWithData(dataSource.getId(), executor, callback);
-
-        assertThat(callback.getResponse()).isNull();
-        // Check for existence of data
-        HealthConnectReceiver<List<MedicalResource>> readResourceReceiver =
-                new HealthConnectReceiver<>();
-        mManager.readMedicalResources(List.of(resource.getId()), executor, readResourceReceiver);
-        assertThat(readResourceReceiver.getResponse()).isEmpty();
-        // Check for existence of datasource by trying to create again.
-        // TODO: b/350010046 - switch to using read when it is implemented.
-        HealthConnectReceiver<MedicalDataSource> secondCreateReceiver =
-                new HealthConnectReceiver<>();
-        mManager.createMedicalDataSource(
-                getCreateMedicalDataSourceRequest(), executor, secondCreateReceiver);
-        secondCreateReceiver.verifyNoExceptionOrThrow();
-    }
-
-    @Test
-    @RequiresFlagsEnabled({FLAG_PERSONAL_HEALTH_RECORD, FLAG_DEVELOPMENT_DATABASE})
-    public void testHealthConnectManager_deleteMedicalDataSourceDifferentPackage_denied()
-            throws Exception {
-        // Create the datasource
-        MedicalDataSource dataSource =
-                TestAppProxy.APP_WRITE_PERMS_ONLY.createMedicalDataSource(
-                        getCreateMedicalDataSourceRequest());
-        MedicalResource resource =
-                TestAppProxy.APP_WRITE_PERMS_ONLY.upsertMedicalResource(
-                        dataSource.getId(), FHIR_DATA_IMMUNIZATION);
-        ExecutorService executor = Executors.newSingleThreadExecutor();
-        HealthConnectReceiver<Void> callback = new HealthConnectReceiver<>();
-
-        mManager.deleteMedicalDataSourceWithData(dataSource.getId(), executor, callback);
-
-        assertThat(callback.assertAndGetException().getErrorCode())
-                .isEqualTo(HealthConnectException.ERROR_INVALID_ARGUMENT);
-        // Check for existence of data
-        HealthConnectReceiver<List<MedicalResource>> readResourceReceiver =
-                new HealthConnectReceiver<>();
-        mManager.readMedicalResources(List.of(resource.getId()), executor, readResourceReceiver);
-        assertThat(readResourceReceiver.getResponse()).isEmpty();
-        // Check for existence of datasource
-        HealthConnectReceiver<List<MedicalDataSource>> getDataSourceReceiver =
-                new HealthConnectReceiver<>();
-        mManager.getMedicalDataSources(
-                List.of(dataSource.getId()), executor, getDataSourceReceiver);
-        assertThat(getDataSourceReceiver.getResponse()).containsExactly(dataSource);
-    }
-
-    // TODO(b/343923754): Add more upsert/readMedicalResources tests once deleteAll can be called.
-    @Test
-    @RequiresFlagsEnabled(FLAG_PERSONAL_HEALTH_RECORD)
-    public void testUpsertMedicalResources_emptyList_returnsEmptyList()
-            throws InterruptedException {
-        HealthConnectReceiver<List<MedicalResource>> receiver = new HealthConnectReceiver<>();
-
-        mManager.upsertMedicalResources(List.of(), Executors.newSingleThreadExecutor(), receiver);
-
-        assertThat(receiver.getResponse()).isEmpty();
-    }
-
-    @Test
-    @RequiresFlagsEnabled(FLAG_PERSONAL_HEALTH_RECORD)
-    public void testUpsertMedicalResources_invalidJson_throws() throws InterruptedException {
-        HealthConnectReceiver<List<MedicalResource>> receiver = new HealthConnectReceiver<>();
-        UpsertMedicalResourceRequest upsertRequest =
-                new UpsertMedicalResourceRequest.Builder(
-                                DATA_SOURCE_ID,
-                                FHIR_VERSION_R4,
-                                FHIR_DATA_IMMUNIZATION_FIELD_MISSING_INVALID)
-                        .build();
-
-        mManager.upsertMedicalResources(
-                List.of(upsertRequest), Executors.newSingleThreadExecutor(), receiver);
-
-        assertThat(receiver.assertAndGetException().getErrorCode())
-                .isEqualTo(HealthConnectException.ERROR_INVALID_ARGUMENT);
-    }
-
-    @Test
-    @RequiresFlagsEnabled(FLAG_PERSONAL_HEALTH_RECORD)
-    public void testUpsertMedicalResources_missingResourceId_throws() throws InterruptedException {
-        HealthConnectReceiver<List<MedicalResource>> receiver = new HealthConnectReceiver<>();
-        UpsertMedicalResourceRequest upsertRequest =
-                new UpsertMedicalResourceRequest.Builder(
-                                DATA_SOURCE_ID,
-                                FHIR_VERSION_R4,
-                                FHIR_DATA_IMMUNIZATION_ID_NOT_EXISTS)
-                        .build();
-
-        mManager.upsertMedicalResources(
-                List.of(upsertRequest), Executors.newSingleThreadExecutor(), receiver);
-
-        assertThat(receiver.assertAndGetException().getErrorCode())
-                .isEqualTo(HealthConnectException.ERROR_INVALID_ARGUMENT);
-    }
-
-    @Test
-    @RequiresFlagsEnabled(FLAG_PERSONAL_HEALTH_RECORD)
-    public void testUpsertMedicalResources_emptyResourceId_throws() throws InterruptedException {
-        HealthConnectReceiver<List<MedicalResource>> receiver = new HealthConnectReceiver<>();
-        UpsertMedicalResourceRequest upsertRequest =
-                new UpsertMedicalResourceRequest.Builder(
-                                DATA_SOURCE_ID, FHIR_VERSION_R4, FHIR_DATA_IMMUNIZATION_ID_EMPTY)
-                        .build();
-
-        mManager.upsertMedicalResources(
-                List.of(upsertRequest), Executors.newSingleThreadExecutor(), receiver);
-
-        assertThat(receiver.assertAndGetException().getErrorCode())
-                .isEqualTo(HealthConnectException.ERROR_INVALID_ARGUMENT);
-    }
-
-    @Test
-    @RequiresFlagsEnabled(FLAG_PERSONAL_HEALTH_RECORD)
-    public void testUpsertMedicalResources_missingResourceType_throws()
-            throws InterruptedException {
-        HealthConnectReceiver<List<MedicalResource>> receiver = new HealthConnectReceiver<>();
-        UpsertMedicalResourceRequest upsertRequest =
-                new UpsertMedicalResourceRequest.Builder(
-                                DATA_SOURCE_ID,
-                                FHIR_VERSION_R4,
-                                FHIR_DATA_IMMUNIZATION_RESOURCE_TYPE_NOT_EXISTS)
-                        .build();
-
-        mManager.upsertMedicalResources(
-                List.of(upsertRequest), Executors.newSingleThreadExecutor(), receiver);
-
-        assertThat(receiver.assertAndGetException().getErrorCode())
-                .isEqualTo(HealthConnectException.ERROR_INVALID_ARGUMENT);
-    }
-
-    @Test
-    @RequiresFlagsEnabled(FLAG_PERSONAL_HEALTH_RECORD)
-    public void testUpsertMedicalResources_unsupportedResourceType_throws()
-            throws InterruptedException {
-        HealthConnectReceiver<List<MedicalResource>> receiver = new HealthConnectReceiver<>();
-        UpsertMedicalResourceRequest upsertRequest =
-                new UpsertMedicalResourceRequest.Builder(
-                                DATA_SOURCE_ID,
-                                FHIR_VERSION_R4,
-                                FHIR_DATA_IMMUNIZATION_UNSUPPORTED_RESOURCE_TYPE)
-                        .build();
-
-        mManager.upsertMedicalResources(
-                List.of(upsertRequest), Executors.newSingleThreadExecutor(), receiver);
-
-        assertThat(receiver.assertAndGetException().getErrorCode())
-                .isEqualTo(HealthConnectException.ERROR_INVALID_ARGUMENT);
-    }
-
-    @Test
-    @RequiresFlagsEnabled(FLAG_PERSONAL_HEALTH_RECORD)
-    public void testUpsertMedicalResources_unsupportedVersion_throws() throws InterruptedException {
-        HealthConnectReceiver<List<MedicalResource>> receiver = new HealthConnectReceiver<>();
-        UpsertMedicalResourceRequest upsertRequest =
-                new UpsertMedicalResourceRequest.Builder(
-                                DATA_SOURCE_ID, FHIR_VERSION_UNSUPPORTED, FHIR_DATA_IMMUNIZATION)
-                        .build();
-
-        mManager.upsertMedicalResources(
-                List.of(upsertRequest), Executors.newSingleThreadExecutor(), receiver);
-
-        assertThat(receiver.assertAndGetException().getErrorCode())
-                .isEqualTo(HealthConnectException.ERROR_INVALID_ARGUMENT);
-    }
-
-    @Test
-    @RequiresFlagsEnabled(FLAG_PERSONAL_HEALTH_RECORD)
-    public void testReadMedicalResources_emptyIds_returnsEmptyList() throws InterruptedException {
-        HealthConnectReceiver<List<MedicalResource>> receiver = new HealthConnectReceiver<>();
-
-        mManager.readMedicalResources(List.of(), Executors.newSingleThreadExecutor(), receiver);
-
-        assertThat(receiver.getResponse()).isEmpty();
-    }
-
-    @Test
-    @RequiresFlagsEnabled(FLAG_PERSONAL_HEALTH_RECORD)
-    public void testReadMedicalResources_byIds_exceedsMaxPageSize_throws() {
-        HealthConnectReceiver<List<MedicalResource>> receiver = new HealthConnectReceiver<>();
-        List<MedicalResourceId> ids = new ArrayList<>(MAXIMUM_PAGE_SIZE + 1);
-        for (int i = 0; i < MAXIMUM_PAGE_SIZE + 1; i++) {
-            ids.add(
-                    new MedicalResourceId(
-                            Integer.toString(i),
-                            FHIR_RESOURCE_TYPE_IMMUNIZATION,
-                            FHIR_RESOURCE_ID_IMMUNIZATION));
-        }
-
-        assertThrows(
-                IllegalArgumentException.class,
-                () ->
-                        mManager.readMedicalResources(
-                                ids, Executors.newSingleThreadExecutor(), receiver));
-    }
-
-    @Test
-    @RequiresFlagsEnabled({FLAG_PERSONAL_HEALTH_RECORD, FLAG_DEVELOPMENT_DATABASE})
-    public void testReadMedicalResources_byIds_noData_returnsEmptyList()
-            throws InterruptedException {
-        HealthConnectReceiver<List<MedicalResource>> receiver = new HealthConnectReceiver<>();
-        List<MedicalResourceId> ids = List.of(getMedicalResourceId());
-
-        mManager.readMedicalResources(ids, Executors.newSingleThreadExecutor(), receiver);
-
-        assertThat(receiver.getResponse()).isEmpty();
-    }
-
-    @Test
-    @RequiresFlagsEnabled({FLAG_PERSONAL_HEALTH_RECORD, FLAG_DEVELOPMENT_DATABASE})
-    public void testReadMedicalResources_byRequest_noData_returnsEmptyList()
-            throws InterruptedException {
-        HealthConnectReceiver<ReadMedicalResourcesResponse> receiver =
-                new HealthConnectReceiver<>();
-        ReadMedicalResourcesRequest request =
-                new ReadMedicalResourcesRequest.Builder(MEDICAL_RESOURCE_TYPE_IMMUNIZATION).build();
-
-        mManager.readMedicalResources(request, Executors.newSingleThreadExecutor(), receiver);
-        assertThat(receiver.getResponse().getMedicalResources()).isEmpty();
-    }
-
-    @Test
-    @RequiresFlagsEnabled(FLAG_PERSONAL_HEALTH_RECORD)
-    public void testDeleteMedicalResources_byIds_succeeds() throws InterruptedException {
-        // Insert a data source to ensure we have an appInfoId.
-        createDataSource(getCreateMedicalDataSourceRequest());
-        List<MedicalResourceId> ids = new ArrayList<>(MAXIMUM_PAGE_SIZE + 1);
-        for (int i = 0; i < MAXIMUM_PAGE_SIZE + 1; i++) {
-            ids.add(
-                    new MedicalResourceId(
-                            Integer.toString(i),
-                            FHIR_RESOURCE_TYPE_IMMUNIZATION,
-                            FHIR_RESOURCE_ID_IMMUNIZATION));
-        }
-        HealthConnectReceiver<Void> receiver = new HealthConnectReceiver<>();
-
-        mManager.deleteMedicalResources(ids, Executors.newSingleThreadExecutor(), receiver);
-
-        assertThat(receiver.getResponse()).isNull();
-    }
-
-    @Test
-    @RequiresFlagsEnabled(FLAG_PERSONAL_HEALTH_RECORD)
-    public void testDeleteMedicalResourcesByIds_managementPermissionNoData_succeeds()
-            throws InterruptedException {
-        // Insert a data source to ensure we have an appInfoId.
-        createDataSource(getCreateMedicalDataSourceRequest());
-        List<MedicalResourceId> ids = new ArrayList<>(MAXIMUM_PAGE_SIZE + 1);
-        for (int i = 0; i < MAXIMUM_PAGE_SIZE + 1; i++) {
-            ids.add(
-                    new MedicalResourceId(
-                            Integer.toString(i),
-                            FHIR_RESOURCE_TYPE_IMMUNIZATION,
-                            FHIR_RESOURCE_ID_IMMUNIZATION));
-        }
-        HealthConnectReceiver<Void> receiver = new HealthConnectReceiver<>();
-
-        SystemUtil.runWithShellPermissionIdentity(
-                () ->
-                        mManager.deleteMedicalResources(
-                                ids, Executors.newSingleThreadExecutor(), receiver),
-                MANAGE_HEALTH_DATA);
-
-        receiver.verifyNoExceptionOrThrow();
-    }
-
-    @Test
-    @RequiresFlagsEnabled(FLAG_PERSONAL_HEALTH_RECORD)
-    public void testDeleteMedicalResourcesByIds_anIdMissing_succeeds() throws InterruptedException {
-        // Insert a data source to ensure we have an appInfoId.
-        createDataSource(getCreateMedicalDataSourceRequest());
-        HealthConnectReceiver<Void> receiver = new HealthConnectReceiver<>();
-        MedicalResourceId id =
-                new MedicalResourceId(
-                        Integer.toString(1),
-                        FHIR_RESOURCE_TYPE_IMMUNIZATION,
-                        FHIR_RESOURCE_ID_IMMUNIZATION);
-
-        mManager.deleteMedicalResources(List.of(id), Executors.newSingleThreadExecutor(), receiver);
-
-        assertThat(receiver.getResponse()).isNull();
-    }
-
-    @Test
-    @RequiresFlagsEnabled(FLAG_PERSONAL_HEALTH_RECORD)
-    public void testDeleteMedicalResourcesByIds_emptyIds_succeeds() throws InterruptedException {
-        HealthConnectReceiver<Void> receiver = new HealthConnectReceiver<>();
-
-        mManager.deleteMedicalResources(List.of(), Executors.newSingleThreadExecutor(), receiver);
-
-        assertThat(receiver.getResponse()).isNull();
-    }
-
-    @Test
-    @RequiresFlagsEnabled(FLAG_PERSONAL_HEALTH_RECORD)
-    public void testDeleteMedicalResourcesByIds_managementPermissionAMissingId_succeeds()
-            throws InterruptedException {
-        // Insert a data source to ensure we have an appInfoId.
-        createDataSource(getCreateMedicalDataSourceRequest());
-        HealthConnectReceiver<Void> receiver = new HealthConnectReceiver<>();
-        MedicalResourceId id =
-                new MedicalResourceId(
-                        Integer.toString(1),
-                        FHIR_RESOURCE_TYPE_IMMUNIZATION,
-                        FHIR_RESOURCE_ID_IMMUNIZATION);
-
-        SystemUtil.runWithShellPermissionIdentity(
-                () ->
-                        mManager.deleteMedicalResources(
-                                List.of(id), Executors.newSingleThreadExecutor(), receiver),
-                MANAGE_HEALTH_DATA);
-
-        receiver.verifyNoExceptionOrThrow();
-    }
-
-    @Test
-    @RequiresFlagsEnabled(FLAG_PERSONAL_HEALTH_RECORD)
-    public void testDeleteMedicalResourcesByIds_managementPermissionEmptyIds_succeeds()
-            throws InterruptedException {
-        HealthConnectReceiver<Void> receiver = new HealthConnectReceiver<>();
-
-        SystemUtil.runWithShellPermissionIdentity(
-                () ->
-                        mManager.deleteMedicalResources(
-                                List.of(), Executors.newSingleThreadExecutor(), receiver),
-                MANAGE_HEALTH_DATA);
-
-        assertThat(receiver.getResponse()).isNull();
-    }
-
-    @Test
-    @RequiresFlagsEnabled({FLAG_PERSONAL_HEALTH_RECORD, FLAG_DEVELOPMENT_DATABASE})
-    public void testDeleteMedicalResourcesByIds_managementPermissionCreate2Delete1_succeeds()
-            throws InterruptedException {
-        MedicalDataSource dataSource = createDataSource(getCreateMedicalDataSourceRequest());
-        // Insert some data
-        MedicalResource resource1 = upsertMedicalData(dataSource.getId(), FHIR_DATA_IMMUNIZATION);
-        MedicalResource resource2 =
-                upsertMedicalData(dataSource.getId(), DIFFERENT_FHIR_DATA_IMMUNIZATION);
-        HealthConnectReceiver<Void> callback = new HealthConnectReceiver<>();
-
-        SystemUtil.runWithShellPermissionIdentity(
-                () ->
-                        mManager.deleteMedicalResources(
-                                List.of(resource1.getId()),
-                                Executors.newSingleThreadExecutor(),
-                                callback),
-                MANAGE_HEALTH_DATA);
-
-        assertThat(callback.getResponse()).isNull();
-        // Test resource2 is still present
-        HealthConnectReceiver<ReadMedicalResourcesResponse> readReceiver =
-                new HealthConnectReceiver<>();
-=======
     public void testGetContributorApplicationsInfo_appCreatesMedicalDataSourceOnly_succeeds()
             throws Exception {
         // Create health fitness data.
@@ -2384,7 +1894,6 @@
         }
 
         HealthConnectReceiver<ApplicationInfoResponse> receiver = new HealthConnectReceiver<>();
->>>>>>> f0599c89
         SystemUtil.runWithShellPermissionIdentity(
                 () -> {
                     mManager.getContributorApplicationsInfo(
@@ -2399,15 +1908,6 @@
     }
 
     @Test
-<<<<<<< HEAD
-    @RequiresFlagsEnabled(FLAG_PERSONAL_HEALTH_RECORD)
-    public void testDeleteMedicalResources_byRequestNothingPresent_succeeds() throws Exception {
-        // Insert a data source to ensure we have an appInfoId.
-        createDataSource(getCreateMedicalDataSourceRequest());
-        HealthConnectReceiver<Void> receiver = new HealthConnectReceiver<>();
-        DeleteMedicalResourcesRequest request =
-                new DeleteMedicalResourcesRequest.Builder().addDataSourceId("foo").build();
-=======
     public void testGetContributorApplicationsInfo_appCreatesMedicalResource_isInContributingApps()
             throws Exception {
         // Create health fitness data.
@@ -2443,7 +1943,6 @@
         HealthConnectReceiver<ApplicationInfoResponse> receiver = new HealthConnectReceiver<>();
 
         mManager.getContributorApplicationsInfo(Executors.newSingleThreadExecutor(), receiver);
->>>>>>> f0599c89
 
         assertThat(receiver.assertAndGetException().getErrorCode())
                 .isEqualTo(HealthConnectException.ERROR_SECURITY);
