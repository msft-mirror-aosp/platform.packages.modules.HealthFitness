--- conflicted
+++ resolved
@@ -37,10 +37,7 @@
 
 import org.junit.After;
 import org.junit.Before;
-<<<<<<< HEAD
 import org.junit.Rule;
-=======
->>>>>>> e1d0299e
 import org.junit.Test;
 
 import java.time.Duration;
@@ -75,14 +72,11 @@
 
     private static final String PACKAGE_NAME = "android.healthconnect.cts";
 
-<<<<<<< HEAD
     @Rule
     public AssumptionCheckerRule mSupportedHardwareRule =
             new AssumptionCheckerRule(
                     TestUtils::isHardwareSupported, "Tests should run on supported hardware only.");
 
-=======
->>>>>>> e1d0299e
     @Before
     public void setUp() throws InterruptedException {
         TestUtils.deleteAllStagedRemoteData();
@@ -125,10 +119,6 @@
     public void testSimpleAggregation_oneSessionStartEarlierThanWindow_returnsOverlapDuration()
             throws InterruptedException {
         TestUtils.setupAggregation(PACKAGE_NAME, HealthDataCategory.ACTIVITY);
-<<<<<<< HEAD
-
-=======
->>>>>>> e1d0299e
         ExerciseSessionRecord session =
                 new ExerciseSessionRecord.Builder(
                                 TestUtils.generateMetadata(),
@@ -151,10 +141,7 @@
     public void testSimpleAggregation_oneSessionBiggerThanWindow_returnsOverlapDuration()
             throws InterruptedException {
         TestUtils.setupAggregation(PACKAGE_NAME, HealthDataCategory.ACTIVITY);
-<<<<<<< HEAD
-
-=======
->>>>>>> e1d0299e
+
         ExerciseSessionRecord session =
                 new ExerciseSessionRecord.Builder(
                                 TestUtils.generateMetadata(),
@@ -177,10 +164,7 @@
     public void testSimpleAggregation_oneSessionWithRest_returnsDurationMinusRest()
             throws InterruptedException {
         TestUtils.setupAggregation(PACKAGE_NAME, HealthDataCategory.ACTIVITY);
-<<<<<<< HEAD
-
-=======
->>>>>>> e1d0299e
+        
         ExerciseSegment restSegment =
                 new ExerciseSegment.Builder(
                                 SESSION_START_TIME,
@@ -222,10 +206,6 @@
     public void testAggregationByDuration_oneSession_returnsSplitDurationIntoGroups()
             throws InterruptedException {
         TestUtils.setupAggregation(PACKAGE_NAME, HealthDataCategory.ACTIVITY);
-<<<<<<< HEAD
-
-=======
->>>>>>> e1d0299e
         Instant endTime = SESSION_START_TIME.plus(10, ChronoUnit.HOURS);
         ExerciseSessionRecord session =
                 new ExerciseSessionRecord.Builder(
@@ -258,10 +238,6 @@
     public void testAggregation_oneSessionLocalTimeFilter_findsSessionWithMinOffset()
             throws InterruptedException {
         TestUtils.setupAggregation(PACKAGE_NAME, HealthDataCategory.ACTIVITY);
-<<<<<<< HEAD
-
-=======
->>>>>>> e1d0299e
         Instant endTime = Instant.now();
         LocalDateTime endTimeLocal = LocalDateTime.ofInstant(endTime, ZoneOffset.UTC);
 
@@ -294,10 +270,6 @@
     public void testAggregation_oneSessionLocalTimeFilterExcludeSegment_substractsExcludeInterval()
             throws InterruptedException {
         TestUtils.setupAggregation(PACKAGE_NAME, HealthDataCategory.ACTIVITY);
-<<<<<<< HEAD
-
-=======
->>>>>>> e1d0299e
         Instant endTime = SESSION_START_TIME.plus(1, ChronoUnit.HOURS);
         ExerciseSessionRecord session =
                 new ExerciseSessionRecord.Builder(
