--- conflicted
+++ resolved
@@ -16,124 +16,130 @@
 package android.healthconnect.cts.ui
 
 import android.health.connect.TimeInstantRangeFilter
+import android.health.connect.datatypes.DistanceRecord
 import android.health.connect.datatypes.Record
 import android.health.connect.datatypes.StepsRecord
 import android.healthconnect.cts.TestUtils.insertRecords
+import android.healthconnect.cts.TestUtils.setAutoDeletePeriod
 import android.healthconnect.cts.TestUtils.verifyDeleteRecords
-<<<<<<< HEAD
-import android.healthconnect.cts.ui.testing.ActivityLauncher.launchMainActivity
-import android.healthconnect.cts.ui.testing.UiTestUtils.clickOnText
-import android.healthconnect.cts.ui.testing.UiTestUtils.navigateBackToHomeScreen
-import android.healthconnect.cts.ui.testing.UiTestUtils.navigateUp
-import android.healthconnect.cts.ui.testing.UiTestUtils.stepsRecordFromTestApp
-import android.healthconnect.cts.ui.testing.UiTestUtils.waitDisplayed
-import android.healthconnect.cts.ui.testing.UiTestUtils.waitNotDisplayed
-=======
 import android.healthconnect.cts.lib.ActivityLauncher.launchDataActivity
 import android.healthconnect.cts.lib.UiTestUtils.clickOnText
 import android.healthconnect.cts.lib.UiTestUtils.stepsRecordFromTestApp
 import android.healthconnect.cts.lib.UiTestUtils.waitDisplayed
->>>>>>> 7fecd1db
 import androidx.test.uiautomator.By
-import java.time.Duration.ofDays
 import java.time.Instant
 import org.junit.After
+import org.junit.BeforeClass
 import org.junit.Test
 
 /** CTS test for HealthConnect Categories screen. */
 class CategoriesFragmentTest : HealthConnectBaseTest() {
 
+    companion object {
+
+        private const val THREE_MONTHS = 3 * 30
+
+        @BeforeClass
+        @JvmStatic
+        fun setup() {
+            val records: List<Record> = listOf(stepsRecordFromTestApp(), stepsRecordFromTestApp())
+            insertRecords(records)
+        }
+    }
+
+    @After
+    fun teardown() {
+        verifyDeleteRecords(
+            StepsRecord::class.java,
+            TimeInstantRangeFilter.Builder()
+                .setStartTime(Instant.EPOCH)
+                .setEndTime(Instant.now())
+                .build())
+        verifyDeleteRecords(
+            DistanceRecord::class.java,
+            TimeInstantRangeFilter.Builder()
+                .setStartTime(Instant.EPOCH)
+                .setEndTime(Instant.now())
+                .build())
+    }
+
     @Test
     fun categoriesFragment_openAllCategories() {
-        val records: List<Record> = listOf(stepsRecordFromTestApp(), stepsRecordFromTestApp())
-        insertRecords(records)
-
-        context.launchMainActivity {
-            clickOnText("Data and access")
+        context.launchDataActivity {
             clickOnText("See all categories")
             waitDisplayed(By.text("Nutrition"))
         }
     }
 
     @Test
-    fun categoriesFragment_setAutoDelete() {
-        context.launchMainActivity {
-            clickOnText("Data and access")
+    fun categoriesFragment_never_showsAutoDeleteOption() {
+        setAutoDeletePeriod(0)
 
-            clickOnText("Auto-delete")
-            clickOnText("Never")
+        context.launchDataActivity {
+            waitDisplayed(By.text("Auto-delete"))
+            waitDisplayed(By.text("Off"))
+        }
+    }
 
-            navigateUp()
-            waitDisplayed(By.text("Off"))
+    @Test
+    fun categoriesFragment_3months_showsAutoDeleteOption() {
+        setAutoDeletePeriod(THREE_MONTHS)
 
-            clickOnText("Auto-delete")
-            clickOnText("After 3 months")
-            clickOnText("Set auto-delete")
-            clickOnText("Done")
-
-            navigateUp()
+        context.launchDataActivity {
+            waitDisplayed(By.text("Auto-delete"))
             waitDisplayed(By.text("After 3 months"))
         }
     }
 
-    @Test
-    fun categoriesFragment_deleteAllData() {
-        val records: List<Record> = listOf(stepsRecordFromTestApp(Instant.now().minus(ofDays(100))))
-        insertRecords(records)
-
-        context.launchMainActivity {
-            clickOnText("Data and access")
-            waitDisplayed(By.text("Activity"))
-
-            clickOnText("Delete all data")
-            clickOnText("Delete all data")
-            clickOnText("Next")
-            clickOnText("Delete")
-            clickOnText("Done")
-
-            waitNotDisplayed(By.text("Activity"))
-        }
-    }
-
-    @Test
-    fun categoriesFragment_deleteFromTimeRange() {
-        insertRecords(listOf(stepsRecordFromTestApp(Instant.now().minus(ofDays(20)))))
-
-        context.launchMainActivity {
-            clickOnText("Data and access")
-            waitDisplayed(By.text("Activity"))
-
-            clickOnText("Delete all data")
-            clickOnText("Delete last 7 days")
-            clickOnText("Next")
-            clickOnText("Delete")
-            clickOnText("Done")
-
-            waitDisplayed(By.text("Activity"))
-
-            clickOnText("Delete all data")
-            clickOnText("Delete last 30 days")
-            clickOnText("Next")
-            clickOnText("Delete")
-            clickOnText("Done")
-
-            navigateUp()
-            waitNotDisplayed(By.text("Activity"))
-        }
-    }
-
-    @After
-    fun tearDown() {
-        verifyDeleteRecords(
-            StepsRecord::class.java,
-            TimeInstantRangeFilter.Builder()
-                .setStartTime(Instant.EPOCH)
-                .setEndTime(Instant.now())
-                .build())
-        navigateBackToHomeScreen()
-    }
-
-    companion object {
-        private const val TAG = "CategoriesFragmentTest"
-    }
+    // TODO(b/274920669) Fix flaky tests
+    //    @Test
+    //    fun categoriesFragment_deleteAllData() {
+    //        val records: List<Record> =
+    // listOf(stepsRecordFromTestApp(Instant.now().minus(ofDays(100))))
+    //        insertRecords(records)
+    //
+    //        context.launchDataActivity {
+    //            waitDisplayed(By.text("Activity"))
+    //
+    //            clickOnText("Delete all data")
+    //            clickOnText("Delete all data")
+    //            clickOnText("Next")
+    //            clickOnText("Delete")
+    //            clickOnText("Done")
+    //        }
+    //
+    //        context.launchDataActivity { waitNotDisplayed(By.text("Activity")) }
+    //    }
+    //
+    //    @Test
+    //    fun categoriesFragment_withDataOlderThanRange_deletesAllDataInRange_showsCategory() {
+    //        insertRecords(listOf(stepsRecordFromTestApp(Instant.now().minus(ofDays(20)))))
+    //
+    //        context.launchDataActivity {
+    //            waitDisplayed(By.text("Activity"))
+    //
+    //            clickOnText("Delete all data")
+    //            clickOnText("Delete last 7 days")
+    //            clickOnText("Next")
+    //            clickOnText("Delete")
+    //            clickOnText("Done")
+    //
+    //            waitDisplayed(By.text("Activity"))
+    //        }
+    //    }
+    //
+    //    @Test
+    //    fun categoriesFragment_withNoDataBeforeRange_deletesAllDataInRange_removesCategory() {
+    //        insertRecords(listOf(stepsRecordFromTestApp(Instant.now().minus(ofDays(20)))))
+    //
+    //        context.launchDataActivity {
+    //            clickOnText("Delete all data")
+    //            clickOnText("Delete last 30 days")
+    //            clickOnText("Next")
+    //            clickOnText("Delete")
+    //            clickOnText("Done")
+    //
+    //            waitNotDisplayed(By.text("Activity"))
+    //        }
+    //    }
 }