/*
 * Copyright (C) 2023 The Android Open Source Project
 *
 * Licensed under the Apache License, Version 2.0 (the "License");
 * you may not use this file except in compliance with the License.
 * You may obtain a copy of the License at
 *
 *      http://www.apache.org/licenses/LICENSE-2.0
 *
 * Unless required by applicable law or agreed to in writing, software
 * distributed under the License is distributed on an "AS IS" BASIS,
 * WITHOUT WARRANTIES OR CONDITIONS OF ANY KIND, either express or implied.
 * See the License for the specific language governing permissions and
 * limitations under the License.
 */
package android.healthconnect.cts.ui

import android.app.Activity
import android.content.Intent
import android.content.pm.PackageManager
import android.health.connect.HealthConnectManager.ACTION_REQUEST_EXERCISE_ROUTE
import android.health.connect.HealthConnectManager.EXTRA_EXERCISE_ROUTE
import android.health.connect.HealthConnectManager.EXTRA_SESSION_ID
import android.health.connect.HealthPermissions
import android.health.connect.TimeInstantRangeFilter
import android.health.connect.datatypes.ExerciseRoute
import android.health.connect.datatypes.ExerciseSessionRecord
import android.health.connect.datatypes.ExerciseSessionType
import android.healthconnect.cts.lib.TestAppProxy
import android.healthconnect.cts.lib.UiTestUtils.clickOnText
import android.healthconnect.cts.lib.UiTestUtils.waitDisplayed
import android.healthconnect.cts.lib.UiTestUtils.waitNotDisplayed
import android.healthconnect.cts.utils.DataFactory.getEmptyMetadata
import android.healthconnect.cts.utils.PermissionHelper.READ_EXERCISE_ROUTES
import android.healthconnect.cts.utils.PermissionHelper.getDeclaredHealthPermissions
import android.healthconnect.cts.utils.PermissionHelper.grantPermission
import android.healthconnect.cts.utils.PermissionHelper.runWithDeviceConfigForController
import android.healthconnect.cts.utils.PermissionHelper.runWithRevokedPermission
import android.healthconnect.cts.utils.PermissionHelper.runWithUserFixedPermission
import android.healthconnect.cts.utils.ProxyActivity
import android.healthconnect.cts.utils.RevokedHealthPermissionRule
import android.healthconnect.cts.utils.TestUtils
import android.healthconnect.cts.utils.TestUtils.insertRecordAndGetId
import androidx.test.uiautomator.By
import com.google.common.truth.Truth.assertThat
import java.time.Duration
import java.time.Instant
import org.junit.AfterClass
import org.junit.Assert.assertThrows
import org.junit.Ignore
import org.junit.Rule
import org.junit.Test

class ExerciseRouteRequestTest : HealthConnectBaseTest() {

    companion object {
        private const val READ_ROUTES_ALL_FEATURE_FLAG = "exercise_routes_read_all_enable"
        private val ROUTE_READER_WRITER_APP =
            TestAppProxy.forPackageName("android.healthconnect.cts.testapp.readWritePerms.A")

        @JvmStatic
        @AfterClass
        fun tearDown() {
            TestUtils.verifyDeleteRecords(
                ExerciseSessionRecord::class.java,
                TimeInstantRangeFilter.Builder()
                    .setStartTime(Instant.EPOCH)
                    .setEndTime(Instant.now())
                    .build())
        }
    }

    @JvmField
    @Rule
    public val revokedPermissionRule =
        RevokedHealthPermissionRule(ROUTE_READER_WRITER_APP.getPackageName(), READ_EXERCISE_ROUTES)

    @Test
    fun requestRoute_showsDialog_clickAllowThis_returnsRoute_permissionRemainsRevoked() {
        val record = getExerciseSessionWithRoute()
        val recordId = insertRecordAndGetId(record)
        val requestIntent =
            Intent(ACTION_REQUEST_EXERCISE_ROUTE).putExtra(EXTRA_SESSION_ID, recordId)

        val result =
            ROUTE_READER_WRITER_APP.startActivityForResult(requestIntent) {
                waitDisplayed(By.text("Allow all routes"))
<<<<<<< HEAD
=======
                waitDisplayed(By.text("Don't allow"))
>>>>>>> 485ef3d8
                clickOnText("Allow this route")
            }

        assertThat(result.resultCode).isEqualTo(Activity.RESULT_OK)
        val extras = result.resultData.extras!!
        assertThat(extras.keySet()).containsExactly(EXTRA_EXERCISE_ROUTE, EXTRA_SESSION_ID)
        assertThat(extras.getParcelable(EXTRA_EXERCISE_ROUTE, ExerciseRoute::class.java))
            .isEqualTo(record.route)
        assertThat(extras.getString(EXTRA_SESSION_ID)).isEqualTo(recordId)
        assertPermissionRevoked(ROUTE_READER_WRITER_APP, READ_EXERCISE_ROUTES)
    }

    @Test
    fun requestRoute_showsDialog_clickAllowAll_returnsRoute_grantsPermission() {
        val record = getExerciseSessionWithRoute()
        val recordId = insertRecordAndGetId(record)
        val requestIntent =
            Intent(ACTION_REQUEST_EXERCISE_ROUTE).putExtra(EXTRA_SESSION_ID, recordId)

        val result =
            ROUTE_READER_WRITER_APP.startActivityForResult(requestIntent) {
                waitDisplayed(By.text("Allow this route"))
<<<<<<< HEAD
=======
                waitDisplayed(By.text("Don't allow"))
>>>>>>> 485ef3d8
                clickOnText("Allow all routes")
            }

        assertThat(result.resultCode).isEqualTo(Activity.RESULT_OK)
        val extras = result.resultData.extras!!
        assertThat(extras.keySet()).containsExactly(EXTRA_EXERCISE_ROUTE, EXTRA_SESSION_ID)
        assertThat(extras.getParcelable(EXTRA_EXERCISE_ROUTE, ExerciseRoute::class.java))
            .isEqualTo(record.route)
        assertThat(extras.getString(EXTRA_SESSION_ID)).isEqualTo(recordId)
        assertPermissionGranted(ROUTE_READER_WRITER_APP, READ_EXERCISE_ROUTES)
    }

    @Test
    fun requestRoute_showsDialog_clickDeny_returnsNull_permissionRemainsRevoked() {
        val record = getExerciseSessionWithRoute()
        val recordId = insertRecordAndGetId(record)
        val requestIntent =
            Intent(ACTION_REQUEST_EXERCISE_ROUTE).putExtra(EXTRA_SESSION_ID, recordId)

        val result =
            ROUTE_READER_WRITER_APP.startActivityForResult(requestIntent) {
                waitDisplayed(By.text("Allow all routes"))
                waitDisplayed(By.text("Allow this route"))
                clickOnText("Don't allow")
            }

        assertThat(result.resultCode).isEqualTo(Activity.RESULT_CANCELED)
        val extras = result.resultData.extras!!
        assertThat(extras.keySet()).containsExactly(EXTRA_SESSION_ID)
        assertThat(extras.getString(EXTRA_SESSION_ID)).isEqualTo(recordId)
        assertPermissionRevoked(ROUTE_READER_WRITER_APP, READ_EXERCISE_ROUTES)
    }

    @Test
    fun requestRoute_ownSession_writeRouteGranted_readRoutesDenied_returnsRoute() {
        val record = getExerciseSessionWithRoute()
        val recordId: String = ROUTE_READER_WRITER_APP.insertRecords(record).get(0)
        val requestIntent =
            Intent(ACTION_REQUEST_EXERCISE_ROUTE).putExtra(EXTRA_SESSION_ID, recordId)

        val result = ROUTE_READER_WRITER_APP.startActivityForResult(requestIntent)

        assertThat(result.resultCode).isEqualTo(Activity.RESULT_OK)
        val extras = result.resultData.extras!!
        assertThat(extras.keySet()).containsExactly(EXTRA_EXERCISE_ROUTE, EXTRA_SESSION_ID)
        assertThat(extras.getParcelable(EXTRA_EXERCISE_ROUTE, ExerciseRoute::class.java))
            .isEqualTo(record.route)
        assertThat(extras.getString(EXTRA_SESSION_ID)).isEqualTo(recordId)
        assertPermissionRevoked(ROUTE_READER_WRITER_APP, READ_EXERCISE_ROUTES)
    }

    @Test
    fun requestRoute_ownSession_writeRouteDenied_readRoutesDenied_notUserFixed_showsDialog() {
        val record = getExerciseSessionWithRoute()
        val recordId: String = ROUTE_READER_WRITER_APP.insertRecords(record).get(0)
        val requestIntent =
            Intent(ACTION_REQUEST_EXERCISE_ROUTE).putExtra(EXTRA_SESSION_ID, recordId)

        val result =
            runWithRevokedPermission(
                ROUTE_READER_WRITER_APP.packageName, HealthPermissions.WRITE_EXERCISE_ROUTE) {
                    ROUTE_READER_WRITER_APP.startActivityForResult(requestIntent) {
                        waitDisplayed(By.text("Allow all routes"))
                        clickOnText("Allow this route")
                    }
                }

        assertThat(result.resultCode).isEqualTo(Activity.RESULT_OK)
        val extras = result.resultData.extras!!
        assertThat(extras.keySet()).containsExactly(EXTRA_EXERCISE_ROUTE, EXTRA_SESSION_ID)
        assertThat(extras.getParcelable(EXTRA_EXERCISE_ROUTE, ExerciseRoute::class.java))
            .isEqualTo(record.route)
        assertThat(extras.getString(EXTRA_SESSION_ID)).isEqualTo(recordId)
        assertPermissionRevoked(ROUTE_READER_WRITER_APP, READ_EXERCISE_ROUTES)
    }

    @Test
    fun requestRoute_ownSession_writeRouteDenied_readRoutesDenied_userFixed_returnsNull() {
        val record = getExerciseSessionWithRoute()
        val recordId: String = ROUTE_READER_WRITER_APP.insertRecords(record).get(0)
        val requestIntent =
            Intent(ACTION_REQUEST_EXERCISE_ROUTE).putExtra(EXTRA_SESSION_ID, recordId)

        val result =
            runWithRevokedPermission(
                ROUTE_READER_WRITER_APP.packageName, HealthPermissions.WRITE_EXERCISE_ROUTE) {
                    runWithUserFixedPermission(
                        ROUTE_READER_WRITER_APP.packageName, READ_EXERCISE_ROUTES) {
                            ROUTE_READER_WRITER_APP.startActivityForResult(requestIntent)
                        }
                }

        assertThat(result.resultCode).isEqualTo(Activity.RESULT_CANCELED)
        val extras = result.resultData.extras!!
        assertThat(extras.keySet()).containsExactly(EXTRA_SESSION_ID)
        assertThat(extras.getString(EXTRA_SESSION_ID)).isEqualTo(recordId)
        assertPermissionRevoked(ROUTE_READER_WRITER_APP, READ_EXERCISE_ROUTES)
    }

    @Test
    fun requestRoute_ownSession_writeRouteDenied_readRoutesGranted_returnsRoute() {
        val record = getExerciseSessionWithRoute()
        val recordId: String = ROUTE_READER_WRITER_APP.insertRecords(record).get(0)
        val requestIntent =
            Intent(ACTION_REQUEST_EXERCISE_ROUTE).putExtra(EXTRA_SESSION_ID, recordId)
        grantPermission(ROUTE_READER_WRITER_APP.getPackageName(), READ_EXERCISE_ROUTES)

        val result =
            runWithRevokedPermission(
                ROUTE_READER_WRITER_APP.packageName, HealthPermissions.WRITE_EXERCISE_ROUTE) {
                    ROUTE_READER_WRITER_APP.startActivityForResult(requestIntent)
                }

        assertThat(result.resultCode).isEqualTo(Activity.RESULT_OK)
        val extras = result.resultData.extras!!
        assertThat(extras.keySet()).containsExactly(EXTRA_EXERCISE_ROUTE, EXTRA_SESSION_ID)
        assertThat(extras.getParcelable(EXTRA_EXERCISE_ROUTE, ExerciseRoute::class.java))
            .isEqualTo(record.route)
        assertThat(extras.getString(EXTRA_SESSION_ID)).isEqualTo(recordId)
        assertPermissionGranted(ROUTE_READER_WRITER_APP, READ_EXERCISE_ROUTES)
    }

    @Test
    fun requestRoute_readRoutesGranted_doesNotShowDialog_returnsRoute() {
        val record = getExerciseSessionWithRoute()
        val recordId = insertRecordAndGetId(record)
        val requestIntent =
            Intent(ACTION_REQUEST_EXERCISE_ROUTE).putExtra(EXTRA_SESSION_ID, recordId)
        grantPermission(ROUTE_READER_WRITER_APP.getPackageName(), READ_EXERCISE_ROUTES)

        val result = ROUTE_READER_WRITER_APP.startActivityForResult(requestIntent)

        assertThat(result.resultCode).isEqualTo(Activity.RESULT_OK)
        val extras = result.resultData.extras!!
        assertThat(extras.keySet()).containsExactly(EXTRA_EXERCISE_ROUTE, EXTRA_SESSION_ID)
        assertThat(extras.getParcelable(EXTRA_EXERCISE_ROUTE, ExerciseRoute::class.java))
            .isEqualTo(record.route)
        assertThat(extras.getString(EXTRA_SESSION_ID)).isEqualTo(recordId)
        assertPermissionGranted(ROUTE_READER_WRITER_APP, READ_EXERCISE_ROUTES)
    }

    @Test
    fun requestRoute_sessionWithoutRoute_returnsNull() {
        val record = getExerciseSessionWithoutRoute()
        val recordId = insertRecordAndGetId(record)
        val requestIntent =
            Intent(ACTION_REQUEST_EXERCISE_ROUTE).putExtra(EXTRA_SESSION_ID, recordId)

        val result = ROUTE_READER_WRITER_APP.startActivityForResult(requestIntent)

        assertThat(result.resultCode).isEqualTo(Activity.RESULT_CANCELED)
        val extras = result.resultData.extras!!
        assertThat(extras.keySet()).containsExactly(EXTRA_SESSION_ID)
        assertThat(extras.getString(EXTRA_SESSION_ID)).isEqualTo(recordId)
        assertPermissionRevoked(ROUTE_READER_WRITER_APP, READ_EXERCISE_ROUTES)
    }

    @Test
    fun requestRoute_nonExistingSession_returnsNull() {
        val requestIntent = Intent(ACTION_REQUEST_EXERCISE_ROUTE)
        requestIntent.putExtra(EXTRA_SESSION_ID, "nonExistingId")

        val result = ROUTE_READER_WRITER_APP.startActivityForResult(requestIntent)

        assertThat(result.resultCode).isEqualTo(Activity.RESULT_CANCELED)
        val extras = result.resultData.extras!!
        assertThat(extras.keySet()).containsExactly(EXTRA_SESSION_ID)
        assertPermissionRevoked(ROUTE_READER_WRITER_APP, READ_EXERCISE_ROUTES)
    }

    @Test
    fun requestRoute_sessionIdNotSet_returnsNull() {
        val requestIntent = Intent(ACTION_REQUEST_EXERCISE_ROUTE)

        val result = ROUTE_READER_WRITER_APP.startActivityForResult(requestIntent)

        assertThat(result.resultCode).isEqualTo(Activity.RESULT_CANCELED)
        assertThat(result.resultData.extras).isNull()
        assertPermissionRevoked(ROUTE_READER_WRITER_APP, READ_EXERCISE_ROUTES)
    }

    @Test
    fun requestRoute_withReadWriteRoutePermissionsRevoked_showsDialog_returnsRoute() {
        val record = getExerciseSessionWithRoute()
        val recordId = insertRecordAndGetId(record)
        val requestIntent =
            Intent(ACTION_REQUEST_EXERCISE_ROUTE).putExtra(EXTRA_SESSION_ID, recordId)

        val result =
            runWithRevokedPermission(
                ROUTE_READER_WRITER_APP.getPackageName(), HealthPermissions.WRITE_EXERCISE_ROUTE) {
                    ROUTE_READER_WRITER_APP.startActivityForResult(requestIntent) {
                        waitDisplayed(By.text("Allow this route"))
                        clickOnText("Allow all routes")
                    }
                }

        assertThat(result.resultCode).isEqualTo(Activity.RESULT_OK)
        val extras = result.resultData.extras!!
        assertThat(extras.keySet()).containsExactly(EXTRA_EXERCISE_ROUTE, EXTRA_SESSION_ID)
        assertThat(extras.getParcelable(EXTRA_EXERCISE_ROUTE, ExerciseRoute::class.java))
            .isEqualTo(record.route)
        assertThat(extras.getString(EXTRA_SESSION_ID)).isEqualTo(recordId)
        assertPermissionGranted(ROUTE_READER_WRITER_APP, READ_EXERCISE_ROUTES)
    }

    @Test
    fun requestRoute_readExercisePermissionRevoked_throwsSecurityException() {
        val record = getExerciseSessionWithRoute()
        val recordId = insertRecordAndGetId(record)
        val requestIntent =
            Intent(ACTION_REQUEST_EXERCISE_ROUTE).putExtra(EXTRA_SESSION_ID, recordId)
        grantPermission(ROUTE_READER_WRITER_APP.getPackageName(), READ_EXERCISE_ROUTES)

        assertThrows(SecurityException::class.java) {
            runWithRevokedPermission(
                ROUTE_READER_WRITER_APP.getPackageName(), HealthPermissions.READ_EXERCISE) {
                    ROUTE_READER_WRITER_APP.startActivityForResult(requestIntent)
                }
        }
    }

    @Test
    fun requestRoute_readRoutesPermissionNotDeclared_doesNotShowDialog_returnsNull() {
        assertThat(getDeclaredHealthPermissions(context.packageName))
            .doesNotContain(READ_EXERCISE_ROUTES)
        val record = getExerciseSessionWithRoute()
        val recordId = ROUTE_READER_WRITER_APP.insertRecords(record).get(0)
        val requestIntent =
            Intent(ACTION_REQUEST_EXERCISE_ROUTE).putExtra(EXTRA_SESSION_ID, recordId)

        val result = ProxyActivity.launchActivityForResult(requestIntent) {}

        assertThat(result.resultCode).isEqualTo(Activity.RESULT_CANCELED)
        val extras = result.resultData.extras!!
        assertThat(extras.keySet()).containsExactly(EXTRA_SESSION_ID)
        assertThat(extras.getString(EXTRA_SESSION_ID)).isEqualTo(recordId)
    }

    @Test
    fun requestRoute_ownSession_readRoutesPermissionNotDeclared_doesNotShowDialog_returnsNull() {
        assertThat(getDeclaredHealthPermissions(context.packageName))
            .doesNotContain(READ_EXERCISE_ROUTES)
        val record = getExerciseSessionWithRoute()
        val recordId = insertRecordAndGetId(record)
        val requestIntent =
            Intent(ACTION_REQUEST_EXERCISE_ROUTE).putExtra(EXTRA_SESSION_ID, recordId)

        val result = ProxyActivity.launchActivityForResult(requestIntent) {}

        assertThat(result.resultCode).isEqualTo(Activity.RESULT_CANCELED)
        val extras = result.resultData.extras!!
        assertThat(extras.keySet()).containsExactly(EXTRA_SESSION_ID)
        assertThat(extras.getString(EXTRA_SESSION_ID)).isEqualTo(recordId)
    }

    @Test
    fun requestRoute_readRoutesPermissionDeniedUserFixed_doesNotShowDialog_returnsNull() {
        val record = getExerciseSessionWithRoute()
        val recordId = insertRecordAndGetId(record)
        val requestIntent =
            Intent(ACTION_REQUEST_EXERCISE_ROUTE).putExtra(EXTRA_SESSION_ID, recordId)

        val result =
            runWithUserFixedPermission(
                ROUTE_READER_WRITER_APP.getPackageName(), READ_EXERCISE_ROUTES) {
                    ROUTE_READER_WRITER_APP.startActivityForResult(requestIntent)
                }

        assertThat(result.resultCode).isEqualTo(Activity.RESULT_CANCELED)
        val extras = result.resultData.extras!!
        assertThat(extras.keySet()).containsExactly(EXTRA_SESSION_ID)
        assertThat(extras.getString(EXTRA_SESSION_ID)).isEqualTo(recordId)
    }

    @Test
    @Ignore("b/322300333#comment5")
    fun requestRoute_allowAllFeatureOff_allowAllNotDisplayed() {
        val record = getExerciseSessionWithRoute()
        val recordId = insertRecordAndGetId(record)
        val requestIntent =
            Intent(ACTION_REQUEST_EXERCISE_ROUTE).putExtra(EXTRA_SESSION_ID, recordId)

        val result =
            runWithDeviceConfigForController(READ_ROUTES_ALL_FEATURE_FLAG, "false") {
                ROUTE_READER_WRITER_APP.startActivityForResult(requestIntent) {
                    waitNotDisplayed(By.text("Allow all routes"))
                    waitDisplayed(By.text("Don't allow"))
                    clickOnText("Allow this route")
                }
            }

        assertThat(result.resultCode).isEqualTo(Activity.RESULT_OK)
        val extras = result.resultData.extras!!
        assertThat(extras.keySet()).containsExactly(EXTRA_EXERCISE_ROUTE, EXTRA_SESSION_ID)
        assertThat(extras.getParcelable(EXTRA_EXERCISE_ROUTE, ExerciseRoute::class.java))
            .isEqualTo(record.route)
        assertThat(extras.getString(EXTRA_SESSION_ID)).isEqualTo(recordId)
    }

    @Test
    fun requestRoute_enforcesAccessTimeLimits() {
        val record =
            getExerciseSessionWithRoute(
                TestUtils.yesterdayAt("11:00")
                    .minus(Duration.ofDays(30))
                    .minus(Duration.ofHours(1)))
        val recordId = insertRecordAndGetId(record)
        val requestIntent =
            Intent(ACTION_REQUEST_EXERCISE_ROUTE).putExtra(EXTRA_SESSION_ID, recordId)

        val result = ROUTE_READER_WRITER_APP.startActivityForResult(requestIntent)

        assertThat(result.resultCode).isEqualTo(Activity.RESULT_CANCELED)
        val extras = result.resultData.extras!!
        assertThat(extras.keySet()).containsExactly(EXTRA_SESSION_ID)
        assertThat(extras.getString(EXTRA_SESSION_ID)).isEqualTo(recordId)
    }

    @Test
    fun requestRoute_ownRoute_writeRouteGranted_ignoresAccessTimeLimits() {
        val record =
            getExerciseSessionWithRoute(TestUtils.yesterdayAt("11:00").minus(Duration.ofDays(60)))
        val recordId: String = ROUTE_READER_WRITER_APP.insertRecords(record).get(0)
        val requestIntent =
            Intent(ACTION_REQUEST_EXERCISE_ROUTE).putExtra(EXTRA_SESSION_ID, recordId)

        val result = ROUTE_READER_WRITER_APP.startActivityForResult(requestIntent)

        assertThat(result.resultCode).isEqualTo(Activity.RESULT_OK)
        val extras = result.resultData.extras!!
        assertThat(extras.keySet()).containsExactly(EXTRA_EXERCISE_ROUTE, EXTRA_SESSION_ID)
        assertThat(extras.getParcelable(EXTRA_EXERCISE_ROUTE, ExerciseRoute::class.java))
            .isEqualTo(record.route)
        assertThat(extras.getString(EXTRA_SESSION_ID)).isEqualTo(recordId)
    }

    @Test
    fun requestRoute_ownRoute_writeRouteDenied_ignoresAccessTimeLimits_showsDialog() {
        val record =
            getExerciseSessionWithRoute(TestUtils.yesterdayAt("11:00").minus(Duration.ofDays(60)))
        val recordId: String = ROUTE_READER_WRITER_APP.insertRecords(record).get(0)
        val requestIntent =
            Intent(ACTION_REQUEST_EXERCISE_ROUTE).putExtra(EXTRA_SESSION_ID, recordId)

        val result =
            runWithRevokedPermission(
                ROUTE_READER_WRITER_APP.packageName, HealthPermissions.WRITE_EXERCISE_ROUTE) {
                    ROUTE_READER_WRITER_APP.startActivityForResult(requestIntent) {
                        waitDisplayed(By.text("Allow all routes"))
                        clickOnText("Allow this route")
                    }
                }

        assertThat(result.resultCode).isEqualTo(Activity.RESULT_OK)
        val extras = result.resultData.extras!!
        assertThat(extras.keySet()).containsExactly(EXTRA_EXERCISE_ROUTE, EXTRA_SESSION_ID)
        assertThat(extras.getParcelable(EXTRA_EXERCISE_ROUTE, ExerciseRoute::class.java))
            .isEqualTo(record.route)
        assertThat(extras.getString(EXTRA_SESSION_ID)).isEqualTo(recordId)
    }

    private fun assertPermissionGranted(testAppProxy: TestAppProxy, permission: String) {
        assertThat(context.packageManager.checkPermission(permission, testAppProxy.packageName))
            .isEqualTo(PackageManager.PERMISSION_GRANTED)
    }

    private fun assertPermissionRevoked(testAppProxy: TestAppProxy, permission: String) {
        assertThat(context.packageManager.checkPermission(permission, testAppProxy.packageName))
            .isEqualTo(PackageManager.PERMISSION_DENIED)
    }

    private fun getExerciseSessionWithRoute() =
        getExerciseSessionWithRoute(TestUtils.yesterdayAt("11:00"))

    private fun getExerciseSessionWithRoute(startTime: Instant) =
        ExerciseSessionRecord.Builder(
                getEmptyMetadata(),
                startTime,
                startTime.plus(Duration.ofMinutes(30)),
                ExerciseSessionType.EXERCISE_SESSION_TYPE_RUNNING)
            .setRoute(
                ExerciseRoute(
                    listOf(
                        ExerciseRoute.Location.Builder(startTime.plusSeconds(5), 13.0, -22.0)
                            .build())))
            .build()

    private fun getExerciseSessionWithoutRoute(): ExerciseSessionRecord {
        val startTime = TestUtils.yesterdayAt("11:00")
        return ExerciseSessionRecord.Builder(
                getEmptyMetadata(),
                startTime,
                startTime.plus(Duration.ofMinutes(30)),
                ExerciseSessionType.EXERCISE_SESSION_TYPE_RUNNING)
            .build()
    }
}<|MERGE_RESOLUTION|>--- conflicted
+++ resolved
@@ -85,10 +85,7 @@
         val result =
             ROUTE_READER_WRITER_APP.startActivityForResult(requestIntent) {
                 waitDisplayed(By.text("Allow all routes"))
-<<<<<<< HEAD
-=======
                 waitDisplayed(By.text("Don't allow"))
->>>>>>> 485ef3d8
                 clickOnText("Allow this route")
             }
 
@@ -111,10 +108,7 @@
         val result =
             ROUTE_READER_WRITER_APP.startActivityForResult(requestIntent) {
                 waitDisplayed(By.text("Allow this route"))
-<<<<<<< HEAD
-=======
                 waitDisplayed(By.text("Don't allow"))
->>>>>>> 485ef3d8
                 clickOnText("Allow all routes")
             }
 
