/*
 * Copyright (C) 2022 The Android Open Source Project
 *
 * Licensed under the Apache License, Version 2.0 (the "License");
 * you may not use this file except in compliance with the License.
 * You may obtain a copy of the License at
 *
 *      http://www.apache.org/licenses/LICENSE-2.0
 *
 * Unless required by applicable law or agreed to in writing, software
 * distributed under the License is distributed on an "AS IS" BASIS,
 * WITHOUT WARRANTIES OR CONDITIONS OF ANY KIND, either express or implied.
 * See the License for the specific language governing permissions and
 * limitations under the License.
 */
package android.healthconnect.cts.ui

import android.health.connect.TimeInstantRangeFilter
import android.health.connect.datatypes.DistanceRecord
import android.health.connect.datatypes.StepsRecord
import android.healthconnect.cts.TestUtils.insertRecords
import android.healthconnect.cts.TestUtils.verifyDeleteRecords
<<<<<<< HEAD
import android.healthconnect.cts.ui.testing.ActivityLauncher.launchMainActivity
import android.healthconnect.cts.ui.testing.UiTestUtils.clickOnContentDescription
import android.healthconnect.cts.ui.testing.UiTestUtils.clickOnText
import android.healthconnect.cts.ui.testing.UiTestUtils.distanceRecordFromTestApp
import android.healthconnect.cts.ui.testing.UiTestUtils.navigateBackToHomeScreen
import android.healthconnect.cts.ui.testing.UiTestUtils.navigateUp
import android.healthconnect.cts.ui.testing.UiTestUtils.stepsRecordFromTestApp
import android.healthconnect.cts.ui.testing.UiTestUtils.waitDisplayed
import android.healthconnect.cts.ui.testing.UiTestUtils.waitNotDisplayed
=======
import android.healthconnect.cts.lib.ActivityLauncher.launchDataActivity
import android.healthconnect.cts.lib.UiTestUtils.clickOnContentDescription
import android.healthconnect.cts.lib.UiTestUtils.clickOnText
import android.healthconnect.cts.lib.UiTestUtils.distanceRecordFromTestApp
import android.healthconnect.cts.lib.UiTestUtils.navigateUp
import android.healthconnect.cts.lib.UiTestUtils.stepsRecordFromTestApp
import android.healthconnect.cts.lib.UiTestUtils.waitDisplayed
>>>>>>> 7fecd1db
import androidx.test.uiautomator.By
import java.time.Instant
import java.time.Period.ofDays
import org.junit.After
import org.junit.Test

/** CTS test for HealthConnect Data entries screen. */
class DataEntriesFragmentTest : HealthConnectBaseTest() {
    @Test
    fun dataEntries_changeUnit_deleteEntry() {
        insertRecords(listOf(distanceRecordFromTestApp()))
        context.launchMainActivity {
            clickOnText("Data and access")
            clickOnText("Activity")
            clickOnText("Distance")
            clickOnText("See all entries")

            clickOnContentDescription("More options")
            clickOnText("Set data units")
            clickOnText("Distance")
            clickOnText("Kilometers")
            navigateUp()

            waitDisplayed(By.text("0.5 km"))

            clickOnContentDescription("More options")
            clickOnText("Set data units")
            clickOnText("Distance")
            clickOnText("Miles")
            navigateUp()

            waitDisplayed(By.text("0.311 miles"))

            // Delete entry
            clickOnContentDescription("Delete data entry")
            clickOnText("Delete")
            clickOnText("Done")
            waitDisplayed(By.text("No data"))
        }
    }

    @Test
    fun dataEntries_navigateToYesterday() {
        insertRecords(listOf(stepsRecordFromTestApp(12, Instant.now().minus(ofDays(1)))))
        context.launchMainActivity {
            clickOnText("Data and access")
            clickOnText("Activity")
            clickOnText("Steps")
            clickOnText("See all entries")
            waitDisplayed(By.text("No data"))
            waitNotDisplayed(By.text("12 steps"))

            clickOnContentDescription("Previous day")
            waitNotDisplayed(By.text("No data"))
            waitDisplayed(By.text("12 steps"))

            // Delete data
            navigateBackToHomeScreen()
            clickOnText("Data and access")
            clickOnText("Delete all data")
            clickOnText("Delete all data")
            clickOnText("Next")
            clickOnText("Delete")
            clickOnText("Done")
        }
    }

    @After
    fun tearDown() {
        verifyDeleteRecords(
            StepsRecord::class.java,
            TimeInstantRangeFilter.Builder()
                .setStartTime(Instant.EPOCH)
                .setEndTime(Instant.now())
                .build())
        verifyDeleteRecords(
            DistanceRecord::class.java,
            TimeInstantRangeFilter.Builder()
                .setStartTime(Instant.EPOCH)
                .setEndTime(Instant.now())
                .build())
        navigateBackToHomeScreen()
    }

    companion object {
        private const val TAG = "DataAccessFragmentTest"
    }
}<|MERGE_RESOLUTION|>--- conflicted
+++ resolved
@@ -20,17 +20,6 @@
 import android.health.connect.datatypes.StepsRecord
 import android.healthconnect.cts.TestUtils.insertRecords
 import android.healthconnect.cts.TestUtils.verifyDeleteRecords
-<<<<<<< HEAD
-import android.healthconnect.cts.ui.testing.ActivityLauncher.launchMainActivity
-import android.healthconnect.cts.ui.testing.UiTestUtils.clickOnContentDescription
-import android.healthconnect.cts.ui.testing.UiTestUtils.clickOnText
-import android.healthconnect.cts.ui.testing.UiTestUtils.distanceRecordFromTestApp
-import android.healthconnect.cts.ui.testing.UiTestUtils.navigateBackToHomeScreen
-import android.healthconnect.cts.ui.testing.UiTestUtils.navigateUp
-import android.healthconnect.cts.ui.testing.UiTestUtils.stepsRecordFromTestApp
-import android.healthconnect.cts.ui.testing.UiTestUtils.waitDisplayed
-import android.healthconnect.cts.ui.testing.UiTestUtils.waitNotDisplayed
-=======
 import android.healthconnect.cts.lib.ActivityLauncher.launchDataActivity
 import android.healthconnect.cts.lib.UiTestUtils.clickOnContentDescription
 import android.healthconnect.cts.lib.UiTestUtils.clickOnText
@@ -38,7 +27,6 @@
 import android.healthconnect.cts.lib.UiTestUtils.navigateUp
 import android.healthconnect.cts.lib.UiTestUtils.stepsRecordFromTestApp
 import android.healthconnect.cts.lib.UiTestUtils.waitDisplayed
->>>>>>> 7fecd1db
 import androidx.test.uiautomator.By
 import java.time.Instant
 import java.time.Period.ofDays
@@ -48,14 +36,24 @@
 /** CTS test for HealthConnect Data entries screen. */
 class DataEntriesFragmentTest : HealthConnectBaseTest() {
     @Test
-    fun dataEntries_changeUnit_deleteEntry() {
+    fun dataEntries_showsInsertedEntry() {
         insertRecords(listOf(distanceRecordFromTestApp()))
-        context.launchMainActivity {
-            clickOnText("Data and access")
+        context.launchDataActivity {
             clickOnText("Activity")
             clickOnText("Distance")
             clickOnText("See all entries")
 
+            waitDisplayed(By.text("0.5 km"))
+        }
+    }
+
+    @Test
+    fun dataEntries_changeUnit_showsUpdatedUnit() {
+        insertRecords(listOf(distanceRecordFromTestApp()))
+        context.launchDataActivity {
+            clickOnText("Activity")
+            clickOnText("Distance")
+            clickOnText("See all entries")
             clickOnContentDescription("More options")
             clickOnText("Set data units")
             clickOnText("Distance")
@@ -63,14 +61,16 @@
             navigateUp()
 
             waitDisplayed(By.text("0.5 km"))
+        }
+    }
 
-            clickOnContentDescription("More options")
-            clickOnText("Set data units")
+    @Test
+    fun dataEntries_deletesData_showsNoData() {
+        insertRecords(listOf(distanceRecordFromTestApp()))
+        context.launchDataActivity {
+            clickOnText("Activity")
             clickOnText("Distance")
-            clickOnText("Miles")
-            navigateUp()
-
-            waitDisplayed(By.text("0.311 miles"))
+            clickOnText("See all entries")
 
             // Delete entry
             clickOnContentDescription("Delete data entry")
@@ -81,28 +81,28 @@
     }
 
     @Test
+    fun dataEntries_changeDate_updatesSelectedDate() {
+        insertRecords(listOf(distanceRecordFromTestApp()))
+        context.launchDataActivity {
+            clickOnText("Activity")
+            clickOnText("Distance")
+            clickOnText("See all entries")
+
+            clickOnContentDescription("Selected day")
+            clickOnText("1")
+            clickOnText("OK")
+        }
+    }
+
+    @Test
     fun dataEntries_navigateToYesterday() {
         insertRecords(listOf(stepsRecordFromTestApp(12, Instant.now().minus(ofDays(1)))))
-        context.launchMainActivity {
-            clickOnText("Data and access")
+        context.launchDataActivity {
             clickOnText("Activity")
             clickOnText("Steps")
             clickOnText("See all entries")
-            waitDisplayed(By.text("No data"))
-            waitNotDisplayed(By.text("12 steps"))
-
             clickOnContentDescription("Previous day")
-            waitNotDisplayed(By.text("No data"))
             waitDisplayed(By.text("12 steps"))
-
-            // Delete data
-            navigateBackToHomeScreen()
-            clickOnText("Data and access")
-            clickOnText("Delete all data")
-            clickOnText("Delete all data")
-            clickOnText("Next")
-            clickOnText("Delete")
-            clickOnText("Done")
         }
     }
 
@@ -120,10 +120,5 @@
                 .setStartTime(Instant.EPOCH)
                 .setEndTime(Instant.now())
                 .build())
-        navigateBackToHomeScreen()
-    }
-
-    companion object {
-        private const val TAG = "DataAccessFragmentTest"
     }
 }