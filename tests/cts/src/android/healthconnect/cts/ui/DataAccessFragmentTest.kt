--- conflicted
+++ resolved
@@ -16,26 +16,15 @@
 package android.healthconnect.cts.ui
 
 import android.health.connect.TimeInstantRangeFilter
-import android.health.connect.datatypes.Record
 import android.health.connect.datatypes.StepsRecord
 import android.healthconnect.cts.TestUtils.insertRecords
 import android.healthconnect.cts.TestUtils.verifyDeleteRecords
-<<<<<<< HEAD
-import android.healthconnect.cts.ui.testing.ActivityLauncher.launchMainActivity
-import android.healthconnect.cts.ui.testing.UiTestUtils.clickOnText
-import android.healthconnect.cts.ui.testing.UiTestUtils.navigateBackToHomeScreen
-import android.healthconnect.cts.ui.testing.UiTestUtils.navigateUp
-import android.healthconnect.cts.ui.testing.UiTestUtils.stepsRecordFromTestApp
-import android.healthconnect.cts.ui.testing.UiTestUtils.waitDisplayed
-import android.healthconnect.cts.ui.testing.UiTestUtils.waitNotDisplayed
-=======
 import android.healthconnect.cts.lib.ActivityLauncher.launchDataActivity
 import android.healthconnect.cts.lib.ActivityLauncher.launchMainActivity
 import android.healthconnect.cts.lib.UiTestUtils.clickOnText
 import android.healthconnect.cts.lib.UiTestUtils.navigateBackToHomeScreen
 import android.healthconnect.cts.lib.UiTestUtils.stepsRecordFromTestApp
 import android.healthconnect.cts.lib.UiTestUtils.waitDisplayed
->>>>>>> 7fecd1db
 import androidx.test.uiautomator.By
 import java.time.Duration
 import java.time.Instant
@@ -48,17 +37,17 @@
     @Test
     fun dataAccess_navigateToDataAccess() {
         insertRecords(listOf(stepsRecordFromTestApp()))
-        context.launchMainActivity {
-            clickOnText("Data and access")
+        context.launchDataActivity {
             clickOnText("Activity")
-            clickOnText("Steps")
+
+            waitDisplayed(By.text("Steps"))
         }
     }
 
     // TODO(b/265789268): Add inactive apps test.
 
     @Test
-    fun dataAccess_deleteCategoryData() {
+    fun dataAccess_deleteCategoryData_showsDeleteDataRanges() {
         insertRecords(listOf(stepsRecordFromTestApp(Instant.now().minus(Duration.ofDays(20)))))
         context.launchMainActivity {
             clickOnText("Data and access")
@@ -66,26 +55,9 @@
             clickOnText("Steps")
 
             clickOnText("Delete this data")
-            clickOnText("Delete last 7 days")
-            clickOnText("Next")
-            clickOnText("Delete")
-            clickOnText("Done")
-
-            navigateUp()
-            navigateUp()
-            waitDisplayed(By.text("Activity"))
-            clickOnText("Activity")
-            clickOnText("Steps")
-
-            clickOnText("Delete this data")
-            clickOnText("Delete last 30 days")
-            clickOnText("Next")
-            clickOnText("Delete")
-            clickOnText("Done")
-
-            navigateBackToHomeScreen()
-            clickOnText("Data and access")
-            waitNotDisplayed(By.text("Activity"))
+            waitDisplayed(By.text("Delete last 7 days"))
+            waitDisplayed(By.text("Delete last 30 days"))
+            waitDisplayed(By.text("Delete all data"))
         }
     }
 
