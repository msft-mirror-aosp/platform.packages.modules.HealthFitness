/*
 * Copyright (C) 2023 The Android Open Source Project
 *
 * Licensed under the Apache License, Version 2.0 (the "License");
 * you may not use this file except in compliance with the License.
 * You may obtain a copy of the License at
 *
 *      http://www.apache.org/licenses/LICENSE-2.0
 *
 * Unless required by applicable law or agreed to in writing, software
 * distributed under the License is distributed on an "AS IS" BASIS,
 * WITHOUT WARRANTIES OR CONDITIONS OF ANY KIND, either express or implied.
 * See the License for the specific language governing permissions and
 * limitations under the License.
 */

package android.healthconnect.cts.ui.permissions

import android.health.connect.HealthPermissions
import android.healthconnect.cts.lib.ActivityLauncher.launchMainActivity
import android.healthconnect.cts.lib.UiTestUtils.TEST_APP_PACKAGE_NAME
import android.healthconnect.cts.lib.UiTestUtils.clickOnContentDescription
import android.healthconnect.cts.lib.UiTestUtils.clickOnText
import android.healthconnect.cts.lib.UiTestUtils.grantPermissionViaPackageManager
import android.healthconnect.cts.lib.UiTestUtils.scrollDownTo
import android.healthconnect.cts.lib.UiTestUtils.waitDisplayed
import android.healthconnect.cts.ui.HealthConnectBaseTest
<<<<<<< HEAD
import androidx.test.uiautomator.By
import com.google.common.truth.Truth
=======
>>>>>>> 545483ce
import org.junit.After
import org.junit.Ignore
import org.junit.Test

class ManageHealthPermissionsUITest : HealthConnectBaseTest() {

    @Test
    fun showsListOfHealthConnectApps() {
        context.launchMainActivity {
            navigateToManagePermissions()
            waitDisplayed(By.text("Health Connect cts test app"))
        }
    }

    @Test
    @Ignore("TODO(b/265789268): Fix flaky \"Help & feedback\" not found")
    fun showsHelpAndFeedback() {
        context.launchMainActivity {
            navigateToManagePermissions()

            waitDisplayed(By.text("Help & feedback"))
        }
    }

    @Test
    @Ignore("TODO(b/265789268):Fix flaky \"Remove access for all apps\" not found")
    fun revokeAllPermissions_revokeAllConnectedAppsPermission() {
        grantPermissionViaPackageManager(
            context,
            TEST_APP_PACKAGE_NAME,
            HealthPermissions.READ_HEIGHT,
        )

        context.launchMainActivity {
            navigateToManagePermissions()

            clickOnText("Remove access for all apps")
            clickOnText("Remove all")

            waitDisplayed(By.text("Not allowed access"))
            assertPermNotGrantedForApp(TEST_APP_PACKAGE_NAME, HealthPermissions.READ_HEIGHT)
        }
    }

    @Test
    fun showSearchOption() {
        context.launchMainActivity {
            navigateToManagePermissions()

            clickOnContentDescription("Search apps")

            waitDisplayed(By.text("Search apps"))
        }
    }

    @After
    fun tearDown() {
        grantPermissionViaPackageManager(
            context,
            TEST_APP_PACKAGE_NAME,
            HealthPermissions.READ_HEIGHT,
        )
        grantPermissionViaPackageManager(
            context,
            TEST_APP_PACKAGE_NAME,
            HealthPermissions.WRITE_HEIGHT,
        )
        grantPermissionViaPackageManager(
            context,
            TEST_APP_PACKAGE_NAME,
            HealthPermissions.WRITE_BODY_FAT,
        )
    }

    private fun navigateToManagePermissions() {
        scrollDownTo(By.text("App permissions"))
        clickOnText("App permissions")
        waitDisplayed(By.text("Allowed access"))
    }
}<|MERGE_RESOLUTION|>--- conflicted
+++ resolved
@@ -19,19 +19,14 @@
 import android.health.connect.HealthPermissions
 import android.healthconnect.cts.lib.ActivityLauncher.launchMainActivity
 import android.healthconnect.cts.lib.UiTestUtils.TEST_APP_PACKAGE_NAME
-import android.healthconnect.cts.lib.UiTestUtils.clickOnContentDescription
-import android.healthconnect.cts.lib.UiTestUtils.clickOnText
+import android.healthconnect.cts.lib.UiTestUtils.clickOnDescAndWaitForNewWindow
+import android.healthconnect.cts.lib.UiTestUtils.clickOnTextAndWaitForNewWindow
+import android.healthconnect.cts.lib.UiTestUtils.findText
+import android.healthconnect.cts.lib.UiTestUtils.findTextAndClick
 import android.healthconnect.cts.lib.UiTestUtils.grantPermissionViaPackageManager
-import android.healthconnect.cts.lib.UiTestUtils.scrollDownTo
-import android.healthconnect.cts.lib.UiTestUtils.waitDisplayed
+import android.healthconnect.cts.lib.UiTestUtils.scrollDownToAndFindText
 import android.healthconnect.cts.ui.HealthConnectBaseTest
-<<<<<<< HEAD
-import androidx.test.uiautomator.By
-import com.google.common.truth.Truth
-=======
->>>>>>> 545483ce
 import org.junit.After
-import org.junit.Ignore
 import org.junit.Test
 
 class ManageHealthPermissionsUITest : HealthConnectBaseTest() {
@@ -40,23 +35,20 @@
     fun showsListOfHealthConnectApps() {
         context.launchMainActivity {
             navigateToManagePermissions()
-            waitDisplayed(By.text("Health Connect cts test app"))
+            scrollDownToAndFindText("Health Connect cts test app")
         }
     }
 
     @Test
-    @Ignore("TODO(b/265789268): Fix flaky \"Help & feedback\" not found")
     fun showsHelpAndFeedback() {
         context.launchMainActivity {
             navigateToManagePermissions()
-
-            waitDisplayed(By.text("Help & feedback"))
+            scrollDownToAndFindText("Settings & help")
         }
     }
 
     @Test
-    @Ignore("TODO(b/265789268):Fix flaky \"Remove access for all apps\" not found")
-    fun revokeAllPermissions_revokeAllConnectedAppsPermission() {
+    fun revokeAllPermissions_showsRevokeAllConnectedAppsPermission() {
         grantPermissionViaPackageManager(
             context,
             TEST_APP_PACKAGE_NAME,
@@ -66,11 +58,11 @@
         context.launchMainActivity {
             navigateToManagePermissions()
 
-            clickOnText("Remove access for all apps")
-            clickOnText("Remove all")
-
-            waitDisplayed(By.text("Not allowed access"))
-            assertPermNotGrantedForApp(TEST_APP_PACKAGE_NAME, HealthPermissions.READ_HEIGHT)
+            scrollDownToAndFindText("Remove access for all apps")
+            findTextAndClick("Remove access for all apps")
+            findText("Remove all")
+            // We cannot actually revoke all the permissions because that would also
+            // revoke the test app permissions and lead to a test crash
         }
     }
 
@@ -78,10 +70,8 @@
     fun showSearchOption() {
         context.launchMainActivity {
             navigateToManagePermissions()
-
-            clickOnContentDescription("Search apps")
-
-            waitDisplayed(By.text("Search apps"))
+            clickOnDescAndWaitForNewWindow("Search apps")
+            findText("Search apps")
         }
     }
 
@@ -105,8 +95,8 @@
     }
 
     private fun navigateToManagePermissions() {
-        scrollDownTo(By.text("App permissions"))
-        clickOnText("App permissions")
-        waitDisplayed(By.text("Allowed access"))
+        scrollDownToAndFindText("App permissions")
+        clickOnTextAndWaitForNewWindow("App permissions")
+        scrollDownToAndFindText("Allowed access")
     }
 }