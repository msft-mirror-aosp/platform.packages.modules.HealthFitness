/*
 * Copyright (C) 2023 The Android Open Source Project
 *
 * Licensed under the Apache License, Version 2.0 (the "License");
 * you may not use this file except in compliance with the License.
 * You may obtain a copy of the License at
 *
 *      http://www.apache.org/licenses/LICENSE-2.0
 *
 * Unless required by applicable law or agreed to in writing, software
 * distributed under the License is distributed on an "AS IS" BASIS,
 * WITHOUT WARRANTIES OR CONDITIONS OF ANY KIND, either express or implied.
 * See the License for the specific language governing permissions and
 * limitations under the License.
 */

package android.healthconnect.cts.ui.permissions

import android.content.pm.PackageManager
import android.health.connect.HealthPermissions.READ_HEIGHT
import android.health.connect.HealthPermissions.READ_MINDFULNESS
import android.health.connect.HealthPermissions.WRITE_BODY_FAT
import android.health.connect.HealthPermissions.WRITE_HEIGHT
import android.health.connect.HealthPermissions.WRITE_STEPS
import android.healthconnect.cts.lib.ActivityLauncher.launchMainActivity
import android.healthconnect.cts.lib.UiTestUtils.TEST_APP_PACKAGE_NAME
import android.healthconnect.cts.lib.UiTestUtils.clickOnDescAndWaitForNewWindow
import android.healthconnect.cts.lib.UiTestUtils.clickOnText
import android.healthconnect.cts.lib.UiTestUtils.clickOnTextAndWaitForNewWindow
import android.healthconnect.cts.lib.UiTestUtils.findText
import android.healthconnect.cts.lib.UiTestUtils.findTextAndClick
import android.healthconnect.cts.lib.UiTestUtils.grantPermissionViaPackageManager
import android.healthconnect.cts.lib.UiTestUtils.navigateBackToHomeScreen
import android.healthconnect.cts.lib.UiTestUtils.revokePermissionViaPackageManager
<<<<<<< HEAD
import android.healthconnect.cts.lib.UiTestUtils.scrollDownTo
import android.healthconnect.cts.lib.UiTestUtils.waitDisplayed
=======
import android.healthconnect.cts.lib.UiTestUtils.scrollDownToAndFindText
>>>>>>> c59c57fe
import android.healthconnect.cts.ui.HealthConnectBaseTest
import android.platform.test.annotations.RequiresFlagsDisabled
import android.platform.test.flag.junit.CheckFlagsRule
import android.platform.test.flag.junit.DeviceFlagsValueProvider
import com.android.healthfitness.flags.Flags.FLAG_NEW_INFORMATION_ARCHITECTURE
import com.google.common.truth.Truth.assertThat
import org.junit.After
import org.junit.Rule
import org.junit.Test

class ManageAppHealthPermissionUITest : HealthConnectBaseTest() {

    @get:Rule val mCheckFlagsRule: CheckFlagsRule = DeviceFlagsValueProvider.createCheckFlagsRule()

    @Test
    fun showDeclaredPermissions() {
        context.launchMainActivity {
            navigateToManageAppPermissions()

            scrollDownToAndFindText("Height")
        }
    }

    @Test
    @RequiresFlagsDisabled(FLAG_NEW_INFORMATION_ARCHITECTURE)
    fun showsAdditionalPermissions() {
        context.launchMainActivity {
            navigateToManageAppPermissions()

<<<<<<< HEAD
            scrollDownTo(By.text("Delete app data"))
            waitDisplayed(By.text("Delete app data"))
            scrollDownTo(By.text("Additional access"))
            waitDisplayed(By.text("Additional access"))
            clickOnText("Additional access")
            waitDisplayed(By.text("Access past data"))
            waitDisplayed(By.text("Access data in the background"))
=======
            scrollDownToAndFindText("Delete app data")
            scrollDownToAndFindText("Additional access")
            clickOnTextAndWaitForNewWindow("Additional access")
            scrollDownToAndFindText("Access past data")
            scrollDownToAndFindText("Access data in the background")
>>>>>>> c59c57fe
        }
    }

    @Test
    fun grantPermission_updatesAppPermissions() {
        revokePermissionViaPackageManager(context, TEST_APP_PACKAGE_NAME, WRITE_BODY_FAT)
        context.launchMainActivity {
            navigateToManageAppPermissions()

            scrollDownToAndFindText("Body fat")
            findTextAndClick("Body fat")
            clickOnDescAndWaitForNewWindow("Navigate up")

            assertPermGrantedForApp(TEST_APP_PACKAGE_NAME, WRITE_BODY_FAT)
        }
    }

    @Test
    fun revokePermission_updatesAppPermissions() {
        grantPermissionViaPackageManager(context, TEST_APP_PACKAGE_NAME, WRITE_BODY_FAT)
        context.launchMainActivity {
            navigateToManageAppPermissions()
            assertPermGrantedForApp(TEST_APP_PACKAGE_NAME, WRITE_BODY_FAT)

            scrollDownToAndFindText("Body fat")
            findTextAndClick("Body fat")
            clickOnDescAndWaitForNewWindow("Navigate up")

            assertPermNotGrantedForApp(TEST_APP_PACKAGE_NAME, WRITE_BODY_FAT)
        }
    }

    @Test
    fun revokeAllPermissions_revokesAllAppPermissions() {
        grantPermissionViaPackageManager(context, TEST_APP_PACKAGE_NAME, READ_HEIGHT)
        grantPermissionViaPackageManager(context, TEST_APP_PACKAGE_NAME, READ_MINDFULNESS)
        grantPermissionViaPackageManager(context, TEST_APP_PACKAGE_NAME, WRITE_HEIGHT)
        grantPermissionViaPackageManager(context, TEST_APP_PACKAGE_NAME, WRITE_BODY_FAT)
        grantPermissionViaPackageManager(context, TEST_APP_PACKAGE_NAME, WRITE_STEPS)

        context.launchMainActivity {
            navigateToManageAppPermissions()
            scrollDownToAndFindText("Allow all")
            findTextAndClick("Allow all")
            findText("Remove all permissions?")
            findText("Also delete Health Connect cts test app data from Health Connect")
            clickOnText("Remove all")
            clickOnDescAndWaitForNewWindow("Navigate up")

            assertPermNotGrantedForApp(TEST_APP_PACKAGE_NAME, READ_HEIGHT)
            assertPermNotGrantedForApp(TEST_APP_PACKAGE_NAME, READ_MINDFULNESS)
            assertPermNotGrantedForApp(TEST_APP_PACKAGE_NAME, WRITE_HEIGHT)
            assertPermNotGrantedForApp(TEST_APP_PACKAGE_NAME, WRITE_BODY_FAT)
            assertPermNotGrantedForApp(TEST_APP_PACKAGE_NAME, WRITE_STEPS)
        }
    }

    @Throws(Exception::class)
    private fun assertPermNotGrantedForApp(packageName: String, permName: String) {
        assertThat(context.packageManager.checkPermission(permName, packageName))
            .isEqualTo(PackageManager.PERMISSION_DENIED)
    }

    @Throws(Exception::class)
    private fun assertPermGrantedForApp(packageName: String, permName: String) {
        assertThat(context.packageManager.checkPermission(permName, packageName))
            .isEqualTo(PackageManager.PERMISSION_GRANTED)
    }

    private fun navigateToManageAppPermissions() {
        scrollDownToAndFindText("App permissions")
        clickOnTextAndWaitForNewWindow("App permissions")
        scrollDownToAndFindText("Health Connect cts test app")
        clickOnTextAndWaitForNewWindow("Health Connect cts test app")
        scrollDownToAndFindText("Health Connect cts test app")
        scrollDownToAndFindText("Allowed to read")
    }

    @After
    fun tearDown() {
        grantPermissionViaPackageManager(context, TEST_APP_PACKAGE_NAME, READ_HEIGHT)
        grantPermissionViaPackageManager(context, TEST_APP_PACKAGE_NAME, WRITE_HEIGHT)
        grantPermissionViaPackageManager(context, TEST_APP_PACKAGE_NAME, WRITE_BODY_FAT)
        navigateBackToHomeScreen()
    }
}<|MERGE_RESOLUTION|>--- conflicted
+++ resolved
@@ -32,17 +32,11 @@
 import android.healthconnect.cts.lib.UiTestUtils.grantPermissionViaPackageManager
 import android.healthconnect.cts.lib.UiTestUtils.navigateBackToHomeScreen
 import android.healthconnect.cts.lib.UiTestUtils.revokePermissionViaPackageManager
-<<<<<<< HEAD
-import android.healthconnect.cts.lib.UiTestUtils.scrollDownTo
-import android.healthconnect.cts.lib.UiTestUtils.waitDisplayed
-=======
 import android.healthconnect.cts.lib.UiTestUtils.scrollDownToAndFindText
->>>>>>> c59c57fe
 import android.healthconnect.cts.ui.HealthConnectBaseTest
 import android.platform.test.annotations.RequiresFlagsDisabled
 import android.platform.test.flag.junit.CheckFlagsRule
 import android.platform.test.flag.junit.DeviceFlagsValueProvider
-import com.android.healthfitness.flags.Flags.FLAG_NEW_INFORMATION_ARCHITECTURE
 import com.google.common.truth.Truth.assertThat
 import org.junit.After
 import org.junit.Rule
@@ -58,30 +52,6 @@
             navigateToManageAppPermissions()
 
             scrollDownToAndFindText("Height")
-        }
-    }
-
-    @Test
-    @RequiresFlagsDisabled(FLAG_NEW_INFORMATION_ARCHITECTURE)
-    fun showsAdditionalPermissions() {
-        context.launchMainActivity {
-            navigateToManageAppPermissions()
-
-<<<<<<< HEAD
-            scrollDownTo(By.text("Delete app data"))
-            waitDisplayed(By.text("Delete app data"))
-            scrollDownTo(By.text("Additional access"))
-            waitDisplayed(By.text("Additional access"))
-            clickOnText("Additional access")
-            waitDisplayed(By.text("Access past data"))
-            waitDisplayed(By.text("Access data in the background"))
-=======
-            scrollDownToAndFindText("Delete app data")
-            scrollDownToAndFindText("Additional access")
-            clickOnTextAndWaitForNewWindow("Additional access")
-            scrollDownToAndFindText("Access past data")
-            scrollDownToAndFindText("Access data in the background")
->>>>>>> c59c57fe
         }
     }
 
