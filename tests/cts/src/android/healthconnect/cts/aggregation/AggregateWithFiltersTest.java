--- conflicted
+++ resolved
@@ -398,17 +398,13 @@
         LocalDateTime endLocalTime = filterEndTime.atOffset(dataZone).toLocalDateTime();
         insertRecords(
                 List.of(
-<<<<<<< HEAD
-                        getStepsRecord(123, Instant.EPOCH, Instant.ofEpochMilli(456)),
-=======
                         // fully in range
                         getStepsRecord(123, Instant.EPOCH, Instant.ofEpochSecond(456)),
                         // partially in range (29/30)
->>>>>>> 08fb18e6
-                        getStepsRecord(
-                                2000,
-                                filterEndTime.minusMillis(1000),
-                                filterEndTime.plusMillis(1000))));
+                        getStepsRecord(
+                                30000,
+                                filterEndTime.minus(29, HOURS),
+                                filterEndTime.plus(1, HOURS))));
 
         AggregateRecordsRequest<Long> requestWithInstantFilter =
                 new AggregateRecordsRequest.Builder<Long>(getOpenStartTimeFilter(filterEndTime))
@@ -416,7 +412,7 @@
                         .build();
         AggregateRecordsResponse<Long> aggregateResponse =
                 getAggregateResponse(requestWithInstantFilter);
-        assertThat(aggregateResponse.get(STEPS_COUNT_TOTAL)).isEqualTo(1123);
+        assertThat(aggregateResponse.get(STEPS_COUNT_TOTAL)).isEqualTo(29123);
 
         AggregateRecordsRequest<Long> requestWithLocalFilter =
                 new AggregateRecordsRequest.Builder<Long>(getOpenStartTimeFilter(endLocalTime))
@@ -424,7 +420,7 @@
                         .build();
         AggregateRecordsResponse<Long> aggregateResponse2 =
                 getAggregateResponse(requestWithLocalFilter);
-        assertThat(aggregateResponse2.get(STEPS_COUNT_TOTAL)).isEqualTo(1123);
+        assertThat(aggregateResponse2.get(STEPS_COUNT_TOTAL)).isEqualTo(29123);
     }
 
     @Test
