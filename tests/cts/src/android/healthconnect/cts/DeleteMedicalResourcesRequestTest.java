/*
 * Copyright (C) 2022 The Android Open Source Project
 *
 * Licensed under the Apache License, Version 2.0 (the "License");
 * you may not use this file except in compliance with the License.
 * You may obtain a copy of the License at
 *
 *      http://www.apache.org/licenses/LICENSE-2.0
 *
 * Unless required by applicable law or agreed to in writing, software
 * distributed under the License is distributed on an "AS IS" BASIS,
 * WITHOUT WARRANTIES OR CONDITIONS OF ANY KIND, either express or implied.
 * See the License for the specific language governing permissions and
 * limitations under the License.
 */

package android.healthconnect.cts;

import static android.health.connect.datatypes.MedicalResource.MEDICAL_RESOURCE_TYPE_ALLERGIES_INTOLERANCES;
import static android.health.connect.datatypes.MedicalResource.MEDICAL_RESOURCE_TYPE_IMMUNIZATIONS;
import static android.healthconnect.cts.utils.PhrDataFactory.DATA_SOURCE_ID;
import static android.healthconnect.cts.utils.PhrDataFactory.DIFFERENT_DATA_SOURCE_ID;
import static android.healthconnect.cts.utils.TestUtils.setFieldValueUsingReflection;

import static com.google.common.truth.Truth.assertThat;

import static org.junit.Assert.assertThrows;

import android.health.connect.DeleteMedicalResourcesRequest;
import android.os.Parcel;
import android.platform.test.annotations.RequiresFlagsEnabled;
import android.platform.test.flag.junit.CheckFlagsRule;
import android.platform.test.flag.junit.DeviceFlagsValueProvider;

import androidx.test.ext.junit.runners.AndroidJUnit4;

import com.android.healthfitness.flags.Flags;

import org.junit.Rule;
import org.junit.Test;
import org.junit.runner.RunWith;

import java.util.Collections;
import java.util.Set;

@RunWith(AndroidJUnit4.class)
@RequiresFlagsEnabled(Flags.FLAG_PERSONAL_HEALTH_RECORD)
public class DeleteMedicalResourcesRequestTest {

    @Rule
    public final CheckFlagsRule mCheckFlagsRule = DeviceFlagsValueProvider.createCheckFlagsRule();

    @Test
    public void testRequestBuilder_noMedicalResourceTypesAndDataSources_throws() {
        DeleteMedicalResourcesRequest.Builder request = new DeleteMedicalResourcesRequest.Builder();

        assertThrows(IllegalArgumentException.class, request::build);
    }

    @Test
    public void testRequestBuilder_invalidMedicalResourceType_throws() {
        assertThrows(
                IllegalArgumentException.class,
                () -> new DeleteMedicalResourcesRequest.Builder().addMedicalResourceType(-1));
    }

    @Test
    public void testRequestBuilder_invalidDataSourceId_throws() {
        assertThrows(
                IllegalArgumentException.class,
                () -> new DeleteMedicalResourcesRequest.Builder().addDataSourceId("1"));
    }

    @Test
    public void testRequestBuilder_oneDatasource_ok() {
        DeleteMedicalResourcesRequest request =
                new DeleteMedicalResourcesRequest.Builder().addDataSourceId(DATA_SOURCE_ID).build();

        assertThat(request.getDataSourceIds()).containsExactly(DATA_SOURCE_ID);
    }

    @Test
    public void testRequestBuilder_multipleDatasource_ok() {
        DeleteMedicalResourcesRequest request =
                new DeleteMedicalResourcesRequest.Builder()
                        .addDataSourceId(DATA_SOURCE_ID)
                        .addDataSourceId(DIFFERENT_DATA_SOURCE_ID)
                        .build();

        assertThat(request.getDataSourceIds())
                .containsExactly(DATA_SOURCE_ID, DIFFERENT_DATA_SOURCE_ID);
    }

    @Test
<<<<<<< HEAD
=======
    public void testRequestBuilder_oneResourceType_ok() {
        DeleteMedicalResourcesRequest request =
                new DeleteMedicalResourcesRequest.Builder()
                        .addMedicalResourceType(MEDICAL_RESOURCE_TYPE_IMMUNIZATIONS)
                        .build();

        assertThat(request.getMedicalResourceTypes())
                .containsExactly(MEDICAL_RESOURCE_TYPE_IMMUNIZATIONS);
    }

    @Test
    public void testRequestBuilder_multipleResourceTypes_ok() {
        DeleteMedicalResourcesRequest request =
                new DeleteMedicalResourcesRequest.Builder()
                        .addMedicalResourceType(MEDICAL_RESOURCE_TYPE_IMMUNIZATIONS)
                        .addMedicalResourceType(MEDICAL_RESOURCE_TYPE_ALLERGIES_INTOLERANCES)
                        .build();

        assertThat(request.getMedicalResourceTypes())
                .containsExactly(
                        MEDICAL_RESOURCE_TYPE_IMMUNIZATIONS,
                        MEDICAL_RESOURCE_TYPE_ALLERGIES_INTOLERANCES);
    }

    @Test
    public void testRequestBuilder_multipleResourceTypesAndDataSources_ok() {
        DeleteMedicalResourcesRequest request =
                new DeleteMedicalResourcesRequest.Builder()
                        .addMedicalResourceType(MEDICAL_RESOURCE_TYPE_IMMUNIZATIONS)
                        .addMedicalResourceType(MEDICAL_RESOURCE_TYPE_ALLERGIES_INTOLERANCES)
                        .addDataSourceId(DATA_SOURCE_ID)
                        .addDataSourceId(DIFFERENT_DATA_SOURCE_ID)
                        .build();

        assertThat(request.getDataSourceIds())
                .containsExactly(DATA_SOURCE_ID, DIFFERENT_DATA_SOURCE_ID);

        assertThat(request.getMedicalResourceTypes())
                .containsExactly(
                        MEDICAL_RESOURCE_TYPE_IMMUNIZATIONS,
                        MEDICAL_RESOURCE_TYPE_ALLERGIES_INTOLERANCES);
    }

    @Test
>>>>>>> f0599c89
    public void testRequestBuilder_fromExistingBuilder() {
        DeleteMedicalResourcesRequest.Builder original =
                new DeleteMedicalResourcesRequest.Builder().addDataSourceId(DATA_SOURCE_ID);
        DeleteMedicalResourcesRequest request =
                new DeleteMedicalResourcesRequest.Builder(original).build();

        assertThat(request).isEqualTo(original.build());
    }

    @Test
    public void testRequestBuilder_fromExistingBuilder_changeIndependently() {
        DeleteMedicalResourcesRequest.Builder original =
                new DeleteMedicalResourcesRequest.Builder().addDataSourceId(DATA_SOURCE_ID);
        DeleteMedicalResourcesRequest.Builder copy =
                new DeleteMedicalResourcesRequest.Builder(original);
        original.addDataSourceId(DIFFERENT_DATA_SOURCE_ID);

        assertThat(original.build().getDataSourceIds())
                .containsExactly(DATA_SOURCE_ID, DIFFERENT_DATA_SOURCE_ID);
        assertThat(copy.build().getDataSourceIds()).containsExactly(DATA_SOURCE_ID);
    }

    @Test
<<<<<<< HEAD
    public void testRequest_equalsSame() {
=======
    public void testRequestBuilder_fromExistingBuilderResourceType() {
        DeleteMedicalResourcesRequest.Builder original =
                new DeleteMedicalResourcesRequest.Builder()
                        .addDataSourceId(DATA_SOURCE_ID)
                        .addMedicalResourceType(MEDICAL_RESOURCE_TYPE_IMMUNIZATIONS);
        DeleteMedicalResourcesRequest request =
                new DeleteMedicalResourcesRequest.Builder(original).build();

        assertThat(request).isEqualTo(original.build());
    }

    @Test
    public void testRequestBuilder_fromExistingBuilderClearDataSources() {
        DeleteMedicalResourcesRequest.Builder original =
                new DeleteMedicalResourcesRequest.Builder()
                        .addDataSourceId(DATA_SOURCE_ID)
                        .addMedicalResourceType(MEDICAL_RESOURCE_TYPE_IMMUNIZATIONS);
        DeleteMedicalResourcesRequest.Builder copy =
                new DeleteMedicalResourcesRequest.Builder(original);
        original.addDataSourceId(DIFFERENT_DATA_SOURCE_ID);

        copy.clearDataSourceIds();

        assertThat(original.build().getDataSourceIds())
                .containsExactly(DATA_SOURCE_ID, DIFFERENT_DATA_SOURCE_ID);
        assertThat(copy.build().getDataSourceIds()).isEmpty();
    }

    @Test
    public void testRequestBuilder_fromExistingBuilderClearMedicalResourceTypes() {
        DeleteMedicalResourcesRequest.Builder original =
                new DeleteMedicalResourcesRequest.Builder()
                        .addDataSourceId(DATA_SOURCE_ID)
                        .addMedicalResourceType(MEDICAL_RESOURCE_TYPE_IMMUNIZATIONS);
        DeleteMedicalResourcesRequest.Builder copy =
                new DeleteMedicalResourcesRequest.Builder(original);
        original.addMedicalResourceType(MEDICAL_RESOURCE_TYPE_ALLERGIES_INTOLERANCES);

        copy.clearMedicalResourceTypes();

        assertThat(original.build().getMedicalResourceTypes())
                .containsExactly(
                        MEDICAL_RESOURCE_TYPE_IMMUNIZATIONS,
                        MEDICAL_RESOURCE_TYPE_ALLERGIES_INTOLERANCES);
        assertThat(copy.build().getMedicalResourceTypes()).isEmpty();
    }

    @Test
    public void testRequestBuilder_fromExistingInstance() {
        DeleteMedicalResourcesRequest original =
                new DeleteMedicalResourcesRequest.Builder().addDataSourceId(DATA_SOURCE_ID).build();
        DeleteMedicalResourcesRequest request =
                new DeleteMedicalResourcesRequest.Builder(original).build();

        assertThat(request).isEqualTo(original);
    }

    @Test
    public void testRequestBuilder_fromExistingInstance_changeIndependently() {
        DeleteMedicalResourcesRequest original =
                new DeleteMedicalResourcesRequest.Builder().addDataSourceId(DATA_SOURCE_ID).build();
        DeleteMedicalResourcesRequest.Builder copy =
                new DeleteMedicalResourcesRequest.Builder(original);
        copy.addDataSourceId(DIFFERENT_DATA_SOURCE_ID);

        assertThat(original.getDataSourceIds()).containsExactly(DATA_SOURCE_ID);
        assertThat(copy.build().getDataSourceIds())
                .containsExactly(DATA_SOURCE_ID, DIFFERENT_DATA_SOURCE_ID);
    }

    @Test
    public void testRequestBuilder_fromExistingInstanceResourceType() {
        DeleteMedicalResourcesRequest original =
                new DeleteMedicalResourcesRequest.Builder()
                        .addDataSourceId(DATA_SOURCE_ID)
                        .addMedicalResourceType(MEDICAL_RESOURCE_TYPE_IMMUNIZATIONS)
                        .build();
        DeleteMedicalResourcesRequest request =
                new DeleteMedicalResourcesRequest.Builder(original).build();

        assertThat(request).isEqualTo(original);
    }

    @Test
    public void testRequestBuilder_fromExistingInstanceClearDataSources() {
        DeleteMedicalResourcesRequest original =
                new DeleteMedicalResourcesRequest.Builder()
                        .addDataSourceId(DATA_SOURCE_ID)
                        .addMedicalResourceType(MEDICAL_RESOURCE_TYPE_IMMUNIZATIONS)
                        .build();
        DeleteMedicalResourcesRequest.Builder copy =
                new DeleteMedicalResourcesRequest.Builder(original);
        copy.clearDataSourceIds();

        assertThat(original.getDataSourceIds()).containsExactly(DATA_SOURCE_ID);
        assertThat(copy.build().getDataSourceIds()).isEmpty();
    }

    @Test
    public void testRequestBuilder_fromExistingInstanceClearMedicalResourceTypes() {
        DeleteMedicalResourcesRequest original =
                new DeleteMedicalResourcesRequest.Builder()
                        .addDataSourceId(DATA_SOURCE_ID)
                        .addMedicalResourceType(MEDICAL_RESOURCE_TYPE_IMMUNIZATIONS)
                        .build();
        DeleteMedicalResourcesRequest.Builder copy =
                new DeleteMedicalResourcesRequest.Builder(original);
        copy.clearMedicalResourceTypes();

        assertThat(original.getMedicalResourceTypes())
                .containsExactly(MEDICAL_RESOURCE_TYPE_IMMUNIZATIONS);
        assertThat(copy.build().getMedicalResourceTypes()).isEmpty();
    }

    @Test
    public void testRequest_equalsSameIdOnly() {
>>>>>>> f0599c89
        DeleteMedicalResourcesRequest request =
                new DeleteMedicalResourcesRequest.Builder().addDataSourceId(DATA_SOURCE_ID).build();
        DeleteMedicalResourcesRequest same =
                new DeleteMedicalResourcesRequest.Builder().addDataSourceId(DATA_SOURCE_ID).build();

        assertThat(request.equals(same)).isTrue();
        assertThat(request.hashCode()).isEqualTo(same.hashCode());
    }

    @Test
<<<<<<< HEAD
=======
    public void testRequest_equalsSameResourceOnly() {
        DeleteMedicalResourcesRequest request =
                new DeleteMedicalResourcesRequest.Builder()
                        .addMedicalResourceType(MEDICAL_RESOURCE_TYPE_IMMUNIZATIONS)
                        .build();
        DeleteMedicalResourcesRequest same =
                new DeleteMedicalResourcesRequest.Builder()
                        .addMedicalResourceType(MEDICAL_RESOURCE_TYPE_IMMUNIZATIONS)
                        .build();

        assertThat(request.equals(same)).isTrue();
        assertThat(request.hashCode()).isEqualTo(same.hashCode());
    }

    @Test
    public void testRequest_equalsSameResourceAndId() {
        DeleteMedicalResourcesRequest request =
                new DeleteMedicalResourcesRequest.Builder()
                        .addMedicalResourceType(MEDICAL_RESOURCE_TYPE_IMMUNIZATIONS)
                        .addDataSourceId(DATA_SOURCE_ID)
                        .build();
        DeleteMedicalResourcesRequest same =
                new DeleteMedicalResourcesRequest.Builder()
                        .addMedicalResourceType(MEDICAL_RESOURCE_TYPE_IMMUNIZATIONS)
                        .addDataSourceId(DATA_SOURCE_ID)
                        .build();

        assertThat(request.equals(same)).isTrue();
        assertThat(request.hashCode()).isEqualTo(same.hashCode());
    }

    @Test
>>>>>>> f0599c89
    public void testRequest_equalsDifferentOrderSame() {
        DeleteMedicalResourcesRequest request =
                new DeleteMedicalResourcesRequest.Builder()
                        .addDataSourceId(DIFFERENT_DATA_SOURCE_ID)
                        .addDataSourceId(DATA_SOURCE_ID)
                        .build();
        DeleteMedicalResourcesRequest same =
                new DeleteMedicalResourcesRequest.Builder()
                        .addDataSourceId(DATA_SOURCE_ID)
                        .addDataSourceId(DIFFERENT_DATA_SOURCE_ID)
                        .build();

        assertThat(request.equals(same)).isTrue();
        assertThat(request.hashCode()).isEqualTo(same.hashCode());
    }

    @Test
    public void testRequest_equalsDifferent() {
        DeleteMedicalResourcesRequest request =
                new DeleteMedicalResourcesRequest.Builder().addDataSourceId(DATA_SOURCE_ID).build();
        DeleteMedicalResourcesRequest different =
                new DeleteMedicalResourcesRequest.Builder()
                        .addDataSourceId(DIFFERENT_DATA_SOURCE_ID)
                        .build();

        assertThat(request.equals(different)).isFalse();
    }

    @Test
<<<<<<< HEAD
    public void testToString() {
        DeleteMedicalResourcesRequest request =
                new DeleteMedicalResourcesRequest.Builder().addDataSourceId("foo").build();
        String expectedPropertiesString = "dataSourceIds=[foo]";
=======
    public void testRequest_equalsDifferByResource() {
        DeleteMedicalResourcesRequest request =
                new DeleteMedicalResourcesRequest.Builder().addDataSourceId(DATA_SOURCE_ID).build();
        DeleteMedicalResourcesRequest different =
                new DeleteMedicalResourcesRequest.Builder()
                        .addDataSourceId(DATA_SOURCE_ID)
                        .addMedicalResourceType(MEDICAL_RESOURCE_TYPE_IMMUNIZATIONS)
                        .build();

        assertThat(request.equals(different)).isFalse();
    }

    @Test
    public void testRequest_equalsDifferById() {
        DeleteMedicalResourcesRequest request =
                new DeleteMedicalResourcesRequest.Builder()
                        .addMedicalResourceType(MEDICAL_RESOURCE_TYPE_IMMUNIZATIONS)
                        .build();
        DeleteMedicalResourcesRequest different =
                new DeleteMedicalResourcesRequest.Builder()
                        .addDataSourceId(DATA_SOURCE_ID)
                        .addMedicalResourceType(MEDICAL_RESOURCE_TYPE_IMMUNIZATIONS)
                        .build();

        assertThat(request.equals(different)).isFalse();
    }

    @Test
    public void testToString_idOnly() {
        DeleteMedicalResourcesRequest request =
                new DeleteMedicalResourcesRequest.Builder().addDataSourceId(DATA_SOURCE_ID).build();
        String dataSourceIdsString = "dataSourceIds=[" + DATA_SOURCE_ID + "]";
        String resourceTypesString = "medicalResourceTypes=[]";

        assertThat(request.toString()).contains(dataSourceIdsString);
        assertThat(request.toString()).contains(resourceTypesString);
    }

    @Test
    public void testToString_resourceAndId() {
        DeleteMedicalResourcesRequest request =
                new DeleteMedicalResourcesRequest.Builder()
                        .addDataSourceId(DATA_SOURCE_ID)
                        .addMedicalResourceType(MEDICAL_RESOURCE_TYPE_IMMUNIZATIONS)
                        .build();
>>>>>>> f0599c89

        String dataSourceIdsString = "dataSourceIds=[" + DATA_SOURCE_ID + "]";
        String resourceTypesString = "medicalResourceTypes=[1]";

        assertThat(request.toString()).contains(dataSourceIdsString);
        assertThat(request.toString()).contains(resourceTypesString);
    }

    @Test
    public void testWriteToParcelThenRestore_objectsAreIdentical() {
        DeleteMedicalResourcesRequest original =
                new DeleteMedicalResourcesRequest.Builder().addDataSourceId(DATA_SOURCE_ID).build();

        Parcel parcel = Parcel.obtain();
        original.writeToParcel(parcel, 0);
        parcel.setDataPosition(0);
        DeleteMedicalResourcesRequest restored =
                DeleteMedicalResourcesRequest.CREATOR.createFromParcel(parcel);

        assertThat(restored).isEqualTo(original);
        parcel.recycle();
    }

    @Test
    public void testWriteToParcelThenRestore_multiple_objectsAreIdentical() {
        DeleteMedicalResourcesRequest original =
                new DeleteMedicalResourcesRequest.Builder()
<<<<<<< HEAD
                        .addDataSourceId("foo")
                        .addDataSourceId("bar")
                        .addDataSourceId("baz")
=======
                        .addDataSourceId(DATA_SOURCE_ID)
                        .addDataSourceId(DIFFERENT_DATA_SOURCE_ID)
                        .addMedicalResourceType(MEDICAL_RESOURCE_TYPE_IMMUNIZATIONS)
                        .addMedicalResourceType(MEDICAL_RESOURCE_TYPE_ALLERGIES_INTOLERANCES)
                        .build();

        Parcel parcel = Parcel.obtain();
        original.writeToParcel(parcel, 0);
        parcel.setDataPosition(0);
        DeleteMedicalResourcesRequest restored =
                DeleteMedicalResourcesRequest.CREATOR.createFromParcel(parcel);

        assertThat(restored).isEqualTo(original);
        parcel.recycle();
    }

    @Test
    public void testWriteToParcelThenRestore_justIds_objectsAreIdentical() {
        DeleteMedicalResourcesRequest original =
                new DeleteMedicalResourcesRequest.Builder()
                        .addDataSourceId(DATA_SOURCE_ID)
                        .addDataSourceId(DIFFERENT_DATA_SOURCE_ID)
                        .build();

        Parcel parcel = Parcel.obtain();
        original.writeToParcel(parcel, 0);
        parcel.setDataPosition(0);
        DeleteMedicalResourcesRequest restored =
                DeleteMedicalResourcesRequest.CREATOR.createFromParcel(parcel);

        assertThat(restored).isEqualTo(original);
        parcel.recycle();
    }

    @Test
    public void testWriteToParcelThenRestore_justResources_objectsAreIdentical() {
        DeleteMedicalResourcesRequest original =
                new DeleteMedicalResourcesRequest.Builder()
                        .addMedicalResourceType(MEDICAL_RESOURCE_TYPE_IMMUNIZATIONS)
                        .addMedicalResourceType(MEDICAL_RESOURCE_TYPE_ALLERGIES_INTOLERANCES)
>>>>>>> f0599c89
                        .build();

        Parcel parcel = Parcel.obtain();
        original.writeToParcel(parcel, 0);
        parcel.setDataPosition(0);
        DeleteMedicalResourcesRequest restored =
                DeleteMedicalResourcesRequest.CREATOR.createFromParcel(parcel);

        assertThat(restored).isEqualTo(original);
        parcel.recycle();
    }

    @Test
    public void testReadFromEmptyParcel_illegalArgument() {
        Parcel parcel = Parcel.obtain();
        parcel.writeStringList(Collections.emptyList());
        parcel.setDataPosition(0);

        assertThrows(
                IllegalArgumentException.class,
                () -> DeleteMedicalResourcesRequest.CREATOR.createFromParcel(parcel));
        parcel.recycle();
    }

    @Test
    public void testCreateFromParcel_null_throwsNullPointerException() {
        assertThrows(
                NullPointerException.class,
                () -> DeleteMedicalResourcesRequest.CREATOR.createFromParcel(null));
    }

    @Test
    public void testDescribeContents_noFlags() {
        DeleteMedicalResourcesRequest original =
                new DeleteMedicalResourcesRequest.Builder().addDataSourceId(DATA_SOURCE_ID).build();
        assertThat(original.describeContents()).isEqualTo(0);
    }

    @Test
    public void testRestoreInvalidMedicalResourceTypesFromParcel_expectException()
            throws NoSuchFieldException, IllegalAccessException {
        DeleteMedicalResourcesRequest original =
                new DeleteMedicalResourcesRequest.Builder()
                        .addMedicalResourceType(MEDICAL_RESOURCE_TYPE_IMMUNIZATIONS)
                        .build();
        setFieldValueUsingReflection(original, "mMedicalResourceTypes", Set.of(-1));

        Parcel parcel = Parcel.obtain();
        original.writeToParcel(parcel, 0);
        parcel.setDataPosition(0);

        assertThrows(
                IllegalArgumentException.class,
                () -> DeleteMedicalResourcesRequest.CREATOR.createFromParcel(parcel));
    }

    @Test
    public void testRestoreInvalidDataSourceIdsFromParcel_expectException()
            throws NoSuchFieldException, IllegalAccessException {

        DeleteMedicalResourcesRequest original =
                new DeleteMedicalResourcesRequest.Builder().addDataSourceId(DATA_SOURCE_ID).build();
        setFieldValueUsingReflection(original, "mDataSourceIds", Set.of("1"));

        Parcel parcel = Parcel.obtain();
        original.writeToParcel(parcel, 0);
        parcel.setDataPosition(0);

        assertThrows(
                IllegalArgumentException.class,
                () -> DeleteMedicalResourcesRequest.CREATOR.createFromParcel(parcel));
    }
}<|MERGE_RESOLUTION|>--- conflicted
+++ resolved
@@ -92,8 +92,6 @@
     }
 
     @Test
-<<<<<<< HEAD
-=======
     public void testRequestBuilder_oneResourceType_ok() {
         DeleteMedicalResourcesRequest request =
                 new DeleteMedicalResourcesRequest.Builder()
@@ -138,7 +136,6 @@
     }
 
     @Test
->>>>>>> f0599c89
     public void testRequestBuilder_fromExistingBuilder() {
         DeleteMedicalResourcesRequest.Builder original =
                 new DeleteMedicalResourcesRequest.Builder().addDataSourceId(DATA_SOURCE_ID);
@@ -162,9 +159,6 @@
     }
 
     @Test
-<<<<<<< HEAD
-    public void testRequest_equalsSame() {
-=======
     public void testRequestBuilder_fromExistingBuilderResourceType() {
         DeleteMedicalResourcesRequest.Builder original =
                 new DeleteMedicalResourcesRequest.Builder()
@@ -281,7 +275,6 @@
 
     @Test
     public void testRequest_equalsSameIdOnly() {
->>>>>>> f0599c89
         DeleteMedicalResourcesRequest request =
                 new DeleteMedicalResourcesRequest.Builder().addDataSourceId(DATA_SOURCE_ID).build();
         DeleteMedicalResourcesRequest same =
@@ -292,8 +285,6 @@
     }
 
     @Test
-<<<<<<< HEAD
-=======
     public void testRequest_equalsSameResourceOnly() {
         DeleteMedicalResourcesRequest request =
                 new DeleteMedicalResourcesRequest.Builder()
@@ -326,7 +317,6 @@
     }
 
     @Test
->>>>>>> f0599c89
     public void testRequest_equalsDifferentOrderSame() {
         DeleteMedicalResourcesRequest request =
                 new DeleteMedicalResourcesRequest.Builder()
@@ -356,12 +346,6 @@
     }
 
     @Test
-<<<<<<< HEAD
-    public void testToString() {
-        DeleteMedicalResourcesRequest request =
-                new DeleteMedicalResourcesRequest.Builder().addDataSourceId("foo").build();
-        String expectedPropertiesString = "dataSourceIds=[foo]";
-=======
     public void testRequest_equalsDifferByResource() {
         DeleteMedicalResourcesRequest request =
                 new DeleteMedicalResourcesRequest.Builder().addDataSourceId(DATA_SOURCE_ID).build();
@@ -407,7 +391,6 @@
                         .addDataSourceId(DATA_SOURCE_ID)
                         .addMedicalResourceType(MEDICAL_RESOURCE_TYPE_IMMUNIZATIONS)
                         .build();
->>>>>>> f0599c89
 
         String dataSourceIdsString = "dataSourceIds=[" + DATA_SOURCE_ID + "]";
         String resourceTypesString = "medicalResourceTypes=[1]";
@@ -435,11 +418,6 @@
     public void testWriteToParcelThenRestore_multiple_objectsAreIdentical() {
         DeleteMedicalResourcesRequest original =
                 new DeleteMedicalResourcesRequest.Builder()
-<<<<<<< HEAD
-                        .addDataSourceId("foo")
-                        .addDataSourceId("bar")
-                        .addDataSourceId("baz")
-=======
                         .addDataSourceId(DATA_SOURCE_ID)
                         .addDataSourceId(DIFFERENT_DATA_SOURCE_ID)
                         .addMedicalResourceType(MEDICAL_RESOURCE_TYPE_IMMUNIZATIONS)
@@ -480,7 +458,6 @@
                 new DeleteMedicalResourcesRequest.Builder()
                         .addMedicalResourceType(MEDICAL_RESOURCE_TYPE_IMMUNIZATIONS)
                         .addMedicalResourceType(MEDICAL_RESOURCE_TYPE_ALLERGIES_INTOLERANCES)
->>>>>>> f0599c89
                         .build();
 
         Parcel parcel = Parcel.obtain();
@@ -497,6 +474,7 @@
     public void testReadFromEmptyParcel_illegalArgument() {
         Parcel parcel = Parcel.obtain();
         parcel.writeStringList(Collections.emptyList());
+        parcel.writeIntArray(new int[0]);
         parcel.setDataPosition(0);
 
         assertThrows(
