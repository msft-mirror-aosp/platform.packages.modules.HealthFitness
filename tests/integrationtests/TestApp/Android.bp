--- conflicted
+++ resolved
@@ -22,7 +22,7 @@
         "src/**/*.java",
     ],
     visibility: [
-        "//packages/modules/HealthFitness:__subpackages__"
+        "//packages/modules/HealthFitness:__subpackages__",
     ],
 }
 
@@ -63,12 +63,8 @@
     ],
     manifest: "AndroidManifest_NoPermsUsageIntent.xml",
     sdk_version: "system_current",
-<<<<<<< HEAD
-
-=======
     min_sdk_version: "34",
     target_sdk_version: "34",
->>>>>>> 31377ae1
 }
 
 android_test_helper_app {
@@ -88,9 +84,6 @@
     ],
     manifest: "AndroidManifest_sharedUser.xml",
     sdk_version: "system_current",
-<<<<<<< HEAD
-=======
     min_sdk_version: "34",
     target_sdk_version: "34",
->>>>>>> 31377ae1
 }