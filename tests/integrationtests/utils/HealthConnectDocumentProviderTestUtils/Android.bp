// Copyright (C) 2024 The Android Open Source Project
//
// Licensed under the Apache License, Version 2.0 (the "License");
// you may not use this file except in compliance with the License.
// You may obtain a copy of the License at
//
//      http://www.apache.org/licenses/LICENSE-2.0
//
// Unless required by applicable law or agreed to in writing, software
// distributed under the License is distributed on an "AS IS" BASIS,
// WITHOUT WARRANTIES OR CONDITIONS OF ANY KIND, either express or implied.
// See the License for the specific language governing permissions and
// limitations under the License.

package {
    default_applicable_licenses: ["Android-Apache-2.0"],
}

java_library {
    name: "healthconnect-documentprovider-utils",
    srcs: [
        "src/**/*.java",
    ],
    static_libs: [
        "androidx.appcompat_appcompat",
        "androidx.test.rules",
        "platform-test-annotations",
    ],
    sdk_version: "test_current",
<<<<<<< HEAD
=======
    min_sdk_version: "34",
    target_sdk_version: "34",
>>>>>>> bc5ca057
}<|MERGE_RESOLUTION|>--- conflicted
+++ resolved
@@ -27,9 +27,6 @@
         "platform-test-annotations",
     ],
     sdk_version: "test_current",
-<<<<<<< HEAD
-=======
     min_sdk_version: "34",
     target_sdk_version: "34",
->>>>>>> bc5ca057
 }