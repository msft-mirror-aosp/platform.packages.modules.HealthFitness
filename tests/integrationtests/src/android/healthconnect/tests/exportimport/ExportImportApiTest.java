--- conflicted
+++ resolved
@@ -161,10 +161,6 @@
         assertThat(stepsRecordsAfterImport).isEqualTo(stepsRecords);
     }
 
-<<<<<<< HEAD
-    @RequiresFlagsEnabled({FLAG_EXPORT_IMPORT_FAST_FOLLOW})
-=======
->>>>>>> f0599c89
     @Test
     @EnableFlags({Flags.FLAG_EXPORT_IMPORT_FAST_FOLLOW})
     public void exportOn_thenExportOff_noJobScheduled() throws Exception {
