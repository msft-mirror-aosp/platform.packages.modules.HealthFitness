// Copyright (C) 2022 The Android Open Source Project
//
// Licensed under the Apache License, Version 2.0 (the "License");
// you may not use this file except in compliance with the License.
// You may obtain a copy of the License at
//
//      http://www.apache.org/licenses/LICENSE-2.0
//
// Unless required by applicable law or agreed to in writing, software
// distributed under the License is distributed on an "AS IS" BASIS,
// WITHOUT WARRANTIES OR CONDITIONS OF ANY KIND, either express or implied.
// See the License for the specific language governing permissions and
// limitations under the License

package {
    default_applicable_licenses: ["Android-Apache-2.0"],
}

android_test {
    name: "HealthFitnessIntegrationBackupRestoreTests",
    team: "trendy_team_android_health",
    test_suites: [
        "device-tests",
        "general-tests",
        "mts-healthfitness",
    ],

    libs: [
        "android.test.runner",
        "android.test.base",
        "framework-configinfrastructure",
        "framework-sdkextensions",
        "framework-healthfitness.impl",
    ],

    static_libs: [
        "androidx.test.rules",
        "compatibility-device-util-axt",
        "androidx.test.ext.truth",
        "cts-healthconnect-utils",
    ],
    srcs: [
        "src/android/healthconnect/tests/backuprestore/*.java",
    ],
    min_sdk_version: "34",
    target_sdk_version: "34",
    sdk_version: "module_current",
    test_config: "AndroidTestBackupRestore.xml",
    manifest: "AndroidManifestBackupRestore.xml",
    resource_dirs: ["res"],
    data: [
        ":HealthFitnessCtsTestApp",
        ":HealthFitnessCtsTestApp2",
    ],
}

android_test {
    name: "HealthFitnessIntegrationTests",
    team: "trendy_team_android_health",
    test_suites: [
        "device-tests",
        "general-tests",
        "mts-healthfitness",
    ],
    libs: [
        "framework-healthfitness.impl",
    ],

    static_libs: [
        "androidx.test.rules",
        "compatibility-device-util-axt",
        "androidx.test.ext.truth",
        "cts-healthconnect-utils",
    ],

    srcs: [
        ":healthfitness-permissions-testapp-srcs",
        "src/**/*.java",
    ],
    exclude_srcs: [
        "src/android/healthconnect/tests/backuprestore/*.java",
        "src/android/healthconnect/tests/exportimport/*.java",
    ],
    min_sdk_version: "34",
<<<<<<< HEAD
=======
    target_sdk_version: "34",
>>>>>>> 800ba27a
    sdk_version: "module_current",
    data: [
        ":HealthFitnessPermsTestApp",
        ":HCPermsTestAppNoUsageIntent",
        ":HCSharedUserPermsTestApp",
    ],
}

android_test {
    name: "HealthFitnessIntegrationExportImportTests",
    team: "trendy_team_android_health",
    test_suites: [
        "device-tests",
        "general-tests",
        "mts-healthfitness",
    ],
    libs: [
        "framework-healthfitness.impl",
    ],
    static_libs: [
        "androidx.test.rules",
        "compatibility-device-util-axt",
        "androidx.test.ext.truth",
        "cts-healthconnect-utils",
        "healthconnect-documentprovider-utils",
    ],
    srcs: [
        "src/android/healthconnect/tests/exportimport/*.java",
    ],
    min_sdk_version: "34",
    sdk_version: "module_current",
<<<<<<< HEAD
=======
    target_sdk_version: "34",
>>>>>>> 800ba27a
    test_config: "AndroidTestExportImport.xml",
    manifest: "AndroidManifestExportImport.xml",
    data: [
        ":HealthFitnessTestDocumentProviderApp",
        ":HealthFitnessTestDocumentProviderApp2",
    ],
}<|MERGE_RESOLUTION|>--- conflicted
+++ resolved
@@ -82,10 +82,7 @@
         "src/android/healthconnect/tests/exportimport/*.java",
     ],
     min_sdk_version: "34",
-<<<<<<< HEAD
-=======
     target_sdk_version: "34",
->>>>>>> 800ba27a
     sdk_version: "module_current",
     data: [
         ":HealthFitnessPermsTestApp",
@@ -117,10 +114,7 @@
     ],
     min_sdk_version: "34",
     sdk_version: "module_current",
-<<<<<<< HEAD
-=======
     target_sdk_version: "34",
->>>>>>> 800ba27a
     test_config: "AndroidTestExportImport.xml",
     manifest: "AndroidManifestExportImport.xml",
     data: [
