<?xml version="1.0" encoding="UTF-8"?>
<!-- 
  Copyright (C) 2022 The Android Open Source Project

  Licensed under the Apache License, Version 2.0 (the "License");
  you may not use this file except in compliance with the License.
  You may obtain a copy of the License at

       http://www.apache.org/licenses/LICENSE-2.0

  Unless required by applicable law or agreed to in writing, software
  distributed under the License is distributed on an "AS IS" BASIS,
  WITHOUT WARRANTIES OR CONDITIONS OF ANY KIND, either express or implied.
  See the License for the specific language governing permissions and
  limitations under the License.
 -->

<resources xmlns:android="http://schemas.android.com/apk/res/android"
    xmlns:xliff="urn:oasis:names:tc:xliff:document:1.2">
    <string name="app_label" msgid="4768580772453324183">"Health Connect"</string>
    <string name="health_connect_summary" msgid="6401520186678972547">"සෞඛ්‍ය දත්ත වෙත යෙදුම් ප්‍රවේශය කළමනා කරන්න"</string>
    <string name="permissions_and_data_header" msgid="4406105506837487805">"අවසර සහ දත්ත"</string>
    <string name="home_subtitle" msgid="1750033322147357163">"ඔබේ දුරකථනයෙහි සෞඛ්‍ය සහ යෝග්‍යතා දත්ත කළමනාකරණය කරන්න, සහ එයට ප්‍රවේශ විය හැකි යෙදුම් පාලනය කරන්න"</string>
    <string name="data_title" msgid="4456619761533380816">"දත්ත සහ ප්‍රවේශය"</string>
    <string name="all_categories_title" msgid="1446410643217937926">"ප්‍රවර්ග සියල්ල"</string>
    <string name="see_all_categories" msgid="5599882403901010434">"සියලු ප්‍රවර්ග බලන්න"</string>
    <string name="no_data" msgid="1906986019249068659">"දත්ත නැත"</string>
    <string name="connected_apps_title" msgid="279942692804743223">"යෙදුම් අවසර"</string>
    <string name="connected_apps_subtitle" msgid="8464462995533399175">"ඔබගේ යෙදුම් සහ අවසර කළමනා කරන්න"</string>
    <string name="only_one_connected_app_button_subtitle" msgid="1429452274331178121">"යෙදුම් <xliff:g id="NUM_POSSIBLE_APPS">%2$s</xliff:g>කින් <xliff:g id="NUM_APPS_CONNECTED">%1$s</xliff:g>කට ප්‍රවේශය ඇත"</string>
    <string name="connected_apps_button_subtitle" msgid="8855528937028500370">"යෙදුම් <xliff:g id="NUM_POSSIBLE_APPS">%2$s</xliff:g>කින් <xliff:g id="NUM_APPS_CONNECTED">%1$s</xliff:g>කට ප්‍රවේශය ඇත"</string>
    <string name="connected_apps_all_apps_connected_subtitle" msgid="3432698291862059492">"යෙදුම් <xliff:g id="NUM_APPS_CONNECTED">%1$s</xliff:g>කට ප්‍රවේශය ඇත"</string>
    <string name="connected_apps_one_app_connected_subtitle" msgid="9095815882509754340">"<xliff:g id="NUM_APPS_CONNECTED">%1$s</xliff:g> යෙදුමකට ප්‍රවේශය ඇත"</string>
    <string name="connected_apps_connected_subtitle" msgid="7412413366085718583">"{count,plural, =1{1 යෙදුමකට ප්‍රවේශය ඇත}one{යෙදුම් #කට ප්‍රවේශය ඇත}other{යෙදුම් #කට ප්‍රවේශය ඇත}}"</string>
    <string name="connected_apps_button_no_permissions_subtitle" msgid="1651994862419752908">"කිසිවක් නැත"</string>
    <string name="entry_details_title" msgid="590184849040247850">"ඇතුළත් කිරීමේ විස්තර"</string>
    <string name="backup_title" msgid="211503191266235085">"උපස්ථය"</string>
    <string name="data_sources_and_priority_title" msgid="2360222350913604558">"දත්ත මූලාශ්‍ර සහ ප්‍රමුඛතාවය"</string>
    <string name="set_units_title" msgid="2657822539603758029">"ඒකක සකසන්න"</string>
    <string name="recent_access_header" msgid="7623497371790225888">"මෑත ප්‍රවේශය"</string>
    <string name="no_recent_access" msgid="4724297929902441784">"Health Connect වෙත මෑතදී ප්‍රවේශ වූ යෙදුම් කිසිවක් නැත"</string>
    <string name="show_recent_access_entries_button_title" msgid="3483460066767350419">"සියලු මෑත ප්‍රවේශයන් බලන්න"</string>
    <string name="recent_access_screen_description" msgid="331101209889185402">"පසුගිය පැය 24 තුළ ඔබේ දත්ත වෙත ප්‍රවේශ වී ඇත්තේ කුමන යෙදුම් දැයි බලන්න"</string>
    <string name="today_header" msgid="1006837293203834373">"අද"</string>
    <string name="yesterday_header" msgid="6652176268273681505">"ඊයේ"</string>
    <string name="read_data_access_label" msgid="8968758932021241976">"කියවන්න: <xliff:g id="DATA_TYPE">%s</xliff:g>"</string>
    <string name="write_data_access_label" msgid="105976369853871061">"ලියන්න: <xliff:g id="DATA_TYPE">%s</xliff:g>"</string>
    <string name="data_type_separator" msgid="1299848322898210658">", "</string>
    <string name="manage_permissions" msgid="8394221950712608160">"අවසර කළමනාකරණය කරන්න"</string>
    <string name="recent_access_time_content_descritption" msgid="1137471676075811472">"වේලාව: <xliff:g id="RECENT_ACCESS_TIME">%1$s</xliff:g>"</string>
    <string name="activity_category_uppercase" msgid="136628843341377088">"ක්‍රියාකාරකම"</string>
    <string name="activity_category_lowercase" msgid="3007220578865400601">"ක්‍රියාකාරකම"</string>
    <string name="body_measurements_category_uppercase" msgid="422923782603313038">"ශරීර මිනුම්"</string>
    <string name="body_measurements_category_lowercase" msgid="2259696274629666992">"ශරීර මිනුම්"</string>
    <string name="sleep_category_uppercase" msgid="3422452674899706786">"නින්ද"</string>
    <string name="sleep_category_lowercase" msgid="842609634386839011">"නින්ද"</string>
    <string name="vitals_category_uppercase" msgid="8982333138032938623">"ජෛව ලක්‍ෂණ"</string>
    <string name="vitals_category_lowercase" msgid="4664457787866407963">"ජෛව ලක්‍ෂණ"</string>
    <string name="cycle_tracking_category_uppercase" msgid="4723200714782660489">"ආර්තව චක්‍ර නිරීක්‍ෂණය"</string>
    <string name="cycle_tracking_category_lowercase" msgid="5245446435975317209">"ආර්තව චක්‍ර නිරීක්‍ෂණය"</string>
    <string name="nutrition_category_uppercase" msgid="6665096097987741036">"පෝෂණය"</string>
    <string name="nutrition_category_lowercase" msgid="7804134941649488990">"පෝෂණය"</string>
    <string name="browse_data_category" msgid="4813955610391357638">"දත්ත බ්‍රවුස් කරන්න"</string>
    <string name="manage_data_section" msgid="5859629270946511903">"දත්ත කළමනා කරන්න"</string>
    <string name="export_data_button" msgid="7783329820434117744">"දත්ත නිර්යාත කරන්න"</string>
    <string name="delete_all_data_button" msgid="7238755635416521487">"සියලු දත්ත මකන්න"</string>
    <string name="no_categories" msgid="2636778482437506241">"ඔබට Health Connect තුළ දත්ත කිසිවක් නොමැත"</string>
    <string name="permission_types_title" msgid="7698058200557389436">"ඔබේ දත්ත"</string>
    <string name="app_priority_button" msgid="3126133977893705098">"යෙදුම් ප්‍රමුඛතාව"</string>
    <string name="delete_category_data_button" msgid="2324773398768267043">"<xliff:g id="CATEGORY">%s</xliff:g> දත්ත මකන්න"</string>
    <string name="select_all_apps_title" msgid="884487568464305913">"සියලු යෙදුම්"</string>
    <string name="can_read" msgid="4568261079308309564">"<xliff:g id="PERMISSION_TYPE">%s</xliff:g> කියවිය හැක"</string>
    <string name="can_write" msgid="5082414937218423823">"<xliff:g id="PERMISSION_TYPE">%s</xliff:g> ලිවිය හැක"</string>
    <string name="inactive_apps" msgid="8956546286760797760">"අකර්මණ්‍ය යෙදුම්"</string>
    <string name="inactive_apps_message" msgid="4666501359079362486">"මෙම යෙදුම්වලට තවදුරටත් <xliff:g id="DATA_TYPE">%s</xliff:g> ලිවිය නොහැකිය, නමුත් තවම Health Connect තුළ දත්ත ගබඩා කර ඇත"</string>
    <string name="data_access_empty_message" msgid="9084350402254264452">"යෙදුම්වලට තවදුරටත් <xliff:g id="DATA_TYPE_0">%1$s</xliff:g> කියවීමට හෝ ලිවීමට නොහැකි අතර Health Connect තුළ <xliff:g id="DATA_TYPE_2">%2$s</xliff:g> දත්ත ගබඩා කර නොමැත"</string>
    <string name="data_access_exercise_description" msgid="6868583522699443570">"මෙම දත්තවල ක්‍රියාකාරී වේලාව, ව්‍යායාම වර්ගය, වට, පුනරාවර්තන, සැසි, හෝ පිහිනුම් පහරවල් වැනි තොරතුරු ඇතුළත් වේ"</string>
    <string name="data_access_sleep_description" msgid="74293126050011153">"මෙම දත්තවලට නින්දේ අදියර සහ නින්ද සැසි වැනි තොරතුරු ඇතුළත් වේ"</string>
    <string name="all_entries_button" msgid="5109091107239135235">"සියලු ඇතුළත් කිරීම් බලන්න"</string>
    <string name="selected_date_view_action_description" msgid="6237240886988225664">"වෙනස් කරන්න"</string>
    <string name="delete_permission_type_data_button" msgid="2270819954943391797">"මෙම දත්ත මකන්න"</string>
    <string name="permgrouplab_health" msgid="468961137496587966">"Health Connect"</string>
    <string name="permgroupdesc_health" msgid="252080476917407273">"ඔබේ සෞඛ්‍ය දත්ත වෙත ප්‍රවේශය"</string>
    <string name="permlab_readCaloriesBurned" msgid="8998140381590624692">"දහනය කරන ලද කැලරි කියවන්න"</string>
    <string name="permdesc_readCaloriesBurned" msgid="9012595355389868570">"යෙදුමට දහන කරන ලද කැලරි කියවීමට ඉඩ දෙයි"</string>
    <string name="background_read_title" msgid="5061383169517186234">"පසුබිමේ දත්ත ප්‍රවේශ කරන්න"</string>
    <string name="background_read_request_title" msgid="8492898140120977977">"<xliff:g id="APP_NAME">%1$s</xliff:g> හට පසුබිමේ දත්ත වෙත ප්‍රවේශ වීමට ඉඩ දෙන්න ද?"</string>
    <string name="background_read_description" msgid="3203594555849969283">"ඔබ යෙදුම භාවිත නොකරන විට Health Connect දත්ත වෙත ප්‍රවේශ වීමට මෙම යෙදුමට ඉඩ දෙන්න"</string>
    <string name="background_read_request_description" msgid="1664402237648709581">"ඔබ ඉඩ දෙන්නේ නම්, ඔබ යෙදුම භාවිත නොකරන විට මෙම යෙදුමට Health Connect දත්ත වෙත ප්‍රවේශ විය හැක."</string>
    <string name="historic_access_title" msgid="3584594624937737030">"අතීත දත්ත වෙත ප්‍රවේශය"</string>
    <string name="historic_access_request_title" msgid="4645920231853414742">"පසුගිය දත්ත වෙත ප්‍රවේශ වීමට <xliff:g id="APP_NAME">%1$s</xliff:g> හට ඉඩ දෙන්න ද?"</string>
    <string name="historic_access_description" msgid="2616669701088141765">"<xliff:g id="DATA_ACCESS_DATE">%1$s</xliff:g>ට පෙර එක් කරන ලද Health Connect දත්ත වෙත ප්‍රවේශ වීමට මෙම යෙදුමට ඉඩ දෙන්න"</string>
    <string name="historic_access_description_fallback" msgid="3361696143557784403">"පසුගිය Health Connect දත්ත සියල්ල වෙත ප්‍රවේශ වීමට මෙම යෙදුමට ඉඩ දෙන්න"</string>
    <string name="historic_access_request_description" msgid="136335743939253358">"ඔබ ඉඩ දෙන්නේ නම්, මෙම යෙදුමට <xliff:g id="DATA_ACCESS_DATE">%1$s</xliff:g>ට පෙර එක් කරන ලද Health Connect දත්ත වෙත ප්‍රවේශ විය හැක."</string>
    <string name="historic_access_request_description_fallback" msgid="8519401358044984479">"ඔබ ඉඩ දෙන්නේ නම්, මෙම යෙදුමට පසුගිය Health Connect දත්ත සියල්ල වෙත ප්‍රවේශ විය නොහැක."</string>
    <string name="active_calories_burned_uppercase_label" msgid="6231684842932528272">"දහනය කළ ක්‍රීයාකාරී කැලරි"</string>
    <string name="active_calories_burned_lowercase_label" msgid="6743090878253096737">"දහනය කළ ක්‍රීයාකාරී කැලරි"</string>
    <string name="active_calories_burned_read_content_description" msgid="6449442660408754186">"දහනය කළ ක්‍රියාකාරී කැලරි කියවන්න"</string>
    <string name="active_calories_burned_write_content_description" msgid="8794383690157452892">"දහනය කළ ක්‍රියාකාරී කැලරි ලියන්න"</string>
    <string name="exercise_uppercase_label" msgid="9174662895529523172">"ව්‍යායාම"</string>
    <string name="exercise_lowercase_label" msgid="7210988327804427943">"ව්‍යායාම"</string>
    <string name="exercise_read_content_description" msgid="2079728018078185556">"ව්‍යායාම කියවන්න"</string>
    <string name="exercise_write_content_description" msgid="3267630937895011886">"ව්‍යායාම ලියන්න"</string>
    <string name="exercise_route_uppercase_label" msgid="6678863538041931754">"ව්‍යායාම මාර්ගය"</string>
    <string name="exercise_route_lowercase_label" msgid="1691912731748211252">"ව්‍යායාම මාර්ගය"</string>
    <string name="exercise_route_write_content_description" msgid="257809942953352611">"ව්‍යායාම මාර්ගය ලියන්න"</string>
    <string name="exercise_route_read_content_description" msgid="8394028537674463440">"ව්‍යායාම මාර්ගය කියවන්න"</string>
    <string name="exercise_routes_read_content_description" msgid="9001690141308870706">"ව්‍යායාම ගමන් මඟ කියවන්න"</string>
    <string name="planned_exercise_uppercase_label" msgid="3315909901236811375">"පුහුණු සැලසුම්"</string>
    <string name="planned_exercise_lowercase_label" msgid="7642993032791009809">"පුහුණු සැලසුම්"</string>
    <string name="planned_exercise_read_content_description" msgid="3240286968325192534">"පුහුණු සැලසුම් කියවන්න"</string>
    <string name="planned_exercise_write_content_description" msgid="8146488636094126823">"පුහුණු සැලසුම් ලියන්න"</string>
    <string name="distance_uppercase_label" msgid="1420705424462077174">"දුර"</string>
    <string name="distance_lowercase_label" msgid="2287154001209381379">"දුර"</string>
    <string name="distance_read_content_description" msgid="8787235642020285789">"දුර කියවන්න"</string>
    <string name="distance_write_content_description" msgid="494549494589487562">"දුර ලියන්න"</string>
    <string name="elevation_gained_uppercase_label" msgid="7708101940695442377">"ලබා ගත් උන්නතාංශය"</string>
    <string name="elevation_gained_lowercase_label" msgid="7532517182346738562">"ලබා ගත් උන්නතාංශය"</string>
    <string name="elevation_gained_read_content_description" msgid="6018756385903843355">"ලබා ගත් උන්නතාංශය කියවන්න"</string>
    <string name="elevation_gained_write_content_description" msgid="6790199544670231367">"ලබා ගත් උන්නතාංශය ලියන්න"</string>
    <string name="floors_climbed_uppercase_label" msgid="3754372357767832441">"ඉහළ නැගි මහල් ගණන"</string>
    <string name="floors_climbed_lowercase_label" msgid="5326072443481377299">"ඉහළ නැගි මහල් ගණන"</string>
    <string name="floors_climbed_read_content_description" msgid="4730764877684911752">"ඉහළ නැගි මහල් ගණන කියවන්න"</string>
    <string name="floors_climbed_write_content_description" msgid="3480340610185615655">"ඉහළ නැගි මහල් ගණන ලියන්න"</string>
    <string name="power_uppercase_label" msgid="8027219480901448660">"බලය"</string>
    <string name="power_lowercase_label" msgid="3893286148577044369">"බලය"</string>
    <string name="power_read_content_description" msgid="6821797135406643841">"බලය කියවන්න"</string>
    <string name="power_write_content_description" msgid="8091584558688087392">"බලය ලියන්න"</string>
    <string name="speed_uppercase_label" msgid="3307049861007518587">"වේගය"</string>
    <string name="speed_lowercase_label" msgid="3462529886150464647">"වේගය"</string>
    <string name="speed_read_content_description" msgid="9097089387385110692">"වේගය කියවන්න"</string>
    <string name="speed_write_content_description" msgid="5382921934987959251">"වේගය ලියන්න"</string>
    <string name="steps_uppercase_label" msgid="2581405504646486105">"පියවර"</string>
    <string name="steps_lowercase_label" msgid="706153549312838582">"පියවර"</string>
    <string name="steps_read_content_description" msgid="7839297670092769964">"පියවර කියවන්න"</string>
    <string name="steps_write_content_description" msgid="6360223825799711659">"පියවර ලියන්න"</string>
    <string name="total_calories_burned_uppercase_label" msgid="2749855864302679314">"දහනය කළ මුළු කැලරි"</string>
    <string name="total_calories_burned_lowercase_label" msgid="3185370725975873922">"දහනය කළ මුළු කැලරි"</string>
    <string name="total_calories_burned_read_content_description" msgid="1569722345910293531">"දහනය කළ මුළු කැලරි කියවන්න"</string>
    <string name="total_calories_burned_write_content_description" msgid="2727752180681851608">"දහනය කළ මුළු කැලරි ලියන්න"</string>
    <string name="vo2_max_uppercase_label" msgid="6614391499711390476">"VO2 උපරිමය"</string>
    <string name="vo2_max_lowercase_label" msgid="824972630000900033">"VO2 උපරිමය"</string>
    <string name="vo2_max_read_content_description" msgid="8132626885797169882">"VO2 උපරිමය කියවන්න"</string>
    <string name="vo2_max_write_content_description" msgid="4783300275788728546">"VO2 උපරිමය ලියන්න"</string>
    <string name="wheelchair_pushes_uppercase_label" msgid="5582991294340226965">"රෝද පුටු තල්ලු කිරීම්"</string>
    <string name="wheelchair_pushes_lowercase_label" msgid="8919337990806379687">"රෝද පුටු තල්ලු කිරීම්"</string>
    <string name="wheelchair_pushes_read_content_description" msgid="157304610943976471">"රෝද පුටු තල්ලු කිරීම් කියවන්න"</string>
    <string name="wheelchair_pushes_write_content_description" msgid="2745600707106818641">"රෝද පුටු තල්ලු කිරීම් ලියන්න"</string>
    <string name="basal_metabolic_rate_uppercase_label" msgid="4802351493928086473">"මූලස්ථ පරිවෘත්තීය ශීඝ්‍රතාව"</string>
    <string name="basal_metabolic_rate_lowercase_label" msgid="7195596626083893231">"මූලස්ථ පරිවෘත්තීය ශීඝ්‍රතාව"</string>
    <string name="basal_metabolic_rate_read_content_description" msgid="5583222212705234907">"මූලස්ථ පරිවෘත්තීය ශීඝ්‍රතාව කියවන්න"</string>
    <string name="basal_metabolic_rate_write_content_description" msgid="4246137679868953443">"මූලස්ථ පරිවෘත්තීය ශීඝ්‍රතාව ලියන්න"</string>
    <string name="body_fat_uppercase_label" msgid="4618860235119416449">"ශරීරයේ මේදය"</string>
    <string name="body_fat_lowercase_label" msgid="4090686510477176498">"ශරීරයේ මේදය"</string>
    <string name="body_fat_read_content_description" msgid="801664410906939146">"ශරීරයේ මේදය කියවන්න"</string>
    <string name="body_fat_write_content_description" msgid="4863558071904720577">"ශරීරයේ මේදය ලියන්න"</string>
    <string name="body_water_mass_uppercase_label" msgid="7839393299147916863">"ශරීරයේ ජල පරිමාව"</string>
    <string name="body_water_mass_lowercase_label" msgid="9196249948631920955">"ශරීරයේ ජල පරිමාව"</string>
    <string name="body_water_mass_read_content_description" msgid="1468266374858854184">"ශරීරයේ ජල පරිමාව කියවන්න"</string>
    <string name="body_water_mass_write_content_description" msgid="8485284654932647383">"ශරීරයේ ජල පරිමාව ලියන්න"</string>
    <string name="bone_mass_uppercase_label" msgid="6815438946872228501">"අස්ථි පරිමාව"</string>
    <string name="bone_mass_lowercase_label" msgid="5127378263122564055">"අස්ථි පරිමාව"</string>
    <string name="bone_mass_read_content_description" msgid="8401070346821477225">"අස්ථි පරිමාව කියවන්න"</string>
    <string name="bone_mass_write_content_description" msgid="8711285422751587975">"අස්ථි පරිමාව ලියන්න"</string>
    <string name="height_uppercase_label" msgid="6839543632311723181">"උස"</string>
    <string name="height_lowercase_label" msgid="6232582306436492752">"උස"</string>
    <string name="height_read_content_description" msgid="7107217731605127715">"උස කියවන්න"</string>
    <string name="height_write_content_description" msgid="6787078298523064040">"උස ලියන්න"</string>
    <string name="hip_circumference_uppercase_label" msgid="553907293616398764">"උකුලේ වට ප්‍රමාණය"</string>
    <string name="hip_circumference_lowercase_label" msgid="5383037100089745103">"උකුලේ වට ප්‍රමාණය"</string>
    <string name="hip_circumference_read_content_description" msgid="3960843421475522701">"උකුලේ වට ප්‍රමාණය කියවන්න"</string>
    <string name="hip_circumference_write_content_description" msgid="3828616223599649051">"උකුලේ වට ප්‍රමාණය ලියන්න"</string>
    <string name="lean_body_mass_uppercase_label" msgid="1660166073148541008">"සිඟු ශරීර ස්කන්‍ධය"</string>
    <string name="lean_body_mass_lowercase_label" msgid="9060417901080844357">"සිඟු ශරීර ස්කන්‍ධය"</string>
    <string name="lean_body_mass_read_content_description" msgid="3251903339784498051">"සිඟු ශරීර ස්කන්‍ධය කියවන්න"</string>
    <string name="lean_body_mass_write_content_description" msgid="8778176250058913124">"සිඟු ශරීර ස්කන්‍ධය ලියන්න"</string>
    <string name="waist_circumference_uppercase_label" msgid="864537723631507381">"ඉණේ වට ප්‍රමාණය"</string>
    <string name="waist_circumference_lowercase_label" msgid="7389714051869012003">"ඉණේ වට ප්‍රමාණය"</string>
    <string name="waist_circumference_read_content_description" msgid="7742632529989685413">"ඉණේ වට ප්‍රමාණය කියවන්න"</string>
    <string name="waist_circumference_write_content_description" msgid="6455311628964793644">"ඉණේ වට ප්‍රමාණය ලියන්න"</string>
    <string name="weight_uppercase_label" msgid="2240396607601785080">"බර"</string>
    <string name="weight_lowercase_label" msgid="6592458247010013299">"බර"</string>
    <string name="weight_read_content_description" msgid="3270514859844811665">"බර කියවන්න"</string>
    <string name="weight_write_content_description" msgid="555486014471042366">"බර ලියන්න"</string>
    <string name="cervical_mucus_uppercase_label" msgid="7479786340673820763">"ගැබ්ගෙල තරලය"</string>
    <string name="cervical_mucus_lowercase_label" msgid="7460634889750669420">"ගැබ්ගෙල තරලය"</string>
    <string name="cervical_mucus_read_content_description" msgid="7163132301693064124">"ගැබ්ගෙල තරලය කියවන්න"</string>
    <string name="cervical_mucus_write_content_description" msgid="175802615365382752">"ගැබ්ගෙල තරලය ලියන්න"</string>
    <string name="intermenstrual_bleeding_uppercase_label" msgid="1681956139742028987">"අන්තර් ඔසප් රුධිර වහනය"</string>
    <string name="intermenstrual_bleeding_lowercase_label" msgid="5284781275147619132">"අන්තර් ඔසප් රුධිර වහනය"</string>
    <string name="intermenstrual_bleeding_read_content_description" msgid="5970939335115119015">"අන්තර් ඔසප් රුධිර වහනය කියවන්න"</string>
    <string name="intermenstrual_bleeding_write_content_description" msgid="1377719923165234099">"අන්තර් ඔසප් රුධිර වහනය ලියන්න"</string>
    <string name="menstruation_uppercase_label" msgid="9119506748428874832">"ඔසප් වීම"</string>
    <string name="menstruation_lowercase_label" msgid="8098816978006207242">"ඔසප් වීම"</string>
    <string name="menstruation_read_content_description" msgid="7710047469771882021">"ඔසප් වීම කියවන්න"</string>
    <string name="menstruation_write_content_description" msgid="5142669435897047396">"ඔසප් වීම ලියන්න"</string>
    <string name="ovulation_test_uppercase_label" msgid="1929868571862288837">"ඩිම්බ මෝචන පරීක්‍ෂාව"</string>
    <string name="ovulation_test_lowercase_label" msgid="93260039417722840">"ඩිම්බ මෝචන පරීක්‍ෂාව"</string>
    <string name="ovulation_test_read_content_description" msgid="8008351738285775840">"ඩිම්බ මෝචන පරීක්‍ෂාව කියවන්න"</string>
    <string name="ovulation_test_write_content_description" msgid="7061493310852203463">"ඩිම්බ මෝචන පරීක්‍ෂාව ලියන්න"</string>
    <string name="sexual_activity_uppercase_label" msgid="1093238473810194127">"ලිංගික ක්‍රියාකාරකම"</string>
    <string name="sexual_activity_lowercase_label" msgid="8285364117437418834">"ලිංගික ක්‍රියාකාරකම"</string>
    <string name="sexual_activity_read_content_description" msgid="4937721417714312007">"ලිංගික ක්‍රියාකාරකම කියවන්න"</string>
    <string name="sexual_activity_write_content_description" msgid="3063448245882840534">"ලිංගික ක්‍රියාකාරකම ලියන්න"</string>
    <string name="spotting_uppercase_label" msgid="5106739829390033240">"තැන්ගත කිරීම"</string>
    <string name="spotting_lowercase_label" msgid="4361141146039580583">"තැන්ගත කිරීම"</string>
    <string name="spotting_read_content_description" msgid="5422420770022357631">"තැන්ගත කිරීම කියවන්න"</string>
    <string name="spotting_write_content_description" msgid="9049462631184362964">"තැන්ගත කිරීම ලියන්න"</string>
    <string name="hydration_uppercase_label" msgid="1196083392597480565">"සජලනය"</string>
    <string name="hydration_lowercase_label" msgid="7793261552870970551">"සජලනය"</string>
    <string name="hydration_read_content_description" msgid="3255941233933808082">"සජලනය කියවන්න"</string>
    <string name="hydration_write_content_description" msgid="7549819425875969941">"සජලනය ලියන්න"</string>
    <string name="nutrition_uppercase_label" msgid="2352959651072134084">"පෝෂණය"</string>
    <string name="nutrition_lowercase_label" msgid="4123518952030658702">"පෝෂණය"</string>
    <string name="nutrition_read_content_description" msgid="5820331769605952082">"පෝෂණය කියවන්න"</string>
    <string name="nutrition_write_content_description" msgid="6690090231218210367">"පෝෂණය ලියන්න"</string>
    <string name="sleep_uppercase_label" msgid="1458084584315123727">"නින්ද"</string>
    <string name="sleep_lowercase_label" msgid="7795584924503475035">"නින්ද"</string>
    <string name="sleep_read_content_description" msgid="7064608272681424436">"නින්ද කියවන්න"</string>
    <string name="sleep_write_content_description" msgid="2259414465110376554">"නින්ද ලියන්න"</string>
    <string name="basal_body_temperature_uppercase_label" msgid="4571393253935677019">"මූලස්ථ ශරීර උෂ්ණත්වය"</string>
    <string name="basal_body_temperature_lowercase_label" msgid="3363829208971016662">"මූලස්ථ ශරීර උෂ්ණත්වය"</string>
    <string name="basal_body_temperature_read_content_description" msgid="3342604362011725500">"මූලස්ථ ශරීර උෂ්ණත්වය කියවන්න"</string>
    <string name="basal_body_temperature_write_content_description" msgid="1081636817359407622">"මූලස්ථ ශරීර උෂ්ණත්වය ලියන්න"</string>
    <string name="blood_glucose_uppercase_label" msgid="7462421849184720721">"රුධිර ග්ලූකෝස්"</string>
    <string name="blood_glucose_lowercase_label" msgid="5036157221577793772">"රුධිර ග්ලූකෝස්"</string>
    <string name="blood_glucose_read_content_description" msgid="563393834563809318">"රුධිර ග්ලූකෝස් කියවන්න"</string>
    <string name="blood_glucose_write_content_description" msgid="7688360165458091174">"රුධිර ග්ලූකෝස් ලියන්න"</string>
    <string name="blood_pressure_uppercase_label" msgid="1091450873620857062">"රුධිර පීඩනය"</string>
    <string name="blood_pressure_lowercase_label" msgid="5857335698134310172">"රුධිර පීඩනය"</string>
    <string name="blood_pressure_read_content_description" msgid="8573617892296408887">"රුධිර පීඩනය කියවන්න"</string>
    <string name="blood_pressure_write_content_description" msgid="2649850785684226949">"රුධිර පීඩනය ලියන්න"</string>
    <string name="body_temperature_uppercase_label" msgid="5104550330313775324">"ශරීර උෂ්ණත්වය"</string>
    <string name="body_temperature_lowercase_label" msgid="324124730971992259">"ශරීර උෂ්ණත්වය"</string>
    <string name="body_temperature_read_content_description" msgid="5966765249024688738">"ශරීර උෂ්ණත්වය කියවන්න"</string>
    <string name="body_temperature_write_content_description" msgid="5498016171067859369">"ශරීර උෂ්ණත්වය ලියන්න"</string>
    <string name="heart_rate_uppercase_label" msgid="4990167215137642430">"හෘද ස්පන්දන වේගය"</string>
    <string name="heart_rate_lowercase_label" msgid="693492686337628283">"හෘද ස්පන්දන වේගය"</string>
    <string name="heart_rate_read_content_description" msgid="4165867166260001259">"හෘද ස්පන්දන වේගය කියවන්න"</string>
    <string name="heart_rate_write_content_description" msgid="2876667918366409170">"හෘද ස්පන්දන වේගය ලියන්න"</string>
    <string name="heart_rate_variability_uppercase_label" msgid="2047887230527012536">"හෘද ස්පන්දන වේග විචලනය"</string>
    <string name="heart_rate_variability_lowercase_label" msgid="2332638559415663836">"හෘද ස්පන්දන වේග විචලනය"</string>
    <string name="heart_rate_variability_read_content_description" msgid="5812707457872629556">"හෘද ස්පන්දන වේග විචලනය කියවන්න"</string>
    <string name="heart_rate_variability_write_content_description" msgid="3628171603035566114">"හෘද ස්පන්දන වේග විචලනය ලියන්න"</string>
    <string name="oxygen_saturation_uppercase_label" msgid="1396254185616418355">"ඔක්සිජන් සන්තෘප්තිය"</string>
    <string name="oxygen_saturation_lowercase_label" msgid="7264179897533866327">"ඔක්සිජන් සන්තෘප්තිය"</string>
    <string name="oxygen_saturation_read_content_description" msgid="4756434113425028212">"ඔක්සිජන් සන්තෘප්තිය කියවන්න"</string>
    <string name="oxygen_saturation_write_content_description" msgid="7189901097196830875">"ඔක්සිජන් සන්තෘප්තිය ලියන්න"</string>
    <string name="respiratory_rate_uppercase_label" msgid="4609498171205294389">"ශ්වසන වේගය"</string>
    <string name="respiratory_rate_lowercase_label" msgid="8138249029197360098">"ශ්වසන වේගය"</string>
    <string name="respiratory_rate_read_content_description" msgid="8545898979648419722">"ශ්වසන වේගය කියවන්න"</string>
    <string name="respiratory_rate_write_content_description" msgid="7689533746809591931">"ශ්වසන වේගය ලියන්න"</string>
    <string name="resting_heart_rate_uppercase_label" msgid="5700827752396195453">"විවේකී හෘද ස්පන්දන වේගය"</string>
    <string name="resting_heart_rate_lowercase_label" msgid="4533866739695973169">"විවේකී හෘද ස්පන්දන වේගය"</string>
    <string name="resting_heart_rate_read_content_description" msgid="1068160055773401020">"විවේකී හෘද ස්පන්දන වේගය කියවන්න"</string>
    <string name="resting_heart_rate_write_content_description" msgid="8848198128082739995">"විවේකී හෘද ස්පන්දන වේගය ලියන්න"</string>
    <string name="skin_temperature_uppercase_label" msgid="4880306019368461268">"සමේ උෂ්ණත්වය"</string>
    <string name="skin_temperature_lowercase_label" msgid="7456421703641980581">"සමේ උෂ්ණත්වය"</string>
    <string name="skin_temperature_read_content_description" msgid="1896127631429717621">"සමේ උෂ්ණත්වය කියවන්න"</string>
    <string name="skin_temperature_write_content_description" msgid="6448587289116206085">"සමේ උෂ්ණත්වය ලියන්න"</string>
    <string name="read_permission_category" msgid="6002099618259628632">"“<xliff:g id="APP_NAME">%1$s</xliff:g>” හට කියවීමට ඉඩ දෙන්න"</string>
    <string name="write_permission_category" msgid="1529702804865008111">"“<xliff:g id="APP_NAME">%1$s</xliff:g>” හට ලිවීමට ඉඩ දෙන්න"</string>
    <string name="request_permissions_cancel" msgid="1787483997235365393">"අවලංගු කරන්න"</string>
    <string name="request_permissions_allow" msgid="4201324235711040631">"ඉඩ දෙන්න"</string>
    <string name="request_permissions_allow_all" msgid="3419414351406638770">"සියල්ලට ඉඩ දෙන්න"</string>
    <string name="request_permissions_dont_allow" msgid="6375307410951549030">"ඉඩ නොදෙන්න"</string>
    <string name="request_permissions_header_desc" msgid="5561173070722750153">"ඔබට මෙම යෙදුම Health Connect වෙත කියවීමට හෝ ලිවීමට අවශ්‍ය දත්ත තෝරන්න"</string>
    <string name="request_permissions_header_time_frame_desc" msgid="3023660534681391973">"ඔබ කියවීම් ප්‍රවේශය ලබා දෙන්නේ නම්, යෙදුමට පසුගිය දින 30 සිට නව දත්ත සහ දත්ත කියවිය හැක"</string>
    <string name="request_permissions_header_time_frame_history_desc" msgid="3792732353571153175">"ඔබ කියවීමට ප්‍රවේශය ලබා දෙන්නේ නම්, යෙදුමට නව සහ අතීත දත්ත කියවිය හැක"</string>
    <string name="request_permissions_header_title" msgid="4264236128614363479">"<xliff:g id="APP_NAME">%1$s</xliff:g> හට Health Connect වෙත ප්‍රවේශ වීමට ඉඩ දෙන්නද?"</string>
    <string name="request_permissions_rationale" msgid="6154280355215802538">"ඔබට <xliff:g id="APP_NAME">%1$s</xliff:g> ඔබේ දත්ත හසුරුවන ආකාරය ගැන සංවර්ධකගේ <xliff:g id="PRIVACY_POLICY_LINK">%2$s</xliff:g> තුළ දැන ගත හැක"</string>
    <string name="request_permissions_privacy_policy" msgid="228503452643555737">"පෞද්ගලිකත්ව ප්‍රතිපත්තිය"</string>
    <string name="permissions_disconnect_dialog_title" msgid="7355211540619034695">"සියලු අවසර ඉවත් කරන්න ද?"</string>
    <string name="permissions_disconnect_dialog_disconnect" msgid="8854787587948224752">"සියල්ල ඉවත් කරන්න"</string>
    <string name="permissions_disconnect_dialog_message" msgid="7961269838207365478">"<xliff:g id="APP_NAME">%1$s</xliff:g> හට තවදුරටත් Health Connect වෙතින් දත්ත කිසිවක් කියවීමට හෝ ලිවීමට නොහැකි වනු ඇත.\n\nමෙම යෙදුමට කැමරාව, මයික්‍රෆෝනය, හෝ ස්ථානය වැනි වෙනත් අවසරවලට මෙය බලපාන්නේ නැත."</string>
    <string name="permissions_disconnect_dialog_message_background" msgid="8655975996293893596">"<xliff:g id="APP_NAME">%1$s</xliff:g> හට තවදුරටත් පසුබිම් දත්ත ඇතුළුව, Health Connect වෙතින් දත්ත කිසිවක් කියවීමට හෝ ලිවීමට නොහැකි වනු ඇත.\n\nස්ථානය, කැමරාව, හෝ මයික්‍රෆෝනය වැනි, මෙම යෙදුමට තිබිය හැකි වෙනත් අවසරවලට මෙය බලපාන්නේ නැත."</string>
    <string name="permissions_disconnect_dialog_message_history" msgid="3793206180295111081">"<xliff:g id="APP_NAME">%1$s</xliff:g> හට තවදුරටත් අතීත දත්ත ඇතුළුව, Health Connect වෙතින් දත්ත කිසිවක් කියවීමට හෝ ලිවීමට නොහැකි වනු ඇත.\n\nස්ථානය, කැමරාව, හෝ මයික්‍රෆෝනය වැනි, මෙම යෙදුමට තිබිය හැකි වෙනත් අවසරවලට මෙය බලපාන්නේ නැත."</string>
    <string name="permissions_disconnect_dialog_message_combined" msgid="4163369526932602203">"<xliff:g id="APP_NAME">%1$s</xliff:g> හට තවදුරටත් පසුබිම් සහ අතීත දත්ත ඇතුළුව, Health Connect වෙතින් දත්ත කිසිවක් කියවීමට හෝ ලිවීමට නොහැකි වනු ඇත.\n\nස්ථානය, කැමරාව, හෝ මයික්‍රෆෝනය වැනි, මෙම යෙදුමට තිබිය හැකි වෙනත් අවසරවලට මෙය බලපාන්නේ නැත."</string>
    <string name="permissions_disconnect_dialog_checkbox" msgid="8646951566431872823">"Health Connect වෙතින් <xliff:g id="APP_NAME">%1$s</xliff:g> දත්ත ද මකන්න"</string>
    <string name="navigation_next_day" msgid="8853443471183944219">"ඊළඟ දිනය"</string>
    <string name="navigation_selected_day" msgid="2510843479734091348">"තෝරා ගත් දිනය"</string>
    <string name="navigation_previous_day" msgid="718353386484938584">"පෙර දිනය"</string>
    <string name="default_error" msgid="7966868260616403475">"යමක් වැරදිණි. නැවත උත්සාහ කරන්න."</string>
    <string name="health_permission_header_description" msgid="7497601695462373927">"මෙම අවසරය ඇති යෙදුම්වලට ඔබේ සෞඛ්‍ය සහ යෝග්‍යතා දත්ත කියවීමට සහ ලිවීමට හැකිය."</string>
    <string name="connected_apps_text" msgid="1177626440966855831">"Health Connect තුළ ගබඩා කර ඇති දත්ත වෙත ප්‍රවේශ විය හැකි යෙදුම් පාලන කරන්න. යෙදුමට කියවීමට හෝ ලිවීමට හැකි දත්ත සමාලෝචන කිරීමට එය තට්ටු කරන්න."</string>
    <string name="connected_apps_section_title" msgid="2415288099612126258">"ප්‍රවේශයට ඉඩ දුන්නා"</string>
    <string name="not_connected_apps_section_title" msgid="452718769894103039">"ප්‍රවේශයට ඉඩ දුන්නා"</string>
    <string name="needs_updating_apps_section_title" msgid="8561510523049921199">"යාවත්කාලීන කිරීම අවශ්‍යයි"</string>
    <string name="settings_and_help_header" msgid="5749710693017621168">"සැකසීම් සහ උදවු"</string>
    <string name="disconnect_all_apps" msgid="748945115977534726">"සියලු යෙදුම් සඳහා ප්‍රවේශය ඉවත් කරන්න"</string>
    <string name="manage_permissions_read_header" msgid="2031153753057983683">"කියවීමට ඉඩ දුන්නා"</string>
    <string name="manage_permissions_write_header" msgid="6876806848658168370">"ලිවීමට ඉඩ දුන්නා"</string>
    <string name="no_apps_allowed" msgid="5794833581324128108">"යෙදුම් කිසිවකට ඉඩ නොදුන්නා"</string>
    <string name="no_apps_denied" msgid="743327680286446017">"යෙදුම් කිසිවක් ප්‍රතික්‍ෂේප නොකෙරේ"</string>
    <string name="permissions_disconnect_all_dialog_title" msgid="27474286046207122">"සියලු යෙදුම් සඳහා ප්‍රවේශය ඉවත් කරන්නද?"</string>
    <string name="permissions_disconnect_all_dialog_message" msgid="3151109627457270499">"ඔබේ කිසිදු යෙදුමකට Health Connect වෙත ප්‍රවේශ වීමට හෝ නව දත්ත එක් කිරීමට නොහැකි වේ. මෙය පවතින දත්ත කිසිවක් මකන්නේ නැත.\n\nමෙය ස්ථානය, කැමරාව හෝ මයික්‍රොෆෝනය වැනි මෙම යෙදුමට තිබිය හැකි වෙනත් අවසරවලට බලපාන්නේ නැත."</string>
    <string name="permissions_disconnect_all_dialog_disconnect" msgid="2134136493310257746">"සියල්ල ඉවත් කරන්න"</string>
    <string name="manage_permissions_manage_app_header" msgid="6356348062088358761">"යෙදුම කළමනා කරන්න"</string>
    <string name="see_app_data" msgid="3951030076195119476">"යෙදුම් දත්ත බලන්න"</string>
    <string name="delete_app_data" msgid="6890357774873859952">"යෙදුම් දත්ත මකන්න"</string>
    <string name="inactive_apps_section_title" msgid="7492812973696378690">"අකර්මණ්‍ය යෙදුම්"</string>
    <string name="inactive_apps_section_message" msgid="2610789262055974739">"මෙම යෙදුම්වලට තවදුරටත් ප්‍රවේශය නැති නමුත්, තවමත් Health Connect තුළ දත්ත ගබඩා කර ඇත"</string>
    <string name="manage_permissions_time_frame" msgid="1299483940842401923">"<xliff:g id="APP_NAME">%1$s</xliff:g>ට <xliff:g id="DATA_ACCESS_DATE">%2$s</xliff:g>ට පසුව එක් කළ දත්ත කියවිය හැක"</string>
    <string name="other_android_permissions" msgid="8051485761573324702">"මෙම යෙදුමට ප්‍රවේශ විය හැකි වෙනත් Android අවසර කළමනාකරණය කිරීමට, සැකසීම් &gt; යෙදුම් වෙත යන්න"</string>
    <string name="manage_permissions_rationale" msgid="9183689798847740274">"ඔබ <xliff:g id="APP_NAME">%1$s</xliff:g> සමග බෙදා ගන්නා දත්ත ඒවායේ පෞද්ගලිකත්ව ප්‍රතිපත්තියෙන් ආවරණය වේ"</string>
    <string name="other_android_permissions_content_description" msgid="2261431010048933820">"මෙම යෙදුමට ප්‍රවේශ විය හැකි වෙනත් Android අවසර කළමනාකරණය කිරීමට, සැකසීම්, පසුව යෙදුම් වෙත යන්න"</string>
    <string name="manage_permissions_learn_more" msgid="2503189875093300767">"පෞද්ගලිකත්ව ප්‍රතිපත්තිය කියවන්න"</string>
    <string name="app_perms_content_provider_24h" msgid="5977152673988158889">"පසුගිය පැය 24 තුළ ප්‍රවේශ විය"</string>
    <string name="app_access_title" msgid="7137018424885371763">"යෙදුම් ප්‍රවේශය"</string>
    <string name="connected_apps_empty_list_section_title" msgid="6821215432694207342">"ඔබට දැනට ගැළපෙන යෙදුම් කිසිවක් ස්ථාපන කර නැත"</string>
    <string name="additional_access_label" msgid="4645249249222528341">"අතිරේක ප්‍රවේශය"</string>
    <string name="removed_additional_permissions_toast" msgid="3443687215509477284">"මෙම යෙදුම සඳහා අතිරේක අවසර ඉවත් කරන ලදි"</string>
    <string name="denied_apps_banner_title" msgid="1997745063608657965">"යෙදුම් අවසර ඉවත් කර ඇත"</string>
    <string name="denied_apps_banner_message_one_app" msgid="17659513485678315">"<xliff:g id="APP_DATA">%s</xliff:g> සඳහා Health Connect අවසර ඉවත් කර ඇත"</string>
    <string name="denied_apps_banner_message_two_apps" msgid="1147216810892373640">"<xliff:g id="APP_DATA_0">%1$s</xliff:g> සහ <xliff:g id="APP_DATA_TWO">%2$s</xliff:g> සඳහා Health Connect අවසර ඉවත් කර ඇත"</string>
    <string name="denied_apps_banner_message_three_apps" msgid="7978499051473471633">"<xliff:g id="APP_DATA_0">%1$s</xliff:g>, <xliff:g id="APP_DATA_TWO">%2$s</xliff:g> සහ <xliff:g id="APP_DATA_THREE">%3$s</xliff:g> සඳහා Health Connect අවසර ඉවත් කර ඇත"</string>
    <string name="denied_apps_banner_message_many_apps" msgid="7249805432604650982">"<xliff:g id="APP_DATA_0">%1$s</xliff:g>, <xliff:g id="APP_DATA_TWO">%2$s</xliff:g>, <xliff:g id="APP_DATA_THREE">%3$s</xliff:g> සහ අනෙක් යෙදුම් සඳහා Health Connect අවසර ඉවත් කර ඇත"</string>
    <string name="denied_apps_banner_button" msgid="4438480389769298412">"විස්තර බලන්න"</string>
    <string name="denied_apps_dialog_title" msgid="7470227827315635099">"Health Connect යෙදුම් අවසර ඉවත් කරන හේතුව"</string>
    <string name="denied_apps_dialog_message" msgid="7876664965504466099">"යෙදුමක් අත්හිටුවා හෝ Google Play වෙතින් ඉවත් කර ඇත්නම්, Health Connect එහි අවසරයන් ස්වයංක්‍රීයව ඉවත් කරයි.\n\nමෙයින් අදහස් වන්නේ යෙදුමට තවදුරටත් Health Connect තුළ ගබඩා කර ඇති දත්ත වෙත ප්‍රවේශ විය නොහැකි බවයි. මෙම යෙදුමට පෙර ලියා ඇති දත්ත තිබේ නම්, එය අක්‍රිය යෙදුම් ලැයිස්තුවේ දිස් වේ."</string>
    <string name="denied_apps_dialog_got_it_button" msgid="4698003516923683959">"තේරුණා"</string>
    <!-- no translation found for export_file_access_error_banner_button (6336949702329425932) -->
    <skip />
    <!-- no translation found for export_file_access_error_banner_title (8290988049467813322) -->
    <skip />
    <!-- no translation found for export_file_access_error_banner_summary (1226999878868505503) -->
    <skip />
    <!-- no translation found for next_export_time (3138247220014510213) -->
    <skip />
    <string name="backup_and_restore_settings_screen_title" msgid="5391086732955348809">"උපස්ථ සහ ප්‍රතිසාධනය කිරීම"</string>
    <!-- no translation found for last_export_time (9205875050823594041) -->
    <skip />
    <string name="export_and_import_title" msgid="3241901922222465397">"නිර්යාත සහ ආයාත කිරීම"</string>
    <string name="scheduled_export" msgid="8737660963687364370">"කාලසටහන්ගත නිර්යාත කිරීම"</string>
    <string name="import_data" msgid="404502315533233094">"දත්ත ආයාත කරන්න"</string>
    <string name="import_data_description" msgid="4040178599441724296">"කලින් නිර්යාත කළ ගොනුවකින් දත්ත ප්‍රතිසාධනය කරන්න"</string>
    <string name="backup_and_restore_footer_body_text" msgid="4854718727539851909">"නිර්යාත කිරීම ඔබට ඔබේ දත්ත සුරැකීමට ඉඩ දෙන අතර, එවිට ඔබට එය නව දුරකථනයකට මාරු කළ හැක"</string>
    <string name="backup_and_restore_footer_link_text" msgid="5862384033902147721">"තව දැන ගන්න"</string>
    <string name="automatic_export_on" msgid="6972389773963624315">"ක්‍රියාත්මකයි"</string>
    <string name="automatic_export_off" msgid="3270255845008880841">"ක්‍රියාවිරහිතයි"</string>
    <string name="choose_frequency_category" msgid="2230821549715237663">"සංඛ්‍යාතය තෝරන්න"</string>
    <string name="choose_frequency" msgid="1077467424225083246">"සංඛ්‍යාතය තෝරන්න"</string>
    <string name="choose_frequency_description" msgid="752601326653048254">"එක් වරක් දත්ත සුරැකීමට තෝරන්න, නැතහොත් සාමාන්‍ය වේලාවන්හි දී ස්වයංක්‍රීයව සුරැකීමට එය සකසන්න."</string>
    <string name="frequency_daily" msgid="3596412357416125727">"දිනපතා"</string>
    <string name="frequency_weekly" msgid="7302587625019573393">"සතිපතා"</string>
    <string name="frequency_monthly" msgid="729674398053825938">"මාසිකව"</string>
    <string name="export_destination_title" msgid="1434632545224158402">"නිර්යාත කළ යුතු තැන තෝරන්න"</string>
    <!-- no translation found for export_invalid_storage (3945266169513895950) -->
    <skip />
    <string name="import_decryption_title" msgid="396608799208392844">"මුරපදය ටයිප් කරන්න"</string>
    <string name="import_decryption_description" msgid="202259030890690376">"ඔබේ Health Connect දත්ත ආයාත කිරීමට ඔබේ සංකේතන මුරපදය අවශ්‍ය වේ"</string>
    <string name="import_decryption_forgotten_password_link_text" msgid="2320323034848292225">"මුරපදය අමතක ද?"</string>
    <string name="import_password_hint" msgid="5158553589723883063">"මුරපදය"</string>
    <string name="import_decrypt_footer_body_text" msgid="1891722629872724009">"ඔබ සතුව තවමත් ඔබේ පැරණි දුරකථනය තිබේ නම්, ඔබට නව මුරපදයකින් ඔබේ දත්ත නැවත නිර්යාත කළ හැක"</string>
    <string name="export_back_button" msgid="3550795479165524982">"ආපසු"</string>
    <string name="export_next_button" msgid="657930567137105172">"මීළඟ"</string>
    <string name="import_cancel_button" msgid="2191598074422096715">"අවලංගු කරන්න"</string>
    <string name="import_next_button" msgid="5706322508691854289">"මීළඟ"</string>
<<<<<<< HEAD
    <string name="import_source_location_title" msgid="4444467438013749461">"වෙතින් ආයාත කරන්න"</string>
=======
    <string name="import_source_location_title" msgid="4444467438013749461">"මෙයින් ආයාත කරන්න"</string>
    <!-- no translation found for import_invalid_storage (4873640088459948487) -->
    <skip />
    <!-- no translation found for export_import_choose_account_title (1047021319012735232) -->
    <skip />
    <!-- no translation found for export_import_choose_account_cancel_button (7975616126298263479) -->
    <skip />
    <!-- no translation found for export_import_choose_account_done_button (8450305343787469429) -->
    <skip />
>>>>>>> bc5ca057
    <string name="onboarding_title" msgid="8550656211291180188">"Health Connect සමග පටන් ගන්න"</string>
    <string name="onboarding_description" msgid="4873129122057931161">"Health Connect ඔබට ඔබේ දුරකථනයේ විවිධ යෙදුම් සමමුහූර්ත කිරීමට සරල ක්‍රමයක් ලබා දෙමින්, ඔබේ සෞඛ්‍ය සහ යෝග්‍යතා දත්ත ගබඩා කරයි"</string>
    <string name="share_data" msgid="3481932156368883946">"ඔබේ යෙදුම් සමග දත්ත බෙදා ගන්න"</string>
    <string name="share_data_description" msgid="2919871301634375092">"එක් එක් යෙදුමට Health Connect වෙත කියවීමට හෝ ලිවීමට හැකි දත්ත තෝරා ගන්න"</string>
    <string name="manage_your_settings" msgid="7391184508015127137">"ඔබේ සැකසීම් සහ පෞද්ගලිකත්වය කළමනා කරන්න"</string>
    <string name="manage_your_settings_description" msgid="557943168930365334">"යෙදුම් අවසර වෙනස් කර ඕනෑම වේලාවක දී ඔබේ දත්ත කළමනා කරන්න"</string>
    <string name="onboarding_go_back_button_text" msgid="5020083846511184625">"ආපසු යන්න"</string>
    <string name="onboarding_get_started_button_text" msgid="2348061971090731336">"පටන් ගන්න"</string>
    <string name="delete_button_content_description" msgid="9125115327455379618">"දත්ත මකන්න"</string>
    <string name="enter_deletion_button_content_description" msgid="416336747251264118">"මකා දැමීමට ඇතුළු වන්න"</string>
    <string name="exit_deletion_button_content_description" msgid="6579227028841619158">"මකා දැමීමෙන් පිටවන්න"</string>
    <string name="time_range_title" msgid="6831605283322600165">"මැකීමට දත්ත තෝරන්න"</string>
    <string name="time_range_next_button" msgid="5849096934896557888">"මීළඟ"</string>
    <string name="time_range_message_all" msgid="7280888587242744729">"මෙය තෝරා ගත් කාල සීමාව තුළ Health Connect වෙත එක් කළ සියලු දත්ත ස්ථිරවම මකයි"</string>
    <string name="time_range_message_data_type" msgid="1896125004829258195">"මෙය තෝරා ගත් කාල සීමාව තුළ Health Connect වෙත එක් කළ <xliff:g id="DATA_TYPE">%s</xliff:g> දත්ත ස්ථිරවම මකයි"</string>
    <string name="time_range_message_category" msgid="1136451418397326356">"මෙය තෝරා ගත් කාල සීමාව තුළ Health Connect වෙත එක් කළ <xliff:g id="CATEGORY">%s</xliff:g> දත්ත ස්ථිරවම මකයි"</string>
    <string name="time_range_message_app_data" msgid="2590800457710603556">"මෙය තෝරා ගත් කාල සීමාව තුළ Health Connect වෙත එක් කළ <xliff:g id="APP_DATA">%s</xliff:g> දත්ත ස්ථිරවම මකයි"</string>
    <string name="time_range_one_day" msgid="7162709826595446727">"පසුගිය පැය 24 මකන්න"</string>
    <string name="time_range_one_week" msgid="8754523384275645434">"පසුගිය දින 7 මකන්න"</string>
    <string name="time_range_one_month" msgid="3034747870231999766">"පසුගිය දින 30 මකන්න"</string>
    <string name="time_range_all" msgid="8167350212705839943">"සියලු දත්ත මකන්න"</string>
    <string name="confirming_question_all" msgid="1585414659784742952">"සියලු විට සියලු දත්ත ස්ථිරවම මකන්නද?"</string>
    <string name="confirming_question_one_day" msgid="8001434729335611950">"පසුගිය පැය 24 වෙතින් ලැබෙන සියලු දත්ත ස්ථිරවම මකන්නද?"</string>
    <string name="confirming_question_one_week" msgid="5441506951423969587">"පසුගිය දින 7 වෙතින් ලැබෙන සියලු දත්ත ස්ථිරවම මකන්නද?"</string>
    <string name="confirming_question_one_month" msgid="4118595547587081940">"පසුගිය දින 30 වෙතින් ලැබෙන සියලු දත්ත ස්ථිරවම මකන්නද?"</string>
    <string name="confirming_question_data_type_all" msgid="1173934949902602037">"සියලු විට සියලු <xliff:g id="DATA_TYPE">%s</xliff:g> දත්ත ස්ථිරවම මකන්නද?"</string>
    <string name="confirming_question_data_type_one_day" msgid="5386681714769751416">"පසුගිය පැය 24 වෙතින් වන <xliff:g id="DATA_TYPE">%s</xliff:g> දත්ත ස්ථිරවම මකන්නද?"</string>
    <string name="confirming_question_data_type_one_week" msgid="8346031951374422501">"පසුගිය දින 7 වෙතින් වන <xliff:g id="DATA_TYPE">%s</xliff:g> දත්ත ස්ථිරවම මකන්නද?"</string>
    <string name="confirming_question_data_type_one_month" msgid="7110328687576360400">"පසුගිය දින 30 වෙතින් වන <xliff:g id="DATA_TYPE">%s</xliff:g> දත්ත ස්ථිරවම මකන්නද?"</string>
    <string name="confirming_question_category_all" msgid="9182430869247761531">"සියලු විට සියලු <xliff:g id="CATEGORY">%s</xliff:g> දත්ත ස්ථිරවම මකන්නද?"</string>
    <string name="confirming_question_category_one_day" msgid="4886776948515472679">"පසුගිය පැය 24 වෙතින් වන <xliff:g id="CATEGORY">%s</xliff:g> දත්ත ස්ථිරවම මකන්නද?"</string>
    <string name="confirming_question_category_one_week" msgid="1790565625674277693">"පසුගිය දින 7 වෙතින් වන <xliff:g id="CATEGORY">%s</xliff:g> දත්ත ස්ථිරවම මකන්නද?"</string>
    <string name="confirming_question_category_one_month" msgid="9181788460112796273">"පසුගිය දින 30 වෙතින් වන <xliff:g id="CATEGORY">%s</xliff:g> දත්ත ස්ථිරවම මකන්නද?"</string>
    <string name="confirming_question_app_data_all" msgid="4818571921949673097">"සියලු විට සියලු <xliff:g id="APP_DATA">%s</xliff:g> දත්ත ස්ථිරවම මකන්නද?"</string>
    <string name="confirming_question_app_data_one_day" msgid="444028969015975031">"පසුගිය පැය 24 වෙතින් වන <xliff:g id="APP_DATA">%s</xliff:g> දත්ත ස්ථිරවම මකන්නද?"</string>
    <string name="confirming_question_app_data_one_week" msgid="2096555081811730496">"පසුගිය දින 7 වෙතින් වන <xliff:g id="APP_DATA">%s</xliff:g> දත්ත ස්ථිරවම මකන්නද?"</string>
    <string name="confirming_question_app_data_one_month" msgid="6438241250825892892">"පසුගිය දින 30 වෙතින් වන <xliff:g id="APP_DATA">%s</xliff:g> දත්ත ස්ථිරවම මකන්නද?"</string>
    <string name="confirming_question_app_remove_all_permissions" msgid="4170343072352701421">"තවද Health Connect වෙතින් සියලුම <xliff:g id="APP_WITH_PERMISSIONS">%s</xliff:g> අවසර ඉවත් කරන්න"</string>
    <string name="confirming_question_data_type_from_app_all" msgid="8361163993548510509">"<xliff:g id="APP_DATA">%2$s</xliff:g> මගින් එක් කරන ලද සියලුම <xliff:g id="DATA_TYPE">%1$s</xliff:g> දත්ත ස්ථිරව මකන්න ද?"</string>
    <string name="confirming_question_single_entry" msgid="330919962071369305">"මෙම ඇතුළත් කිරීම ස්ථිරවම මකන්නද?"</string>
    <string name="confirming_question_message" msgid="2934249835529079545">"සම්බන්ධිත යෙදුම්වලට තවදුරටත් Health Connect වෙතින් ලැබෙන මෙම දත්ත වෙත ප්‍රවේශ වීමට නොහැකි වෙයි"</string>
    <string name="confirming_question_message_menstruation" msgid="5286956266565962430">"මෙය <xliff:g id="START_DATE">%1$s</xliff:g>සිට<xliff:g id="END_DATE">%2$s</xliff:g> දක්වා සියලුම ආර්තව සටහන් මකා දමයි."</string>
    <string name="confirming_question_delete_button" msgid="1999996759507959985">"මකන්න"</string>
    <string name="confirming_question_go_back_button" msgid="9037523726124648221">"ආපසු යන්න"</string>
    <string name="delete_dialog_success_got_it_button" msgid="8047812840310612293">"නිමයි"</string>
    <string name="delete_dialog_failure_close_button" msgid="4376647579348193224">"වසන්න"</string>
    <string name="delete_dialog_success_title" msgid="5009733262743173477">"දත්ත මකන ලදි"</string>
    <string name="delete_dialog_success_message" msgid="2451953113522118128">"මෙම දත්ත තවදුරටත් Health Connect තුළ ගබඩා නොවේ."</string>
    <string name="delete_progress_indicator" msgid="5799502879065833417">"ඔබේ දත්ත මැකීම"</string>
    <string name="delete_dialog_failure_title" msgid="1959020721355789496">"දත්ත මැකීමට නොහැකි විය"</string>
    <string name="delete_dialog_failure_message" msgid="7473241488471319963">"යමක් වැරදුණා, Health Connect හට ඔබගේ දත්ත මැකීමට නොහැකි විය"</string>
    <string name="delete_dialog_failure_try_again_button" msgid="4323865124609424838">"නැවත උත්සාහ කරන්න"</string>
    <string name="delete_data_notification_title" msgid="7740230240986343347">"Health Connect දත්ත මැකීම"</string>
    <string name="delete_data_notification_ticker_text" msgid="2604051567679235822">"Health Connect දත්ත මැකීම"</string>
    <string name="delete_data_notification_channel_name" msgid="4499713830012802095">"දත්ත මකා දැමීම"</string>
    <string name="data_point_action_content_description" msgid="6881048311770784455">"දත්ත ඇතුළත් කිරීම <xliff:g id="ENTRY_TO_DELETE">%s</xliff:g> මකන්න"</string>
    <string name="delete_data_point" msgid="1004049578454616738">"ඇතුළත් කිරීම <xliff:g id="ENTRY_TO_DELETE">%s</xliff:g> මකන්න"</string>
    <string name="aggregation_total" msgid="5641333638662325184">"එකතුව: <xliff:g id="TOTAL_VALUE">%s</xliff:g>"</string>
    <string name="watt_format" msgid="8500953817369623803">"{value,plural, =1{1 W}one{# W}other{# W}}"</string>
    <string name="watt_format_long" msgid="7107446926499116109">"{value,plural, =1{වොට් 1 ක්}one{වොට් # ක්}other{වොට් # ක්}}"</string>
    <string name="steps_value" msgid="5779393974668105298">"{count,plural, =1{1 පියවරක්}one{පියවර #ක්}other{පියවර #ක්}}"</string>
    <string name="steps_per_minute" msgid="5527133010067502098">"{value,plural, =1{විනාඩියට 1 පියවරක්}one{විනාඩියට පියවර # ක්}other{විනාඩියට පියවර # ක්}}"</string>
    <string name="steps_per_minute_long" msgid="6146224261144843301">"{value,plural, =1{විනාඩියට 1 පියවරක්}one{විනාඩියට පියවර # ක්}other{විනාඩියට පියවර # ක්}}"</string>
    <string name="heart_rate_value" msgid="6936476566204248578">"{count,plural, =1{1 bpm}one{# bpm}other{# bpm}}"</string>
    <string name="heart_rate_long_value" msgid="7865319425119507300">"{count,plural, =1{විනාඩියකට 1 ස්පන්දනයක්}one{විනාඩියකට ස්පන්දන # ක්}other{විනාඩියකට ස්පන්දන # ක්}}"</string>
    <string name="velocity_speed_miles" msgid="616312758726506781">"{value,plural, =1{1 mph}one{# mph}other{# mph}}"</string>
    <string name="velocity_speed_km" msgid="2807705003203399350">"{value,plural, =1{1 km/h}one{# km/h}other{# km/h}}"</string>
    <string name="velocity_speed_miles_long" msgid="7945167764392834498">"{value,plural, =1{පැයට 1 සැතපුමක්}one{පැයට සැතපුම් # ක්}other{පැයට සැතපුම් # ක්}}"</string>
    <string name="velocity_speed_km_long" msgid="3962310367408338322">"{value,plural, =1{පැයට 1 කිලෝමීටරයක්}one{පැයට කිලෝමීටර # ක්}other{පැයට කිලෝමීටර # ක්}}"</string>
    <string name="velocity_minute_miles" msgid="7700413725988014667">"<xliff:g id="MINUTE">%1$s</xliff:g> විනාඩි/සැතැප්ම"</string>
    <string name="velocity_minute_km" msgid="4772380313506015301">"<xliff:g id="MINUTE">%1$s</xliff:g> විනාඩි/km"</string>
    <string name="velocity_minute_miles_long" msgid="6889048307278340076">"සැතැපුමකට විනාඩි <xliff:g id="MINUTE">%1$s</xliff:g> ක්"</string>
    <string name="velocity_minute_km_long" msgid="4037299863590066470">"කිලෝමීටරයකට විනාඩි <xliff:g id="MINUTE">%1$s</xliff:g> ක්"</string>
    <string name="velocity_minute_per_one_hundred_yards" msgid="647561643828842315">"<xliff:g id="MINUTE">%1$s</xliff:g> විනාඩි/යාර 100 ක්"</string>
    <string name="velocity_minute_per_one_hundred_meters" msgid="4636956099725561607">"<xliff:g id="MINUTE">%1$s</xliff:g> විනාඩි/මීටර 100 ක්"</string>
    <string name="velocity_minute_per_one_hundred_yards_long" msgid="3005945921657283386">"යාර 100කට විනාඩි <xliff:g id="MINUTE">%1$s</xliff:g> ක්"</string>
    <string name="velocity_minute_per_one_hundred_meters_long" msgid="6806485527680697198">"මීටර 100කට විනාඩි <xliff:g id="MINUTE">%1$s</xliff:g> ක්"</string>
    <string name="time_range_long" msgid="5067423945245490288">"<xliff:g id="START_TIME">%1$s</xliff:g> සිට <xliff:g id="END_TIME">%2$s</xliff:g> දක්වා"</string>
    <string name="date_range_long" msgid="6022190423982451176">"<xliff:g id="START_TIME">%1$s</xliff:g> සිට <xliff:g id="END_TIME">%2$s</xliff:g> දක්වා"</string>
    <string name="wheelchair_pushes" msgid="5807293867148465190">"{count,plural, =1{1 රෝද පුටු තල්ලු කිරීමක්}one{රෝද පුටු තල්ලු කිරීම් #ක්}other{රෝද පුටු තල්ලු කිරීම් #ක්}}"</string>
    <string name="liter" msgid="8276522589564337053">"{count,plural, =1{1 L}one{# L}other{# L}}"</string>
    <string name="liter_long" msgid="7094280457555707835">"{count,plural, =1{ලීටර 1ක්}one{ලීටර #ක්}other{ලීටර #ක්}}"</string>
    <string name="floors_climbed" msgid="7483572478744998930">"{count,plural, =1{මහල් 1ක්}one{මහල් #ක්}other{මහල් #ක්}}"</string>
    <string name="elevation_meters" msgid="5099783382361572761">"{count,plural, =1{මි 1}one{මි #}other{මි #}}"</string>
    <string name="elevation_meters_long" msgid="3163136353148567981">"{count,plural, =1{මීටර 1ක්}one{මීටර #ක්}other{මීටර #ක්}}"</string>
    <string name="cycling_rpm" msgid="2271215098150068276">"{count,plural, =1{1 rpm}one{# rpm}other{# rpm}}"</string>
    <string name="cycling_rpm_long" msgid="4914848042733587007">"{count,plural, =1{මිනිත්තුවකට භ්‍රමණ 1}one{මිනිත්තුවකට භ්‍රමණ #}other{මිනිත්තුවකට භ්‍රමණ #}}"</string>
    <string name="cycling_cadence_series_range_long" msgid="6852892013260504985">"<xliff:g id="MIN">%1$s</xliff:g> සිට <xliff:g id="MAX">%2$s</xliff:g> දක්වා"</string>
    <string name="sexual_activity_protected" msgid="4259473257597274326">"ආරක්ෂිත"</string>
    <string name="sexual_activity_unprotected" msgid="2250981470537379807">"අනාරක්ෂිත"</string>
    <string name="spotting" msgid="1637175837078770520">"තැන්ගත කිරීම"</string>
    <string name="flow_spotting" msgid="832418664953780156">"තැන්ගත කිරීම"</string>
    <string name="flow_light" msgid="1937543318146228793">"සුළු වහනයක් සහිත"</string>
    <string name="flow_medium" msgid="3783688724668943154">"මධ්‍යම වහනයක් සහිත"</string>
    <string name="flow_heavy" msgid="8672261792750634294">"දැඩි වහනයක් සහිත"</string>
    <string name="period_day" msgid="3821944462093965882">"ඔසප් වීම <xliff:g id="TOTAL_LENGTH">%2$d</xliff:g> න් <xliff:g id="DAY">%1$d</xliff:g> වෙනි දිනය"</string>
    <string name="ovulation_positive" msgid="6588547263126320238">"පොසිටිව්"</string>
    <string name="ovulation_negative" msgid="591588801112312454">"නෙගටිව්"</string>
    <string name="ovulation_high" msgid="205362931427158291">"ඉහළ"</string>
    <string name="ovulation_inconclusive" msgid="3447066667631538756">"අවිනිශ්චිත"</string>
    <string name="milliseconds" msgid="284845884516037268">"{count,plural, =1{1 ms}one{# ms}other{# ms}}"</string>
    <string name="milliseconds_long" msgid="93246373745977286">"{count,plural, =1{මිලිතත්පර 1ක්}one{මිලිතත්පර #ක්}other{මිලිතත්පර #ක්}}"</string>
    <string name="planned_exercise_session_notes_title" msgid="5398114870366766242">"සටහන්"</string>
    <string name="planned_exercise_block_repetitions" msgid="230530785149273276">"{count,plural, =1{1 වරක්}one{# වතාවක්}other{# වතාවක්}}"</string>
    <string name="active_calories_burned" msgid="1164230083046893828">"සක්‍රිය: <xliff:g id="ACTIVE_CALORIES">%1$s</xliff:g>"</string>
    <string name="total_calories_burned" msgid="1674210345283541450">"එකතුව: <xliff:g id="TOTAL_CALORIES">%1$s</xliff:g>"</string>
    <string name="amrap_performance_goal" msgid="2225285957050151025">"පුළුවන් තරම් රෙප්ස්"</string>
    <string name="rate_of_perceived_exertion_goal" msgid="7025839991503747361">"උත්සාහ මට්ටම: <xliff:g id="VALUE">%1$d</xliff:g>/10"</string>
    <string name="elapsed_time_placeholder" msgid="5154979833935704302">"--:--"</string>
    <string name="repetitions" msgid="5092687490665962229">"{count,plural, =1{පුනරාවර්තන 1ක්}one{පුනරාවර්තන #ක්}other{පුනරාවර්තන #ක්}}"</string>
    <string name="repetitions_long" msgid="9056502282298182438">"{count,plural, =1{පුනරාවර්තන 1ක්}one{පුනරාවර්තන #ක්}other{පුනරාවර්තන #ක්}}"</string>
    <string name="exercise_segments_header" msgid="2992953017179406012">"ව්‍යායාම කොටස්"</string>
    <string name="exercise_laps_header" msgid="117228630553856372">"ලැප්ස්"</string>
    <string name="back_extension" msgid="426518933137440577">"පසුපස දිගු කිරීම"</string>
    <string name="badminton" msgid="8839727076522086870">"බැට්මින්ටන්"</string>
    <string name="barbell_shoulder_press" msgid="3800236222803424251">"බාර්බෙල් උරහිස් තද කිරීම"</string>
    <string name="baseball" msgid="2520520093470304570">"බේස්බෝල්"</string>
    <string name="basketball" msgid="1453863811744469210">"පැසිපන්දු"</string>
    <string name="bench_press" msgid="640506654204391301">"බෙන්ච් ප්‍රෙස්"</string>
    <string name="bench_sit_up" msgid="6601081870476287683">"බෙන්ච් සිට් අප්"</string>
    <string name="biking" msgid="4108296097363777467">"බයිසිකල් පැදීම"</string>
    <string name="biking_stationary" msgid="1538524429562124202">"ස්ථාවර බයිසිකල් පැදීම"</string>
    <string name="boot_camp" msgid="1554811887379786226">"ශාරීරික අභ්‍යාස කඳවුර"</string>
    <string name="boxing" msgid="2200194516739940317">"බොක්සිං"</string>
    <string name="burpee" msgid="1434605818712603589">"බර්පී"</string>
    <string name="calisthenics" msgid="9080623890020954493">"කැලිස්තනික්ස්"</string>
    <string name="cricket" msgid="7543586707938752011">"ක්‍රිකට්"</string>
    <string name="crunch" msgid="4265356947720591896">"ක්‍රන්ච්"</string>
    <string name="dancing" msgid="4099572666298130171">"නර්තනය"</string>
    <string name="deadlift" msgid="6880561478635890617">"ඩෙඩ්ලිෆ්ට්"</string>
    <string name="dumbbell_curl_left_arm" msgid="4453594605921193509">"වම් බාහු ඩම්බ්බෙල් කර්ල්"</string>
    <string name="dumbbell_curl_right_arm" msgid="4680998443002425166">"දකුණු බාහු ඩම්බ්බෙල් කර්ල්"</string>
    <string name="dumbbell_front_raise" msgid="4411281746015904879">"ඩම්බ්බෙල් ෆ්‍රන්ට් රේස්"</string>
    <string name="dumbbell_lateral_raise" msgid="5839946068429137241">"ඩම්බ්බෙල් ලැටරල් රේස්"</string>
    <string name="dumbbell_triceps_extension_left_arm" msgid="6756023069611493063">"වම් බාහු ඩම්බ්බෙල් ට්‍රයිසෙප්ස් එක්ස්ටෙන්ෂන්"</string>
    <string name="dumbbell_triceps_extension_right_arm" msgid="1498470275564554389">"දකුණු බාහු ඩම්බ්බෙල් ට්‍රයිසෙප්ස් එක්ස්ටෙන්ෂන්"</string>
    <string name="dumbbell_triceps_extension_two_arm" msgid="5409860665522903159">"ද්වි බාහු ඩම්බ්බෙල් ට්‍රයිසෙප්ස් එක්ස්ටෙන්ෂන්"</string>
    <string name="elliptical" msgid="5148914059968910839">"එල්ලිප්ටිකල්"</string>
    <string name="exercise_class" msgid="32582249527931454">"ව්‍යායාම පන්තිය"</string>
    <string name="fencing" msgid="410347890025055779">"කඩු හරඹය"</string>
    <string name="football_american" msgid="8564554592554502623">"ඇමෙරිකානු පාපන්දු"</string>
    <string name="football_australian" msgid="5524598297723674661">"ඕස්ට්‍රේලියානු පාපන්දු"</string>
    <string name="forward_twist" msgid="2464895720533462566">"ෆෝවාඩ් ට්විස්ට්"</string>
    <string name="frisbee_disc" msgid="5167617057624738753">"ෆ්‍රිස්බී"</string>
    <string name="golf" msgid="2726655052150604682">"ගොල්ෆ්"</string>
    <string name="guided_breathing" msgid="8688586393796970733">"මඟ පෙන්වූ ශ්වසනය"</string>
    <string name="gymnastics" msgid="1122967371410769598">"ජිම්නාස්ටික්"</string>
    <string name="handball" msgid="3088985331906235361">"අත්පන්දු"</string>
    <string name="high_intensity_interval_training" msgid="8873384314130026442">"දැඩි තීව්‍රතා කාලාන්තර පුහුණුව"</string>
    <string name="hiking" msgid="5477476795295322496">"කඳු නැගීම"</string>
    <string name="ice_hockey" msgid="3615167122989198051">"අයිස් හොකී"</string>
    <string name="ice_skating" msgid="8509270149324068230">"හිම මත ලිස්සා යාම"</string>
    <string name="jumping_jack" msgid="8751015874477795657">"ජම්පින්ග් ජැක්"</string>
    <string name="jump_rope" msgid="3065249477862282277">"කඹයෙන් පැනීම"</string>
    <string name="lat_pull_down" msgid="6974730398913678563">"ලැට් පුල්ඩවුන්"</string>
    <string name="lunge" msgid="6557814816897990529">"ඉදිරියට පැනීම"</string>
    <string name="martial_arts" msgid="3279383109083496658">"සටන් කලා"</string>
    <string name="meditation" msgid="7578287714544679183">"භාවනාව"</string>
    <string name="paddling" msgid="746868067888160788">"පැදීම"</string>
    <string name="paragliding" msgid="8328649138909727690">"පැරග්ලිඩින්"</string>
    <string name="pilates" msgid="8660903049535347415">"පිලේට්"</string>
    <string name="plank" msgid="5537839085592473449">"ප්ලෑන්ක්"</string>
    <string name="racquetball" msgid="8169482984904052538">"රැකට්බෝල්"</string>
    <string name="rock_climbing" msgid="3123024521372083233">"ගල් උඩ නැගීම"</string>
    <string name="roller_hockey" msgid="3524872164646176686">"රෝලර් හොකී"</string>
    <string name="rowing" msgid="615898011726585442">"ඔරු පැදීම"</string>
    <string name="rowing_machine" msgid="4075255566862183370">"ඔරු පැදීමේ යන්ත්‍රය"</string>
    <string name="rugby" msgid="5146215118571059267">"රග්බි"</string>
    <string name="running" msgid="5135754380339217169">"දිවීම"</string>
    <string name="running_treadmill" msgid="2083354407217486405">"ට්‍රෙඩ්මිල් දිවීම"</string>
    <string name="sailing" msgid="4924304145770903145">"යාත්‍රා කිරීම"</string>
    <string name="scuba_diving" msgid="4548778216122159229">"ස්කුබා කිමිදීම"</string>
    <string name="skating" msgid="7320438805566302784">"හිම මත ලිස්සා යාම"</string>
    <string name="skiing" msgid="6773127614153771204">"ස්කි පැදීම"</string>
    <string name="snowboarding" msgid="890584874325367973">"හිම පුවරුවෙන් යෑම"</string>
    <string name="snowshoeing" msgid="8932096199095096139">"හිම සපත්තුවෙන් යෑම"</string>
    <string name="soccer" msgid="2631723269673549642">"සොකර්"</string>
    <string name="softball" msgid="8389418982713908334">"සැහැල්ලු පන්දු"</string>
    <string name="squash" msgid="1588653991323140302">"ස්කොෂ්"</string>
    <string name="squat" msgid="7664163620113834611">"ස්ක්වට්"</string>
    <string name="stair_climbing" msgid="4042085961630471238">"පඩි පෙළ නැගීම"</string>
    <string name="stair_climbing_machine" msgid="4003983194733092325">"පඩි පෙළ නැගීමේ යන්ත්‍රය"</string>
    <string name="strength_training" msgid="56772956237540768">"බල පුහුණුව"</string>
    <string name="stretching" msgid="8667864173383423787">"දිගෑදීම"</string>
    <string name="surfing" msgid="7612503593241904984">"රළ පැදුම"</string>
    <string name="swimming_open_water" msgid="1030388267758027037">"විවෘත ජලයේ පිහිනීම"</string>
    <string name="swimming_pool" msgid="1584809250142187550">"තටාකයේ පිහිනීම"</string>
    <string name="swimming_freestyle" msgid="5969535751316106638">"නිදහස් ආර"</string>
    <string name="swimming_backstroke" msgid="7293002996518694035">"පසුපස ආර"</string>
    <string name="swimming_breaststroke" msgid="7168282910654289593">"ළය ආර"</string>
    <string name="swimming_butterfly" msgid="8553167046220664352">"සමනළ"</string>
    <string name="swimming_mixed" msgid="4486578691634921168">"මිශ්‍ර"</string>
    <string name="swimming_other" msgid="2561131941506955982">"වෙනත්"</string>
    <string name="table_tennis" msgid="4849741231221974485">"මේස පන්දු"</string>
    <string name="tennis" msgid="6627063985750125504">"ටෙනිස්"</string>
    <string name="upper_twist" msgid="3382862516792841928">"අපර් ට්විස්ට්"</string>
    <string name="volleyball" msgid="7469885673961163729">"වොලිබෝල්"</string>
    <string name="walking" msgid="4782496160454621769">"ඇවිදීම"</string>
    <string name="water_polo" msgid="2527119748097860708">"ජල පෝලෝ"</string>
    <string name="weightlifting" msgid="7586735291662318085">"බර ඉසිලීම"</string>
    <string name="wheelchair" msgid="2226734836271500057">"රෝද පුටුව"</string>
    <string name="workout" msgid="8583398837804461839">"ව්‍යායාමය"</string>
    <string name="yoga" msgid="138675430777247097">"යෝගා"</string>
    <string name="arm_curl" msgid="1737456878333201848">"ආර්ම් කර්ල්"</string>
    <string name="ball_slam" msgid="5996773678701283169">"බෝල් ස්ලෑම්"</string>
    <string name="double_arm_triceps_extension" msgid="4010735719203872078">"ඩබල් ආර්ම් ඩම්බ්බෙල් ට්‍රයිසෙප්ස් එක්ස්ටෙන්ෂන්"</string>
    <string name="dumbbell_row" msgid="181791808359752158">"ඩම්බ්බෙල් රෝ"</string>
    <string name="front_raise" msgid="1030939481482621384">"ෆ්‍රන්ට් රේස්"</string>
    <string name="hip_thrust" msgid="8490916766767408053">"හිප් ත්‍රස්ට්"</string>
    <string name="hula_hoop" msgid="1651914953207761226">"හුලා හූප්"</string>
    <string name="kettlebell_swing" msgid="364783119882246413">"කෙට්ල්බෙල් ස්වින්ග්"</string>
    <string name="lateral_raise" msgid="1037404943175363734">"ලැටරල් රේස්"</string>
    <string name="leg_curl" msgid="5327470513599472344">"ලෙග් කර්ල්"</string>
    <string name="leg_extension" msgid="1843556289395164421">"ලෙග් එක්ස්ටෙන්ෂන්"</string>
    <string name="leg_press" msgid="4544551493384600086">"ලෙග් ප්‍රෙස්"</string>
    <string name="leg_raise" msgid="3206754140765952088">"ලෙග් රෙයිස්"</string>
    <string name="mountain_climber" msgid="6666288676718010900">"මවුන්ටන් ක්ලයිම්බර්"</string>
    <string name="pull_up" msgid="4056233737860296184">"පුල් අප්"</string>
    <string name="punch" msgid="7915247952566217050">"පන්ච්"</string>
    <string name="shoulder_press" msgid="4071573271892122319">"ෂෝල්ඩර් ප්‍රෙස්"</string>
    <string name="single_arm_triceps_extension" msgid="4500495528709994121">"සින්ගල් ආර්ම් ට්‍රයිසෙප්ස් එක්ස්ටෙන්ෂන්"</string>
    <string name="sit_up" msgid="1872162440154479950">"සිට් අප්"</string>
    <string name="rest" msgid="5937058337671252210">"විවේක ගැනීම"</string>
    <string name="pause" msgid="5161459047750335691">"යතිය"</string>
    <string name="activity_type_australian_football" msgid="431838050917315084">"ඕස්ට්‍රේලියානු පාපන්දු"</string>
    <string name="sleep_session_default" msgid="7376764686701487196">"<xliff:g id="DURATION"> %1$s</xliff:g> නිදා ගනිමින්"</string>
    <string name="sleep_stage_default" msgid="1539043695578480733">"<xliff:g id="DURATION">%1$s</xliff:g> <xliff:g id="NAME">%2$s</xliff:g>⁠"</string>
    <string name="sleep_stage_awake" msgid="4526767634444460862">"අවදියෙන්"</string>
    <string name="sleep_stage_awake_in_bed" msgid="5533385496857888503">"ඇඳේ අවදියෙන්"</string>
    <string name="sleep_stage_sleeping" msgid="5122840110107303518">"නිදා ගනිමින්"</string>
    <string name="sleep_stage_out_of_bed" msgid="522297068981578046">"ඇඳෙන් ඉවත"</string>
    <string name="sleep_stage_rem" msgid="1694477904067543104">"REM නින්ද"</string>
    <string name="sleep_stage_light" msgid="1070117964678317880">"සැහැල්ලු නින්ද"</string>
    <string name="sleep_stage_deep" msgid="3134557407657258364">"ගැඹුරු නින්ද"</string>
    <string name="sleep_stage_unknown" msgid="8664190491902295991">"නොදනී"</string>
    <string name="minute_duration" msgid="9035288227090160206">"මිනි <xliff:g id="MINUTE">%1$s</xliff:g>ක්"</string>
    <string name="hour_minute_duration_short" msgid="6862483734123680444">"පැ<xliff:g id="HOUR">%1$s</xliff:g> මි<xliff:g id="MIN">%2$s</xliff:g>"</string>
    <string name="hour_duration" msgid="3472489613837138711">"පැය <xliff:g id="HOUR">%1$s</xliff:g>ක්"</string>
    <string name="hour_minute_duration_accessibility" msgid="1863356122145811614">"<xliff:g id="HOURS">%1$s</xliff:g> <xliff:g id="MINUTES">%2$s</xliff:g>⁠"</string>
    <string name="hour_duration_accessibility" msgid="4944782597053107276">"{count,plural, =1{පැය 1යි}one{පැය #ක්}other{පැය #ක්}}"</string>
    <string name="minute_duration_accessibility" msgid="399158463609534882">"{count,plural, =1{මිනිත්තු 1ක්}one{මිනිත්තු #ක්}other{මිනිත්තු #ක්}}"</string>
    <!-- no translation found for day_duration (3965793251448856729) -->
    <skip />
    <string name="day_hour_duration" msgid="6174865584368017275">"<xliff:g id="DAYS">%1$s</xliff:g> සහ <xliff:g id="HOURS">%2$s</xliff:g>"</string>
    <string name="day_duration_accessibility" msgid="3023909370877112320">"{count,plural, =1{1 දිනයක්}one{දින #ක්}other{දින #ක්}}"</string>
    <string name="vo2_max" msgid="8129489055516944647">"{value,plural, =1{1 mL/(kg·min)}one{# mL/(kg·min)}other{# mL/(kg·min)}}"</string>
    <string name="vo2_max_long" msgid="1031842712595851857">"{value,plural, =1{මිනිත්තුවකට සිරුරේ බර කිලෝග්‍රෑමයකට ඔක්සිජන් මිලිලීටර 1}one{මිනිත්තුවකට සිරුරේ බර කිලෝග්‍රෑමයකට ඔක්සිජන් මිලිලීටර #}other{මිනිත්තුවකට සිරුරේ බර කිලෝග්‍රෑමයකට ඔක්සිජන් මිලිලීටර #}}"</string>
    <string name="vo2_metabolic_cart" msgid="4724757223373717896">"පරිවෘත්තීය කරත්තය"</string>
    <string name="vo2_heart_rate_ratio" msgid="8707274294125886148">"හෘද ස්පන්දන වේග අනුපාතය"</string>
    <string name="vo2_cooper_test" msgid="4713211595719031518">"කූපර් පරීක්ෂණය"</string>
    <string name="vo2_multistage_fitness_test" msgid="908967547838751749">"බහු අදියර යෝග්‍යතා පරීක්ෂණය"</string>
    <string name="vo2_rockport_fitness_test" msgid="2951465532122577281">"රොක්පෝට් යෝග්‍යතා පරීක්ෂණය"</string>
    <string name="vo2_other" msgid="5359013487285233550">"වෙනත්"</string>
    <string name="mucus_dry" msgid="1065582777971603874">"වියළි"</string>
    <string name="mucus_sticky" msgid="2086025099544529404">"ඇලෙනසුළු"</string>
    <string name="mucus_creamy" msgid="7525290054414941569">"උකු"</string>
    <string name="mucus_watery" msgid="1875540699006472048">"දියාරු"</string>
    <string name="mucus_egg_white" msgid="5578512593433767787">"බිත්තර සුදු මදය"</string>
    <string name="mucus_unusual" msgid="3987847850745292757">"අසාමාන්‍ය"</string>
    <string name="mucus_light" msgid="5309343389013086860">"සැහැල්ලු"</string>
    <string name="mucus_medium" msgid="7666848347740570566">"මධ්‍යම"</string>
    <string name="mucus_heavy" msgid="7864873650773259133">"දැඩි"</string>
    <string name="blood_pressure" msgid="7892828162554266437">"<xliff:g id="SYSTOLIC">%1$s</xliff:g>/<xliff:g id="DIASTOLIC">%2$s</xliff:g> mmHg"</string>
    <string name="blood_pressure_long" msgid="6487761539434451764">"රසදිය මිලිමීටර <xliff:g id="SYSTOLIC">%1$s</xliff:g>/<xliff:g id="DIASTOLIC">%2$s</xliff:g>"</string>
    <string name="body_position_standing_up" msgid="1221924915768574594">"සිට‍‍ගෙන"</string>
    <string name="body_position_sitting_down" msgid="8053875174780552282">"වාඩි වී"</string>
    <string name="body_position_lying_down" msgid="1472381098179371143">"වැතිරගෙන"</string>
    <string name="body_position_reclining" msgid="5676889701646839079">"දිගෑ දී"</string>
    <string name="blood_pressure_left_wrist" msgid="2047244346984766880">"වම් මැණික් කටුව"</string>
    <string name="blood_pressure_right_wrist" msgid="1488133877790549424">"දකුණු මැණික් කටුව"</string>
    <string name="blood_pressure_left_arm" msgid="5150436840115504433">"වම් උඩු බාහුව"</string>
    <string name="blood_pressure_right_arm" msgid="8660682684653121430">"වම් උඩු බාහුව"</string>
    <string name="millimoles_per_liter" msgid="3185457774991908223">"{count,plural, =1{1 mmol/L}one{# mmol/L}other{# mmol/L}}"</string>
    <string name="millimoles_per_liter_long" msgid="7248942926237335084">"{count,plural, =1{ලීටරයට මිලිමවුල 1}one{ලීටරයට මිලිමවුල #}other{ලීටරයට මිලිමවුල #}}"</string>
    <string name="specimen_source_interstitial_fluid" msgid="2201319049828128946">"අන්තරාල තරලය"</string>
    <string name="specimen_source_capillary_blood" msgid="5525024815754731735">"කේෂ නාලිකා රුධිරය"</string>
    <string name="specimen_source_plasma" msgid="8794064916106457747">"ප්ලාස්මාව"</string>
    <string name="specimen_source_serum" msgid="6383820057196352355">"රුධිර තරලය"</string>
    <string name="specimen_source_tears" msgid="4368541832400624080">"කඳුළු"</string>
    <string name="specimen_source_whole_blood" msgid="8884838851343307557">"සම්පූර්ණ රුධිරය"</string>
    <string name="blood_glucose_general" msgid="7566279829618085436">"සාමාන්‍ය"</string>
    <string name="blood_glucose_fasting" msgid="2122662399203934350">"නිරාහාරව"</string>
    <string name="blood_glucose_before_meal" msgid="5125498172701953751">"කෑමට පෙර"</string>
    <string name="blood_glucose_after_meal" msgid="8101398122897992346">"කෑමට පසු"</string>
    <string name="mealtype_label" msgid="5402474235944051844">"ආහාර වේලේ ආකාරය"</string>
    <string name="mealtype_unknown" msgid="3024645648636923591">"නොදනී"</string>
    <string name="mealtype_breakfast" msgid="119545434987870954">"උදෑසන ආහාරය"</string>
    <string name="mealtype_lunch" msgid="6212310262989550906">"දිවා ආහාරය"</string>
    <string name="mealtype_dinner" msgid="1896347121249081336">"රාත්‍රී ආහාරය"</string>
    <string name="mealtype_snack" msgid="8454859872168781221">"සුළු කෑම"</string>
    <string name="biotin" msgid="4000818331802478073">"බයොටින්"</string>
    <string name="caffeine" msgid="2847006945615912643">"කැෆේන්"</string>
    <string name="calcium" msgid="4832722858820295752">"කැල්සියම්"</string>
    <string name="chloride" msgid="2509193544740445654">"ක්ලෝරයිඩ්"</string>
    <string name="cholesterol" msgid="4261128668088502049">"කොලෙස්ටරෝල්"</string>
    <string name="chromium" msgid="807851794929222026">"ක්‍රෝමියම්"</string>
    <string name="copper" msgid="8603012497089601260">"තඹ"</string>
    <string name="dietary_fiber" msgid="6928876454420561553">"ආහාර තන්තු"</string>
    <string name="energy_consumed_total" msgid="7866804137119190606">"ශක්තිය"</string>
    <string name="energy_consumed_from_fat" msgid="8637734004867176038">"මේදයෙන් ශක්තිය"</string>
    <string name="folate" msgid="7728279545427110321">"ෆෝලේට්"</string>
    <string name="folic_acid" msgid="6861953414423667870">"ෆෝලික් අම්ලය"</string>
    <string name="iodine" msgid="2896913103021799237">"අයඩින්"</string>
    <string name="iron" msgid="6134405609706877219">"යකඩ"</string>
    <string name="magnesium" msgid="6157495455437549170">"මැග්නීසියම්"</string>
    <string name="manganese" msgid="8339856079280400610">"මැංගනීස්"</string>
    <string name="molybdenum" msgid="3762866331212112454">"මොලිබ්ඩිනම්"</string>
    <string name="monounsaturated_fat" msgid="1320950160552507057">"ඒක අසංතෘප්ත මේදය"</string>
    <string name="niacin" msgid="8425099536322826837">"නියසින්"</string>
    <string name="pantothenic_acid" msgid="5310842296212528685">"පැන්ටොතනික් අම්ලය"</string>
    <string name="phosphorus" msgid="3912318057064021441">"ෆොස්ෆරස්"</string>
    <string name="polyunsaturated_fat" msgid="6386374757897543025">"බහු අසංතෘප්ත මේදය"</string>
    <string name="potassium" msgid="723134189945209756">"පොටෑසියම්"</string>
    <string name="protein" msgid="2731834509320364994">"ප්‍රෝටීන්"</string>
    <string name="riboflavin" msgid="5329306869379867435">"රයිබොෆ්ලේවින්"</string>
    <string name="saturated_fat" msgid="3174504848270051265">"සංතෘප්ත මේදය"</string>
    <string name="selenium" msgid="8129594078116221891">"සෙලේනියම්"</string>
    <string name="sodium" msgid="7687341876185019438">"සෝඩියම්"</string>
    <string name="sugar" msgid="656190285547502122">"සීනි"</string>
    <string name="thiamin" msgid="1662446837028039063">"තයමින්"</string>
    <string name="total_carbohydrate" msgid="7034043840349284931">"මුළු කාබොහයිඩ්‍රේට"</string>
    <string name="total_fat" msgid="8193647297427112321">"මුළු මේදය"</string>
    <string name="trans_fat" msgid="1059715899517909090">"ට්‍රාන්ස් මේදය"</string>
    <string name="unsaturated_fat" msgid="5495925265449481356">"අසංතෘප්ත මේදය"</string>
    <string name="vitamin_a" msgid="2379293029664252095">"විටමින් A"</string>
    <string name="vitamin_b12" msgid="180162813332325098">"විටමින් B12"</string>
    <string name="vitamin_b6" msgid="370053149968231667">"විටමින් B6"</string>
    <string name="vitamin_c" msgid="5383574357126292194">"විටමින් C"</string>
    <string name="vitamin_d" msgid="2717952250555672580">"විටමින් D"</string>
    <string name="vitamin_e" msgid="5214468880515744802">"විටමින් E"</string>
    <string name="vitamin_k" msgid="2722297637910069736">"විටමින් K"</string>
    <string name="zinc" msgid="5211975076671534013">"සින්ක්"</string>
    <string name="nutrient_with_value" msgid="3327198262871257518">"<xliff:g id="NUTRIENT">%1$s</xliff:g>: <xliff:g id="AMOUNT">%2$s</xliff:g>"</string>
    <string name="meal_name" msgid="6060648788040408308">"නම"</string>
    <string name="gram_short_format" msgid="2355009811799735134">"{count,plural, =1{1 g}one{# g}other{# g}}"</string>
    <string name="gram_long_format" msgid="6160392101513066663">"{count,plural, =1{ග්‍රෑම් 1}one{ග්‍රෑම් #}other{ග්‍රෑම් #}}"</string>
    <string name="respiratory_rate_value" msgid="4546418213418344364">"{count,plural, =1{1 rpm}one{# rpm}other{# rpm}}"</string>
    <string name="respiratory_rate_value_long" msgid="3822748008700697049">"{count,plural, =1{විනාඩියකට ආශ්වාස ප්‍රශ්වාස 1ක්}one{විනාඩියකට ආශ්වාස ප්‍රශ්වාස #ක්}other{විනාඩියකට ආශ්වාස ප්‍රශ්වාස #ක්}}"</string>
    <string name="kilograms_short_label" msgid="9098342853218050689">"{count,plural, =1{1 kg}one{# kg}other{# kg}}"</string>
    <string name="pounds_short_label" msgid="6256277330455003180">"{count,plural, =1{1 lb}one{# lb}other{# lb}}"</string>
    <string name="stone_short_label" msgid="8377585176530348612">"{count,plural, =1{1 වැනි}one{# වැනි}other{# වැනි}}"</string>
    <string name="stone_pound_short_label" msgid="7157344201618366834">"{stone_part} {pound_part}"</string>
    <string name="kilograms_long_label" msgid="7883695071156297670">"{count,plural, =1{කිලෝග්‍රෑම් 1ක්}one{කිලෝග්‍රෑම් #ක්}other{කිලෝග්‍රෑම් #ක්}}"</string>
    <string name="pounds_long_label" msgid="2916697485006416419">"{count,plural, =1{රාත්තල් 1ක්}one{රාත්තල් #ක්}other{රාත්තල් #ක්}}"</string>
    <string name="stone_long_label" msgid="8951426283449456468">"{count,plural, =1{1 ගලක්}one{ගල් #ක්}other{ගල් #ක්}}"</string>
    <string name="stone_pound_long_label" msgid="1308941435682625204">"{stone_part} {pound_part}"</string>
    <string name="temperature_celsius" msgid="8867121728397270787">"{value,plural, =1{1℃}one{#℃}other{#℃}}"</string>
    <string name="temperature_celsius_long" msgid="5789974427381333869">"{value,plural, =1{සෙල්සියල් අංශක 1}one{සෙල්සියල් අංශක #}other{සෙල්සියල් අංශක #}}"</string>
    <string name="temperature_kelvin" msgid="358565033091774943">"{value,plural, =1{1K}one{#K}other{#K}}"</string>
    <string name="temperature_kelvin_long" msgid="6078037481989090665">"{value,plural, =1{කෙල්වින් 1}one{කෙල්වින් #}other{කෙල්වින් #}}"</string>
    <string name="temperature_fahrenheit" msgid="4907172619457051144">"{value,plural, =1{1℉}one{#℉}other{#℉}}"</string>
    <string name="temperature_fahrenheit_long" msgid="1668948424411289521">"{value,plural, =1{ෆැරන්හයිට් අංශක 1}one{ෆැරන්හයිට් අංශක #}other{ෆැරන්හයිට් අංශක #}}"</string>
    <string name="temperatureDelta_celsius" msgid="4715618675614337612">"{value,plural, =1{{formattedValue}℃}one{{formattedValue}℃}other{{formattedValue}℃}}"</string>
    <string name="temperatureDelta_celsius_long" msgid="2696479973655631256">"{value,plural, =1{සෙල්සියල් අංශක {formattedValue}}one{සෙල්සියල් අංශක {formattedValue}}other{සෙල්සියල් අංශක {formattedValue}}}"</string>
    <string name="temperatureDelta_fahrenheit" msgid="4888310106252786060">"{value,plural, =1{{formattedValue}℉}one{{formattedValue}℉}other{{formattedValue}℉}}"</string>
    <string name="temperatureDelta_fahrenheit_long" msgid="6245718323010730238">"{value,plural, =1{ෆැරන්හයිට් අංශක {formattedValue}}one{ෆැරන්හයිට් අංශක {formattedValue}}other{ෆැරන්හයිට් අංශක {formattedValue}}}"</string>
    <string name="temperatureDelta_kelvin" msgid="3417124829968605912">"{value,plural, =1{{formattedValue}K}one{{formattedValue}K}other{{formattedValue}K}}"</string>
    <string name="temperatureDelta_kelvin_long" msgid="2778664973816301780">"{value,plural, =1{කෙල්වින් {formattedValue}}one{කෙල්වින් {formattedValue}}other{කෙල්වින් {formattedValue}}}"</string>
    <string name="temperatureDelta_average_celsius" msgid="8285198789751919796">"{value,plural, =1{{formattedValue}℃ (සාමාන්‍ය ප්‍රභේදනය)}one{{formattedValue}℃ (සාමාන්‍ය ප්‍රභේදනය)}other{{formattedValue}℃ (සාමාන්‍ය ප්‍රභේදනය)}}"</string>
    <string name="temperatureDelta_average_celsius_long" msgid="2706133487120358878">"{value,plural, =1{සෙල්සියස් අංශක {formattedValue} (සාමාන්‍ය ප්‍රභේදනය)}one{සෙල්සියස් අංශක {formattedValue} (සාමාන්‍ය ප්‍රභේදනය)}other{සෙල්සියස් අංශක {formattedValue} (සාමාන්‍ය ප්‍රභේදනය)}}"</string>
    <string name="temperatureDelta_average_fahrenheit" msgid="1610634095789007598">"{value,plural, =1{{formattedValue}℉ (සාමාන්‍ය ප්‍රභේදනය)}one{{formattedValue}℉ (සාමාන්‍ය ප්‍රභේදනය)}other{{formattedValue}℉ (සාමාන්‍ය ප්‍රභේදනය)}}"</string>
    <string name="temperatureDelta_average_fahrenheit_long" msgid="4931676720311048821">"{value,plural, =1{ෆැරන්හයිට් අංශක {formattedValue} (සාමාන්‍ය ප්‍රභේදනය)}one{ෆැරන්හයිට් අංශක{formattedValue} (සාමාන්‍ය ප්‍රභේදනය)}other{ෆැරන්හයිට් අංශක{formattedValue} (සාමාන්‍ය ප්‍රභේදනය)}}"</string>
    <string name="temperatureDelta_average_kelvin" msgid="3525443354201467789">"{value,plural, =1{{formattedValue}K (සාමාන්‍ය ප්‍රභේදනය)}one{{formattedValue}K (සාමාන්‍ය ප්‍රභේදනය)}other{{formattedValue}K (සාමාන්‍ය ප්‍රභේදනය)}}"</string>
    <string name="temperatureDelta_average_kelvin_long" msgid="9202084701113373151">"{value,plural, =1{කෙල්වින් {formattedValue} (සාමාන්‍ය ප්‍රභේදනය)}one{කෙල්වින් {formattedValue} (සාමාන්‍ය ප්‍රභේදනය)}other{කෙල්වින් {formattedValue} (සාමාන්‍ය ප්‍රභේදනය)}}"</string>
    <string name="temperature_location_armpit" msgid="8359661261125563155">"කිහිල්ල"</string>
    <string name="temperature_location_finger" msgid="4915449065770967487">"ඇඟිල්ල"</string>
    <string name="temperature_location_forehead" msgid="8603219464757434635">"නළල"</string>
    <string name="temperature_location_mouth" msgid="1535682736007063471">"කට"</string>
    <string name="temperature_location_rectum" msgid="1503082804377850076">"ගුදය"</string>
    <string name="temperature_location_temporal_artery" msgid="2830919806910102535">"ශංඛක ධමනිය"</string>
    <string name="temperature_location_toe" msgid="36730991617372925">"පා ඇඟිල්ල"</string>
    <string name="temperature_location_ear" msgid="7024374111156026034">"කණ"</string>
    <string name="temperature_location_wrist" msgid="5290446688282752346">"මැණික් කටුව"</string>
    <string name="temperature_location_vagina" msgid="1689485374825231749">"යෝනිය"</string>
    <string name="skin_temperature_measurement_location_title" msgid="3801036455392782236">"මිනුම් ස්ථානය"</string>
    <string name="skin_temperature_baseline_title" msgid="1883615483694543696">"මූලික රේඛාව"</string>
    <string name="skin_temperature_delta_details_heading" msgid="7789483766417087430">"මූලික රේඛාවෙන් ප්‍රභේදනය"</string>
    <string name="distance_miles" msgid="5419172432458896478">"{dist,plural, =1{1 සැතපුමක්}one{සැතැපුම් #ක්}other{සැතැපුම් #ක්}}"</string>
    <string name="distance_km" msgid="6383736895665100602">"{dist,plural, =1{කි.මී. 1ක්}one{කි.මී. #ක්}other{කි.මී. #ක්}}"</string>
    <string name="distance_miles_long" msgid="1830844568614100885">"{dist,plural, =1{1 සැතපුමක්}one{සැතැපුම් #ක්}other{සැතැපුම් #ක්}}"</string>
    <string name="distance_km_long" msgid="6256504627418439859">"{dist,plural, =1{1 කිලෝමීටරයක්}one{කිලෝමීටර් #ක්}other{කිලෝමීටර් #ක්}}"</string>
    <string name="height_cm" msgid="94329926270064717">"{height,plural, =1{1 cm}one{# cm}other{# cm}}"</string>
    <string name="height_cm_long" msgid="2821030110768530948">"{height,plural, =1{සෙන්ටිමීටර් 1}one{සෙන්ටිමීටර් #}other{සෙන්ටිමීටර් #}}"</string>
    <string name="height_in_long" msgid="6502316324841498419">"{height,plural, =1{අඟල් 1}one{අඟල් #}other{අඟල් #}}"</string>
    <string name="height_ft_long" msgid="7551582478724981895">"{height,plural, =1{අඩි 1}one{අඩි #}other{අඩි #}}"</string>
    <string name="height_in_compacted" msgid="6087182983411207466">"{height,plural, =1{1″}one{#″}other{#″}}"</string>
    <string name="height_ft_compacted" msgid="1024585112134314039">"{height,plural, =1{1′}one{#′}other{#′}}"</string>
    <string name="feet_inches_format" msgid="768610500549967860">"<xliff:g id="FT">%1$s</xliff:g><xliff:g id="IN">%2$s</xliff:g>⁠"</string>
    <string name="feet_inches_format_long" msgid="5187265716573430363">"<xliff:g id="FT">%1$s</xliff:g> <xliff:g id="IN">%2$s</xliff:g>⁠"</string>
    <string name="calories_long" msgid="7225535148232419419">"{count,plural, =1{කැලරි 1ක්}one{කැලරි #ක්}other{කැලරි #ක්}}"</string>
    <string name="calories" msgid="320906359079319632">"{count,plural, =1{කැලරි 1}one{කැලරි #}other{කැලරි #}}"</string>
    <string name="kj" msgid="2742876437259085714">"{count,plural, =1{1 kJ}one{# kJ}other{# kJ}}"</string>
    <string name="kj_long" msgid="1837278261960345400">"{count,plural, =1{කිලෝජූල් 1ක්}one{කිලෝජූල් #ක්}other{කිලෝජූල් #ක්}}"</string>
    <string name="percent" formatted="false" msgid="9199428244800776575">"{value,plural, =1{1%}one{#%}other{#%}}"</string>
    <string name="percent_long" msgid="2201022757867534235">"{value,plural, =1{සියයට 1}one{සියයට #}other{සියයට #}}"</string>
    <string name="units_cancel" msgid="5947097690625771995">"අවලංගු කරන්න"</string>
    <string name="units_title" msgid="6504086463237869339">"ඒකක"</string>
    <string name="distance_unit_title" msgid="4696952932438418209">"දුර"</string>
    <string name="height_unit_title" msgid="5461594609577078049">"උස"</string>
    <string name="weight_unit_title" msgid="7405186541678939987">"බර"</string>
    <string name="energy_unit_title" msgid="1714627395963766769">"ශක්තිය"</string>
    <string name="temperature_unit_title" msgid="1973985121774654017">"උෂ්ණත්වය"</string>
    <string name="distance_unit_kilometers_label" msgid="1361363017122240294">"කිලෝමීටර"</string>
    <string name="distance_unit_miles_label" msgid="848850214987608211">"සැතපුම්"</string>
    <string name="height_unit_centimeters_label" msgid="4096031670561995574">"සෙන්ටිමීටර"</string>
    <string name="height_unit_feet_label" msgid="3311723678628261399">"අඩි සහ අඟල්"</string>
    <string name="weight_unit_pound_label" msgid="8210663393844989211">"රාත්තල්"</string>
    <string name="weight_unit_kilogram_label" msgid="6623938920860887238">"කිලෝග්‍රෑම්"</string>
    <string name="weight_unit_stone_label" msgid="3063787243474847180">"ගල්"</string>
    <string name="energy_unit_calorie_label" msgid="3412965811470957296">"කැලරි"</string>
    <string name="energy_unit_kilojoule_label" msgid="6481196724083455110">"කිලෝජූල්"</string>
    <string name="temperature_unit_celsius_label" msgid="4698347100553808449">"සෙල්සියස්"</string>
    <string name="temperature_unit_fahrenheit_label" msgid="6590261955872562854">"ෆැරන්හයිට්"</string>
    <string name="temperature_unit_kelvin_label" msgid="3786210768294615821">"කෙල්වින්"</string>
    <string name="help_and_feedback" msgid="4772169905005369871">"උදවු සහ ප්‍රතිපෝෂණය"</string>
    <string name="cant_see_all_your_apps_description" msgid="7344859063463536472">"ඔබට ස්ථාපිත යෙදුමක් දැකිය නොහැකි නම්, එය තවමත් Health Connect සමග නොගැළපේවි"</string>
    <string name="things_to_try" msgid="8200374691546152703">"උත්සාහ කිරීමට දේවල්"</string>
    <string name="check_for_updates" msgid="3841090978657783101">"යාවත්කාලීන තිබේද පරීක්‍ෂා කරන්න"</string>
    <string name="check_for_updates_description" msgid="1347667778199095160">"ස්ථාපිත යෙදුම් යාවත්කාලීන බව සහතික කර ගන්න"</string>
    <string name="see_all_compatible_apps" msgid="6791146164535475726">"සියලු ගැළපෙන යෙදුම් බලන්න"</string>
    <string name="see_all_compatible_apps_description" msgid="2092325337403254491">"Google Play මත යෙදුම් සොයා ගන්න"</string>
    <string name="send_feedback" msgid="7756927746070096780">"ප්‍රතිපෝෂණය යවන්න"</string>
    <string name="send_feedback_description" msgid="2887207112856240778">"ඔබ Health Connect සමග වැඩ කිරීමට කැමති සෞඛ්‍ය සහ යෝග්‍යතා යෙදුම් මොනවා දැයි අපට කියන්න"</string>
    <string name="playstore_app_title" msgid="4138464328693481809">"Play Store"</string>
    <string name="auto_delete_button" msgid="8536451792268513619">"ස්වයං-මැකීම"</string>
    <string name="auto_delete_title" msgid="8761742828224207826">"ස්වයං-මැකීම"</string>
    <string name="auto_delete_header" msgid="4258649705159293715">"සැකසූ වේලාවකට පසු එය මැකීමට කාලසටහන් ගත කිරීමෙන් Health Connect තුළ ඔබේ දත්ත කොපමණ කාලයක් ගබඩා කර තිබේ ද යන්න පාලන කරන්න"</string>
    <string name="auto_delete_learn_more" msgid="7416469042791307994">"ස්වයං-මැකීම පිළිබඳව තව දැන ගන්න"</string>
    <string name="auto_delete_section" msgid="7732381000331475082">"දත්ත ස්වයං-මැකීම"</string>
    <string name="range_after_x_months" msgid="3340127072680117121">"{count,plural, =1{# මාසයකට පසු}one{මාස #කට පසු}other{මාස #කට පසු}}"</string>
    <string name="range_never" msgid="4429478261788361233">"කවදාවත් නෑ"</string>
    <string name="range_off" msgid="8178520557618184215">"අක්‍රියයි"</string>
    <string name="auto_delete_rationale" msgid="5255442126521464878">"ඔබ මෙම සැකසීම් වෙනස් කරන විට, Health Connect ඔබේ නව මනාප පිළිබිඹු කිරීමට පවතින දත්ත මකා දමයි"</string>
    <string name="confirming_question_x_months" msgid="8204363800605282103">"{count,plural, =1{# මාසයකට පසු දත්ත ස්වයංව මකන්න ද?}one{මාස #කට පසු දත්ත ස්වයංව මකන්න ද?}other{මාස #කට පසු දත්ත ස්වයංව මකන්න ද?}}"</string>
    <string name="confirming_message_x_months" msgid="4798474593741471977">"{count,plural, =1{Health Connect # මාසයකට පසු නව දත්ත ස්වයංක්‍රීයව මැකෙයි. මෙය සැකසීම # මාසයකට වඩා පැරණි පවතින දත්ත ද මකයි.}one{Health Connect මාස #කට පසු නව දත්ත ස්වයංක්‍රීයව මැකෙයි. මෙය සැකස මාස #කට වඩා පැරණි පවතින දත්ත ද මකයි.}other{Health Connect මාස #කට පසු නව දත්ත ස්වයංක්‍රීයව මැකෙයි. මෙය සැකස මාස #කට වඩා පැරණි පවතින දත්ත ද මකයි.}}"</string>
    <string name="set_auto_delete_button" msgid="268450418318199197">"ස්වයං-මැකීම සකසන්න"</string>
    <string name="deletion_started_title" msgid="1177766097121885025">"පවතින දත්ත මකනු ලැබේ"</string>
    <string name="deletion_started_x_months" msgid="6567199107249615612">"{count,plural, =1{Health Connect මාස #කට වඩා පැරණි සියලු දත්ත මකනු ඇත. මෙම වෙනස්කම් ඔබේ සම්බන්ධිත යෙදුම්වල දිස් වීමට එක දිනක් ගත විය හැක.}one{Health Connect මාස #කට වඩා පැරණි සියලු දත්ත මකනු ඇත. මෙම වෙනස්කම් ඔබේ සම්බන්ධිත යෙදුම්වල දිස් වීමට එක දිනක් ගත විය හැක.}other{Health Connect මාස #කට වඩා පැරණි සියලු දත්ත මකනු ඇත. මෙම වෙනස්කම් ඔබේ සම්බන්ධිත යෙදුම්වල දිස් වීමට එක දිනක් ගත විය හැක.}}"</string>
    <string name="deletion_started_category_list_section" msgid="3052940611815658991">"මේවායින් මකා දැමිය යුතු දත්ත"</string>
    <string name="deletion_started_done_button" msgid="1232018689825054257">"නිමයි"</string>
    <string name="priority_dialog_title" msgid="7360654442596118085">"යෙදුම් ප්‍රමුඛතාව සකසන්න"</string>
    <string name="priority_dialog_message" msgid="6971250365335018184">"යෙදුම් එකකට වඩා වැඩි ගණනක් <xliff:g id="DATA_TYPE">%s</xliff:g> දත්ත එක් කළහොත්, Health Connect මෙම ලැයිස්තුවේ ඉහළින්ම ඇති යෙදුමට ප්‍රමුඛතාව දෙනු ඇත. ඒවා නැවත අනුපිළිවෙළට සැකසීමට යෙදුම් අදින්න."</string>
    <string name="priority_dialog_positive_button" msgid="2503570694373675092">"සුරකින්න"</string>
    <string name="action_drag_label_move_up" msgid="4221641798253080966">"ඉහළට ගෙන යන්න"</string>
    <string name="action_drag_label_move_down" msgid="3448000958912947588">"පහළට ගෙන යන්න"</string>
    <string name="action_drag_label_move_top" msgid="5114033774108663548">"ඉහළට ගෙන යන්න"</string>
    <string name="action_drag_label_move_bottom" msgid="3117764196696569512">"පතුළට ගෙන යන්න"</string>
    <string name="reorder_button_content_description" msgid="2685032520710743533">"ප්‍රමුඛතා ලැයිස්තුවේ <xliff:g id="SELECTED_APP">%s</xliff:g> ඇද නැවත ඇණවුම් කිරීමට බොත්තම"</string>
    <string name="remove_button_content_description" msgid="6170490900032612048">"ප්‍රමුඛතා ලැයිස්තුවෙන් <xliff:g id="SELECTED_APP">%s</xliff:g> ඉවත් කිරීමට බොත්තම"</string>
    <string name="reorder_button_action_description" msgid="5197462036756192214">"යළි අනුපිළිවෙලට සැකසීමට දෙවරක් තට්ටු කර අදින්න"</string>
    <string name="search_keywords_home" msgid="5386515593026555327">"යෝග්‍යතාව, සුවතාවය"</string>
    <string name="search_keywords_permissions" msgid="7821010295153350533">"අවසර"</string>
    <string name="search_keywords_data" msgid="5359602744325490523">"health connect, සෞඛ්‍ය දත්ත, සෞඛ්‍ය ප්‍රවර්ග, දත්ත ප්‍රවේශය, ක්‍රියාකාරකම්, ශරීර මිනුම්, ඔසප් චක්‍ර ලුහුබැඳීම, පෝෂණය, නින්ද, vitals"</string>
    <string name="search_breadcrumbs_permissions" msgid="2667471090347475796">"Health Connect &gt; යෙදුම් අවසර"</string>
    <string name="search_breadcrumbs_data" msgid="6635428480372024040">"Health Connect &gt; දත්ත සහ ප්‍රවේශය"</string>
    <string name="search_connected_apps" msgid="8180770761876928851">"යෙදුම් සොයන්න"</string>
    <string name="no_results" msgid="4007426147286897998">"ප්‍රතිඵල නැත"</string>
    <string name="help" msgid="6028777453152686162">"උදවු"</string>
    <string name="request_route_header_title" msgid="6599707039845646714">"Health Connect තුළ මෙම ව්‍යායාම මාර්ගයට ප්‍රවේශ වීමට <xliff:g id="APP_NAME">%1$s</xliff:g> හට ඉඩ දෙන්න ද?"</string>
    <string name="request_route_disclaimer_notice" msgid="8060511384737662598">"මෙම යෙදුමට මාර්ගයේ ඔබේ අතීත ස්ථානය කියවීමට හැකි වනු ඇත"</string>
    <string name="date_owner_format" msgid="4431196384037157320">"<xliff:g id="DATE">%1$s</xliff:g> • <xliff:g id="APP_NAME">%2$s</xliff:g>"</string>
    <string name="request_route_info_header_title" msgid="4149969049719763190">"ව්‍යායාම ගමන් මාර්ග තුළ ස්ථාන තොරතුරු ඇතුළත් වේ"</string>
    <string name="request_route_info_who_can_see_data_title" msgid="858355329937113994">"මෙම දත්ත දැකිය හැක්කේ කාට ද?"</string>
    <string name="request_route_info_who_can_see_data_summary" msgid="2439434359808367150">"ඔබේ ව්‍යායාම මාර්ග වෙත ප්‍රවේශ වීමට ඔබ ඉඩ දෙන යෙදුම් පමණි"</string>
    <string name="request_route_info_access_management_title" msgid="3222594923675464852">"මට ප්‍රවේශය කළමනා කළ හැක්කේ කෙසේද?"</string>
    <string name="request_route_info_access_management_summary" msgid="2606548838292829495">"Health Connect සැකසීම් තුළ ඔබට ව්‍යායාම් මාර්ග වෙත ප්‍රවේශය කළමනා කළ හැක"</string>
    <string name="request_route_allow" msgid="4427372851821847274">"මෙම ගමන් මඟට ඉඩ දෙන්න"</string>
    <string name="request_route_allow_all" msgid="314830698958736916">"සියලුම ගමන් මාර්ගවලට ඉඩ දෙන්න"</string>
    <string name="request_route_dont_allow" msgid="1186236234664957228">"ඉඩ නොදෙන්න"</string>
    <string name="route_permissions_always_allow" msgid="1383816362804293137">"සැමවිටම ඉඩ දෙන්න"</string>
    <string name="route_permissions_label" msgid="6293377940884373190">"ව්‍යායාම මාර්ග වෙත ප්‍රවේශය"</string>
    <string name="route_permissions_summary" msgid="704859311037374130">"<xliff:g id="APP_NAME">%1$s</xliff:g> හට මාර්ග වෙත ප්‍රවේශ වීමට ඉඩ දෙන්න"</string>
    <string name="route_permissions_ask" msgid="3927020960754781917">"සෑම වේලාවේම අසන්න"</string>
    <string name="route_permissions_deny" msgid="4955644777239169593">"ඉඩ නොදෙන්න"</string>
    <string name="exercise_permission_dialog_enable_title" msgid="4310997044811843391">"දත්ත වර්ග දෙකම සබල කරන්න ද?"</string>
    <string name="exercise_permission_dialog_disable_title" msgid="1011777519918396883">"දත්ත වර්ග දෙකම අබල කරන්න ද?"</string>
    <string name="exercise_permission_dialog_enabled_summary" msgid="3404390796688813585">"<xliff:g id="APP_NAME">%1$s</xliff:g> හට ව්‍යායාම ගමන් මඟ සබල කිරීම සඳහා ව්‍යායාම සඳහා කියවීම වෙත ප්‍රවේශය අවශ්‍ය වේ"</string>
    <string name="exercise_permission_dialog_disable_summary" msgid="397599718182778347">"ව්‍යායාම මාර්ග සබල කිරීම සඳහා <xliff:g id="APP_NAME">%1$s</xliff:g> හට ව්‍යායාම වෙත ප්‍රවේශය අවශ්‍ය වේ"</string>
    <string name="exercise_permission_dialog_positive_button" msgid="4545939654888655556">"ඔව්"</string>
    <string name="exercise_permission_dialog_negative_button" msgid="7433304732406274998">"නැත"</string>
    <string name="back_button" msgid="780519527385993407">"ආපසු"</string>
    <string name="loading" msgid="2526615755685950317">"පූරණය කරමින්…"</string>
    <string name="migration_in_progress_screen_title" msgid="6564515269988205874">"ඒකාබද්ධ කිරීම සිදු වෙමින් පවතී"</string>
    <string name="migration_in_progress_screen_integration_details" msgid="5916989113111973466">"Health Connect, Android පද්ධතිය සමග ඒකාබද්ධ වෙමින් පවතී.\n\nඔබේ දත්ත සහ අවසර මාරු කරන අතරතුර යම් කාලයක් ගත විය හැක."</string>
    <string name="migration_in_progress_screen_integration_dont_close" msgid="2095732208438772444">"ක්‍රියාවලිය සම්පූර්ණ වූ බවට ඔබට දැනුම්දීමක් ලැබෙන තුරු යෙදුම නොවසන්න."</string>
    <string name="migration_in_progress_notification_title" msgid="8873411008158407737">"Health Connect ඒකාබද්ධ කිරීම සිදු වෙමින් පවතී"</string>
    <string name="migration_update_needed_screen_title" msgid="3260466598312877429">"යාවත්කාලීනය අවශ්‍යයි"</string>
    <string name="migration_update_needed_screen_details" msgid="7984745102006782603">"Health Connect, Android පද්ධතිය සමග ඒකාබද්ධ වෙමින් පවතින බැවින් ඔබට ඔබේ සැකසීම් වෙතින් එයට සෘජුවම ප්‍රවේශ විය හැක."</string>
    <string name="update_button" msgid="4544529019832009496">"යාවත්කාලීන කරන්න"</string>
    <string name="migration_update_needed_notification_content" msgid="478899618719297517">"Health Connect හට ඔබේ පද්ධති සැකසීම් සමග දිගටම ඒකාබද්ධ කළ හැකි පරිදි මෙම යාවත්කාලීනය ආරම්භ කරන්න"</string>
    <string name="migration_update_needed_notification_action" msgid="1219223694165492000">"දැන් යාවත්කාලීන කරන්න"</string>
    <string name="migration_module_update_needed_notification_title" msgid="5428523284357105379">"පද්ධති යාවත්කාලීනය අවශ්‍යයි"</string>
    <string name="migration_module_update_needed_action" msgid="7211167950758064289">"ඉදිරියට යාමට පෙර, ඔබේ දුරකථන පද්ධතිය යාවත්කාලීන කරන්න."</string>
    <string name="migration_module_update_needed_restart" msgid="1246884613546321798">"ඔබ දැනටමත් ඔබේ දුරකථන පද්ධතිය යාවත්කාලීන කර ඇති නම්, දිගටම ඒකාබද්ධ කිරීමට ඔබේ දුරකථනය යළි ඇරඹීමට උත්සාහ කරන්න"</string>
    <string name="migration_app_update_needed_notification_title" msgid="8971076370900025444">"Health Connect යාවත්කාලීන කිරීම අවශ්‍යයි"</string>
    <string name="migration_app_update_needed_action" msgid="3289432528592774601">"ඉදිරියට යාමට පෙර, Health Connect යෙදුම නවතම අනුවාදයට යාවත්කාලීන කරන්න."</string>
    <string name="migration_more_space_needed_screen_title" msgid="1535473230886051579">"තව ඉඩ අවශ්‍යයි"</string>
    <string name="migration_more_space_needed_screen_details" msgid="621140247825603412">"දිගටම ඒකාබද්ධ කිරීමට Health Connect හට ඔබේ දුරකථනයේ <xliff:g id="SPACE_NEEDED">%1$s</xliff:g> ගබඩා ඉඩ අවශ්‍ය වෙයි.\n\nඔබේ දුරකථනයේ යම් ඉඩක් හිස් කර නැවත උත්සාහ කරන්න."</string>
    <string name="try_again_button" msgid="8745496819992160789">"නැවත උත්සාහ කරන්න"</string>
    <string name="free_up_space_button" msgid="4141013808635654695">"ඉඩ නිදහස් කර ගන්න"</string>
    <string name="migration_more_space_needed_notification_title" msgid="8238155395120107672">"තව ඉඩ අවශ්‍යයි"</string>
    <string name="migration_more_space_needed_notification_content" msgid="4034728181940567836">"Health Connect හට දිගටම ඒකාබද්ධ කිරීමට ඔබේ දුරකථනයේ <xliff:g id="SPACE_NEEDED">%1$s</xliff:g> ගබඩා ඉඩ අවශ්‍යයි."</string>
    <string name="migration_paused_screen_title" msgid="8041170155372429894">"ඒකාබද්ධ කිරීම විරාම කරන ලදී"</string>
    <string name="migration_paused_screen_details" msgid="5898311710030340187">"Health Connect යෙදුම Android පද්ධතිය සමග ඒකාබද්ධ වෙමින් තිබියදී වැසුණා.\n\nයෙදුම නැවත විවෘත කර ඔබේ දත්ත සහ අවසර දිගටම මාරු කිරීමට නැවත පටන් ගන්න ක්ලික් කරන්න."</string>
    <string name="migration_paused_screen_details_timeout" msgid="353768000785837394">"ඔබේ Health Connect දත්ත තබා ගැනීමට මෙය <xliff:g id="TIME_NEEDED">%1$s</xliff:g> ඇතුළත සම්පූර්ණ කරන්න"</string>
    <string name="resume_button" msgid="2255148549862208047">"නැවත පටන් ගන්න"</string>
    <string name="migration_paused_notification_title" msgid="4368414714202113077">"ඒකාබද්ධ කිරීම විරාම කරන ලදි"</string>
    <string name="migration_paused_notification_content" msgid="1950511270109811771">"Health Connect Android පද්ධතිය සමග ඒකාබද්ධ වෙමින් පවතී. ඉදිරියට යාමට තට්ටු කරන්න"</string>
    <string name="resume_migration_banner_title" msgid="4443957114824045317">"ඒකාබද්ධ කිරීම නැවත ආරම්භ කරන්න"</string>
    <string name="resume_migration_banner_description" msgid="6236230413670826036">"Health Connect, Android පද්ධතිය සමග දිගටම ඒකාබද්ධ කිරීමට තට්ටු කරන්න. ඔබේ දත්ත තබා ගැනීම සඳහා, මෙය <xliff:g id="TIME_NEEDED">%1$s</xliff:g> ඇතුළත සම්පූර්ණ කරන්න"</string>
    <string name="resume_migration_banner_description_fallback" msgid="6060444898839211883">"Health Connect, Android පද්ධතිය සමග දිගටම ඒකාබද්ධ කිරීමට තට්ටු කරන්න."</string>
    <string name="resume_migration_banner_button" msgid="2112318760107756469">"ඉදිරියට යන්න"</string>
    <string name="resume_migration_notification_title" msgid="8859575633668908327">"Health Connect ඒකාබද්ධ කිරීම නැවත ආරම්භ කරන්න"</string>
    <string name="resume_migration_notification_content" msgid="46172108837648715">"ඔබේ දත්ත තබා ගැනීම සඳහා, මෙය <xliff:g id="TIME_NEEDED">%1$s</xliff:g> ඇතුළත සම්පූර්ණ කරන්න"</string>
    <string name="app_update_needed_banner_title" msgid="4724335956851853802">"යෙදුම් යාවත්කාලීනය අවශ්‍යයි"</string>
    <string name="app_update_needed_banner_description_single" msgid="1114809360264027362">"<xliff:g id="APP_NAME">%1$s</xliff:g> Health Connect සමඟ සමමුහුර්ත කිරීම දිගටම කරගෙන යාමට යාවත්කාලීන කිරීමට අවශ්‍ය වේ"</string>
    <string name="app_update_needed_banner_description_multiple" msgid="4660700626698013764">"Health Connect සමග සමමුහුර්ත කිරීම දිගටම කරගෙන යාමට සමහර යෙදුම් යාවත්කාලීන කිරීමට අවශ්‍ය වේ"</string>
    <string name="app_update_needed_banner_button" msgid="8223115764065649627">"යාවත්කාලීන තිබේද පරීක්‍ෂා කරන්න"</string>
    <string name="app_update_needed_banner_learn_more_button" msgid="7269232067819258160">"තව දැන ගන්න"</string>
    <string name="migration_pending_permissions_dialog_title" msgid="6019552841791757048">"Health Connect ඒකාබද්ධ කිරීම"</string>
    <string name="migration_pending_permissions_dialog_content" msgid="6350115816948005466">"Health Connect ඔබේ Android පද්ධතිය සමග ඒකාබද්ධ වීමට සූදානම් වෙයි. ඔබ දැන් <xliff:g id="APP_NAME">%1$s</xliff:g>ට ප්‍රවේශය ලබා දෙන්නේ නම්, ඒකාබද්ධ කිරීම සම්පූර්ණ වන තෙක් සමහර විශේෂාංග ක්‍රියා නොකරයි."</string>
    <string name="migration_pending_permissions_dialog_content_apps" msgid="6417173899016940664">"Health Connect ඔබේ Android පද්ධතිය සමග ඒකාබද්ධ වීමට සූදානම් වෙයි. ඔබ දැන් යෙදුම්වලට ප්‍රවේශය ලබා දෙන්නේ නම්, ඒකාබද්ධ කිරීම සම්පූර්ණ වන තෙක් සමහර විශේෂාංග ක්‍රියා නොකරයි."</string>
    <string name="migration_pending_permissions_dialog_button_continue" msgid="258571372365364506">"ඉදිරියට යන්න"</string>
    <string name="migration_pending_permissions_dialog_button_start_integration" msgid="754910196871313049">"ඒකාබද්ධ කිරීම අරඹන්න"</string>
    <string name="migration_in_progress_permissions_dialog_title" msgid="2188354144857156984">"Health Connect ඒකාබද්ධ කිරීම සිදු වෙමින් පවතී"</string>
    <string name="migration_in_progress_permissions_dialog_content" msgid="2249793103623253693">"Health Connect, Android පද්ධතිය සමග ඒකාබද්ධ වෙමින් පවතී.\n\nක්‍රියාවලිය සම්පූර්ණ වූ විට ඔබට දැනුම්දීමක් ලැබෙන අතර ඔබට Health Connect සමග <xliff:g id="APP_NAME">%1$s</xliff:g> භාවිත කළ හැක."</string>
    <string name="migration_in_progress_permissions_dialog_content_apps" msgid="8653954808926889199">"Health Connect Android පද්ධතිය සමග ඒකාබද්ධ වෙමින් පවතී.\n\nක්‍රියාවලිය සම්පූර්ණ වූ විට ඔබට දැනුම්දීමක් ලැබෙන අතර ඔබට Health Connect භාවිතා කළ හැක."</string>
    <string name="migration_in_progress_permissions_dialog_button_got_it" msgid="3437208109334974656">"තේරුණා"</string>
    <string name="migration_not_complete_dialog_title" msgid="3725576338159027149">"Health Connect ඒකාබද්ධ කිරීම සම්පූර්ණ නොවුණි"</string>
    <string name="migration_not_complete_dialog_content" msgid="4992771587233088606">"එය නැවත ලබා ගත හැකි වූ විට ඔබට දැනුම්දීමක් ලැබෙයි."</string>
    <string name="migration_not_complete_dialog_button" msgid="3271842109680807482">"තේරුණා"</string>
    <string name="migration_not_complete_notification_title" msgid="7392885522310227293">"Health Connect ඒකාබද්ධ කිරීම සම්පූර්ණ නොවුණි"</string>
    <string name="migration_not_complete_notification_action" msgid="757041885992445657">"තව කියවන්න"</string>
    <string name="migration_complete_notification_title" msgid="4988631739109332404">"Health Connect ඒකාබද්ධ කිරීම සම්පූර්ණයි"</string>
    <string name="migration_complete_notification_action" msgid="5350322865206331186">"විවෘත කරන්න"</string>
    <string name="migration_whats_new_dialog_title" msgid="2349465358457105228">"අලුත් මොනවා ද"</string>
    <string name="migration_whats_new_dialog_content" msgid="1271560399054864488">"ඔබට දැන් ඔබේ සැකසීම්වලින් සෘජුවම Health Connect වෙත ප්‍රවේශ විය හැක. ගබඩා ඉඩ නිදහස් කර ගැනීමට ඕනෑම වේලාවක Health Connect යෙදුම අස්ථාපන කරන්න."</string>
    <string name="migration_whats_new_dialog_button" msgid="642575552457587805">"තේරුණා"</string>
    <string name="data_restore_in_progress_screen_title" msgid="2516161353003274764">"ප්‍රතිසාධනය කරමින් පවතී"</string>
    <string name="data_restore_in_progress_content" msgid="2684897189974069361">"Health Connect දත්ත සහ අවසර ප්‍රතිසාධනය කරයි. මෙය සම්පූර්ණ කිරීමට යම් කාලයක් ගත විය හැක."</string>
    <string name="data_restore_in_progress_dialog_title" msgid="9097805833675345598">"Health Connect ප්‍රතිසාධනය සිදු වෙමින් පවතී"</string>
    <string name="data_restore_in_progress_dialog_button" msgid="2096525382430589845">"තේරුණා"</string>
    <string name="data_restore_pending_banner_title" msgid="6792157138348551175">"යාවත්කාලීන කිරීමක් අවශ්‍යයි"</string>
    <string name="data_restore_pending_banner_content" msgid="7631240781262092142">"ඔබේ දත්ත ප්‍රතිසාධනය කරගෙන යාමට පෙර, ඔබේ දුරකථන පද්ධතිය යාවත්කාලීන කරන්න."</string>
    <string name="data_restore_pending_banner_button" msgid="2150345659341456815">"දැන් යාවත්කාලීන කරන්න"</string>
    <string name="data_totals_header" msgid="8316977153276216025">"දත්ත එකතු"</string>
    <string name="app_sources_header" msgid="6343062519512947665">"යෙදුම් මූලාශ්‍ර"</string>
    <string name="data_sources_footer" msgid="6414387142919741183">"දත්ත එකතුව වෙනස් විය හැකි ආකාරය බැලීමට ලැයිස්තුවට යෙදුම් මූලාශ්‍ර එක් කරන්න. මෙම ලැයිස්තුවෙන් යෙදුමක් ඉවත් කිරීමෙන් එය එකතුවට දායක වීම නවත්වනු ඇති නමුත්, එයට තවමත් ලිවීමේ අවසර ඇත."</string>
    <string name="data_sources_empty_state" msgid="1899652759274805556">"යෙදුම් මූලාශ්‍ර නැත"</string>
    <string name="data_sources_empty_state_footer" msgid="8933950342291569638">"<xliff:g id="CATEGORY_NAME">%1$s</xliff:g> දත්ත ලිවීමට ඔබ යෙදුම් අවසර දුන් පසු මූලාශ්‍ර මෙහි පෙන්වනු ලැබේ."</string>
    <string name="data_sources_help_link" msgid="7740264923634947915">"මූලාශ්‍ර සහ ප්‍රමුඛතා දීම ක්‍රියා කරන ආකාරය"</string>
    <string name="data_sources_add_app" msgid="319926596123692514">"යෙදුමක් එක් කරන්න"</string>
    <string name="edit_data_sources" msgid="79641360876849547">"යෙදුම් මූලාශ්‍ර සංස්කරණය කරන්න"</string>
    <string name="default_app_summary" msgid="6183876151011837062">"උපාංගයේ පෙරනිමිය"</string>
    <string name="app_data_title" msgid="6499967982291000837">"යෙදුම් දත්ත"</string>
    <string name="no_data_footer" msgid="4777297654713673100">"Health Connect වෙත ප්‍රවේශය ඇති යෙදුම් වෙතින් දත්ත මෙහි පෙන්වනු ඇත"</string>
    <string name="date_picker_day" msgid="3076687507968958991">"දිනය"</string>
    <string name="date_picker_week" msgid="1038805538316142229">"සතිය"</string>
    <string name="date_picker_month" msgid="3560692391260778560">"මාසය"</string>
    <string name="this_week_header" msgid="1280121922548216973">"මෙම සතිය"</string>
    <string name="last_week_header" msgid="5194448963146719382">"පසුගිය සතිය"</string>
    <string name="this_month_header" msgid="2452395268894677189">"මෙම මාසය"</string>
    <string name="last_month_header" msgid="1359164797239191253">"පසුගිය මාසය"</string>
    <string name="tab_entries" msgid="3402700951602029493">"ඇතුළත් කිරීම්"</string>
    <string name="tab_access" msgid="7818197975407243701">"ප්‍රවේශය"</string>
    <string name="request_additional_permissions_header_title" msgid="948421892753976588">"<xliff:g id="APP_NAME">%1$s</xliff:g> සඳහා අමතර ප්‍රවේශයට ඉඩ දෙන්න ද?"</string>
    <string name="request_additional_permissions_description" msgid="4179425089090269042">"<xliff:g id="APP_NAME">%1$s</xliff:g>ට මෙම Health Connect සැකසීම් වෙත ප්‍රවේශ වීමට ද අවශ්‍යයි"</string>
    <string name="additional_access_combined_footer" msgid="5967785355544362840">"මෙම යෙදුම සඳහා පසුබිම හෝ අතීත දත්ත ප්‍රවේශය ක්‍රියාත්මක කිරීමට අවම වශයෙන් එක් කියවීම් අවසරයක්වත් සබල කරන්න"</string>
    <string name="additional_access_background_footer" msgid="1638739578431818525">"මෙම යෙදුම සඳහා පසුබිම් ප්‍රවේශය ක්‍රියාත්මක කිරීමට අවම වශයෙන් එක් කියවීම් අවසරයක්වත් සබල කරන්න"</string>
    <string name="additional_access_history_footer" msgid="5326814559930548467">"මෙම යෙදුම සඳහා අතීත දත්ත ප්‍රවේශය ක්‍රියාත්මක කිරීමට අවම වශයෙන් එක් කියවීම් අවසරයක්වත් සබල කරන්න"</string>
    <string name="all_data_selected_deletion_confirmation_dialog" msgid="8480788219767858637">"Health Connect වෙතින් සියලු දත්ත ස්ථිරවම මකන්න ද?"</string>
    <string name="some_data_selected_deletion_confirmation_dialog" msgid="8053452143397916044">"Health Connect වෙතින් තෝරාගත් දත්ත ස්ථිරවම මකන්න ද?"</string>
    <string name="all_data_selected_deletion_confirmation_toast" msgid="4053974969132498842">"සියලු දත්ත මකා ඇත"</string>
    <string name="one_data_type_deletion_confirmation_toast" msgid="7773896019111767141">"<xliff:g id="PERMISSION_TYPE">%s</xliff:g> දත්ත මකන ලදි"</string>
    <string name="multiple_data_types_deletion_confirmation_toast" msgid="8500329390797706450">"අයිතම <xliff:g id="NUMBER_PERMISSION_TYPES">%s</xliff:g>ක් මකන ලදි"</string>
</resources><|MERGE_RESOLUTION|>--- conflicted
+++ resolved
@@ -333,8 +333,8 @@
     <string name="export_and_import_title" msgid="3241901922222465397">"නිර්යාත සහ ආයාත කිරීම"</string>
     <string name="scheduled_export" msgid="8737660963687364370">"කාලසටහන්ගත නිර්යාත කිරීම"</string>
     <string name="import_data" msgid="404502315533233094">"දත්ත ආයාත කරන්න"</string>
-    <string name="import_data_description" msgid="4040178599441724296">"කලින් නිර්යාත කළ ගොනුවකින් දත්ත ප්‍රතිසාධනය කරන්න"</string>
-    <string name="backup_and_restore_footer_body_text" msgid="4854718727539851909">"නිර්යාත කිරීම ඔබට ඔබේ දත්ත සුරැකීමට ඉඩ දෙන අතර, එවිට ඔබට එය නව දුරකථනයකට මාරු කළ හැක"</string>
+    <string name="import_data_description" msgid="4040178599441724296">"කලින් නිර්යාත කළ ගොනුවකින් දත්ත ප්‍රතිසාධන කරන්න"</string>
+    <string name="backup_and_restore_footer_body_text" msgid="4854718727539851909">"ඔබට එය නව දුරකථනයකට මාරු කළ හැකි වීමට, නිර්යාතය ඔබට ඔබේ දත්ත සුරැකීමට ඉඩ දෙයි"</string>
     <string name="backup_and_restore_footer_link_text" msgid="5862384033902147721">"තව දැන ගන්න"</string>
     <string name="automatic_export_on" msgid="6972389773963624315">"ක්‍රියාත්මකයි"</string>
     <string name="automatic_export_off" msgid="3270255845008880841">"ක්‍රියාවිරහිතයි"</string>
@@ -348,17 +348,14 @@
     <!-- no translation found for export_invalid_storage (3945266169513895950) -->
     <skip />
     <string name="import_decryption_title" msgid="396608799208392844">"මුරපදය ටයිප් කරන්න"</string>
-    <string name="import_decryption_description" msgid="202259030890690376">"ඔබේ Health Connect දත්ත ආයාත කිරීමට ඔබේ සංකේතන මුරපදය අවශ්‍ය වේ"</string>
-    <string name="import_decryption_forgotten_password_link_text" msgid="2320323034848292225">"මුරපදය අමතක ද?"</string>
+    <string name="import_decryption_description" msgid="202259030890690376">"ඔබේ Health Connect දත්ත ආයාත කිරීමට ඔබේ සංකේතන මුරපදය අවශ්‍ය ය"</string>
+    <string name="import_decryption_forgotten_password_link_text" msgid="2320323034848292225">"මුරපදය අමතකද?"</string>
     <string name="import_password_hint" msgid="5158553589723883063">"මුරපදය"</string>
-    <string name="import_decrypt_footer_body_text" msgid="1891722629872724009">"ඔබ සතුව තවමත් ඔබේ පැරණි දුරකථනය තිබේ නම්, ඔබට නව මුරපදයකින් ඔබේ දත්ත නැවත නිර්යාත කළ හැක"</string>
+    <string name="import_decrypt_footer_body_text" msgid="1891722629872724009">"ඔබ සතුව තවම ඔබේ පරණ දුරකථනය තිබේ නම්, ඔබට නව මුරපදයකින් ඔබේ දත්ත නැවත නිර්යාත කළ හැක"</string>
     <string name="export_back_button" msgid="3550795479165524982">"ආපසු"</string>
     <string name="export_next_button" msgid="657930567137105172">"මීළඟ"</string>
     <string name="import_cancel_button" msgid="2191598074422096715">"අවලංගු කරන්න"</string>
     <string name="import_next_button" msgid="5706322508691854289">"මීළඟ"</string>
-<<<<<<< HEAD
-    <string name="import_source_location_title" msgid="4444467438013749461">"වෙතින් ආයාත කරන්න"</string>
-=======
     <string name="import_source_location_title" msgid="4444467438013749461">"මෙයින් ආයාත කරන්න"</string>
     <!-- no translation found for import_invalid_storage (4873640088459948487) -->
     <skip />
@@ -368,7 +365,6 @@
     <skip />
     <!-- no translation found for export_import_choose_account_done_button (8450305343787469429) -->
     <skip />
->>>>>>> bc5ca057
     <string name="onboarding_title" msgid="8550656211291180188">"Health Connect සමග පටන් ගන්න"</string>
     <string name="onboarding_description" msgid="4873129122057931161">"Health Connect ඔබට ඔබේ දුරකථනයේ විවිධ යෙදුම් සමමුහූර්ත කිරීමට සරල ක්‍රමයක් ලබා දෙමින්, ඔබේ සෞඛ්‍ය සහ යෝග්‍යතා දත්ත ගබඩා කරයි"</string>
     <string name="share_data" msgid="3481932156368883946">"ඔබේ යෙදුම් සමග දත්ත බෙදා ගන්න"</string>
