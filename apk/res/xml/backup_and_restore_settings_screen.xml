<?xml version="1.0" encoding="utf-8"?>
<!--
  Copyright (C) 2024 The Android Open Source Project

  Licensed under the Apache License, Version 2.0 (the "License");
  you may not use this file except in compliance with the License.
  You may obtain a copy of the License at

       http://www.apache.org/licenses/LICENSE-2.0

  Unless required by applicable law or agreed to in writing, software
  distributed under the License is distributed on an "AS IS" BASIS,
  WITHOUT WARRANTIES OR CONDITIONS OF ANY KIND, either express or implied.
  See the License for the specific language governing permissions and
  limitations under the License.
-->
<PreferenceScreen xmlns:android="http://schemas.android.com/apk/res/android">
    <PreferenceCategory
        android:key="settings_category"
        android:title="@string/export_and_import_title"
        android:order="0">
        <com.android.healthconnect.controller.shared.preference.HealthPreference
            android:key="scheduled_export"
            android:icon="?attr/repeatIcon"
<<<<<<< HEAD
            android:title="@string/scheduled_export" />
=======
            android:title="@string/scheduled_export"
            android:order="2"/>
>>>>>>> e2731f7a
        <com.android.healthconnect.controller.shared.preference.HealthPreference
            android:key="import_data"
            android:icon="?attr/importIcon"
            android:title="@string/import_data"
<<<<<<< HEAD
            android:summary="@string/import_data_description" />
    </PreferenceCategory>
    <com.android.settingslib.widget.FooterPreference
        android:key="backup_restore_footer"
        android:title="@string/backup_and_restore_footer_body_text"/>
=======
            android:summary="@string/import_data_description"
            android:order="3"/>
    </PreferenceCategory>
    <com.android.settingslib.widget.FooterPreference
        android:key="backup_restore_footer"
        android:title="@string/backup_and_restore_footer_body_text"
        android:order="4"/>
>>>>>>> e2731f7a
</PreferenceScreen><|MERGE_RESOLUTION|>--- conflicted
+++ resolved
@@ -22,23 +22,12 @@
         <com.android.healthconnect.controller.shared.preference.HealthPreference
             android:key="scheduled_export"
             android:icon="?attr/repeatIcon"
-<<<<<<< HEAD
-            android:title="@string/scheduled_export" />
-=======
             android:title="@string/scheduled_export"
             android:order="2"/>
->>>>>>> e2731f7a
         <com.android.healthconnect.controller.shared.preference.HealthPreference
             android:key="import_data"
             android:icon="?attr/importIcon"
             android:title="@string/import_data"
-<<<<<<< HEAD
-            android:summary="@string/import_data_description" />
-    </PreferenceCategory>
-    <com.android.settingslib.widget.FooterPreference
-        android:key="backup_restore_footer"
-        android:title="@string/backup_and_restore_footer_body_text"/>
-=======
             android:summary="@string/import_data_description"
             android:order="3"/>
     </PreferenceCategory>
@@ -46,5 +35,4 @@
         android:key="backup_restore_footer"
         android:title="@string/backup_and_restore_footer_body_text"
         android:order="4"/>
->>>>>>> e2731f7a
 </PreferenceScreen>