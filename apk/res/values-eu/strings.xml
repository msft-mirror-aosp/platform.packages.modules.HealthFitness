<?xml version="1.0" encoding="UTF-8"?>
<!-- 
  Copyright (C) 2022 The Android Open Source Project

  Licensed under the Apache License, Version 2.0 (the "License");
  you may not use this file except in compliance with the License.
  You may obtain a copy of the License at

       http://www.apache.org/licenses/LICENSE-2.0

  Unless required by applicable law or agreed to in writing, software
  distributed under the License is distributed on an "AS IS" BASIS,
  WITHOUT WARRANTIES OR CONDITIONS OF ANY KIND, either express or implied.
  See the License for the specific language governing permissions and
  limitations under the License.
 -->

<resources xmlns:android="http://schemas.android.com/apk/res/android"
    xmlns:xliff="urn:oasis:names:tc:xliff:document:1.2">
    <string name="app_label" msgid="4768580772453324183">"Health Connect"</string>
    <string name="health_connect_summary" msgid="6401520186678972547">"Kudeatu aplikazioak osasunari buruzko datuak erabiltzeko duen baimena"</string>
    <string name="permissions_and_data_header" msgid="4406105506837487805">"Baimenak eta datuak"</string>
    <string name="home_subtitle" msgid="1750033322147357163">"Kudeatu osasunari eta fitnessari buruz telefonoan gordeta dauzkazun datuak, eta kontrolatu datu horietarako sarbidea duten aplikazioak"</string>
    <string name="data_title" msgid="4456619761533380816">"Datuak eta sarbidea"</string>
    <string name="all_categories_title" msgid="1446410643217937926">"Kategoria guztiak"</string>
    <string name="see_all_categories" msgid="5599882403901010434">"Ikusi kategoria guztiak"</string>
    <string name="no_data" msgid="1906986019249068659">"Ez dago daturik"</string>
    <string name="connected_apps_title" msgid="279942692804743223">"Aplikazio-baimenak"</string>
    <string name="connected_apps_subtitle" msgid="8464462995533399175">"Kudeatu aplikazioak eta baimenak"</string>
    <string name="only_one_connected_app_button_subtitle" msgid="1429452274331178121">"<xliff:g id="NUM_APPS_CONNECTED">%1$s</xliff:g>/<xliff:g id="NUM_POSSIBLE_APPS">%2$s</xliff:g> aplikaziok du sarbidea"</string>
    <string name="connected_apps_button_subtitle" msgid="8855528937028500370">"<xliff:g id="NUM_APPS_CONNECTED">%1$s</xliff:g>/<xliff:g id="NUM_POSSIBLE_APPS">%2$s</xliff:g> aplikaziok dute sarbidea"</string>
    <string name="connected_apps_all_apps_connected_subtitle" msgid="3432698291862059492">"<xliff:g id="NUM_APPS_CONNECTED">%1$s</xliff:g> aplikaziok dute sarbidea"</string>
    <string name="connected_apps_one_app_connected_subtitle" msgid="9095815882509754340">"<xliff:g id="NUM_APPS_CONNECTED">%1$s</xliff:g> aplikaziok du sarbidea"</string>
    <string name="connected_apps_connected_subtitle" msgid="7412413366085718583">"{count,plural, =1{1 aplikaziok du sarbidea}other{# aplikaziok dute sarbidea}}"</string>
    <string name="connected_apps_button_no_permissions_subtitle" msgid="1651994862419752908">"Batek ere ez"</string>
    <string name="entry_details_title" msgid="590184849040247850">"Sarreraren xehetasunak"</string>
    <string name="backup_title" msgid="211503191266235085">"Babeskopiak"</string>
    <string name="data_sources_and_priority_title" msgid="2360222350913604558">"Datu-iturburuak eta lehentasuna"</string>
    <string name="set_units_title" msgid="2657822539603758029">"Ezarri unitateak"</string>
    <string name="manage_data_preferences_category_title" msgid="1183110821140344472">"Hobespenak"</string>
    <string name="manage_data_category_title" msgid="6328886061582616519">"Kudeatu datuak"</string>
    <string name="backup_and_restore_settings_summary" msgid="4345972157089493077">"Esportatu eta inportatu datuak"</string>
    <string name="recent_access_header" msgid="7623497371790225888">"Azkenaldian datuak atzitu dituztenak"</string>
    <string name="no_recent_access" msgid="4724297929902441784">"Ez dago azkenaldian Health Connect atzitu duen aplikaziorik"</string>
    <string name="show_recent_access_entries_button_title" msgid="3483460066767350419">"Ikusi azkenaldian datuak atzitu dituztenak"</string>
    <string name="recent_access_screen_description" msgid="331101209889185402">"Ikusi zein aplikaziok atzitu dituzten datuak azken 24 orduetan"</string>
    <string name="today_header" msgid="1006837293203834373">"Gaur"</string>
    <string name="yesterday_header" msgid="6652176268273681505">"Atzo"</string>
    <string name="read_data_access_label" msgid="8968758932021241976">"Irakurtzeko baimena: <xliff:g id="DATA_TYPE">%s</xliff:g>"</string>
    <string name="write_data_access_label" msgid="105976369853871061">"Idazteko baimena: <xliff:g id="DATA_TYPE">%s</xliff:g>"</string>
    <string name="data_type_separator" msgid="1299848322898210658">", "</string>
    <string name="manage_permissions" msgid="8394221950712608160">"Kudeatu baimenak"</string>
    <string name="recent_access_time_content_descritption" msgid="1137471676075811472">"Ordua: <xliff:g id="RECENT_ACCESS_TIME">%1$s</xliff:g>"</string>
    <string name="activity_category_uppercase" msgid="136628843341377088">"Jarduerak"</string>
    <string name="activity_category_lowercase" msgid="3007220578865400601">"jarduerak"</string>
    <string name="body_measurements_category_uppercase" msgid="422923782603313038">"Gorputzaren neurketak"</string>
    <string name="body_measurements_category_lowercase" msgid="2259696274629666992">"gorputzaren neurketak"</string>
    <string name="sleep_category_uppercase" msgid="3422452674899706786">"Loa"</string>
    <string name="sleep_category_lowercase" msgid="842609634386839011">"loa"</string>
    <string name="vitals_category_uppercase" msgid="8982333138032938623">"Bizi-konstanteak"</string>
    <string name="vitals_category_lowercase" msgid="4664457787866407963">"bizi-konstanteak"</string>
    <string name="cycle_tracking_category_uppercase" msgid="4723200714782660489">"Zikloaren jarraipena"</string>
    <string name="cycle_tracking_category_lowercase" msgid="5245446435975317209">"zikloaren jarraipena"</string>
    <string name="nutrition_category_uppercase" msgid="6665096097987741036">"Elikadura"</string>
    <string name="nutrition_category_lowercase" msgid="7804134941649488990">"elikadura"</string>
    <string name="browse_data_category" msgid="4813955610391357638">"Arakatu datuak"</string>
    <string name="manage_data_section" msgid="5859629270946511903">"Kudeatu datuak"</string>
    <string name="export_data_button" msgid="7783329820434117744">"Esportatu datuak"</string>
    <string name="delete_all_data_button" msgid="7238755635416521487">"Ezabatu datu guztiak"</string>
    <string name="no_categories" msgid="2636778482437506241">"Ez daukazu daturik Health Connect-en"</string>
    <string name="permission_types_title" msgid="7698058200557389436">"Zure datuak"</string>
    <string name="app_priority_button" msgid="3126133977893705098">"Aplikazioen lehentasuna"</string>
    <string name="delete_category_data_button" msgid="2324773398768267043">"Ezabatu \"<xliff:g id="CATEGORY">%s</xliff:g>\" kategoriako datuak"</string>
    <string name="select_all_apps_title" msgid="884487568464305913">"Aplikazio guztiak"</string>
    <string name="can_read" msgid="4568261079308309564">"Kategoria honetako datuak irakur ditzaketenak: <xliff:g id="PERMISSION_TYPE">%s</xliff:g>"</string>
    <string name="can_write" msgid="5082414937218423823">"Kategoria honetako datuak idatz ditzaketenak: <xliff:g id="PERMISSION_TYPE">%s</xliff:g>"</string>
    <string name="inactive_apps" msgid="8956546286760797760">"Aplikazio inaktiboak"</string>
    <string name="inactive_apps_message" msgid="4666501359079362486">"Aplikazio hauek jada ezin dute idatzi \"<xliff:g id="DATA_TYPE">%s</xliff:g>\" kategoriako daturik, baina oraindik datuak gordeta dauzkate Health Connect-en"</string>
    <string name="data_access_empty_message" msgid="9084350402254264452">"Aplikazioek jada ezin dituzte irakurri eta idatzi \"<xliff:g id="DATA_TYPE_0">%1$s</xliff:g>\" kategoriako datuak, eta ez dago \"<xliff:g id="DATA_TYPE_2">%2$s</xliff:g>\" kategoriako daturik Health Connect-en gordeta"</string>
    <string name="data_access_exercise_description" msgid="6868583522699443570">"Aktibo egondako denbora, ariketa mota, itzuliak, errepikapenak, saioak, besakadak eta antzeko informazioa sartzen da datuetan"</string>
    <string name="data_access_sleep_description" msgid="74293126050011153">"Lo-faseak eta -saioak, eta antzeko informazioa sartzen da datuetan"</string>
    <string name="all_entries_button" msgid="5109091107239135235">"Ikusi sarrera guztiak"</string>
    <string name="selected_date_view_action_description" msgid="6237240886988225664">"aldatu"</string>
    <string name="delete_permission_type_data_button" msgid="2270819954943391797">"Ezabatu datuak"</string>
    <string name="permgrouplab_health" msgid="468961137496587966">"Health Connect"</string>
    <string name="permgroupdesc_health" msgid="252080476917407273">"atzitu osasunari buruzko datuak"</string>
    <string name="permlab_readCaloriesBurned" msgid="8998140381590624692">"Irakurri erretako kaloriak"</string>
    <string name="permdesc_readCaloriesBurned" msgid="9012595355389868570">"Erretako kaloriak irakurtzeko baimena ematen dio aplikazioari"</string>
    <string name="background_read_title" msgid="5061383169517186234">"Erabili datuak atzeko planoan"</string>
    <string name="background_read_request_title" msgid="8492898140120977977">"Atzeko planoan datuak erabiltzeko baimena eman nahi diozu <xliff:g id="APP_NAME">%1$s</xliff:g> aplikazioari?"</string>
    <string name="background_read_description" msgid="3203594555849969283">"Eman Health Connect-eko datuak erabiltzeko baimena aplikazioari, hura erabiltzen ari ez zarenean ere"</string>
    <string name="background_read_request_description" msgid="1664402237648709581">"Baimena ematen baduzu, aplikazioa erabiltzen ari ez zarenean ere Health Connect-eko datuak erabili ahalko ditu aplikazioak."</string>
    <string name="historic_access_title" msgid="3584594624937737030">"Erabili iraganeko datuak"</string>
    <string name="historic_access_request_title" msgid="4645920231853414742">"Iraganeko datuak erabiltzeko baimena eman nahi diozu <xliff:g id="APP_NAME">%1$s</xliff:g> aplikazioari?"</string>
    <string name="historic_access_description" msgid="2616669701088141765">"Eman <xliff:g id="DATA_ACCESS_DATE">%1$s</xliff:g> baino lehen gehitutako Health Connect-eko datuak erabiltzeko baimena aplikazioari"</string>
    <string name="historic_access_description_fallback" msgid="3361696143557784403">"Eman Health Connect-eko iraganeko datu guztiak erabiltzeko baimena aplikazioari"</string>
    <string name="historic_access_request_description" msgid="136335743939253358">"Baimena ematen baduzu, <xliff:g id="DATA_ACCESS_DATE">%1$s</xliff:g> baino lehen gehitutako Health Connect-eko datuak erabili ahalko ditu aplikazioak."</string>
    <string name="historic_access_request_description_fallback" msgid="8519401358044984479">"Baimena ematen baduzu, iraganeko Health Connect-eko datu guztiak erabili ahalko ditu aplikazioak."</string>
    <string name="active_calories_burned_uppercase_label" msgid="6231684842932528272">"Aktibo egonda erretako kaloriak"</string>
    <string name="active_calories_burned_lowercase_label" msgid="6743090878253096737">"aktibo egonda erretako kaloriak"</string>
    <string name="active_calories_burned_read_content_description" msgid="6449442660408754186">"Irakurri aktibo egonda erretako kaloriei buruzko datuak"</string>
    <string name="active_calories_burned_write_content_description" msgid="8794383690157452892">"Idatzi aktibo egonda erretako kaloriei buruzko datuak"</string>
    <string name="exercise_uppercase_label" msgid="9174662895529523172">"Ariketak"</string>
    <string name="exercise_lowercase_label" msgid="7210988327804427943">"ariketak"</string>
    <string name="exercise_read_content_description" msgid="2079728018078185556">"Irakurri ariketei buruzko datuak"</string>
    <string name="exercise_write_content_description" msgid="3267630937895011886">"Idatzi ariketei buruzko datuak"</string>
    <string name="exercise_route_uppercase_label" msgid="6678863538041931754">"Ariketari dagokion ibilbidea"</string>
    <string name="exercise_route_lowercase_label" msgid="1691912731748211252">"ariketari dagokion ibilbidea"</string>
    <string name="exercise_route_write_content_description" msgid="257809942953352611">"Idatzi ariketari dagokion ibilbidea"</string>
    <string name="exercise_route_read_content_description" msgid="8394028537674463440">"Irakurri ariketaren ibilbidea"</string>
    <string name="exercise_routes_read_content_description" msgid="9001690141308870706">"Irakurri ariketei dagozkien ibilbideak"</string>
    <string name="planned_exercise_uppercase_label" msgid="3315909901236811375">"Entrenamendu-planak"</string>
    <string name="planned_exercise_lowercase_label" msgid="7642993032791009809">"entrenamendu-planak"</string>
    <string name="planned_exercise_read_content_description" msgid="3240286968325192534">"Irakurri entrenamendu-planak"</string>
    <string name="planned_exercise_write_content_description" msgid="8146488636094126823">"Idatzi entrenamendu-planak"</string>
    <string name="distance_uppercase_label" msgid="1420705424462077174">"Distantzia"</string>
    <string name="distance_lowercase_label" msgid="2287154001209381379">"distantzia"</string>
    <string name="distance_read_content_description" msgid="8787235642020285789">"Irakurri distantziari buruzko datuak"</string>
    <string name="distance_write_content_description" msgid="494549494589487562">"Idatzi distantziari buruzko datuak"</string>
    <string name="elevation_gained_uppercase_label" msgid="7708101940695442377">"Desnibel metatua"</string>
    <string name="elevation_gained_lowercase_label" msgid="7532517182346738562">"desnibel metatua"</string>
    <string name="elevation_gained_read_content_description" msgid="6018756385903843355">"Irakurri desnibel metatuari buruzko datuak"</string>
    <string name="elevation_gained_write_content_description" msgid="6790199544670231367">"Idatzi desnibel metatuari buruzko datuak"</string>
    <string name="floors_climbed_uppercase_label" msgid="3754372357767832441">"Igotako solairuak"</string>
    <string name="floors_climbed_lowercase_label" msgid="5326072443481377299">"igotako solairuak"</string>
    <string name="floors_climbed_read_content_description" msgid="4730764877684911752">"Irakurri igotako solairuei buruzko datuak"</string>
    <string name="floors_climbed_write_content_description" msgid="3480340610185615655">"Idatzi igotako solairuei buruzko datuak"</string>
    <string name="power_uppercase_label" msgid="8027219480901448660">"Potentzia"</string>
    <string name="power_lowercase_label" msgid="3893286148577044369">"potentzia"</string>
    <string name="power_read_content_description" msgid="6821797135406643841">"Irakurri potentziari buruzko datuak"</string>
    <string name="power_write_content_description" msgid="8091584558688087392">"Idatzi potentziari buruzko datuak"</string>
    <string name="speed_uppercase_label" msgid="3307049861007518587">"Abiadura"</string>
    <string name="speed_lowercase_label" msgid="3462529886150464647">"Abiadura"</string>
    <string name="speed_read_content_description" msgid="9097089387385110692">"Irakurri abiadurari buruzko datuak"</string>
    <string name="speed_write_content_description" msgid="5382921934987959251">"Idatzi abiadurari buruzko datuak"</string>
    <string name="steps_uppercase_label" msgid="2581405504646486105">"Pausoak"</string>
    <string name="steps_lowercase_label" msgid="706153549312838582">"pausoak"</string>
    <string name="steps_read_content_description" msgid="7839297670092769964">"Irakurri pausoei buruzko datuak"</string>
    <string name="steps_write_content_description" msgid="6360223825799711659">"Idatzi pausoei buruzko datuak"</string>
    <string name="total_calories_burned_uppercase_label" msgid="2749855864302679314">"Erretako kaloriak, guztira"</string>
    <string name="total_calories_burned_lowercase_label" msgid="3185370725975873922">"Erretako kaloriak, guztira"</string>
    <string name="total_calories_burned_read_content_description" msgid="1569722345910293531">"Irakurri erretako kalorien guztizkoari buruzko datuak"</string>
    <string name="total_calories_burned_write_content_description" msgid="2727752180681851608">"Idatzi erretako kalorien guztizkoari buruzko datuak"</string>
    <string name="vo2_max_uppercase_label" msgid="6614391499711390476">"Gehieneko VO2-a"</string>
    <string name="vo2_max_lowercase_label" msgid="824972630000900033">"Gehieneko VO2-a"</string>
    <string name="vo2_max_read_content_description" msgid="8132626885797169882">"Irakurri gehieneko VO2-ari buruzko datuak"</string>
    <string name="vo2_max_write_content_description" msgid="4783300275788728546">"Idatzi gehieneko VO2-ari buruzko datuak"</string>
    <string name="wheelchair_pushes_uppercase_label" msgid="5582991294340226965">"Gurpil-aulkiaren bultzadak"</string>
    <string name="wheelchair_pushes_lowercase_label" msgid="8919337990806379687">"Gurpil-aulkiaren bultzadak"</string>
    <string name="wheelchair_pushes_read_content_description" msgid="157304610943976471">"Irakurri gurpil-aulkiaren bultzadei buruzko datuak"</string>
    <string name="wheelchair_pushes_write_content_description" msgid="2745600707106818641">"Idatzi gurpil-aulkiaren bultzadei buruzko datuak"</string>
    <string name="basal_metabolic_rate_uppercase_label" msgid="4802351493928086473">"Metabolismo basala"</string>
    <string name="basal_metabolic_rate_lowercase_label" msgid="7195596626083893231">"metabolismo basala"</string>
    <string name="basal_metabolic_rate_read_content_description" msgid="5583222212705234907">"Irakurri metabolismo basalari buruzko datuak"</string>
    <string name="basal_metabolic_rate_write_content_description" msgid="4246137679868953443">"Idatzi metabolismo basalari buruzko datuak"</string>
    <string name="body_fat_uppercase_label" msgid="4618860235119416449">"Gorputzeko gantza"</string>
    <string name="body_fat_lowercase_label" msgid="4090686510477176498">"gorputzeko gantza"</string>
    <string name="body_fat_read_content_description" msgid="801664410906939146">"Irakurri gorputzeko gantzari buruzko datuak"</string>
    <string name="body_fat_write_content_description" msgid="4863558071904720577">"Idatzi gorputzeko gantzari buruzko datuak"</string>
    <string name="body_water_mass_uppercase_label" msgid="7839393299147916863">"Gorputzeko ur-masa"</string>
    <string name="body_water_mass_lowercase_label" msgid="9196249948631920955">"gorputzeko ur-masa"</string>
    <string name="body_water_mass_read_content_description" msgid="1468266374858854184">"Irakurri gorputzeko ur-masari buruzko datuak"</string>
    <string name="body_water_mass_write_content_description" msgid="8485284654932647383">"Idatzi gorputzeko ur-masari buruzko datuak"</string>
    <string name="bone_mass_uppercase_label" msgid="6815438946872228501">"Hezur-masa"</string>
    <string name="bone_mass_lowercase_label" msgid="5127378263122564055">"hezur-masa"</string>
    <string name="bone_mass_read_content_description" msgid="8401070346821477225">"Irakurri hezur-masari buruzko datuak"</string>
    <string name="bone_mass_write_content_description" msgid="8711285422751587975">"Idatzi hezur-masari buruzko datuak"</string>
    <string name="height_uppercase_label" msgid="6839543632311723181">"Altuera"</string>
    <string name="height_lowercase_label" msgid="6232582306436492752">"altuera"</string>
    <string name="height_read_content_description" msgid="7107217731605127715">"Irakurri altuerari buruzko datuak"</string>
    <string name="height_write_content_description" msgid="6787078298523064040">"Idatzi altuerari buruzko datuak"</string>
    <string name="hip_circumference_uppercase_label" msgid="553907293616398764">"Aldakaren zirkunferentzia"</string>
    <string name="hip_circumference_lowercase_label" msgid="5383037100089745103">"aldakaren zirkunferentzia"</string>
    <string name="hip_circumference_read_content_description" msgid="3960843421475522701">"Irakurri aldakaren zirkunferentziari buruzko datuak"</string>
    <string name="hip_circumference_write_content_description" msgid="3828616223599649051">"Idatzi aldakaren zirkunferentziari buruzko datuak"</string>
    <string name="lean_body_mass_uppercase_label" msgid="1660166073148541008">"Gorputzeko giharra"</string>
    <string name="lean_body_mass_lowercase_label" msgid="9060417901080844357">"gorputzeko giharra"</string>
    <string name="lean_body_mass_read_content_description" msgid="3251903339784498051">"Irakurri gorputzeko giharrari buruzko datuak"</string>
    <string name="lean_body_mass_write_content_description" msgid="8778176250058913124">"Idatzi gorputzeko giharrari buruzko datuak"</string>
    <string name="waist_circumference_uppercase_label" msgid="864537723631507381">"Gerriaren zirkunferentzia"</string>
    <string name="waist_circumference_lowercase_label" msgid="7389714051869012003">"gerriaren zirkunferentzia"</string>
    <string name="waist_circumference_read_content_description" msgid="7742632529989685413">"Irakurri gerriaren zirkunferentziari buruzko datuak"</string>
    <string name="waist_circumference_write_content_description" msgid="6455311628964793644">"Idatzi gerriaren zirkunferentziari buruzko datuak"</string>
    <string name="weight_uppercase_label" msgid="2240396607601785080">"Pisua"</string>
    <string name="weight_lowercase_label" msgid="6592458247010013299">"pisua"</string>
    <string name="weight_read_content_description" msgid="3270514859844811665">"Irakurri pisuari buruzko datuak"</string>
    <string name="weight_write_content_description" msgid="555486014471042366">"Idatzi pisuari buruzko datuak"</string>
    <string name="cervical_mucus_uppercase_label" msgid="7479786340673820763">"Umetokiaren lepoko mukia"</string>
    <string name="cervical_mucus_lowercase_label" msgid="7460634889750669420">"umetokiaren lepoko mukia"</string>
    <string name="cervical_mucus_read_content_description" msgid="7163132301693064124">"Irakurri umetokiaren lepoko mukiari buruzko datuak"</string>
    <string name="cervical_mucus_write_content_description" msgid="175802615365382752">"Idatzi umetokiaren lepoko mukiari buruzko datuak"</string>
    <string name="intermenstrual_bleeding_uppercase_label" msgid="1681956139742028987">"Hilekoen arteko odola"</string>
    <string name="intermenstrual_bleeding_lowercase_label" msgid="5284781275147619132">"hilekoen arteko odola"</string>
    <string name="intermenstrual_bleeding_read_content_description" msgid="5970939335115119015">"Irakurri hilekoen arteko odolari buruzko datuak"</string>
    <string name="intermenstrual_bleeding_write_content_description" msgid="1377719923165234099">"Idatzi hilekoen arteko odolari buruzko datuak"</string>
    <string name="menstruation_uppercase_label" msgid="9119506748428874832">"Hilekoa"</string>
    <string name="menstruation_lowercase_label" msgid="8098816978006207242">"hilekoa"</string>
    <string name="menstruation_read_content_description" msgid="7710047469771882021">"Irakurri hilekoari buruzko datuak"</string>
    <string name="menstruation_write_content_description" msgid="5142669435897047396">"Idatzi hilekoari buruzko datuak"</string>
    <string name="ovulation_test_uppercase_label" msgid="1929868571862288837">"Obulazio-proba"</string>
    <string name="ovulation_test_lowercase_label" msgid="93260039417722840">"obulazio-proba"</string>
    <string name="ovulation_test_read_content_description" msgid="8008351738285775840">"Irakurri obulazio-probari buruzko datuak"</string>
    <string name="ovulation_test_write_content_description" msgid="7061493310852203463">"Idatzi obulazio-probari buruzko datuak"</string>
    <string name="sexual_activity_uppercase_label" msgid="1093238473810194127">"Jarduera sexualak"</string>
    <string name="sexual_activity_lowercase_label" msgid="8285364117437418834">"jarduera sexualak"</string>
    <string name="sexual_activity_read_content_description" msgid="4937721417714312007">"Irakurri jarduera sexualari buruzko datuak"</string>
    <string name="sexual_activity_write_content_description" msgid="3063448245882840534">"Idatzi jarduera sexualari buruzko datuak"</string>
    <string name="spotting_uppercase_label" msgid="5106739829390033240">"Odol-orbanak"</string>
    <string name="spotting_lowercase_label" msgid="4361141146039580583">"odol-orbanak"</string>
    <string name="spotting_read_content_description" msgid="5422420770022357631">"Irakurri odol-orbanei buruzko datuak"</string>
    <string name="spotting_write_content_description" msgid="9049462631184362964">"Idatzi odol-orbanei buruzko datuak"</string>
    <string name="hydration_uppercase_label" msgid="1196083392597480565">"Hidratazioa"</string>
    <string name="hydration_lowercase_label" msgid="7793261552870970551">"hidratazioa"</string>
    <string name="hydration_read_content_description" msgid="3255941233933808082">"Irakurri hidratazioari buruzko datuak"</string>
    <string name="hydration_write_content_description" msgid="7549819425875969941">"Idatzi hidratazioari buruzko datuak"</string>
    <string name="nutrition_uppercase_label" msgid="2352959651072134084">"Elikadura"</string>
    <string name="nutrition_lowercase_label" msgid="4123518952030658702">"elikadura"</string>
    <string name="nutrition_read_content_description" msgid="5820331769605952082">"Irakurri elikadurari buruzko datuak"</string>
    <string name="nutrition_write_content_description" msgid="6690090231218210367">"Idatzi elikadurari buruzko datuak"</string>
    <string name="sleep_uppercase_label" msgid="1458084584315123727">"Loa"</string>
    <string name="sleep_lowercase_label" msgid="7795584924503475035">"loa"</string>
    <string name="sleep_read_content_description" msgid="7064608272681424436">"Irakurri loari buruzko datuak"</string>
    <string name="sleep_write_content_description" msgid="2259414465110376554">"Idatzi loari buruzko datuak"</string>
    <string name="basal_body_temperature_uppercase_label" msgid="4571393253935677019">"Gorputzaren tenperatura basala"</string>
    <string name="basal_body_temperature_lowercase_label" msgid="3363829208971016662">"gorputzaren tenperatura basala"</string>
    <string name="basal_body_temperature_read_content_description" msgid="3342604362011725500">"Irakurri gorputzaren tenperatura basalari buruzko datuak"</string>
    <string name="basal_body_temperature_write_content_description" msgid="1081636817359407622">"Idatzi gorputzaren tenperatura basalari buruzko datuak"</string>
    <string name="blood_glucose_uppercase_label" msgid="7462421849184720721">"Odoleko glukosa"</string>
    <string name="blood_glucose_lowercase_label" msgid="5036157221577793772">"odoleko glukosa"</string>
    <string name="blood_glucose_read_content_description" msgid="563393834563809318">"Irakurri odoleko glukosari buruzko datuak"</string>
    <string name="blood_glucose_write_content_description" msgid="7688360165458091174">"Idatzi odoleko glukosari buruzko datuak"</string>
    <string name="blood_pressure_uppercase_label" msgid="1091450873620857062">"Odol-presioa"</string>
    <string name="blood_pressure_lowercase_label" msgid="5857335698134310172">"odol-presioa"</string>
    <string name="blood_pressure_read_content_description" msgid="8573617892296408887">"Irakurri odol-presioari buruzko datuak"</string>
    <string name="blood_pressure_write_content_description" msgid="2649850785684226949">"Idatzi odol-presioari buruzko datuak"</string>
    <string name="body_temperature_uppercase_label" msgid="5104550330313775324">"Gorputzaren tenperatura"</string>
    <string name="body_temperature_lowercase_label" msgid="324124730971992259">"gorputzaren tenperatura"</string>
    <string name="body_temperature_read_content_description" msgid="5966765249024688738">"Irakurri gorputzaren tenperaturari buruzko datuak"</string>
    <string name="body_temperature_write_content_description" msgid="5498016171067859369">"Idatzi gorputzaren tenperaturari buruzko datuak"</string>
    <string name="heart_rate_uppercase_label" msgid="4990167215137642430">"Bihotz-maiztasuna"</string>
    <string name="heart_rate_lowercase_label" msgid="693492686337628283">"bihotz-maiztasuna"</string>
    <string name="heart_rate_read_content_description" msgid="4165867166260001259">"Irakurri bihotz-maiztasunari buruzko datuak"</string>
    <string name="heart_rate_write_content_description" msgid="2876667918366409170">"Idatzi bihotz-maiztasunari buruzko datuak"</string>
    <string name="heart_rate_variability_uppercase_label" msgid="2047887230527012536">"Bihotz-maiztasunaren aldakortasuna"</string>
    <string name="heart_rate_variability_lowercase_label" msgid="2332638559415663836">"bihotz-maiztasunaren aldakortasuna"</string>
    <string name="heart_rate_variability_read_content_description" msgid="5812707457872629556">"Irakurri bihotz-maiztasunaren aldakortasunari buruzko datuak"</string>
    <string name="heart_rate_variability_write_content_description" msgid="3628171603035566114">"Idatzi bihotz-maiztasunaren aldakortasunari buruzko datuak"</string>
    <string name="oxygen_saturation_uppercase_label" msgid="1396254185616418355">"Oxigeno-asetasuna"</string>
    <string name="oxygen_saturation_lowercase_label" msgid="7264179897533866327">"oxigeno-asetasuna"</string>
    <string name="oxygen_saturation_read_content_description" msgid="4756434113425028212">"Irakurri oxigeno-asetasunari buruzko datuak"</string>
    <string name="oxygen_saturation_write_content_description" msgid="7189901097196830875">"Idatzi oxigeno-asetasunari buruzko datuak"</string>
    <string name="respiratory_rate_uppercase_label" msgid="4609498171205294389">"Arnas maiztasuna"</string>
    <string name="respiratory_rate_lowercase_label" msgid="8138249029197360098">"arnas maiztasuna"</string>
    <string name="respiratory_rate_read_content_description" msgid="8545898979648419722">"Irakurri arnas maiztasunari buruzko datuak"</string>
    <string name="respiratory_rate_write_content_description" msgid="7689533746809591931">"Idatzi arnas maiztasunari buruzko datuak"</string>
    <string name="resting_heart_rate_uppercase_label" msgid="5700827752396195453">"Atsedeneko bihotz-maiztasuna"</string>
    <string name="resting_heart_rate_lowercase_label" msgid="4533866739695973169">"atsedeneko bihotz-maiztasuna"</string>
    <string name="resting_heart_rate_read_content_description" msgid="1068160055773401020">"Irakurri atsedeneko bihotz-maiztasunari buruzko datuak"</string>
    <string name="resting_heart_rate_write_content_description" msgid="8848198128082739995">"Idatzi atsedeneko bihotz-maiztasunari buruzko datuak"</string>
    <string name="skin_temperature_uppercase_label" msgid="4880306019368461268">"Azalaren tenperatura"</string>
    <string name="skin_temperature_lowercase_label" msgid="7456421703641980581">"azalaren tenperatura"</string>
    <string name="skin_temperature_read_content_description" msgid="1896127631429717621">"Azalaren tenperatura irakurri"</string>
    <string name="skin_temperature_write_content_description" msgid="6448587289116206085">"Azalaren tenperatura idatzi"</string>
    <string name="all_medical_data_uppercase_label" msgid="8415418677595814587">"Osasun-datu guztiak"</string>
    <string name="all_medical_data_lowercase_label" msgid="7173275705446657735">"osasun-datu guztiak"</string>
    <string name="all_medical_data_content_description" msgid="6103488863059447886">"Idatzi osasun-datu guztiak"</string>
    <string name="immunization_uppercase_label" msgid="1467176749064014020">"Immunizazio-datuak"</string>
    <string name="immunization_lowercase_label" msgid="6464922369026887687">"immunizazio-datuak"</string>
    <string name="immunization_content_description" msgid="2910674919337229803">"Irakurri immunizazio-datuak"</string>
    <!-- no translation found for mindfulness_uppercase_label (7678646522566275472) -->
    <skip />
    <!-- no translation found for mindfulness_lowercase_label (5184488636180881614) -->
    <skip />
    <!-- no translation found for mindfulness_read_content_description (739187536826062524) -->
    <skip />
    <!-- no translation found for mindfulness_write_content_description (7925112426563398421) -->
    <skip />
    <string name="read_permission_category" msgid="6002099618259628632">"Eman irakurtzeko baimena <xliff:g id="APP_NAME">%1$s</xliff:g> aplikazioari"</string>
    <string name="write_permission_category" msgid="1529702804865008111">"Eman idazteko baimena <xliff:g id="APP_NAME">%1$s</xliff:g> aplikazioari"</string>
    <string name="request_permissions_cancel" msgid="1787483997235365393">"Utzi"</string>
    <string name="request_permissions_allow" msgid="4201324235711040631">"Eman baimena"</string>
    <string name="request_permissions_allow_all" msgid="3419414351406638770">"Eman baimen guztiak"</string>
    <string name="request_permissions_dont_allow" msgid="6375307410951549030">"Ez eman baimenik"</string>
    <string name="request_permissions_header_desc" msgid="5561173070722750153">"Aukeratu aplikazio honek Health Connect-en irakurri edo idatz ditzakeen datuak"</string>
    <string name="request_permissions_header_time_frame_desc" msgid="3023660534681391973">"Datuak irakurtzeko baimena ematen badiozu, datu berriak eta azken 30 egunetako datuak irakurri ahal izango ditu aplikazioak"</string>
    <string name="request_permissions_header_time_frame_history_desc" msgid="3792732353571153175">"Datuak irakurtzeko baimena ematen badiozu, datu berriak eta iraganekoak irakurri ahal izango ditu aplikazioak"</string>
    <string name="request_permissions_header_title" msgid="4264236128614363479">"Health Connect erabiltzeko baimena eman nahi diozu <xliff:g id="APP_NAME">%1$s</xliff:g> aplikazioari?"</string>
    <string name="request_permissions_rationale" msgid="6154280355215802538">"<xliff:g id="APP_NAME">%1$s</xliff:g> aplikazioak zuri buruzko datuak nola kudeatzen dituen jakiteko, ikusi garatzailearen <xliff:g id="PRIVACY_POLICY_LINK">%2$s</xliff:g>"</string>
    <string name="request_permissions_privacy_policy" msgid="228503452643555737">"pribatutasun-gidalerroak"</string>
    <string name="permissions_disconnect_dialog_title" msgid="7355211540619034695">"Baimen guztiak kendu nahi dituzu?"</string>
    <string name="permissions_disconnect_dialog_disconnect" msgid="8854787587948224752">"Kendu guztiak"</string>
    <string name="permissions_disconnect_dialog_message" msgid="7961269838207365478">"Aurrerantzean, <xliff:g id="APP_NAME">%1$s</xliff:g> aplikazioak ezingo du Health Connect-en gordetako daturik irakurri edo idatzi.\n\nAldaketak ez die eragingo aplikazioaren beste baimen batzuei (esaterako, kamera, mikrofonoa edo kokapena erabiltzeari buruzkoei)."</string>
    <string name="permissions_disconnect_dialog_message_background" msgid="8655975996293893596">"Aurrerantzean, <xliff:g id="APP_NAME">%1$s</xliff:g> aplikazioak ezingo du Health Connect-en gordetako daturik irakurri edo idatzi, atzeko planoko datuak barne.\n\nAldaketak ez die eragingo aplikazioaren beste baimen batzuei (esaterako, kokapena, kamera edo mikrofonoa erabiltzeari buruzkoei)."</string>
    <string name="permissions_disconnect_dialog_message_history" msgid="3793206180295111081">"Aurrerantzean, <xliff:g id="APP_NAME">%1$s</xliff:g> aplikazioak ezingo du Health Connect-en gordetako daturik irakurri edo idatzi, iraganeko datuak barne.\n\nAldaketak ez die eragingo aplikazioaren beste baimen batzuei (esaterako, kokapena, kamera edo mikrofonoa erabiltzeari buruzkoei)."</string>
    <string name="permissions_disconnect_dialog_message_combined" msgid="4163369526932602203">"Aurrerantzean, <xliff:g id="APP_NAME">%1$s</xliff:g> aplikazioak ezingo du Health Connect-en gordetako daturik irakurri edo idatzi, atzeko planoko eta iraganeko datuak barne.\n\nAldaketak ez die eragingo aplikazioaren beste baimen batzuei (esaterako, kokapena, kamera edo mikrofonoa erabiltzeari buruzkoei)."</string>
    <string name="permissions_disconnect_dialog_checkbox" msgid="8646951566431872823">"Halaber, ezabatu <xliff:g id="APP_NAME">%1$s</xliff:g> aplikazioko datuak Health Connect-etik"</string>
    <string name="navigation_next_day" msgid="8853443471183944219">"Hurrengo eguna"</string>
    <string name="navigation_selected_day" msgid="2510843479734091348">"Hautatutako eguna"</string>
    <string name="navigation_previous_day" msgid="718353386484938584">"Aurreko eguna"</string>
    <string name="default_error" msgid="7966868260616403475">"Arazoren bat izan da. Saiatu berriro."</string>
    <string name="health_permission_header_description" msgid="7497601695462373927">"Baimen hau duten aplikazioek zure osasunari eta fitnessari buruzko datuak irakurri eta idatz ditzakete."</string>
    <string name="connected_apps_text" msgid="1177626440966855831">"Kontrolatu zein aplikaziok atzi ditzaketen Health Connect-eko datuak. Sakatu aplikazio bat zein datu irakurri edo idatz ditzakeen berrikusteko."</string>
    <string name="connected_apps_section_title" msgid="2415288099612126258">"Erabiltzeko baimena dutenak"</string>
    <string name="not_connected_apps_section_title" msgid="452718769894103039">"Erabiltzeko baimenik ez dutenak"</string>
    <string name="needs_updating_apps_section_title" msgid="8561510523049921199">"Eguneratu egin behar da"</string>
    <string name="settings_and_help_header" msgid="5749710693017621168">"Ezarpenak eta laguntza"</string>
    <string name="disconnect_all_apps" msgid="748945115977534726">"Kendu sarbidea aplikazio guztiei"</string>
    <string name="manage_permissions_read_header" msgid="2031153753057983683">"Hauek irakurtzeko baimena du:"</string>
    <string name="manage_permissions_write_header" msgid="6876806848658168370">"Hauek idazteko baimena du:"</string>
    <string name="no_apps_allowed" msgid="5794833581324128108">"Ez zaio eman baimena ezein aplikaziori"</string>
    <string name="no_apps_denied" msgid="743327680286446017">"Ez zaio ukatu baimena ezein aplikaziori"</string>
    <string name="permissions_disconnect_all_dialog_title" msgid="27474286046207122">"Aplikazio guztiei kendu nahi diezu sarbidea?"</string>
    <string name="permissions_disconnect_all_dialog_message" msgid="3151109627457270499">"Ezein aplikaziok ezingo ditu atzitu Health Connect-en gordetako datuak, ezta beste daturik gehitu ere. Dena den, ez dira ezabatuko lehendik dauden datuak.\n\nAldaketak ez die eragingo aplikazioaren beste baimen batzuei (esaterako, kokapena, kamera edo mikrofonoa erabiltzeari buruzkoei)."</string>
    <string name="permissions_disconnect_all_dialog_disconnect" msgid="2134136493310257746">"Kendu guztiak"</string>
    <string name="manage_permissions_manage_app_header" msgid="6356348062088358761">"Kudeatu aplikazioa"</string>
    <string name="see_app_data" msgid="3951030076195119476">"Ikusi aplikazioko datuak"</string>
    <string name="delete_app_data" msgid="6890357774873859952">"Ezabatu aplikazioko datuak"</string>
    <string name="inactive_apps_section_title" msgid="7492812973696378690">"Aplikazio inaktiboak"</string>
    <string name="inactive_apps_section_message" msgid="2610789262055974739">"Aplikazio hauek ez dute jada sarbiderik, baina oraindik datuak gordeta dauzkate Health Connect-en"</string>
    <string name="manage_permissions_time_frame" msgid="1299483940842401923">"<xliff:g id="DATA_ACCESS_DATE">%2$s</xliff:g> ezkero gehitutako datuak irakur ditzake <xliff:g id="APP_NAME">%1$s</xliff:g> aplikazioak"</string>
    <string name="other_android_permissions" msgid="8051485761573324702">"Aplikazioak atzi ditzakeen beste baimen batzuk kudeatzeko, joan Ezarpenak &gt; Aplikazioak atalera"</string>
    <string name="manage_permissions_rationale" msgid="9183689798847740274">"<xliff:g id="APP_NAME">%1$s</xliff:g> aplikazioaren pribatutasun-gidalerroak aplikatuko zaizkie harekin partekatzen dituzun datuei"</string>
    <string name="other_android_permissions_content_description" msgid="2261431010048933820">"Aplikazioak atzi ditzakeen Android-eko beste baimen batzuk kudeatzeko, joan Ezarpenak &gt; Aplikazioak atalera"</string>
    <string name="manage_permissions_learn_more" msgid="2503189875093300767">"Irakurri pribatutasun-gidalerroak"</string>
    <string name="app_perms_content_provider_24h" msgid="5977152673988158889">"Azken 24 orduetan atzitu dira"</string>
    <string name="app_access_title" msgid="7137018424885371763">"Aplikazioak duen sarbidea"</string>
    <string name="connected_apps_empty_list_section_title" msgid="6821215432694207342">"Une honetan ez daukazu aplikazio bateragarririk instalatuta"</string>
    <string name="additional_access_label" msgid="4645249249222528341">"Sarbide gehigarria"</string>
    <string name="removed_additional_permissions_toast" msgid="3443687215509477284">"Kendu dira aplikazio honen baimen gehigarriak"</string>
    <string name="denied_apps_banner_title" msgid="1997745063608657965">"Kendutako aplikazio-baimenak"</string>
    <string name="denied_apps_banner_message_one_app" msgid="17659513485678315">"<xliff:g id="APP_DATA">%s</xliff:g> aplikazioaren baimenak kendu ditu Health Connect-ek"</string>
    <string name="denied_apps_banner_message_two_apps" msgid="1147216810892373640">"<xliff:g id="APP_DATA_0">%1$s</xliff:g> eta <xliff:g id="APP_DATA_TWO">%2$s</xliff:g> aplikazioen baimenak kendu ditu Health Connect-ek"</string>
    <string name="denied_apps_banner_message_three_apps" msgid="7978499051473471633">"<xliff:g id="APP_DATA_0">%1$s</xliff:g>, <xliff:g id="APP_DATA_TWO">%2$s</xliff:g> eta <xliff:g id="APP_DATA_THREE">%3$s</xliff:g> aplikazioen baimenak kendu ditu Health Connect-ek"</string>
    <string name="denied_apps_banner_message_many_apps" msgid="7249805432604650982">"<xliff:g id="APP_DATA_0">%1$s</xliff:g>, <xliff:g id="APP_DATA_TWO">%2$s</xliff:g>, <xliff:g id="APP_DATA_THREE">%3$s</xliff:g> eta beste aplikazio batzuen baimenak kendu ditu Health Connect-ek"</string>
    <string name="denied_apps_banner_button" msgid="4438480389769298412">"Ikusi xehetasunak"</string>
    <string name="denied_apps_dialog_title" msgid="7470227827315635099">"Zergatik kentzen ditu aplikazio-baimenak Health Connect-ek?"</string>
    <string name="denied_apps_dialog_message" msgid="7876664965504466099">"Aplikazio bat Google Play-n aldi baterako eteten bada edo bertatik kentzen bada, Health Connect-ek automatikoki kentzen ditu dauzkan baimenak.\n\nAplikazioak une horretatik aurrera Health Connect-en gordetako datuak atzitu ezin dituela esan nahi du horrek. Aplikazio horrek aldez aurretik erregistratutako datuak badauzka, aplikazio inaktiboen zerrendan agertuko da."</string>
    <string name="denied_apps_dialog_got_it_button" msgid="4698003516923683959">"Ados"</string>
    <string name="export_file_access_error_banner_button" msgid="6336949702329425932">"Konfiguratu"</string>
    <string name="export_file_access_error_banner_title" msgid="8290988049467813322">"Ezin izan dira esportatu datuak"</string>
    <string name="export_file_access_error_banner_summary" msgid="1226999878868505503">"Arazo bat izan da <xliff:g id="DATE">%1$s</xliff:g> datarako programatutako esportazioarekin. Konfiguratu beste esportazio programatu bat eta saiatu berriro."</string>
    <string name="next_export_time" msgid="3138247220014510213">"Hurrengo esportatze-data: <xliff:g id="DATE">%1$s</xliff:g>"</string>
    <string name="backup_and_restore_settings_screen_title" msgid="5391086732955348809">"Egin babeskopiak eta leheneratu"</string>
    <string name="last_export_time" msgid="9205875050823594041">"Azken esportatze-data: <xliff:g id="DATE">%1$s</xliff:g>"</string>
    <string name="export_and_import_title" msgid="3241901922222465397">"Esportatu eta inportatu"</string>
    <string name="scheduled_export" msgid="8737660963687364370">"Esportazio programatua"</string>
    <string name="import_data" msgid="404502315533233094">"Inportatu datuak"</string>
    <string name="import_data_description" msgid="4040178599441724296">"Leheneratu aurrez esportatutako fitxategi bateko datuak"</string>
<<<<<<< HEAD
    <string name="backup_and_restore_footer_body_text" msgid="4854718727539851909">"Esportatzeak datuak gordetzeko aukera ematen dizu, telefono berri batera transferitu ahal izateko"</string>
=======
    <!-- no translation found for import_wrong_file_error_banner_button (1518043363477255045) -->
    <skip />
    <!-- no translation found for import_wrong_file_error_banner_title (1841182157722596266) -->
    <skip />
    <!-- no translation found for import_wrong_file_error_banner_summary (4857514343099050126) -->
    <skip />
    <string name="backup_and_restore_footer_body_text" msgid="4854718727539851909">"Esportatzeak datuak gordetzeko aukera ematen dizu, beste telefono batera transferitu ahal izateko"</string>
>>>>>>> 08fb18e6
    <string name="backup_and_restore_footer_link_text" msgid="5862384033902147721">"Lortu informazio gehiago"</string>
    <string name="automatic_export_on" msgid="6972389773963624315">"Aktibatuta"</string>
    <string name="automatic_export_off" msgid="3270255845008880841">"Desaktibatuta"</string>
    <string name="choose_frequency_category" msgid="2230821549715237663">"Aukeratu maiztasuna"</string>
    <string name="choose_frequency" msgid="1077467424225083246">"Aukeratu maiztasuna"</string>
    <string name="choose_frequency_description" msgid="752601326653048254">"Aukeratu ea datuak behin gorde nahi dituzun, edo maiztasun jakin batekin automatikoki gordetzeko konfiguratu."</string>
    <string name="frequency_daily" msgid="3596412357416125727">"Egunero"</string>
    <string name="frequency_weekly" msgid="7302587625019573393">"Astero"</string>
    <string name="frequency_monthly" msgid="729674398053825938">"Hilero"</string>
    <string name="export_destination_title" msgid="1434632545224158402">"Aukeratu nora esportatu nahi dituzun"</string>
    <string name="export_invalid_storage" msgid="3945266169513895950">"Aukeratu zer biltegiratze-aplikaziotara esportatu nahi dituzun datuak"</string>
    <string name="import_decryption_title" msgid="396608799208392844">"Idatzi pasahitza"</string>
    <string name="import_decryption_description" msgid="202259030890690376">"Enkriptatze-pasahitza behar da Health Connect-eko datuak inportatzeko"</string>
    <string name="import_decryption_forgotten_password_link_text" msgid="2320323034848292225">"Pasahitza ahaztu duzu?"</string>
    <string name="import_password_hint" msgid="5158553589723883063">"Pasahitza"</string>
    <string name="import_decrypt_footer_body_text" msgid="1891722629872724009">"Oraindik ere telefono zaharra eskura baduzu, esportatu datuak berriro pasahitz berri batekin"</string>
    <string name="export_back_button" msgid="3550795479165524982">"Atzera"</string>
    <string name="export_next_button" msgid="657930567137105172">"Hurrengoa"</string>
    <string name="import_cancel_button" msgid="2191598074422096715">"Utzi"</string>
    <string name="import_next_button" msgid="5706322508691854289">"Hurrengoa"</string>
    <string name="import_source_location_title" msgid="4444467438013749461">"Inportatu hemendik:"</string>
    <string name="import_invalid_storage" msgid="4873640088459948487">"Aukeratu zer biltegiratze-aplikaziotatik inportatu nahi dituzun datuak"</string>
    <!-- no translation found for export_import_tap_to_choose_account (5016799636886709580) -->
    <skip />
    <string name="export_import_choose_account_title" msgid="1047021319012735232">"Aukeratu kontu bat"</string>
    <string name="export_import_choose_account_cancel_button" msgid="7975616126298263479">"Utzi"</string>
    <string name="export_import_choose_account_done_button" msgid="8450305343787469429">"Eginda"</string>
    <!-- no translation found for export_import_install_apps_text (5026922993254770904) -->
    <skip />
    <!-- no translation found for export_import_go_to_play_store_text (3210733429377429794) -->
    <skip />
    <string name="onboarding_title" msgid="8550656211291180188">"Hasi Health Connect erabiltzen"</string>
    <string name="onboarding_description" msgid="4873129122057931161">"Health Connect-ek osasunari eta fitnessari buruzko datuak gordetzen ditu, eta telefonoko aplikazioak erraz sinkronizatzeko aukera eskaintzen du"</string>
    <string name="share_data" msgid="3481932156368883946">"Partekatu datuak zure aplikazioekin"</string>
    <string name="share_data_description" msgid="2919871301634375092">"Aukeratu aplikazio bakoitzak Health Connect-en irakurri edo idatz ditzakeen datuak"</string>
    <string name="manage_your_settings" msgid="7391184508015127137">"Kudeatu ezarpenak eta pribatutasuna"</string>
    <string name="manage_your_settings_description" msgid="557943168930365334">"Aldatu aplikazio-baimenak eta kudeatu datuak edonoiz"</string>
    <string name="onboarding_go_back_button_text" msgid="5020083846511184625">"Egin atzera"</string>
    <string name="onboarding_get_started_button_text" msgid="2348061971090731336">"Hasi erabiltzen"</string>
    <string name="delete_button_content_description" msgid="9125115327455379618">"Ezabatu datuak"</string>
    <string name="enter_deletion_button_content_description" msgid="416336747251264118">"Sartu ezabatze-prozesuan"</string>
    <string name="exit_deletion_button_content_description" msgid="6579227028841619158">"Irten ezabatze-prozesutik"</string>
    <string name="time_range_title" msgid="6831605283322600165">"Aukeratu ezabatu beharreko datuak"</string>
    <string name="time_range_next_button" msgid="5849096934896557888">"Hurrengoa"</string>
    <string name="time_range_message_all" msgid="7280888587242744729">"Betiko ezabatuko dira aukeratutako denbora tartean Health Connect-en gehitutako datu guztiak"</string>
    <string name="time_range_message_data_type" msgid="1896125004829258195">"Betiko ezabatuko dira aukeratutako denbora tartean Health Connect-en gehitutako \"<xliff:g id="DATA_TYPE">%s</xliff:g>\" kategoriako datu guztiak"</string>
    <string name="time_range_message_category" msgid="1136451418397326356">"Betiko ezabatuko dira aukeratutako denbora tartean Health Connect-en gehitutako \"<xliff:g id="CATEGORY">%s</xliff:g>\" kategoriako datu guztiak"</string>
    <string name="time_range_message_app_data" msgid="2590800457710603556">"Betiko ezabatuko dira aukeratutako denbora tartean Health Connect-en gehitutako \"<xliff:g id="APP_DATA">%s</xliff:g>\" aplikazioko datu guztiak"</string>
    <string name="time_range_one_day" msgid="7162709826595446727">"Ezabatu azken 24 orduetakoak"</string>
    <string name="time_range_one_week" msgid="8754523384275645434">"Ezabatu azken 7 egunetakoak"</string>
    <string name="time_range_one_month" msgid="3034747870231999766">"Ezabatu azken 30 egunetakoak"</string>
    <string name="time_range_all" msgid="8167350212705839943">"Ezabatu datu guztiak"</string>
    <string name="confirming_question_all" msgid="1585414659784742952">"Betiko ezabatu nahi dituzu orain arte bildu diren datu guztiak?"</string>
    <string name="confirming_question_one_day" msgid="8001434729335611950">"Betiko ezabatu nahi dituzu azken 24 orduetako datu guztiak?"</string>
    <string name="confirming_question_one_week" msgid="5441506951423969587">"Betiko ezabatu nahi dituzu azken 7 egunetako datu guztiak?"</string>
    <string name="confirming_question_one_month" msgid="4118595547587081940">"Betiko ezabatu nahi dituzu azken 30 egunetako datu guztiak?"</string>
    <string name="confirming_question_data_type_all" msgid="1173934949902602037">"Betiko ezabatu nahi dituzu orain arte bildu diren \"<xliff:g id="DATA_TYPE">%s</xliff:g>\" kategoriako datuak?"</string>
    <string name="confirming_question_data_type_one_day" msgid="5386681714769751416">"Betiko ezabatu nahi dituzu azken 24 orduetako \"<xliff:g id="DATA_TYPE">%s</xliff:g>\" kategoriako datuak?"</string>
    <string name="confirming_question_data_type_one_week" msgid="8346031951374422501">"Betiko ezabatu nahi dituzu azken 7 egunetako \"<xliff:g id="DATA_TYPE">%s</xliff:g>\" kategoriako datuak?"</string>
    <string name="confirming_question_data_type_one_month" msgid="7110328687576360400">"Betiko ezabatu nahi dituzu azken 30 egunetako \"<xliff:g id="DATA_TYPE">%s</xliff:g>\" kategoriako datuak?"</string>
    <string name="confirming_question_category_all" msgid="9182430869247761531">"Betiko ezabatu nahi dituzu orain arte bildu diren \"<xliff:g id="CATEGORY">%s</xliff:g>\" kategoriako datuak?"</string>
    <string name="confirming_question_category_one_day" msgid="4886776948515472679">"Betiko ezabatu nahi dituzu azken 24 orduetako \"<xliff:g id="CATEGORY">%s</xliff:g>\" kategoriako datuak?"</string>
    <string name="confirming_question_category_one_week" msgid="1790565625674277693">"Betiko ezabatu nahi dituzu azken 7 egunetako \"<xliff:g id="CATEGORY">%s</xliff:g>\" kategoriako datuak?"</string>
    <string name="confirming_question_category_one_month" msgid="9181788460112796273">"Betiko ezabatu nahi dituzu azken 30 egunetako \"<xliff:g id="CATEGORY">%s</xliff:g>\" kategoriako datuak?"</string>
    <string name="confirming_question_app_data_all" msgid="4818571921949673097">"Betiko ezabatu nahi dituzu orain arte bildu diren <xliff:g id="APP_DATA">%s</xliff:g> aplikazioko datuak?"</string>
    <string name="confirming_question_app_data_one_day" msgid="444028969015975031">"Betiko ezabatu nahi dituzu azken 24 orduetako \"<xliff:g id="APP_DATA">%s</xliff:g>\" kategoriako datuak?"</string>
    <string name="confirming_question_app_data_one_week" msgid="2096555081811730496">"Betiko ezabatu nahi dituzu azken 7 egunetako \"<xliff:g id="APP_DATA">%s</xliff:g>\" aplikazioko datuak?"</string>
    <string name="confirming_question_app_data_one_month" msgid="6438241250825892892">"Betiko ezabatu nahi dituzu azken 30 egunetako \"<xliff:g id="APP_DATA">%s</xliff:g>\" kategoriako datuak?"</string>
    <string name="confirming_question_app_remove_all_permissions" msgid="4170343072352701421">"Halaber, kendu <xliff:g id="APP_WITH_PERMISSIONS">%s</xliff:g> aplikazioaren baimen guztiak Health Connect-etik"</string>
    <string name="confirming_question_data_type_from_app_all" msgid="8361163993548510509">"Betiko ezabatu nahi dituzu <xliff:g id="APP_DATA">%2$s</xliff:g> aplikazioak gehitutako \"<xliff:g id="DATA_TYPE">%1$s</xliff:g>\" kategoriako datu guztiak?"</string>
    <string name="confirming_question_single_entry" msgid="330919962071369305">"Betiko ezabatu nahi duzu sarrera?"</string>
    <string name="confirming_question_message" msgid="2934249835529079545">"Aurrerantzean, konektatutako aplikazioek ezingo dituzte atzitu Health Connect-eko datu horiek."</string>
    <string name="confirming_question_message_menstruation" msgid="5286956266565962430">"<xliff:g id="START_DATE">%1$s</xliff:g> eta <xliff:g id="END_DATE">%2$s</xliff:g> arteko hilekoari buruzko datu guztiak ezabatuko dira."</string>
    <string name="confirming_question_delete_button" msgid="1999996759507959985">"Ezabatu"</string>
    <string name="confirming_question_go_back_button" msgid="9037523726124648221">"Egin atzera"</string>
    <string name="delete_dialog_success_got_it_button" msgid="8047812840310612293">"Eginda"</string>
    <string name="delete_dialog_failure_close_button" msgid="4376647579348193224">"Itxi"</string>
    <string name="delete_dialog_success_title" msgid="5009733262743173477">"Ezabatu dira datuak"</string>
    <string name="delete_dialog_success_message" msgid="2451953113522118128">"Datuak ez daude gordeta jada Health Connect-en."</string>
    <string name="delete_progress_indicator" msgid="5799502879065833417">"Datuak ezabatzen"</string>
    <string name="delete_dialog_failure_title" msgid="1959020721355789496">"Ezin izan dira ezabatu datuak"</string>
    <string name="delete_dialog_failure_message" msgid="7473241488471319963">"Arazoren bat izan da, eta Health Connect-ek ezin izan ditu ezabatu datuak"</string>
    <string name="delete_dialog_failure_try_again_button" msgid="4323865124609424838">"Saiatu berriro"</string>
    <string name="delete_data_notification_title" msgid="7740230240986343347">"Health Connect-eko datuak ezabatzen"</string>
    <string name="delete_data_notification_ticker_text" msgid="2604051567679235822">"Health Connect-eko datuak ezabatzen"</string>
    <string name="delete_data_notification_channel_name" msgid="4499713830012802095">"Datuak ezabatzea"</string>
    <string name="data_point_action_content_description" msgid="6881048311770784455">"Ezabatu datu hauek: <xliff:g id="ENTRY_TO_DELETE">%s</xliff:g>"</string>
    <string name="delete_data_point" msgid="1004049578454616738">"Ezabatu sarrera hau: <xliff:g id="ENTRY_TO_DELETE">%s</xliff:g>"</string>
    <string name="aggregation_total" msgid="5641333638662325184">"Guztira: <xliff:g id="TOTAL_VALUE">%s</xliff:g>"</string>
    <string name="watt_format" msgid="8500953817369623803">"{value,plural, =1{1 W}other{# W}}"</string>
    <string name="watt_format_long" msgid="7107446926499116109">"{value,plural, =1{1 watt}other{# watt}}"</string>
    <string name="steps_value" msgid="5779393974668105298">"{count,plural, =1{1 pauso}other{# pauso}}"</string>
    <string name="steps_per_minute" msgid="5527133010067502098">"{value,plural, =1{1 pauso/min}other{# pauso/min}}"</string>
    <string name="steps_per_minute_long" msgid="6146224261144843301">"{value,plural, =1{1 pauso minutuko}other{# pauso minutuko}}"</string>
    <string name="heart_rate_value" msgid="6936476566204248578">"{count,plural, =1{1 taupada/min}other{# taupada/min}}"</string>
    <string name="heart_rate_long_value" msgid="7865319425119507300">"{count,plural, =1{1 taupada minutuko}other{# taupada minutuko}}"</string>
    <string name="velocity_speed_miles" msgid="616312758726506781">"{value,plural, =1{1 mi/h}other{# mi/h}}"</string>
    <string name="velocity_speed_km" msgid="2807705003203399350">"{value,plural, =1{1 km/h}other{# km/h}}"</string>
    <string name="velocity_speed_miles_long" msgid="7945167764392834498">"{value,plural, =1{1 milia orduko}other{# milia orduko}}"</string>
    <string name="velocity_speed_km_long" msgid="3962310367408338322">"{value,plural, =1{1 kilometro orduko}other{# kilometro orduko}}"</string>
    <string name="velocity_minute_miles" msgid="7700413725988014667">"<xliff:g id="MINUTE">%1$s</xliff:g> min/milia"</string>
    <string name="velocity_minute_km" msgid="4772380313506015301">"<xliff:g id="MINUTE">%1$s</xliff:g> min/km"</string>
    <string name="velocity_minute_miles_long" msgid="6889048307278340076">"<xliff:g id="MINUTE">%1$s</xliff:g> minutu miliako"</string>
    <string name="velocity_minute_km_long" msgid="4037299863590066470">"<xliff:g id="MINUTE">%1$s</xliff:g> minutu kilometroko"</string>
    <string name="velocity_minute_per_one_hundred_yards" msgid="647561643828842315">"<xliff:g id="MINUTE">%1$s</xliff:g> min / 100 yarda"</string>
    <string name="velocity_minute_per_one_hundred_meters" msgid="4636956099725561607">"<xliff:g id="MINUTE">%1$s</xliff:g> min / 100 metro"</string>
    <string name="velocity_minute_per_one_hundred_yards_long" msgid="3005945921657283386">"<xliff:g id="MINUTE">%1$s</xliff:g> minutu 100 yardako"</string>
    <string name="velocity_minute_per_one_hundred_meters_long" msgid="6806485527680697198">"<xliff:g id="MINUTE">%1$s</xliff:g> minutu 100 metroko"</string>
    <string name="time_range_long" msgid="5067423945245490288">"<xliff:g id="START_TIME">%1$s</xliff:g> eta <xliff:g id="END_TIME">%2$s</xliff:g> artean"</string>
    <string name="date_range_long" msgid="6022190423982451176">"<xliff:g id="START_TIME">%1$s</xliff:g> eta <xliff:g id="END_TIME">%2$s</xliff:g> artean"</string>
    <string name="wheelchair_pushes" msgid="5807293867148465190">"{count,plural, =1{Gurpil-aulkiaren 1 bultzada}other{Gurpil-aulkiaren # bultzada}}"</string>
    <string name="liter" msgid="8276522589564337053">"{count,plural, =1{1 l}other{# l}}"</string>
    <string name="liter_long" msgid="7094280457555707835">"{count,plural, =1{1 litro}other{# litro}}"</string>
    <string name="floors_climbed" msgid="7483572478744998930">"{count,plural, =1{1 solairu}other{# solairu}}"</string>
    <string name="elevation_meters" msgid="5099783382361572761">"{count,plural, =1{1 min}other{# min}}"</string>
    <string name="elevation_meters_long" msgid="3163136353148567981">"{count,plural, =1{1 metro}other{# metro}}"</string>
    <string name="cycling_rpm" msgid="2271215098150068276">"{count,plural, =1{1 bira/min}other{# bira/min}}"</string>
    <string name="cycling_rpm_long" msgid="4914848042733587007">"{count,plural, =1{1 bira minutuko}other{# bira minutuko}}"</string>
    <string name="cycling_cadence_series_range_long" msgid="6852892013260504985">"<xliff:g id="MIN">%1$s</xliff:g> eta <xliff:g id="MAX">%2$s</xliff:g> artean"</string>
    <string name="sexual_activity_protected" msgid="4259473257597274326">"Babestua"</string>
    <string name="sexual_activity_unprotected" msgid="2250981470537379807">"Babestugabea"</string>
    <string name="spotting" msgid="1637175837078770520">"Odol-orbanak"</string>
    <string name="flow_spotting" msgid="832418664953780156">"Odol-orbanak"</string>
    <string name="flow_light" msgid="1937543318146228793">"Odol-jario urria"</string>
    <string name="flow_medium" msgid="3783688724668943154">"Odol-jario ertaina"</string>
    <string name="flow_heavy" msgid="8672261792750634294">"Odol-jario ugaria"</string>
    <string name="period_day" msgid="3821944462093965882">"Hilekoaren eguna: <xliff:g id="DAY">%1$d</xliff:g>/<xliff:g id="TOTAL_LENGTH">%2$d</xliff:g>"</string>
    <string name="ovulation_positive" msgid="6588547263126320238">"Positiboa"</string>
    <string name="ovulation_negative" msgid="591588801112312454">"Negatiboa"</string>
    <string name="ovulation_high" msgid="205362931427158291">"Handia"</string>
    <string name="ovulation_inconclusive" msgid="3447066667631538756">"Ezin da ondorioztatu"</string>
    <string name="milliseconds" msgid="284845884516037268">"{count,plural, =1{1 ms}other{# ms}}"</string>
    <string name="milliseconds_long" msgid="93246373745977286">"{count,plural, =1{1 milisegundo}other{# milisegundo}}"</string>
    <string name="planned_exercise_session_notes_title" msgid="5398114870366766242">"Oharrak"</string>
    <string name="planned_exercise_block_repetitions" msgid="230530785149273276">"{count,plural, =1{1 aldiz}other{# aldiz}}"</string>
    <string name="active_calories_burned" msgid="1164230083046893828">"Aktibo: <xliff:g id="ACTIVE_CALORIES">%1$s</xliff:g>"</string>
    <string name="total_calories_burned" msgid="1674210345283541450">"Guztira: <xliff:g id="TOTAL_CALORIES">%1$s</xliff:g>"</string>
    <string name="amrap_performance_goal" msgid="2225285957050151025">"Ahalik eta errepikapen gehien"</string>
    <string name="rate_of_perceived_exertion_goal" msgid="7025839991503747361">"Esfortzu-maila: <xliff:g id="VALUE">%1$d</xliff:g>/10"</string>
    <string name="elapsed_time_placeholder" msgid="5154979833935704302">"--:--"</string>
    <string name="repetitions" msgid="5092687490665962229">"{count,plural, =1{1 errep.}other{# errep.}}"</string>
    <string name="repetitions_long" msgid="9056502282298182438">"{count,plural, =1{1 errepikapen}other{# errepikapen}}"</string>
    <string name="exercise_segments_header" msgid="2992953017179406012">"Ariketa-uneak"</string>
    <string name="exercise_laps_header" msgid="117228630553856372">"Itzuliak"</string>
    <string name="back_extension" msgid="426518933137440577">"Bizkarraren luzaketa"</string>
    <string name="badminton" msgid="8839727076522086870">"Badmintona"</string>
    <string name="barbell_shoulder_press" msgid="3800236222803424251">"Sorbalda-bultzada pisuekin"</string>
    <string name="baseball" msgid="2520520093470304570">"Beisbola"</string>
    <string name="basketball" msgid="1453863811744469210">"Saskibaloia"</string>
    <string name="bench_press" msgid="640506654204391301">"Banku-bultzada"</string>
    <string name="bench_sit_up" msgid="6601081870476287683">"Banku-abdominalak"</string>
    <string name="biking" msgid="4108296097363777467">"Bizikletaz ibiltzea"</string>
    <string name="biking_stationary" msgid="1538524429562124202">"Bizikleta estatikoan aritzea"</string>
    <string name="boot_camp" msgid="1554811887379786226">"Trebakuntza-lantegia"</string>
    <string name="boxing" msgid="2200194516739940317">"Boxeoa"</string>
    <string name="burpee" msgid="1434605818712603589">"Burpee-a"</string>
    <string name="calisthenics" msgid="9080623890020954493">"Kalistenia"</string>
    <string name="cricket" msgid="7543586707938752011">"Kriketa"</string>
    <string name="crunch" msgid="4265356947720591896">"Abdominalak"</string>
    <string name="dancing" msgid="4099572666298130171">"Dantza"</string>
    <string name="deadlift" msgid="6880561478635890617">"Pisuak lurretik jasotzea"</string>
    <string name="dumbbell_curl_left_arm" msgid="4453594605921193509">"Ezkerreko besoa tolestuta egiten den haltera-ariketa"</string>
    <string name="dumbbell_curl_right_arm" msgid="4680998443002425166">"Eskuineko besoa tolestuta egiten den haltera-ariketa"</string>
    <string name="dumbbell_front_raise" msgid="4411281746015904879">"Aurrealdeko haltera-jasotzea"</string>
    <string name="dumbbell_lateral_raise" msgid="5839946068429137241">"Alboko haltera-jasotzea"</string>
    <string name="dumbbell_triceps_extension_left_arm" msgid="6756023069611493063">"Ezkerreko besoaren trizeps-luzaketa halterekin"</string>
    <string name="dumbbell_triceps_extension_right_arm" msgid="1498470275564554389">"Eskuineko besoaren trizeps-luzaketa halterekin"</string>
    <string name="dumbbell_triceps_extension_two_arm" msgid="5409860665522903159">"Bi besoen trizeps-luzaketa halterekin"</string>
    <string name="elliptical" msgid="5148914059968910839">"Ariketa-makina eliptikoa"</string>
    <string name="exercise_class" msgid="32582249527931454">"Ariketa-klasea"</string>
    <string name="fencing" msgid="410347890025055779">"Eskrima"</string>
    <string name="football_american" msgid="8564554592554502623">"Futbol amerikarra"</string>
    <string name="football_australian" msgid="5524598297723674661">"Futbol australiarra"</string>
    <string name="forward_twist" msgid="2464895720533462566">"Gorputza aurrera tolestea"</string>
    <string name="frisbee_disc" msgid="5167617057624738753">"Frisbee-a"</string>
    <string name="golf" msgid="2726655052150604682">"Golfa"</string>
    <string name="guided_breathing" msgid="8688586393796970733">"Arnasketa gidatua"</string>
    <string name="gymnastics" msgid="1122967371410769598">"Gimnasia"</string>
    <string name="handball" msgid="3088985331906235361">"Eskubaloia"</string>
    <string name="high_intensity_interval_training" msgid="8873384314130026442">"Intentsitate handiko bitarte-entrenamendua"</string>
    <string name="hiking" msgid="5477476795295322496">"Mendian ibiltzea"</string>
    <string name="ice_hockey" msgid="3615167122989198051">"Izotz-hockeya"</string>
    <string name="ice_skating" msgid="8509270149324068230">"Izotz gaineko patinajea"</string>
    <string name="jumping_jack" msgid="8751015874477795657">"Artazi-saltoa"</string>
    <string name="jump_rope" msgid="3065249477862282277">"Sokasaltoa"</string>
    <string name="lat_pull_down" msgid="6974730398913678563">"Dortsala behera tiratzea"</string>
    <string name="lunge" msgid="6557814816897990529">"Belauna aurrera tolestea"</string>
    <string name="martial_arts" msgid="3279383109083496658">"Arte martzialak"</string>
    <string name="meditation" msgid="7578287714544679183">"Meditazioa"</string>
    <string name="paddling" msgid="746868067888160788">"Arrauna"</string>
    <string name="paragliding" msgid="8328649138909727690">"Parapentea"</string>
    <string name="pilates" msgid="8660903049535347415">"Pilatesa"</string>
    <string name="plank" msgid="5537839085592473449">"Plantxa anaerobikoa"</string>
    <string name="racquetball" msgid="8169482984904052538">"Frontenisa"</string>
    <string name="rock_climbing" msgid="3123024521372083233">"Eskalada"</string>
    <string name="roller_hockey" msgid="3524872164646176686">"Gurpil gaineko hockeya"</string>
    <string name="rowing" msgid="615898011726585442">"Arrauna"</string>
    <string name="rowing_machine" msgid="4075255566862183370">"Arraun-makina"</string>
    <string name="rugby" msgid="5146215118571059267">"Errugbia"</string>
    <string name="running" msgid="5135754380339217169">"Korrika egitea"</string>
    <string name="running_treadmill" msgid="2083354407217486405">"Zintan korrika egitea"</string>
    <string name="sailing" msgid="4924304145770903145">"Bela"</string>
    <string name="scuba_diving" msgid="4548778216122159229">"Urpean igeri egitea"</string>
    <string name="skating" msgid="7320438805566302784">"Patinajea"</string>
    <string name="skiing" msgid="6773127614153771204">"Eskia"</string>
    <string name="snowboarding" msgid="890584874325367973">"Snowboarda"</string>
    <string name="snowshoeing" msgid="8932096199095096139">"Elurretako oinetakoekin ibiltzea"</string>
    <string name="soccer" msgid="2631723269673549642">"Futbola"</string>
    <string name="softball" msgid="8389418982713908334">"Softbola"</string>
    <string name="squash" msgid="1588653991323140302">"Squasha"</string>
    <string name="squat" msgid="7664163620113834611">"Kokorikatzea"</string>
    <string name="stair_climbing" msgid="4042085961630471238">"Eskailerak igotzea"</string>
    <string name="stair_climbing_machine" msgid="4003983194733092325">"Eskailerak igotzeko makina"</string>
    <string name="strength_training" msgid="56772956237540768">"Indar-entrenamendua"</string>
    <string name="stretching" msgid="8667864173383423787">"Luzaketak"</string>
    <string name="surfing" msgid="7612503593241904984">"Surfa"</string>
    <string name="swimming_open_water" msgid="1030388267758027037">"Itsas igeriketa"</string>
    <string name="swimming_pool" msgid="1584809250142187550">"Igerilekuan igeri egitea"</string>
    <string name="swimming_freestyle" msgid="5969535751316106638">"Estilo libreko igeriketa"</string>
    <string name="swimming_backstroke" msgid="7293002996518694035">"Bizkar-igeriketa"</string>
    <string name="swimming_breaststroke" msgid="7168282910654289593">"Bular-igeriketa"</string>
    <string name="swimming_butterfly" msgid="8553167046220664352">"Tximeleta-igeriketa"</string>
    <string name="swimming_mixed" msgid="4486578691634921168">"Nahasketa"</string>
    <string name="swimming_other" msgid="2561131941506955982">"Beste bat"</string>
    <string name="table_tennis" msgid="4849741231221974485">"Mahai-tenisa"</string>
    <string name="tennis" msgid="6627063985750125504">"Tenisa"</string>
    <string name="upper_twist" msgid="3382862516792841928">"Gorputzaren goiko aldea tolestea"</string>
    <string name="volleyball" msgid="7469885673961163729">"Boleibola"</string>
    <string name="walking" msgid="4782496160454621769">"Oinez ibiltzea"</string>
    <string name="water_polo" msgid="2527119748097860708">"Waterpoloa"</string>
    <string name="weightlifting" msgid="7586735291662318085">"Halterofilia"</string>
    <string name="wheelchair" msgid="2226734836271500057">"Gurpil-aulkia"</string>
    <string name="workout" msgid="8583398837804461839">"Entrenamendua"</string>
    <string name="yoga" msgid="138675430777247097">"Yoga"</string>
    <string name="arm_curl" msgid="1737456878333201848">"Besoa tolestutako pisu-ariketa"</string>
    <string name="ball_slam" msgid="5996773678701283169">"Baloi slam-a"</string>
    <string name="double_arm_triceps_extension" msgid="4010735719203872078">"Bi besoen trizeps-luzaketa"</string>
    <string name="dumbbell_row" msgid="181791808359752158">"Ukondoa altxatuz egindako haltera-ariketa"</string>
    <string name="front_raise" msgid="1030939481482621384">"Aurrealdeko altxatzeen pisu-ariketa"</string>
    <string name="hip_thrust" msgid="8490916766767408053">"Aldakak altxatzea"</string>
    <string name="hula_hoop" msgid="1651914953207761226">"Uztaia"</string>
    <string name="kettlebell_swing" msgid="364783119882246413">"Errusiar pisua kulunkaraztea"</string>
    <string name="lateral_raise" msgid="1037404943175363734">"Alboko altxatzeen pisu-ariketa"</string>
    <string name="leg_curl" msgid="5327470513599472344">"Hankak tolestuz egindako pisu-ariketa"</string>
    <string name="leg_extension" msgid="1843556289395164421">"Hanken luzaketa"</string>
    <string name="leg_press" msgid="4544551493384600086">"Hanken pisu-ariketa"</string>
    <string name="leg_raise" msgid="3206754140765952088">"Hankak jasoz egindako pisu-ariketa"</string>
    <string name="mountain_climber" msgid="6666288676718010900">"Eskalatzailea"</string>
    <string name="pull_up" msgid="4056233737860296184">"Gora tiratzea"</string>
    <string name="punch" msgid="7915247952566217050">"Ukabilkadak"</string>
    <string name="shoulder_press" msgid="4071573271892122319">"Sorbaldaren pisu-ariketa"</string>
    <string name="single_arm_triceps_extension" msgid="4500495528709994121">"Beso bakarreko trizeps-luzaketa"</string>
    <string name="sit_up" msgid="1872162440154479950">"Abdominalak"</string>
    <string name="rest" msgid="5937058337671252210">"Atsedenaldia"</string>
    <string name="pause" msgid="5161459047750335691">"Etenaldia"</string>
    <string name="activity_type_australian_football" msgid="431838050917315084">"Futbol australiarra"</string>
    <string name="sleep_session_default" msgid="7376764686701487196">"<xliff:g id="DURATION"> %1$s</xliff:g> lo"</string>
    <string name="sleep_stage_default" msgid="1539043695578480733">"<xliff:g id="DURATION">%1$s</xliff:g> <xliff:g id="NAME">%2$s</xliff:g>"</string>
    <string name="sleep_stage_awake" msgid="4526767634444460862">"esna"</string>
    <string name="sleep_stage_awake_in_bed" msgid="5533385496857888503">"ohean esna"</string>
    <string name="sleep_stage_sleeping" msgid="5122840110107303518">"lo"</string>
    <string name="sleep_stage_out_of_bed" msgid="522297068981578046">"jaikita"</string>
    <string name="sleep_stage_rem" msgid="1694477904067543104">"REM fasea"</string>
    <string name="sleep_stage_light" msgid="1070117964678317880">"lo arina"</string>
    <string name="sleep_stage_deep" msgid="3134557407657258364">"lo sakona"</string>
    <string name="sleep_stage_unknown" msgid="8664190491902295991">"ezezaguna"</string>
    <string name="minute_duration" msgid="9035288227090160206">"<xliff:g id="MINUTE">%1$s</xliff:g> min"</string>
    <string name="hour_minute_duration_short" msgid="6862483734123680444">"<xliff:g id="HOUR">%1$s</xliff:g> h <xliff:g id="MIN">%2$s</xliff:g> min"</string>
    <string name="hour_duration" msgid="3472489613837138711">"<xliff:g id="HOUR">%1$s</xliff:g> h"</string>
    <string name="hour_minute_duration_accessibility" msgid="1863356122145811614">"<xliff:g id="HOURS">%1$s</xliff:g> <xliff:g id="MINUTES">%2$s</xliff:g>"</string>
    <string name="hour_duration_accessibility" msgid="4944782597053107276">"{count,plural, =1{1 ordu}other{# ordu}}"</string>
    <string name="minute_duration_accessibility" msgid="399158463609534882">"{count,plural, =1{1 minutu}other{# minutu}}"</string>
    <!-- no translation found for day_duration (3965793251448856729) -->
    <skip />
    <string name="day_hour_duration" msgid="6174865584368017275">"<xliff:g id="DAYS">%1$s</xliff:g> eta <xliff:g id="HOURS">%2$s</xliff:g>"</string>
    <string name="day_duration_accessibility" msgid="3023909370877112320">"{count,plural, =1{1 egun}other{# egun}}"</string>
    <string name="vo2_max" msgid="8129489055516944647">"{value,plural, =1{1 ml /(kg/min)}other{# ml /(kg/min)}}"</string>
    <string name="vo2_max_long" msgid="1031842712595851857">"{value,plural, =1{1 mililitro oxigeno gorputz-masaren kilogramoko eta minutuko}other{# mililitro oxigeno gorputz-masaren kilogramoko eta minutuko}}"</string>
    <string name="vo2_metabolic_cart" msgid="4724757223373717896">"Metabolismoa neurtzeko tresna"</string>
    <string name="vo2_heart_rate_ratio" msgid="8707274294125886148">"Bihotz-maiztasuna"</string>
    <string name="vo2_cooper_test" msgid="4713211595719031518">"Cooper proba"</string>
    <string name="vo2_multistage_fitness_test" msgid="908967547838751749">"Hainbat faseko ongizate-proba"</string>
    <string name="vo2_rockport_fitness_test" msgid="2951465532122577281">"Rockport ongizate-proba"</string>
    <string name="vo2_other" msgid="5359013487285233550">"Bestelakoak"</string>
    <string name="mucus_dry" msgid="1065582777971603874">"Lehorra"</string>
    <string name="mucus_sticky" msgid="2086025099544529404">"Itsaskorra"</string>
    <string name="mucus_creamy" msgid="7525290054414941569">"Krematsua"</string>
    <string name="mucus_watery" msgid="1875540699006472048">"Urtsua"</string>
    <string name="mucus_egg_white" msgid="5578512593433767787">"Zuringo modukoa"</string>
    <string name="mucus_unusual" msgid="3987847850745292757">"Ezohikoa"</string>
    <string name="mucus_light" msgid="5309343389013086860">"Urria"</string>
    <string name="mucus_medium" msgid="7666848347740570566">"Ertaina"</string>
    <string name="mucus_heavy" msgid="7864873650773259133">"Ugaria"</string>
    <string name="blood_pressure" msgid="7892828162554266437">"<xliff:g id="SYSTOLIC">%1$s</xliff:g>/<xliff:g id="DIASTOLIC">%2$s</xliff:g> mmHg"</string>
    <string name="blood_pressure_long" msgid="6487761539434451764">"<xliff:g id="SYSTOLIC">%1$s</xliff:g>/<xliff:g id="DIASTOLIC">%2$s</xliff:g> milimetro merkurio"</string>
    <string name="body_position_standing_up" msgid="1221924915768574594">"Zutik"</string>
    <string name="body_position_sitting_down" msgid="8053875174780552282">"Eserita"</string>
    <string name="body_position_lying_down" msgid="1472381098179371143">"Etzanda"</string>
    <string name="body_position_reclining" msgid="5676889701646839079">"Atzera botata"</string>
    <string name="blood_pressure_left_wrist" msgid="2047244346984766880">"Ezkerreko eskumuturra"</string>
    <string name="blood_pressure_right_wrist" msgid="1488133877790549424">"Eskuineko eskumuturra"</string>
    <string name="blood_pressure_left_arm" msgid="5150436840115504433">"Ezkerreko besoa"</string>
    <string name="blood_pressure_right_arm" msgid="8660682684653121430">"Eskuineko besoa"</string>
    <string name="millimoles_per_liter" msgid="3185457774991908223">"{count,plural, =1{1 mmol/l}other{# mmol/l}}"</string>
    <string name="millimoles_per_liter_long" msgid="7248942926237335084">"{count,plural, =1{1 milimol litroko}other{# milimol litroko}}"</string>
    <string name="specimen_source_interstitial_fluid" msgid="2201319049828128946">"Tarteko fluidoa"</string>
    <string name="specimen_source_capillary_blood" msgid="5525024815754731735">"Odol kapilarra"</string>
    <string name="specimen_source_plasma" msgid="8794064916106457747">"Plasma"</string>
    <string name="specimen_source_serum" msgid="6383820057196352355">"Seruma"</string>
    <string name="specimen_source_tears" msgid="4368541832400624080">"Malkoak"</string>
    <string name="specimen_source_whole_blood" msgid="8884838851343307557">"Odola osorik"</string>
    <string name="blood_glucose_general" msgid="7566279829618085436">"Orokorra"</string>
    <string name="blood_glucose_fasting" msgid="2122662399203934350">"Baraurik"</string>
    <string name="blood_glucose_before_meal" msgid="5125498172701953751">"Jan aurretik"</string>
    <string name="blood_glucose_after_meal" msgid="8101398122897992346">"Jan ostean"</string>
    <string name="mealtype_label" msgid="5402474235944051844">"Otordu mota"</string>
    <string name="mealtype_unknown" msgid="3024645648636923591">"Ezezaguna"</string>
    <string name="mealtype_breakfast" msgid="119545434987870954">"Gosaria"</string>
    <string name="mealtype_lunch" msgid="6212310262989550906">"Bazkaria"</string>
    <string name="mealtype_dinner" msgid="1896347121249081336">"Afaria"</string>
    <string name="mealtype_snack" msgid="8454859872168781221">"Mokadua"</string>
    <string name="biotin" msgid="4000818331802478073">"Biotina"</string>
    <string name="caffeine" msgid="2847006945615912643">"Kafeina"</string>
    <string name="calcium" msgid="4832722858820295752">"Kaltzioa"</string>
    <string name="chloride" msgid="2509193544740445654">"Kloruroa"</string>
    <string name="cholesterol" msgid="4261128668088502049">"Kolesterola"</string>
    <string name="chromium" msgid="807851794929222026">"Kromoa"</string>
    <string name="copper" msgid="8603012497089601260">"Kobrea"</string>
    <string name="dietary_fiber" msgid="6928876454420561553">"Elikadura-zuntza"</string>
    <string name="energy_consumed_total" msgid="7866804137119190606">"Energia"</string>
    <string name="energy_consumed_from_fat" msgid="8637734004867176038">"Gantzetatik lortutako energia"</string>
    <string name="folate" msgid="7728279545427110321">"Folatoa"</string>
    <string name="folic_acid" msgid="6861953414423667870">"Azido folikoa"</string>
    <string name="iodine" msgid="2896913103021799237">"Iodoa"</string>
    <string name="iron" msgid="6134405609706877219">"Burdina"</string>
    <string name="magnesium" msgid="6157495455437549170">"Magnesioa"</string>
    <string name="manganese" msgid="8339856079280400610">"Manganesoa"</string>
    <string name="molybdenum" msgid="3762866331212112454">"Molibdenoa"</string>
    <string name="monounsaturated_fat" msgid="1320950160552507057">"Gantz monoasegabeak"</string>
    <string name="niacin" msgid="8425099536322826837">"Niazina"</string>
    <string name="pantothenic_acid" msgid="5310842296212528685">"Azido pantotenikoa"</string>
    <string name="phosphorus" msgid="3912318057064021441">"Fosforoa"</string>
    <string name="polyunsaturated_fat" msgid="6386374757897543025">"Gantz poliasegabeak"</string>
    <string name="potassium" msgid="723134189945209756">"Potasioa"</string>
    <string name="protein" msgid="2731834509320364994">"Proteinak"</string>
    <string name="riboflavin" msgid="5329306869379867435">"Erriboflabina"</string>
    <string name="saturated_fat" msgid="3174504848270051265">"Gantz aseak"</string>
    <string name="selenium" msgid="8129594078116221891">"Selenioa"</string>
    <string name="sodium" msgid="7687341876185019438">"Sodioa"</string>
    <string name="sugar" msgid="656190285547502122">"Azukrea"</string>
    <string name="thiamin" msgid="1662446837028039063">"Tiamina"</string>
    <string name="total_carbohydrate" msgid="7034043840349284931">"Karbohidratoak, guztira"</string>
    <string name="total_fat" msgid="8193647297427112321">"Gantzak, guztira"</string>
    <string name="trans_fat" msgid="1059715899517909090">"Trans gantzak"</string>
    <string name="unsaturated_fat" msgid="5495925265449481356">"Gantz asegabeak"</string>
    <string name="vitamin_a" msgid="2379293029664252095">"A bitamina"</string>
    <string name="vitamin_b12" msgid="180162813332325098">"B12 bitamina"</string>
    <string name="vitamin_b6" msgid="370053149968231667">"B6 bitamina"</string>
    <string name="vitamin_c" msgid="5383574357126292194">"C bitamina"</string>
    <string name="vitamin_d" msgid="2717952250555672580">"D bitamina"</string>
    <string name="vitamin_e" msgid="5214468880515744802">"E bitamina"</string>
    <string name="vitamin_k" msgid="2722297637910069736">"K bitamina"</string>
    <string name="zinc" msgid="5211975076671534013">"Zinka"</string>
    <string name="nutrient_with_value" msgid="3327198262871257518">"<xliff:g id="NUTRIENT">%1$s</xliff:g>: <xliff:g id="AMOUNT">%2$s</xliff:g>"</string>
    <string name="meal_name" msgid="6060648788040408308">"Izena"</string>
    <string name="gram_short_format" msgid="2355009811799735134">"{count,plural, =1{1 g}other{# g}}"</string>
    <string name="gram_long_format" msgid="6160392101513066663">"{count,plural, =1{1 gramo}other{# gramo}}"</string>
    <string name="respiratory_rate_value" msgid="4546418213418344364">"{count,plural, =1{1 arnasaldi/min}other{# arnasaldi/min}}"</string>
    <string name="respiratory_rate_value_long" msgid="3822748008700697049">"{count,plural, =1{1 arnasaldi minutuko}other{# arnasaldi minutuko}}"</string>
    <string name="kilograms_short_label" msgid="9098342853218050689">"{count,plural, =1{1 kg}other{# kg}}"</string>
    <string name="pounds_short_label" msgid="6256277330455003180">"{count,plural, =1{1 lb}other{# lb}}"</string>
    <string name="stone_short_label" msgid="8377585176530348612">"{count,plural, =1{1 st}other{# st}}"</string>
    <string name="stone_pound_short_label" msgid="7157344201618366834">"{stone_part} eta {pound_part}"</string>
    <string name="kilograms_long_label" msgid="7883695071156297670">"{count,plural, =1{1 kilogramo}other{# kilogramo}}"</string>
    <string name="pounds_long_label" msgid="2916697485006416419">"{count,plural, =1{1 libra}other{# libra}}"</string>
    <string name="stone_long_label" msgid="8951426283449456468">"{count,plural, =1{1 stone}other{# stone}}"</string>
    <string name="stone_pound_long_label" msgid="1308941435682625204">"{stone_part} eta {pound_part}"</string>
    <string name="temperature_celsius" msgid="8867121728397270787">"{value,plural, =1{1 °C}other{# °C}}"</string>
    <string name="temperature_celsius_long" msgid="5789974427381333869">"{value,plural, =1{1 gradu Celsius}other{# gradu Celsius}}"</string>
    <string name="temperature_kelvin" msgid="358565033091774943">"{value,plural, =1{1 K}other{# K}}"</string>
    <string name="temperature_kelvin_long" msgid="6078037481989090665">"{value,plural, =1{1 kelvin}other{# kelvin}}"</string>
    <string name="temperature_fahrenheit" msgid="4907172619457051144">"{value,plural, =1{1 °F}other{# °F}}"</string>
    <string name="temperature_fahrenheit_long" msgid="1668948424411289521">"{value,plural, =1{1 gradu Fahrenheit}other{# gradu Fahrenheit}}"</string>
    <string name="temperatureDelta_celsius" msgid="4715618675614337612">"{value,plural, =1{{formattedValue} °C}other{{formattedValue} °C}}"</string>
    <string name="temperatureDelta_celsius_long" msgid="2696479973655631256">"{value,plural, =1{{formattedValue} gradu Celsius}other{{formattedValue} gradu Celsius}}"</string>
    <string name="temperatureDelta_fahrenheit" msgid="4888310106252786060">"{value,plural, =1{{formattedValue} °F}other{{formattedValue} °F}}"</string>
    <string name="temperatureDelta_fahrenheit_long" msgid="6245718323010730238">"{value,plural, =1{{formattedValue} gradu Fahrenheit}other{{formattedValue} gradu Fahrenheit}}"</string>
    <string name="temperatureDelta_kelvin" msgid="3417124829968605912">"{value,plural, =1{{formattedValue} K}other{{formattedValue} K}}"</string>
    <string name="temperatureDelta_kelvin_long" msgid="2778664973816301780">"{value,plural, =1{{formattedValue} kelvin}other{{formattedValue} kelvin}}"</string>
    <string name="temperatureDelta_average_celsius" msgid="8285198789751919796">"{value,plural, =1{{formattedValue} °C (batez besteko aldakuntza)}other{{formattedValue} °C (batez besteko aldakuntza)}}"</string>
    <string name="temperatureDelta_average_celsius_long" msgid="2706133487120358878">"{value,plural, =1{{formattedValue} gradu Celsius (batez besteko aldakuntza)}other{{formattedValue} gradu Celsius (batez besteko aldakuntza)}}"</string>
    <string name="temperatureDelta_average_fahrenheit" msgid="1610634095789007598">"{value,plural, =1{{formattedValue} °F (batez besteko aldakuntza)}other{{formattedValue} °F (batez besteko aldakuntza)}}"</string>
    <string name="temperatureDelta_average_fahrenheit_long" msgid="4931676720311048821">"{value,plural, =1{{formattedValue} gradu Fahrenheit (batez besteko aldakuntza)}other{{formattedValue} gradu Fahrenheit (batez besteko aldakuntza)}}"</string>
    <string name="temperatureDelta_average_kelvin" msgid="3525443354201467789">"{value,plural, =1{{formattedValue} K (batez besteko aldakuntza)}other{{formattedValue} K (batez besteko aldakuntza)}}"</string>
    <string name="temperatureDelta_average_kelvin_long" msgid="9202084701113373151">"{value,plural, =1{{formattedValue} kelvin (batez besteko aldakuntza)}other{{formattedValue} kelvin (batez besteko aldakuntza)}}"</string>
    <string name="temperature_location_armpit" msgid="8359661261125563155">"Besapea"</string>
    <string name="temperature_location_finger" msgid="4915449065770967487">"Hatza"</string>
    <string name="temperature_location_forehead" msgid="8603219464757434635">"Kopeta"</string>
    <string name="temperature_location_mouth" msgid="1535682736007063471">"Ahoa"</string>
    <string name="temperature_location_rectum" msgid="1503082804377850076">"Ipurtestea"</string>
    <string name="temperature_location_temporal_artery" msgid="2830919806910102535">"Arteria tenporala"</string>
    <string name="temperature_location_toe" msgid="36730991617372925">"Behatza"</string>
    <string name="temperature_location_ear" msgid="7024374111156026034">"Belarria"</string>
    <string name="temperature_location_wrist" msgid="5290446688282752346">"Eskumuturra"</string>
    <string name="temperature_location_vagina" msgid="1689485374825231749">"Bagina"</string>
    <string name="skin_temperature_measurement_location_title" msgid="3801036455392782236">"Neurketaren kokapena"</string>
    <string name="skin_temperature_baseline_title" msgid="1883615483694543696">"Erreferentzia"</string>
    <string name="skin_temperature_delta_details_heading" msgid="7789483766417087430">"Erreferentziarekiko aldakuntza"</string>
    <string name="distance_miles" msgid="5419172432458896478">"{dist,plural, =1{1 milia}other{# milia}}"</string>
    <string name="distance_km" msgid="6383736895665100602">"{dist,plural, =1{1 km}other{# km}}"</string>
    <string name="distance_miles_long" msgid="1830844568614100885">"{dist,plural, =1{1 milia}other{# milia}}"</string>
    <string name="distance_km_long" msgid="6256504627418439859">"{dist,plural, =1{1 kilometro}other{# kilometro}}"</string>
    <string name="height_cm" msgid="94329926270064717">"{height,plural, =1{1 cm}other{# cm}}"</string>
    <string name="height_cm_long" msgid="2821030110768530948">"{height,plural, =1{1 zentimetro}other{# zentimetro}}"</string>
    <string name="height_in_long" msgid="6502316324841498419">"{height,plural, =1{1 hazbete}other{# hazbete}}"</string>
    <string name="height_ft_long" msgid="7551582478724981895">"{height,plural, =1{1 oin}other{# oin}}"</string>
    <string name="height_in_compacted" msgid="6087182983411207466">"{height,plural, =1{1″}other{#″}}"</string>
    <string name="height_ft_compacted" msgid="1024585112134314039">"{height,plural, =1{1′}other{#′}}"</string>
    <string name="feet_inches_format" msgid="768610500549967860">"<xliff:g id="FT">%1$s</xliff:g> eta <xliff:g id="IN">%2$s</xliff:g>"</string>
    <string name="feet_inches_format_long" msgid="5187265716573430363">"<xliff:g id="FT">%1$s</xliff:g> eta <xliff:g id="IN">%2$s</xliff:g>"</string>
    <string name="calories_long" msgid="7225535148232419419">"{count,plural, =1{1 kaloria}other{# kaloria}}"</string>
    <string name="calories" msgid="320906359079319632">"{count,plural, =1{1 cal}other{# cal}}"</string>
    <string name="kj" msgid="2742876437259085714">"{count,plural, =1{1 kJ}other{# kJ}}"</string>
    <string name="kj_long" msgid="1837278261960345400">"{count,plural, =1{1 kilojoule}other{# kilojoule}}"</string>
    <string name="percent" formatted="false" msgid="9199428244800776575">"{value,plural, =1{% 1}other{% #}}"</string>
    <string name="percent_long" msgid="2201022757867534235">"{value,plural, =1{Ehuneko 1}other{Ehuneko #}}"</string>
    <string name="units_cancel" msgid="5947097690625771995">"Utzi"</string>
    <string name="units_title" msgid="6504086463237869339">"Unitateak"</string>
    <string name="distance_unit_title" msgid="4696952932438418209">"Distantzia"</string>
    <string name="height_unit_title" msgid="5461594609577078049">"Altuera"</string>
    <string name="weight_unit_title" msgid="7405186541678939987">"Pisua"</string>
    <string name="energy_unit_title" msgid="1714627395963766769">"Energia"</string>
    <string name="temperature_unit_title" msgid="1973985121774654017">"Tenperatura"</string>
    <string name="distance_unit_kilometers_label" msgid="1361363017122240294">"Kilometroak"</string>
    <string name="distance_unit_miles_label" msgid="848850214987608211">"Miliak"</string>
    <string name="height_unit_centimeters_label" msgid="4096031670561995574">"Zentimetroak"</string>
    <string name="height_unit_feet_label" msgid="3311723678628261399">"Oinak eta hazbeteak"</string>
    <string name="weight_unit_pound_label" msgid="8210663393844989211">"Librak"</string>
    <string name="weight_unit_kilogram_label" msgid="6623938920860887238">"Kilogramoak"</string>
    <string name="weight_unit_stone_label" msgid="3063787243474847180">"Stone-ak"</string>
    <string name="energy_unit_calorie_label" msgid="3412965811470957296">"Kaloriak"</string>
    <string name="energy_unit_kilojoule_label" msgid="6481196724083455110">"Kilojouleak"</string>
    <string name="temperature_unit_celsius_label" msgid="4698347100553808449">"Celsius"</string>
    <string name="temperature_unit_fahrenheit_label" msgid="6590261955872562854">"Fahrenheit"</string>
    <string name="temperature_unit_kelvin_label" msgid="3786210768294615821">"Kelvin"</string>
    <string name="help_and_feedback" msgid="4772169905005369871">"Laguntza eta iritziak"</string>
    <string name="cant_see_all_your_apps_description" msgid="7344859063463536472">"Instalatutako aplikazioren bat ikusten ez baduzu, agian oraindik ez da izango Health Connect-ekin bateragarria"</string>
    <string name="things_to_try" msgid="8200374691546152703">"Gomendioak"</string>
    <string name="check_for_updates" msgid="3841090978657783101">"Bilatu eguneratzeak"</string>
    <string name="check_for_updates_description" msgid="1347667778199095160">"Ziurtatu instalatutako aplikazioak eguneratuta daudela"</string>
    <string name="see_all_compatible_apps" msgid="6791146164535475726">"Ikusi aplikazio bateragarri guztiak"</string>
    <string name="see_all_compatible_apps_description" msgid="2092325337403254491">"Bilatu aplikazioak Google Play-n"</string>
    <string name="send_feedback" msgid="7756927746070096780">"Bidali oharrak"</string>
    <string name="send_feedback_description" msgid="2887207112856240778">"Esan iezaguzu zein osasun- eta fitness-aplikazio erabili nahi dituzun Health Connect-ekin"</string>
    <string name="playstore_app_title" msgid="4138464328693481809">"Play Store"</string>
    <string name="auto_delete_button" msgid="8536451792268513619">"Ezabatze automatikoa"</string>
    <string name="auto_delete_title" msgid="8761742828224207826">"Ezabatze automatikoa"</string>
    <string name="auto_delete_header" msgid="4258649705159293715">"Kontrolatu noiz arte biltegiratu nahi dituzun datuak Health Connect-en, denbora tarte jakin baten ondoren datu horiek automatikoki ezabatzeko aukera programatuta"</string>
    <string name="auto_delete_learn_more" msgid="7416469042791307994">"Lortu ezabatze automatikoari buruzko informazio gehiago"</string>
    <string name="auto_delete_section" msgid="7732381000331475082">"Ezabatu datuak automatikoki"</string>
    <string name="range_after_x_months" msgid="3340127072680117121">"{count,plural, =1{# hilabete igaro ostean}other{# hilabete igaro ostean}}"</string>
    <string name="range_never" msgid="4429478261788361233">"Inoiz ez"</string>
    <string name="range_off" msgid="8178520557618184215">"Desaktibatuta"</string>
    <string name="auto_delete_rationale" msgid="5255442126521464878">"Ezarpenak aldatzen dituzunean, Health Connect-ek lehendik dauden datuak ezabatuko ditu hobespen berriak islatzeko"</string>
    <string name="confirming_question_x_months" msgid="8204363800605282103">"{count,plural, =1{Datuak # hilabete igaro ondoren automatikoki ezabatzea nahi duzu?}other{Datuak # hilabete igaro ondoren automatikoki ezabatzea nahi duzu?}}"</string>
    <string name="confirming_message_x_months" msgid="4798474593741471977">"{count,plural, =1{Health Connect-ek automatikoki ezabatuko ditu datu berriak # hilabete igaro ondoren. Ezarpena erabiltzen bada, # hilabete baino zaharragoak diren datuak ere ezabatuko dira.}other{Health Connect-ek automatikoki ezabatuko ditu datu berriak # hilabete igaro ondoren. Ezarpena erabiltzen bada, # hilabete baino zaharragoak diren datuak ere ezabatuko dira.}}"</string>
    <string name="set_auto_delete_button" msgid="268450418318199197">"Ezarri automatikoki ezabatzeko aukera"</string>
    <string name="deletion_started_title" msgid="1177766097121885025">"Lehendik dauden datuak ezabatu egingo dira"</string>
    <string name="deletion_started_x_months" msgid="6567199107249615612">"{count,plural, =1{Health Connect-ek # hilabete baino zaharragoak diren datu guztiak ezabatuko ditu. Baliteke egun bat behar izatea aldaketak konektatutako aplikazioetan agertzeko.}other{Health Connect-ek # hilabete baino zaharragoak diren datu guztiak ezabatuko ditu. Baliteke egun bat behar izatea aldaketak konektatutako aplikazioetan agertzeko.}}"</string>
    <string name="deletion_started_category_list_section" msgid="3052940611815658991">"Kategoria hauetako datuak ezabatuko dira"</string>
    <string name="deletion_started_done_button" msgid="1232018689825054257">"Eginda"</string>
    <string name="priority_dialog_title" msgid="7360654442596118085">"Ezarri aplikazioen lehentasuna"</string>
    <string name="priority_dialog_message" msgid="6971250365335018184">"\"<xliff:g id="DATA_TYPE">%s</xliff:g>\" motako datuak aplikazio batek baino gehiagok gehitzen badituzte, Health Connect-ek zerrendaren gorenean dagoen aplikazioari emango dio lehentasuna. Arrastatu aplikazioak ordena aldatzeko."</string>
    <string name="priority_dialog_positive_button" msgid="2503570694373675092">"Gorde"</string>
    <string name="action_drag_label_move_up" msgid="4221641798253080966">"Igo"</string>
    <string name="action_drag_label_move_down" msgid="3448000958912947588">"Jaitsi"</string>
    <string name="action_drag_label_move_top" msgid="5114033774108663548">"Eraman goraino"</string>
    <string name="action_drag_label_move_bottom" msgid="3117764196696569512">"Eraman beheraino"</string>
    <string name="reorder_button_content_description" msgid="2685032520710743533">"Lehentasunen zerrendan <xliff:g id="SELECTED_APP">%s</xliff:g> arrastatzeko eta haren ordena aldatzeko botoia"</string>
    <string name="remove_button_content_description" msgid="6170490900032612048">"<xliff:g id="SELECTED_APP">%s</xliff:g> lehentasunezkoen zerrendatik kentzeko botoia"</string>
    <string name="reorder_button_action_description" msgid="5197462036756192214">"Ordena aldatzeko, sakatu birritan eta arrastatu"</string>
    <string name="search_keywords_home" msgid="5386515593026555327">"fitnessa, ongizatea"</string>
    <string name="search_keywords_permissions" msgid="7821010295153350533">"baimenak"</string>
    <string name="search_keywords_data" msgid="5359602744325490523">"health connect, osasunari buruzko datuak, osasunarekin erlazionatutako kategoriak, datuetarako sarbidea, jarduerak, gorputzaren neurketak, zikloen jarraipena, elikadura, loa, bizi-konstanteak"</string>
    <string name="search_breadcrumbs_permissions" msgid="2667471090347475796">"Health Connect &gt; Aplikazio-baimenak"</string>
    <string name="search_breadcrumbs_data" msgid="6635428480372024040">"Health Connect &gt; Datuak eta sarbidea"</string>
    <string name="search_connected_apps" msgid="8180770761876928851">"Bilatu aplikazioak"</string>
    <string name="no_results" msgid="4007426147286897998">"Ez dago emaitzarik"</string>
    <string name="help" msgid="6028777453152686162">"Laguntza"</string>
    <string name="request_route_header_title" msgid="6599707039845646714">"Health Connect-en ariketa-ibilbidea erabiltzeko baimena eman <xliff:g id="APP_NAME">%1$s</xliff:g> aplikazioari?"</string>
    <string name="request_route_disclaimer_notice" msgid="8060511384737662598">"Ibilbidean izan dituzun iraganeko kokapenak irakurtzeko gai izango da aplikazioa"</string>
    <string name="date_owner_format" msgid="4431196384037157320">"<xliff:g id="DATE">%1$s</xliff:g> • <xliff:g id="APP_NAME">%2$s</xliff:g>"</string>
    <string name="request_route_info_header_title" msgid="4149969049719763190">"Ariketei dagozkien ibilbideek kokapen-informazioa daukate"</string>
    <string name="request_route_info_who_can_see_data_title" msgid="858355329937113994">"Nork ikus ditzake datuak?"</string>
    <string name="request_route_info_who_can_see_data_summary" msgid="2439434359808367150">"Ariketei dagozkien ibilbideak erabiltzeko baimena duten aplikazioek soilik"</string>
    <string name="request_route_info_access_management_title" msgid="3222594923675464852">"Nola kudea dezaket datuok erabiltzeko baimena?"</string>
    <string name="request_route_info_access_management_summary" msgid="2606548838292829495">"Aplikazioek ariketei dagozkien ibilbideak erabiltzeko duten baimena kudeatzeko, joan Health Connect-en ezarpenetara"</string>
    <string name="request_route_allow" msgid="4427372851821847274">"Eman ibilbidea erabiltzeko baimena"</string>
    <string name="request_route_allow_all" msgid="314830698958736916">"Eman ibilbide guztiak erabiltzeko baimena"</string>
    <string name="request_route_dont_allow" msgid="1186236234664957228">"Ez eman baimenik"</string>
    <string name="route_permissions_always_allow" msgid="1383816362804293137">"Eman baimena beti"</string>
    <string name="route_permissions_label" msgid="6293377940884373190">"Erabili ariketen ibilbideak"</string>
    <string name="route_permissions_summary" msgid="704859311037374130">"Eman ibilbideak atzitzeko baimena <xliff:g id="APP_NAME">%1$s</xliff:g> aplikazioari"</string>
    <string name="route_permissions_ask" msgid="3927020960754781917">"Galdetu beti"</string>
    <string name="route_permissions_deny" msgid="4955644777239169593">"Ez eman baimenik"</string>
    <string name="exercise_permission_dialog_enable_title" msgid="4310997044811843391">"Bi datu motak gaitu nahi dituzu?"</string>
    <string name="exercise_permission_dialog_disable_title" msgid="1011777519918396883">"Bi datu motak desgaitu nahi dituzu?"</string>
    <string name="exercise_permission_dialog_enabled_summary" msgid="3404390796688813585">"Ariketen ibilbideak gaitu ahal izateko, datuak irakurtzeko baimena behar du <xliff:g id="APP_NAME">%1$s</xliff:g> aplikazioak"</string>
    <string name="exercise_permission_dialog_disable_summary" msgid="397599718182778347">"Ariketen ibilbideak gaitu ahal izateko, ariketak atzitzeko baimena behar du <xliff:g id="APP_NAME">%1$s</xliff:g> aplikazioak"</string>
    <string name="exercise_permission_dialog_positive_button" msgid="4545939654888655556">"Bai"</string>
    <string name="exercise_permission_dialog_negative_button" msgid="7433304732406274998">"Ez"</string>
    <string name="back_button" msgid="780519527385993407">"Atzera"</string>
    <string name="loading" msgid="2526615755685950317">"Kargatzen…"</string>
    <string name="migration_in_progress_screen_title" msgid="6564515269988205874">"Integrazio-prozesua abian da"</string>
    <string name="migration_in_progress_screen_integration_details" msgid="5916989113111973466">"Health Connect Android sisteman integratzen ari da.\n\nAgian tarte bat beharko da datuak eta baimenak transferitzeko."</string>
    <string name="migration_in_progress_screen_integration_dont_close" msgid="2095732208438772444">"Ez itxi aplikazioa prozesu-amaierako jakinarazpena jaso arte."</string>
    <string name="migration_in_progress_notification_title" msgid="8873411008158407737">"Health Connect integratzen ari da"</string>
    <string name="migration_update_needed_screen_title" msgid="3260466598312877429">"Eguneratu egin behar da"</string>
    <string name="migration_update_needed_screen_details" msgid="7984745102006782603">"Health Connect Android sisteman integratzen ari da, ezarpenetatik zuzenean erabili ahal izan dezazun."</string>
    <string name="update_button" msgid="4544529019832009496">"Eguneratu"</string>
    <string name="migration_update_needed_notification_content" msgid="478899618719297517">"Hasi eguneratzen, Health Connect-ek zure sistemaren ezarpenekin integratzen jarrai dezan"</string>
    <string name="migration_update_needed_notification_action" msgid="1219223694165492000">"Eguneratu"</string>
    <string name="migration_module_update_needed_notification_title" msgid="5428523284357105379">"Sistema eguneratu egin behar da"</string>
    <string name="migration_module_update_needed_action" msgid="7211167950758064289">"Aurrera egin aurretik, eguneratu telefonoak darabilen sistema."</string>
    <string name="migration_module_update_needed_restart" msgid="1246884613546321798">"Telefonoak darabilen sistema dagoeneko eguneratu baduzu, berrabiarazi telefonoa integrazio-prozesuari berrekiteko"</string>
    <string name="migration_app_update_needed_notification_title" msgid="8971076370900025444">"Health Connect eguneratu egin behar da"</string>
    <string name="migration_app_update_needed_action" msgid="3289432528592774601">"Aurrera eginez gero, azken bertsiora eguneratuko da Health Connect aplikazioa."</string>
    <string name="migration_more_space_needed_screen_title" msgid="1535473230886051579">"Toki gehiago behar da"</string>
    <string name="migration_more_space_needed_screen_details" msgid="621140247825603412">"Integratzen jarraitzeko, Health Connect-ek <xliff:g id="SPACE_NEEDED">%1$s</xliff:g> behar ditu telefonoaren biltegian.\n\nEgin tokia telefonoan eta saiatu berriro."</string>
    <string name="try_again_button" msgid="8745496819992160789">"Saiatu berriro"</string>
    <string name="free_up_space_button" msgid="4141013808635654695">"Egin tokia"</string>
    <string name="migration_more_space_needed_notification_title" msgid="8238155395120107672">"Toki gehiago behar da"</string>
    <string name="migration_more_space_needed_notification_content" msgid="4034728181940567836">"Integratzen jarraitzeko, Health Connect-ek <xliff:g id="SPACE_NEEDED">%1$s</xliff:g> behar ditu telefonoaren biltegian."</string>
    <string name="migration_paused_screen_title" msgid="8041170155372429894">"Pausatu egin da integrazio-prozesua"</string>
    <string name="migration_paused_screen_details" msgid="5898311710030340187">"Health Connect aplikazioa itxi egin da Android sisteman integratzen ari zen bitartean.\n\nAplikazioa berriro irekitzeko eta datuak eta baimenak transferitzen jarraitzeko, sakatu Berrekin."</string>
    <string name="migration_paused_screen_details_timeout" msgid="353768000785837394">"Health Connect-eko datuak gorde nahi badituzu, amaitu prozesua <xliff:g id="TIME_NEEDED">%1$s</xliff:g> igaro baino lehen"</string>
    <string name="resume_button" msgid="2255148549862208047">"Berrekin"</string>
    <string name="migration_paused_notification_title" msgid="4368414714202113077">"Pausatu egin da integrazio-prozesua"</string>
    <string name="migration_paused_notification_content" msgid="1950511270109811771">"Android sisteman integratzen ari da Health Connect. Aurrera egiteko, sakatu hau"</string>
    <string name="resume_migration_banner_title" msgid="4443957114824045317">"Berrekin integrazio-prozesuari"</string>
    <string name="resume_migration_banner_description" msgid="6236230413670826036">"Health Connect Android sistemarekin integratzen jarraitzeko, sakatu hau. Datuak gorde nahi badituzu, amaitu prozesua <xliff:g id="TIME_NEEDED">%1$s</xliff:g> igaro baino lehen."</string>
    <string name="resume_migration_banner_description_fallback" msgid="6060444898839211883">"Health Connect Android sistemarekin integratzen jarraitzeko, sakatu hau."</string>
    <string name="resume_migration_banner_button" msgid="2112318760107756469">"Egin aurrera"</string>
    <string name="resume_migration_notification_title" msgid="8859575633668908327">"Berrekin Health Connect integratzeko prozesuari"</string>
    <string name="resume_migration_notification_content" msgid="46172108837648715">"Datuak gorde nahi badituzu, amaitu prozesua <xliff:g id="TIME_NEEDED">%1$s</xliff:g> igaro baino lehen"</string>
    <string name="app_update_needed_banner_title" msgid="4724335956851853802">"Aplikazioa eguneratu egin behar da"</string>
    <string name="app_update_needed_banner_description_single" msgid="1114809360264027362">"<xliff:g id="APP_NAME">%1$s</xliff:g> eguneratu egin behar da datuak Health Connect-ekin sinkronizatzen jarrai dezan"</string>
    <string name="app_update_needed_banner_description_multiple" msgid="4660700626698013764">"Aplikazio batzuk eguneratu egin behar dira datuak Health Connect-ekin sinkronizatzen jarrai dezaten"</string>
    <string name="app_update_needed_banner_button" msgid="8223115764065649627">"Bilatu eguneratzeak"</string>
    <string name="app_update_needed_banner_learn_more_button" msgid="7269232067819258160">"Lortu informazio gehiago"</string>
    <string name="migration_pending_permissions_dialog_title" msgid="6019552841791757048">"Health Connect-en integrazioa"</string>
    <string name="migration_pending_permissions_dialog_content" msgid="6350115816948005466">"Health Connect Android sisteman integratzeko prest dago. <xliff:g id="APP_NAME">%1$s</xliff:g> aplikazioari hura erabiltzeko baimena emanez gero, baliteke eginbide batzuek ez funtzionatzea integratzen amaitu arte."</string>
    <string name="migration_pending_permissions_dialog_content_apps" msgid="6417173899016940664">"Health Connect Android sisteman integratzeko prest dago. Aplikazioei baimena emanez gero, baliteke eginbide batzuek ez funtzionatzea integratzen amaitu arte."</string>
    <string name="migration_pending_permissions_dialog_button_continue" msgid="258571372365364506">"Egin aurrera"</string>
    <string name="migration_pending_permissions_dialog_button_start_integration" msgid="754910196871313049">"Hasi integratzen"</string>
    <string name="migration_in_progress_permissions_dialog_title" msgid="2188354144857156984">"Health Connect integratzen ari da"</string>
    <string name="migration_in_progress_permissions_dialog_content" msgid="2249793103623253693">"Health Connect Android sisteman integratzen ari da.\n\nJakinarazpen bat jasoko duzu prozesua amaitzen denean eta <xliff:g id="APP_NAME">%1$s</xliff:g> Health Connect-ekin erabiltzeko gai zarenean."</string>
    <string name="migration_in_progress_permissions_dialog_content_apps" msgid="8653954808926889199">"Health Connect Android sisteman integratzen ari da.\n\nJakinarazpen bat jasoko duzu prozesua amaitzen denean eta Health Connect erabiltzeko gai zarenean."</string>
    <string name="migration_in_progress_permissions_dialog_button_got_it" msgid="3437208109334974656">"Ados"</string>
    <string name="migration_not_complete_dialog_title" msgid="3725576338159027149">"Ez da amaitu Health Connect-en integrazio-prozesua"</string>
    <string name="migration_not_complete_dialog_content" msgid="4992771587233088606">"Jakinarazpen bat jasoko duzu erabilgarri dagoenean."</string>
    <string name="migration_not_complete_dialog_button" msgid="3271842109680807482">"Ados"</string>
    <string name="migration_not_complete_notification_title" msgid="7392885522310227293">"Ez da amaitu Health Connect-en integrazio-prozesua"</string>
    <string name="migration_not_complete_notification_action" msgid="757041885992445657">"Irakurri informazio gehiago"</string>
    <string name="migration_complete_notification_title" msgid="4988631739109332404">"Integratu da Health Connect"</string>
    <string name="migration_complete_notification_action" msgid="5350322865206331186">"Ireki"</string>
    <string name="migration_whats_new_dialog_title" msgid="2349465358457105228">"Berritasunak"</string>
    <string name="migration_whats_new_dialog_content" msgid="1271560399054864488">"Orain, ezarpenetatik zuzenean erabil dezakezu Health Connect. Edonoiz desinstala dezakezu Health Connect aplikazioa biltegiratzeko tokia egiteko."</string>
    <string name="migration_whats_new_dialog_button" msgid="642575552457587805">"Ados"</string>
    <string name="data_restore_in_progress_screen_title" msgid="2516161353003274764">"Leheneratzen"</string>
    <string name="data_restore_in_progress_content" msgid="2684897189974069361">"Health Connect datuak eta baimenak leheneratzen ari da. Baliteke denbora pixka bat behar izatea."</string>
    <string name="data_restore_in_progress_dialog_title" msgid="9097805833675345598">"Health Connect leheneratzen"</string>
    <string name="data_restore_in_progress_dialog_button" msgid="2096525382430589845">"Ados"</string>
    <string name="data_restore_pending_banner_title" msgid="6792157138348551175">"Eguneratu egin behar da"</string>
    <string name="data_restore_pending_banner_content" msgid="7631240781262092142">"Datuak leheneratzen jarraitu aurretik, eguneratu telefonoaren sistema."</string>
    <string name="data_restore_pending_banner_button" msgid="2150345659341456815">"Eguneratu"</string>
    <string name="data_totals_header" msgid="8316977153276216025">"Guztizko datuak"</string>
    <string name="app_sources_header" msgid="6343062519512947665">"Aplikazio-iturburuak"</string>
    <string name="data_sources_footer" msgid="6414387142919741183">"Gehitu aplikazio-iturburuak zerrendan, guztizko datuak nola alda daitezkeen ikusteko. Zerrenda horretatik aplikazio bat kenduz gero, aplikazioa ez da izango guztizko datuen parte, baina idazteko baimenak izaten jarraituko du."</string>
    <string name="data_sources_empty_state" msgid="1899652759274805556">"Ez dago aplikazio-iturbururik"</string>
    <string name="data_sources_empty_state_footer" msgid="8933950342291569638">"Datuak (<xliff:g id="CATEGORY_NAME">%1$s</xliff:g>) idazteko aplikazio-baimenak ematen dituzunean, hemen agertuko dira iturburuak."</string>
    <string name="data_sources_help_link" msgid="7740264923634947915">"Nola funtzionatzen dute iturburuek eta lehenespenak?"</string>
    <string name="data_sources_add_app" msgid="319926596123692514">"Gehitu aplikazio bat"</string>
    <string name="edit_data_sources" msgid="79641360876849547">"Editatu aplikazioen iturburuak"</string>
    <string name="default_app_summary" msgid="6183876151011837062">"Gailuko aplikazio lehenetsia"</string>
    <string name="app_data_title" msgid="6499967982291000837">"Aplikazioko datuak"</string>
    <string name="no_data_footer" msgid="4777297654713673100">"Health Connect erabil dezaketen aplikazioetako datuak agertuko dira hemen"</string>
    <string name="date_picker_day" msgid="3076687507968958991">"Egunekoak"</string>
    <string name="date_picker_week" msgid="1038805538316142229">"Astekoak"</string>
    <string name="date_picker_month" msgid="3560692391260778560">"Hilabetekoak"</string>
    <string name="this_week_header" msgid="1280121922548216973">"Aste honetakoak"</string>
    <string name="last_week_header" msgid="5194448963146719382">"Joan den astekoak"</string>
    <string name="this_month_header" msgid="2452395268894677189">"Hilabete honetakoak"</string>
    <string name="last_month_header" msgid="1359164797239191253">"Joan den hilabetekoak"</string>
    <string name="tab_entries" msgid="3402700951602029493">"Sarrerak"</string>
    <string name="tab_access" msgid="7818197975407243701">"Erabiltzeko baimena dutenak"</string>
    <string name="request_additional_permissions_header_title" msgid="948421892753976588">"Baimen gehigarriak eman nahi dizkiozu <xliff:g id="APP_NAME">%1$s</xliff:g> aplikazioari?"</string>
    <string name="request_additional_permissions_description" msgid="4179425089090269042">"Halaber, <xliff:g id="APP_NAME">%1$s</xliff:g> aplikazioak Health Connect-en ezarpen hauek erabili behar ditu"</string>
    <string name="additional_access_combined_footer" msgid="5967785355544362840">"Aplikazio honetan atzeko planoa edo iraganeko datuak atzitzeko aukera aktibatzeko, gaitu irakurtzeko baimen bat gutxienez"</string>
    <string name="additional_access_background_footer" msgid="1638739578431818525">"Aplikazio honetan atzeko planoa atzitzeko aukera aktibatzeko, gaitu irakurtzeko baimen bat gutxienez"</string>
    <string name="additional_access_history_footer" msgid="5326814559930548467">"Aplikazio honetan iraganeko datuak atzitzeko aukera aktibatzeko, gaitu irakurtzeko baimen bat gutxienez"</string>
    <string name="all_data_selected_deletion_confirmation_dialog" msgid="8480788219767858637">"Betiko ezabatu nahi dituzu Health Connect-eko datu guztiak?"</string>
    <string name="some_data_selected_deletion_confirmation_dialog" msgid="8053452143397916044">"Betiko ezabatu nahi dituzu Health Connect-eko hautatutako datuak?"</string>
    <string name="all_data_selected_deletion_confirmation_toast" msgid="4053974969132498842">"Ezabatu dira datu guztiak"</string>
    <string name="one_data_type_deletion_confirmation_toast" msgid="7773896019111767141">"Ezabatu dira honi buruzko datuak: <xliff:g id="PERMISSION_TYPE">%s</xliff:g>"</string>
    <string name="multiple_data_types_deletion_confirmation_toast" msgid="8500329390797706450">"<xliff:g id="NUMBER_PERMISSION_TYPES">%s</xliff:g> elementu ezabatu dira"</string>
</resources><|MERGE_RESOLUTION|>--- conflicted
+++ resolved
@@ -346,9 +346,6 @@
     <string name="scheduled_export" msgid="8737660963687364370">"Esportazio programatua"</string>
     <string name="import_data" msgid="404502315533233094">"Inportatu datuak"</string>
     <string name="import_data_description" msgid="4040178599441724296">"Leheneratu aurrez esportatutako fitxategi bateko datuak"</string>
-<<<<<<< HEAD
-    <string name="backup_and_restore_footer_body_text" msgid="4854718727539851909">"Esportatzeak datuak gordetzeko aukera ematen dizu, telefono berri batera transferitu ahal izateko"</string>
-=======
     <!-- no translation found for import_wrong_file_error_banner_button (1518043363477255045) -->
     <skip />
     <!-- no translation found for import_wrong_file_error_banner_title (1841182157722596266) -->
@@ -356,7 +353,6 @@
     <!-- no translation found for import_wrong_file_error_banner_summary (4857514343099050126) -->
     <skip />
     <string name="backup_and_restore_footer_body_text" msgid="4854718727539851909">"Esportatzeak datuak gordetzeko aukera ematen dizu, beste telefono batera transferitu ahal izateko"</string>
->>>>>>> 08fb18e6
     <string name="backup_and_restore_footer_link_text" msgid="5862384033902147721">"Lortu informazio gehiago"</string>
     <string name="automatic_export_on" msgid="6972389773963624315">"Aktibatuta"</string>
     <string name="automatic_export_off" msgid="3270255845008880841">"Desaktibatuta"</string>
