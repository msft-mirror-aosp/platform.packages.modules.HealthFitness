--- conflicted
+++ resolved
@@ -333,7 +333,7 @@
     <string name="export_and_import_title" msgid="3241901922222465397">"ייצוא וייבוא"</string>
     <string name="scheduled_export" msgid="8737660963687364370">"ייצוא מתוזמן"</string>
     <string name="import_data" msgid="404502315533233094">"ייבוא נתונים"</string>
-    <string name="import_data_description" msgid="4040178599441724296">"שחזור נתונים מקובץ שייצאת בעבר"</string>
+    <string name="import_data_description" msgid="4040178599441724296">"שחזור נתונים מקובץ שיוצא בעבר"</string>
     <string name="backup_and_restore_footer_body_text" msgid="4854718727539851909">"ייצוא מאפשר לך לשמור את הנתונים שלך כדי להעביר אותם לטלפון חדש"</string>
     <string name="backup_and_restore_footer_link_text" msgid="5862384033902147721">"מידע נוסף"</string>
     <string name="automatic_export_on" msgid="6972389773963624315">"מצב פעיל"</string>
@@ -348,17 +348,14 @@
     <!-- no translation found for export_invalid_storage (3945266169513895950) -->
     <skip />
     <string name="import_decryption_title" msgid="396608799208392844">"הזנת סיסמה"</string>
-    <string name="import_decryption_description" msgid="202259030890690376">"סיסמת ההצפנה שלך נדרשת כדי לייבא את הנתונים של Health Connect"</string>
+    <string name="import_decryption_description" msgid="202259030890690376">"כדי לייבא את נתוני Health Connect צריך להשתמש בסיסמת ההצפנה שלך"</string>
     <string name="import_decryption_forgotten_password_link_text" msgid="2320323034848292225">"שכחת את הסיסמה?"</string>
     <string name="import_password_hint" msgid="5158553589723883063">"סיסמה"</string>
-    <string name="import_decrypt_footer_body_text" msgid="1891722629872724009">"אם הטלפון הישן שלך עדיין אצלך, אפשר לייצא מחדש את הנתונים שלך עם סיסמה חדשה"</string>
+    <string name="import_decrypt_footer_body_text" msgid="1891722629872724009">"אם הטלפון הישן שלך עדיין אצלך, יש לך אפשרות לייצא מחדש את הנתונים שלך עם סיסמה חדשה"</string>
     <string name="export_back_button" msgid="3550795479165524982">"חזרה"</string>
     <string name="export_next_button" msgid="657930567137105172">"הבא"</string>
     <string name="import_cancel_button" msgid="2191598074422096715">"ביטול"</string>
     <string name="import_next_button" msgid="5706322508691854289">"הבא"</string>
-<<<<<<< HEAD
-    <string name="import_source_location_title" msgid="4444467438013749461">"ייבוא ממיקום"</string>
-=======
     <string name="import_source_location_title" msgid="4444467438013749461">"ייבוא מ-"</string>
     <!-- no translation found for import_invalid_storage (4873640088459948487) -->
     <skip />
@@ -368,7 +365,6 @@
     <skip />
     <!-- no translation found for export_import_choose_account_done_button (8450305343787469429) -->
     <skip />
->>>>>>> bc5ca057
     <string name="onboarding_title" msgid="8550656211291180188">"איך מתחילים להשתמש ב-Health Connect"</string>
     <string name="onboarding_description" msgid="4873129122057931161">"אפליקציית Health Connect מאחסנת את נתוני הבריאות והכושר שלך, ומאפשרת לך לסנכרן בקלות את האפליקציות השונות בטלפון"</string>
     <string name="share_data" msgid="3481932156368883946">"שיתוף נתונים עם האפליקציות שלך"</string>
