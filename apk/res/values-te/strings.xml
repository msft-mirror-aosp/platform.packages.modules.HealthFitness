--- conflicted
+++ resolved
@@ -346,9 +346,6 @@
     <string name="scheduled_export" msgid="8737660963687364370">"షెడ్యూల్ చేయబడిన ఎగుమతి"</string>
     <string name="import_data" msgid="404502315533233094">"డేటాను దిగుమతి చేయండి"</string>
     <string name="import_data_description" msgid="4040178599441724296">"మునుపు ఎగుమతి చేసిన ఫైల్ నుండి డేటాను రీస్టోర్ చేయండి"</string>
-<<<<<<< HEAD
-    <string name="backup_and_restore_footer_body_text" msgid="4854718727539851909">"ఎగుమతి చేయడం అనేది మీ డేటాను సేవ్ చేయడానికి మిమ్మల్ని అనుమతిస్తుంది కాబట్టి మీరు దాన్ని కొత్త ఫోన్‌ను బదిలీ చేయవచ్చు"</string>
-=======
     <!-- no translation found for import_wrong_file_error_banner_button (1518043363477255045) -->
     <skip />
     <!-- no translation found for import_wrong_file_error_banner_title (1841182157722596266) -->
@@ -356,7 +353,6 @@
     <!-- no translation found for import_wrong_file_error_banner_summary (4857514343099050126) -->
     <skip />
     <string name="backup_and_restore_footer_body_text" msgid="4854718727539851909">"ఎగుమతి (ఎక్స్‌పోర్ట్), మీ డేటాను సేవ్ చేయడానికి అనుమతిస్తుంది, తద్వారా మీరు ఆ డేటాను కొత్త ఫోన్‌కు బదిలీ చేయవచ్చు"</string>
->>>>>>> 08fb18e6
     <string name="backup_and_restore_footer_link_text" msgid="5862384033902147721">"మరింత తెలుసుకోండి"</string>
     <string name="automatic_export_on" msgid="6972389773963624315">"ఆన్‌లో ఉంది"</string>
     <string name="automatic_export_off" msgid="3270255845008880841">"ఆఫ్‌లో ఉంది"</string>
