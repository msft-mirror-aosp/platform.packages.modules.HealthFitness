<?xml version="1.0" encoding="UTF-8"?>
<!-- 
  Copyright (C) 2022 The Android Open Source Project

  Licensed under the Apache License, Version 2.0 (the "License");
  you may not use this file except in compliance with the License.
  You may obtain a copy of the License at

       http://www.apache.org/licenses/LICENSE-2.0

  Unless required by applicable law or agreed to in writing, software
  distributed under the License is distributed on an "AS IS" BASIS,
  WITHOUT WARRANTIES OR CONDITIONS OF ANY KIND, either express or implied.
  See the License for the specific language governing permissions and
  limitations under the License.
 -->

<resources xmlns:android="http://schemas.android.com/apk/res/android"
    xmlns:xliff="urn:oasis:names:tc:xliff:document:1.2">
    <string name="app_label" msgid="4768580772453324183">"Health Connect"</string>
    <string name="health_connect_summary" msgid="6401520186678972547">"Menaxho qasjen e aplikacioneve te të dhënat e shëndetit"</string>
    <string name="permissions_and_data_header" msgid="4406105506837487805">"Lejet dhe të dhënat"</string>
    <string name="home_subtitle" msgid="1750033322147357163">"Menaxho të dhënat e shëndetit dhe të fitnesit në telefonin tënd dhe kontrollo se cilat aplikacione mund të kenë qasje në to"</string>
    <string name="data_title" msgid="4456619761533380816">"Të dhënat dhe qasja"</string>
    <string name="all_categories_title" msgid="1446410643217937926">"Të gjitha kategoritë"</string>
    <string name="see_all_categories" msgid="5599882403901010434">"Shiko të gjitha kategoritë"</string>
    <string name="no_data" msgid="1906986019249068659">"Nuk ka të dhëna"</string>
    <string name="connected_apps_title" msgid="279942692804743223">"Lejet e aplikacioneve"</string>
    <string name="connected_apps_subtitle" msgid="8464462995533399175">"Menaxho aplikacionet dhe lejet"</string>
    <string name="only_one_connected_app_button_subtitle" msgid="1429452274331178121">"<xliff:g id="NUM_APPS_CONNECTED">%1$s</xliff:g> nga <xliff:g id="NUM_POSSIBLE_APPS">%2$s</xliff:g> aplikacione ka qasje"</string>
    <string name="connected_apps_button_subtitle" msgid="8855528937028500370">"<xliff:g id="NUM_APPS_CONNECTED">%1$s</xliff:g> nga <xliff:g id="NUM_POSSIBLE_APPS">%2$s</xliff:g> aplikacione kanë qasje"</string>
    <string name="connected_apps_all_apps_connected_subtitle" msgid="3432698291862059492">"<xliff:g id="NUM_APPS_CONNECTED">%1$s</xliff:g> aplikacione kanë qasje"</string>
    <string name="connected_apps_one_app_connected_subtitle" msgid="9095815882509754340">"<xliff:g id="NUM_APPS_CONNECTED">%1$s</xliff:g> aplikacion ka qasje"</string>
    <string name="connected_apps_connected_subtitle" msgid="7412413366085718583">"{count,plural, =1{1 aplikacion ka qasje}other{# aplikacione kanë qasje}}"</string>
    <string name="connected_apps_button_no_permissions_subtitle" msgid="1651994862419752908">"Asnjë"</string>
    <string name="entry_details_title" msgid="590184849040247850">"Detajet e hyrjes"</string>
    <string name="backup_title" msgid="211503191266235085">"Rezervimi"</string>
    <string name="data_sources_and_priority_title" msgid="2360222350913604558">"Burimet e të dhënave dhe përparësia"</string>
    <string name="set_units_title" msgid="2657822539603758029">"Cakto njësitë"</string>
    <!-- no translation found for manage_data_preferences_category_title (1183110821140344472) -->
    <skip />
    <!-- no translation found for manage_data_category_title (6328886061582616519) -->
    <skip />
    <!-- no translation found for backup_and_restore_settings_summary (4345972157089493077) -->
    <skip />
    <string name="recent_access_header" msgid="7623497371790225888">"Qasja së fundi"</string>
    <string name="no_recent_access" msgid="4724297929902441784">"Asnjë aplikacion nuk ka pasur qasje së fundi te Health Connect"</string>
    <string name="show_recent_access_entries_button_title" msgid="3483460066767350419">"Shiko të gjitha qasjet e fundit"</string>
    <string name="recent_access_screen_description" msgid="331101209889185402">"Shiko se cilat aplikacione kanë pasur qasje te të dhënat e tua gjatë 24 orëve të fundit"</string>
    <string name="today_header" msgid="1006837293203834373">"Sot"</string>
    <string name="yesterday_header" msgid="6652176268273681505">"Dje"</string>
    <string name="read_data_access_label" msgid="8968758932021241976">"Lexon: <xliff:g id="DATA_TYPE">%s</xliff:g>"</string>
    <string name="write_data_access_label" msgid="105976369853871061">"Shkruan te: <xliff:g id="DATA_TYPE">%s</xliff:g>"</string>
    <string name="data_type_separator" msgid="1299848322898210658">", "</string>
    <string name="manage_permissions" msgid="8394221950712608160">"Menaxho lejet"</string>
    <string name="recent_access_time_content_descritption" msgid="1137471676075811472">"Koha: <xliff:g id="RECENT_ACCESS_TIME">%1$s</xliff:g>"</string>
    <string name="activity_category_uppercase" msgid="136628843341377088">"Aktiviteti"</string>
    <string name="activity_category_lowercase" msgid="3007220578865400601">"aktiviteti"</string>
    <string name="body_measurements_category_uppercase" msgid="422923782603313038">"Matjet e trupit"</string>
    <string name="body_measurements_category_lowercase" msgid="2259696274629666992">"matjet e trupit"</string>
    <string name="sleep_category_uppercase" msgid="3422452674899706786">"Gjumi"</string>
    <string name="sleep_category_lowercase" msgid="842609634386839011">"gjumi"</string>
    <string name="vitals_category_uppercase" msgid="8982333138032938623">"Të dhënat jetësore"</string>
    <string name="vitals_category_lowercase" msgid="4664457787866407963">"të dhënat jetësore"</string>
    <string name="cycle_tracking_category_uppercase" msgid="4723200714782660489">"Monitorimi i ciklit menstrual"</string>
    <string name="cycle_tracking_category_lowercase" msgid="5245446435975317209">"monitorimi i ciklit menstrual"</string>
    <string name="nutrition_category_uppercase" msgid="6665096097987741036">"Të ushqyerit"</string>
    <string name="nutrition_category_lowercase" msgid="7804134941649488990">"të ushqyerit"</string>
    <string name="browse_data_category" msgid="4813955610391357638">"Shfleto të dhënat"</string>
    <string name="manage_data_section" msgid="5859629270946511903">"Menaxho të dhënat"</string>
    <string name="export_data_button" msgid="7783329820434117744">"Eksporto të dhëna"</string>
    <string name="delete_all_data_button" msgid="7238755635416521487">"Fshi të gjitha të dhënat"</string>
    <string name="no_categories" msgid="2636778482437506241">"Nuk ke asnjë të dhënë në Health Connect"</string>
    <string name="permission_types_title" msgid="7698058200557389436">"Të dhënat e tua"</string>
    <string name="app_priority_button" msgid="3126133977893705098">"Përparësia e aplikacioneve"</string>
    <string name="delete_category_data_button" msgid="2324773398768267043">"Fshi të dhënat për kategorinë \"<xliff:g id="CATEGORY">%s</xliff:g>\""</string>
    <string name="select_all_apps_title" msgid="884487568464305913">"Të gjitha aplikacionet"</string>
    <string name="can_read" msgid="4568261079308309564">"Mund të lexojnë të dhënat për kategorinë \"<xliff:g id="PERMISSION_TYPE">%s</xliff:g>\""</string>
    <string name="can_write" msgid="5082414937218423823">"Mund të shkruajnë të dhënat për kategorinë \"<xliff:g id="PERMISSION_TYPE">%s</xliff:g>\""</string>
    <string name="inactive_apps" msgid="8956546286760797760">"Aplikacionet joaktive"</string>
    <string name="inactive_apps_message" msgid="4666501359079362486">"Këto aplikacione nuk mund të shkruajnë më të dhëna për kategorinë \"<xliff:g id="DATA_TYPE">%s</xliff:g>\", por kanë akoma të dhëna të ruajtura në Health Connect"</string>
    <string name="data_access_empty_message" msgid="9084350402254264452">"Aplikacionet nuk mund të lexojnë ose të shkruajnë më të dhënat për kategorinë \"<xliff:g id="DATA_TYPE_0">%1$s</xliff:g>\" dhe nuk ka të dhëna për kategorinë \"<xliff:g id="DATA_TYPE_2">%2$s</xliff:g>\" të ruajtura në Health Connect"</string>
    <string name="data_access_exercise_description" msgid="6868583522699443570">"Këto të dhëna përfshijnë informacione si p.sh. koha aktive, lloji i ushtrimeve, xhirot, përsëritjet, seancat ose stilet e notit"</string>
    <string name="data_access_sleep_description" msgid="74293126050011153">"Këto të dhëna përfshijnë informacione si p.sh. fazat e gjumit dhe seancat e gjumit"</string>
    <string name="all_entries_button" msgid="5109091107239135235">"Shiko të gjitha hyrjet"</string>
    <string name="selected_date_view_action_description" msgid="6237240886988225664">"ndrysho"</string>
    <string name="delete_permission_type_data_button" msgid="2270819954943391797">"Fshi këto të dhëna"</string>
    <string name="permgrouplab_health" msgid="468961137496587966">"Health Connect"</string>
    <string name="permgroupdesc_health" msgid="252080476917407273">"të ketë qasje te të dhënat e tua të shëndetit"</string>
    <string name="permlab_readCaloriesBurned" msgid="8998140381590624692">"Të lexojë kaloritë e djegura"</string>
    <string name="permdesc_readCaloriesBurned" msgid="9012595355389868570">"Lejon aplikacionin që të lexojë kaloritë e djegura"</string>
    <string name="background_read_title" msgid="5061383169517186234">"Të ketë qasje te të dhënat në sfond"</string>
    <string name="background_read_request_title" msgid="8492898140120977977">"Të lejohet që <xliff:g id="APP_NAME">%1$s</xliff:g> të ketë qasje te të dhënat në sfond?"</string>
    <string name="background_read_description" msgid="3203594555849969283">"Lejo që ky aplikacion të ketë qasje te të dhënat e Health Connect kur ti nuk e përdor aplikacionin"</string>
    <string name="background_read_request_description" msgid="1664402237648709581">"Nëse e lejon, ky aplikacion mund të ketë qasje te të dhënat e Health Connect kur ti nuk e përdor aplikacionin."</string>
    <string name="historic_access_title" msgid="3584594624937737030">"Të qaset te të dhënat e kaluara"</string>
    <string name="historic_access_request_title" msgid="4645920231853414742">"Të lejohet që <xliff:g id="APP_NAME">%1$s</xliff:g> të ketë qasje te të dhënat e kaluara?"</string>
    <string name="historic_access_description" msgid="2616669701088141765">"Lejo që ky aplikacion të ketë qasje te të dhënat e Health Connect që janë shtuar para datës <xliff:g id="DATA_ACCESS_DATE">%1$s</xliff:g>"</string>
    <string name="historic_access_description_fallback" msgid="3361696143557784403">"Lejo që ky aplikacion të ketë qasje te të gjitha të dhënat e kaluara të Health Connect"</string>
    <string name="historic_access_request_description" msgid="136335743939253358">"Nëse e lejon, ky aplikacion mund të ketë qasje te të dhënat e Health Connect që janë shtuar para datës <xliff:g id="DATA_ACCESS_DATE">%1$s</xliff:g>."</string>
    <string name="historic_access_request_description_fallback" msgid="8519401358044984479">"Nëse e lejon, ky aplikacion mund të ketë qasje te të gjitha të dhënat e kaluara të Health Connect."</string>
    <string name="active_calories_burned_uppercase_label" msgid="6231684842932528272">"Kalori aktive të djegura"</string>
    <string name="active_calories_burned_lowercase_label" msgid="6743090878253096737">"kalori aktive të djegura"</string>
    <string name="active_calories_burned_read_content_description" msgid="6449442660408754186">"Të lexojë të dhënat për kaloritë aktive të djegura"</string>
    <string name="active_calories_burned_write_content_description" msgid="8794383690157452892">"Të shkruajë të dhënat për kaloritë aktive të djegura"</string>
    <string name="exercise_uppercase_label" msgid="9174662895529523172">"Ushtrimet"</string>
    <string name="exercise_lowercase_label" msgid="7210988327804427943">"ushtrimet"</string>
    <string name="exercise_read_content_description" msgid="2079728018078185556">"Të lexojë të dhënat për ushtrimet"</string>
    <string name="exercise_write_content_description" msgid="3267630937895011886">"Të shkruajë të dhënat për ushtrimet"</string>
    <string name="exercise_route_uppercase_label" msgid="6678863538041931754">"Itinerari i stërvitjes"</string>
    <string name="exercise_route_lowercase_label" msgid="1691912731748211252">"itinerari i stërvitjes"</string>
    <string name="exercise_route_write_content_description" msgid="257809942953352611">"Të shkruajë itinerarin e stërvitjes"</string>
    <string name="exercise_route_read_content_description" msgid="8394028537674463440">"Lexo itinerarin e stërvitjes"</string>
    <string name="exercise_routes_read_content_description" msgid="9001690141308870706">"Lexo itineraret e stërvitjeve"</string>
    <string name="planned_exercise_uppercase_label" msgid="3315909901236811375">"Planet e trajnimit"</string>
    <string name="planned_exercise_lowercase_label" msgid="7642993032791009809">"planet e trajnimit"</string>
    <string name="planned_exercise_read_content_description" msgid="3240286968325192534">"Lexo planet e trajnimit"</string>
    <string name="planned_exercise_write_content_description" msgid="8146488636094126823">"Shkruaj planet e trajnimit"</string>
    <string name="distance_uppercase_label" msgid="1420705424462077174">"Distanca"</string>
    <string name="distance_lowercase_label" msgid="2287154001209381379">"distanca"</string>
    <string name="distance_read_content_description" msgid="8787235642020285789">"Të lexojë të dhënat për distancën"</string>
    <string name="distance_write_content_description" msgid="494549494589487562">"Të shkruajë të dhënat për distancën"</string>
    <string name="elevation_gained_uppercase_label" msgid="7708101940695442377">"Lartësia e arritur"</string>
    <string name="elevation_gained_lowercase_label" msgid="7532517182346738562">"lartësia e arritur"</string>
    <string name="elevation_gained_read_content_description" msgid="6018756385903843355">"Të lexojë të dhënat për lartësinë e arritur"</string>
    <string name="elevation_gained_write_content_description" msgid="6790199544670231367">"Të shkruajë të dhënat për lartësinë e arritur"</string>
    <string name="floors_climbed_uppercase_label" msgid="3754372357767832441">"Katet e ngjitura"</string>
    <string name="floors_climbed_lowercase_label" msgid="5326072443481377299">"katet e ngjitura"</string>
    <string name="floors_climbed_read_content_description" msgid="4730764877684911752">"Të lexojë të dhënat për katet e ngjitura"</string>
    <string name="floors_climbed_write_content_description" msgid="3480340610185615655">"Të shkruajë të dhënat për katet e ngjitura"</string>
    <string name="power_uppercase_label" msgid="8027219480901448660">"Energjia"</string>
    <string name="power_lowercase_label" msgid="3893286148577044369">"energjia"</string>
    <string name="power_read_content_description" msgid="6821797135406643841">"Të lexojë të dhënat për energjinë"</string>
    <string name="power_write_content_description" msgid="8091584558688087392">"Të shkruajë të dhënat për energjinë"</string>
    <string name="speed_uppercase_label" msgid="3307049861007518587">"Shpejtësia"</string>
    <string name="speed_lowercase_label" msgid="3462529886150464647">"shpejtësia"</string>
    <string name="speed_read_content_description" msgid="9097089387385110692">"Të lexojë të dhënat për shpejtësinë"</string>
    <string name="speed_write_content_description" msgid="5382921934987959251">"Të shkruajë të dhënat për shpejtësinë"</string>
    <string name="steps_uppercase_label" msgid="2581405504646486105">"Hapat"</string>
    <string name="steps_lowercase_label" msgid="706153549312838582">"hapat"</string>
    <string name="steps_read_content_description" msgid="7839297670092769964">"Të lexojë të dhënat për hapat"</string>
    <string name="steps_write_content_description" msgid="6360223825799711659">"Të shkruajë të dhënat për hapat"</string>
    <string name="total_calories_burned_uppercase_label" msgid="2749855864302679314">"Totali i kalorive të djegura"</string>
    <string name="total_calories_burned_lowercase_label" msgid="3185370725975873922">"totali i kalorive të djegura"</string>
    <string name="total_calories_burned_read_content_description" msgid="1569722345910293531">"Të lexojë të dhënat për totalin e kalorive të djegura"</string>
    <string name="total_calories_burned_write_content_description" msgid="2727752180681851608">"Të shkruajë të dhënat për totalin e kalorive të djegura"</string>
    <string name="vo2_max_uppercase_label" msgid="6614391499711390476">"Maksimumi i V02"</string>
    <string name="vo2_max_lowercase_label" msgid="824972630000900033">"Maksimumi i V02"</string>
    <string name="vo2_max_read_content_description" msgid="8132626885797169882">"Të lexojë të dhënat për maksimumin e V02"</string>
    <string name="vo2_max_write_content_description" msgid="4783300275788728546">"Të shkruajë të dhënat për maksimumin e V02"</string>
    <string name="wheelchair_pushes_uppercase_label" msgid="5582991294340226965">"Shtyrje të karriges me rrota"</string>
    <string name="wheelchair_pushes_lowercase_label" msgid="8919337990806379687">"shtyrje të karriges me rrota"</string>
    <string name="wheelchair_pushes_read_content_description" msgid="157304610943976471">"Të lexojë të dhënat për shtyrjet e karriges me rrota"</string>
    <string name="wheelchair_pushes_write_content_description" msgid="2745600707106818641">"Të shkruajë të dhënat për shtyrjet e karriges me rrota"</string>
    <string name="basal_metabolic_rate_uppercase_label" msgid="4802351493928086473">"Norma metabolike bazë"</string>
    <string name="basal_metabolic_rate_lowercase_label" msgid="7195596626083893231">"norma metabolike bazë"</string>
    <string name="basal_metabolic_rate_read_content_description" msgid="5583222212705234907">"Të lexojë të dhënat për normën metabolike bazë"</string>
    <string name="basal_metabolic_rate_write_content_description" msgid="4246137679868953443">"Të shkruajë të dhënat për normën metabolike bazë"</string>
    <string name="body_fat_uppercase_label" msgid="4618860235119416449">"Niveli i yndyrnave në trup"</string>
    <string name="body_fat_lowercase_label" msgid="4090686510477176498">"niveli i yndyrnave në trup"</string>
    <string name="body_fat_read_content_description" msgid="801664410906939146">"Të lexojë të dhënat për nivelin e yndyrnave në trup"</string>
    <string name="body_fat_write_content_description" msgid="4863558071904720577">"Të shkruajë të dhënat për nivelin e yndyrnave në trup"</string>
    <string name="body_water_mass_uppercase_label" msgid="7839393299147916863">"Masa ujore në trup"</string>
    <string name="body_water_mass_lowercase_label" msgid="9196249948631920955">"masa ujore në trup"</string>
    <string name="body_water_mass_read_content_description" msgid="1468266374858854184">"Të lexojë të dhënat për masën ujore në trup"</string>
    <string name="body_water_mass_write_content_description" msgid="8485284654932647383">"Të shkruajë të dhënat për masën ujore në trup"</string>
    <string name="bone_mass_uppercase_label" msgid="6815438946872228501">"Masa kockore"</string>
    <string name="bone_mass_lowercase_label" msgid="5127378263122564055">"masa kockore"</string>
    <string name="bone_mass_read_content_description" msgid="8401070346821477225">"Të lexojë të dhënat për masën kockore"</string>
    <string name="bone_mass_write_content_description" msgid="8711285422751587975">"Të shkruajë të dhënat për masën kockore"</string>
    <string name="height_uppercase_label" msgid="6839543632311723181">"Gjatësia"</string>
    <string name="height_lowercase_label" msgid="6232582306436492752">"gjatësia"</string>
    <string name="height_read_content_description" msgid="7107217731605127715">"Të lexojë të dhënat për gjatësinë"</string>
    <string name="height_write_content_description" msgid="6787078298523064040">"Të shkruajë të dhënat për gjatësinë"</string>
    <string name="hip_circumference_uppercase_label" msgid="553907293616398764">"Perimetri i vitheve"</string>
    <string name="hip_circumference_lowercase_label" msgid="5383037100089745103">"perimetri i vitheve"</string>
    <string name="hip_circumference_read_content_description" msgid="3960843421475522701">"Të lexojë të dhënat për perimetrin e vitheve"</string>
    <string name="hip_circumference_write_content_description" msgid="3828616223599649051">"Të shkruajë të dhënat për perimetrin e vitheve"</string>
    <string name="lean_body_mass_uppercase_label" msgid="1660166073148541008">"Masa trupore pa dhjamë"</string>
    <string name="lean_body_mass_lowercase_label" msgid="9060417901080844357">"masa trupore pa dhjamë"</string>
    <string name="lean_body_mass_read_content_description" msgid="3251903339784498051">"Të lexojë të dhënat për masën trupore pa dhjamë"</string>
    <string name="lean_body_mass_write_content_description" msgid="8778176250058913124">"Të shkruajë të dhënat për masën trupore pa dhjamë"</string>
    <string name="waist_circumference_uppercase_label" msgid="864537723631507381">"Perimetri i belit"</string>
    <string name="waist_circumference_lowercase_label" msgid="7389714051869012003">"perimetri i belit"</string>
    <string name="waist_circumference_read_content_description" msgid="7742632529989685413">"Të lexojë të dhënat për perimetrin e belit"</string>
    <string name="waist_circumference_write_content_description" msgid="6455311628964793644">"Të shkruajë të dhënat për perimetrin e belit"</string>
    <string name="weight_uppercase_label" msgid="2240396607601785080">"Pesha"</string>
    <string name="weight_lowercase_label" msgid="6592458247010013299">"pesha"</string>
    <string name="weight_read_content_description" msgid="3270514859844811665">"Të lexojë të dhënat për peshën"</string>
    <string name="weight_write_content_description" msgid="555486014471042366">"Të shkruajë të dhënat për peshën"</string>
    <string name="cervical_mucus_uppercase_label" msgid="7479786340673820763">"Mukoza cervikale"</string>
    <string name="cervical_mucus_lowercase_label" msgid="7460634889750669420">"mukoza cervikale"</string>
    <string name="cervical_mucus_read_content_description" msgid="7163132301693064124">"Të lexojë të dhënat për mukozën cervikale"</string>
    <string name="cervical_mucus_write_content_description" msgid="175802615365382752">"Të shkruajë të dhënat për mukozën cervikale"</string>
    <string name="intermenstrual_bleeding_uppercase_label" msgid="1681956139742028987">"Gjakderdhjet mes menstruacioneve"</string>
    <string name="intermenstrual_bleeding_lowercase_label" msgid="5284781275147619132">"gjakderdhjet mes menstruacioneve"</string>
    <string name="intermenstrual_bleeding_read_content_description" msgid="5970939335115119015">"Të lexojë gjakderdhjet mes menstruacioneve"</string>
    <string name="intermenstrual_bleeding_write_content_description" msgid="1377719923165234099">"Të shkruajë gjakderdhjet mes menstruacioneve"</string>
    <string name="menstruation_uppercase_label" msgid="9119506748428874832">"Menstruacionet"</string>
    <string name="menstruation_lowercase_label" msgid="8098816978006207242">"menstruacionet"</string>
    <string name="menstruation_read_content_description" msgid="7710047469771882021">"Të lexojë të dhënat për menstruacionet"</string>
    <string name="menstruation_write_content_description" msgid="5142669435897047396">"Të shkruajë të dhënat për menstruacionet"</string>
    <string name="ovulation_test_uppercase_label" msgid="1929868571862288837">"Testi i ovulimit"</string>
    <string name="ovulation_test_lowercase_label" msgid="93260039417722840">"testi i ovulimit"</string>
    <string name="ovulation_test_read_content_description" msgid="8008351738285775840">"Të lexojë të dhënat për testin e ovulimit"</string>
    <string name="ovulation_test_write_content_description" msgid="7061493310852203463">"Të shkruajë të dhënat për testin e ovulimit"</string>
    <string name="sexual_activity_uppercase_label" msgid="1093238473810194127">"Aktiviteti seksual"</string>
    <string name="sexual_activity_lowercase_label" msgid="8285364117437418834">"aktiviteti seksual"</string>
    <string name="sexual_activity_read_content_description" msgid="4937721417714312007">"Të lexojë të dhënat për aktivitetin seksual"</string>
    <string name="sexual_activity_write_content_description" msgid="3063448245882840534">"Të shkruajë të dhënat për aktivitetin seksual"</string>
    <string name="spotting_uppercase_label" msgid="5106739829390033240">"Njollat"</string>
    <string name="spotting_lowercase_label" msgid="4361141146039580583">"njollat"</string>
    <string name="spotting_read_content_description" msgid="5422420770022357631">"Të lexojë të dhënat për njollat"</string>
    <string name="spotting_write_content_description" msgid="9049462631184362964">"Të shkruajë të dhënat për njollat"</string>
    <string name="hydration_uppercase_label" msgid="1196083392597480565">"Hidratimi"</string>
    <string name="hydration_lowercase_label" msgid="7793261552870970551">"hidratimi"</string>
    <string name="hydration_read_content_description" msgid="3255941233933808082">"Të lexojë të dhënat për hidratimin"</string>
    <string name="hydration_write_content_description" msgid="7549819425875969941">"Të shkruajë të dhënat për hidratimin"</string>
    <string name="nutrition_uppercase_label" msgid="2352959651072134084">"Të ushqyerit"</string>
    <string name="nutrition_lowercase_label" msgid="4123518952030658702">"të ushqyerit"</string>
    <string name="nutrition_read_content_description" msgid="5820331769605952082">"Të lexojë të dhënat për të ushqyerit"</string>
    <string name="nutrition_write_content_description" msgid="6690090231218210367">"Të shkruajë të dhënat për të ushqyerit"</string>
    <string name="sleep_uppercase_label" msgid="1458084584315123727">"Gjumi"</string>
    <string name="sleep_lowercase_label" msgid="7795584924503475035">"gjumi"</string>
    <string name="sleep_read_content_description" msgid="7064608272681424436">"Të lexojë të dhënat për gjumin"</string>
    <string name="sleep_write_content_description" msgid="2259414465110376554">"Të shkruajë të dhënat për gjumin"</string>
    <string name="basal_body_temperature_uppercase_label" msgid="4571393253935677019">"Temperatura bazë e trupit"</string>
    <string name="basal_body_temperature_lowercase_label" msgid="3363829208971016662">"temperatura bazë e trupit"</string>
    <string name="basal_body_temperature_read_content_description" msgid="3342604362011725500">"Të lexojë të dhënat për temperaturën bazë të trupit"</string>
    <string name="basal_body_temperature_write_content_description" msgid="1081636817359407622">"Të shkruajë të dhënat për temperaturën bazë të trupit"</string>
    <string name="blood_glucose_uppercase_label" msgid="7462421849184720721">"Glukoza në gjak"</string>
    <string name="blood_glucose_lowercase_label" msgid="5036157221577793772">"glukoza në gjak"</string>
    <string name="blood_glucose_read_content_description" msgid="563393834563809318">"Të lexojë të dhënat për glukozën në gjak"</string>
    <string name="blood_glucose_write_content_description" msgid="7688360165458091174">"Të shkruajë të dhënat për glukozën në gjak"</string>
    <string name="blood_pressure_uppercase_label" msgid="1091450873620857062">"Tensioni i gjakut"</string>
    <string name="blood_pressure_lowercase_label" msgid="5857335698134310172">"tensioni i gjakut"</string>
    <string name="blood_pressure_read_content_description" msgid="8573617892296408887">"Të lexojë të dhënat për tensionin e gjakut"</string>
    <string name="blood_pressure_write_content_description" msgid="2649850785684226949">"Të shkruajë të dhënat për tensionin e gjakut"</string>
    <string name="body_temperature_uppercase_label" msgid="5104550330313775324">"Temperatura e trupit"</string>
    <string name="body_temperature_lowercase_label" msgid="324124730971992259">"temperatura e trupit"</string>
    <string name="body_temperature_read_content_description" msgid="5966765249024688738">"Të lexojë të dhënat për temperaturën e trupit"</string>
    <string name="body_temperature_write_content_description" msgid="5498016171067859369">"Të shkruajë të dhënat për temperaturën e trupit"</string>
    <string name="heart_rate_uppercase_label" msgid="4990167215137642430">"Rrahjet e zemrës"</string>
    <string name="heart_rate_lowercase_label" msgid="693492686337628283">"rrahjet e zemrës"</string>
    <string name="heart_rate_read_content_description" msgid="4165867166260001259">"Të lexojë të dhënat për rrahjet e zemrës"</string>
    <string name="heart_rate_write_content_description" msgid="2876667918366409170">"Të shkruajë të dhënat për rrahjet e zemrës"</string>
    <string name="heart_rate_variability_uppercase_label" msgid="2047887230527012536">"Luhatja e rrahjeve të zemrës"</string>
    <string name="heart_rate_variability_lowercase_label" msgid="2332638559415663836">"luhatja e rrahjeve të zemrës"</string>
    <string name="heart_rate_variability_read_content_description" msgid="5812707457872629556">"Të lexojë të dhënat për luhatjen e rrahjeve të zemrës"</string>
    <string name="heart_rate_variability_write_content_description" msgid="3628171603035566114">"Të shkruajë të dhënat për luhatjen e rrahjeve të zemrës"</string>
    <string name="oxygen_saturation_uppercase_label" msgid="1396254185616418355">"Niveli i oksigjenit në gjak"</string>
    <string name="oxygen_saturation_lowercase_label" msgid="7264179897533866327">"niveli i oksigjenit në gjak"</string>
    <string name="oxygen_saturation_read_content_description" msgid="4756434113425028212">"Të lexojë të dhënat për nivelin e oksigjenit në gjak"</string>
    <string name="oxygen_saturation_write_content_description" msgid="7189901097196830875">"Të shkruajë të dhënat për nivelin e oksigjenit në gjak"</string>
    <string name="respiratory_rate_uppercase_label" msgid="4609498171205294389">"Ritmi i frymëmarrjes"</string>
    <string name="respiratory_rate_lowercase_label" msgid="8138249029197360098">"ritmi i frymëmarrjes"</string>
    <string name="respiratory_rate_read_content_description" msgid="8545898979648419722">"Të lexojë të dhënat për ritmin e frymëmarrjes"</string>
    <string name="respiratory_rate_write_content_description" msgid="7689533746809591931">"Të shkruajë të dhënat për ritmin e frymëmarrjes"</string>
    <string name="resting_heart_rate_uppercase_label" msgid="5700827752396195453">"Rrahjet e zemrës në gjendje qetësie"</string>
    <string name="resting_heart_rate_lowercase_label" msgid="4533866739695973169">"rrahjet e zemrës në gjendje qetësie"</string>
    <string name="resting_heart_rate_read_content_description" msgid="1068160055773401020">"Të lexojë të dhënat për rrahjet e zemrës në gjendje qetësie"</string>
    <string name="resting_heart_rate_write_content_description" msgid="8848198128082739995">"Të shkruajë të dhënat për rrahjet e zemrës në gjendje qetësie"</string>
    <string name="skin_temperature_uppercase_label" msgid="4880306019368461268">"Temperatura e lëkurës"</string>
    <string name="skin_temperature_lowercase_label" msgid="7456421703641980581">"temperatura e lëkurës"</string>
    <string name="skin_temperature_read_content_description" msgid="1896127631429717621">"Lexo temperaturën e lëkurës"</string>
    <string name="skin_temperature_write_content_description" msgid="6448587289116206085">"Shkruaj temperaturën e lëkurës"</string>
    <!-- no translation found for all_medical_data_uppercase_label (8415418677595814587) -->
    <skip />
    <!-- no translation found for all_medical_data_lowercase_label (7173275705446657735) -->
    <skip />
    <!-- no translation found for all_medical_data_content_description (6103488863059447886) -->
    <skip />
    <!-- no translation found for immunization_uppercase_label (1467176749064014020) -->
    <skip />
    <!-- no translation found for immunization_lowercase_label (6464922369026887687) -->
    <skip />
    <!-- no translation found for immunization_content_description (2910674919337229803) -->
    <skip />
    <string name="read_permission_category" msgid="6002099618259628632">"Lejo \"<xliff:g id="APP_NAME">%1$s</xliff:g>\" të lexojë"</string>
    <string name="write_permission_category" msgid="1529702804865008111">"Lejo \"<xliff:g id="APP_NAME">%1$s</xliff:g>\" të shkruajë"</string>
    <string name="request_permissions_cancel" msgid="1787483997235365393">"Anulo"</string>
    <string name="request_permissions_allow" msgid="4201324235711040631">"Lejo"</string>
    <string name="request_permissions_allow_all" msgid="3419414351406638770">"Lejoji të gjitha"</string>
    <string name="request_permissions_dont_allow" msgid="6375307410951549030">"Mos lejo"</string>
    <string name="request_permissions_header_desc" msgid="5561173070722750153">"Zgjidh të dhënat që dëshiron që ky aplikacion të lexojë ose të shkruajë te Health Connect"</string>
    <string name="request_permissions_header_time_frame_desc" msgid="3023660534681391973">"Nëse i jep qasje për të lexuar, aplikacioni mund të lexojë të dhëna të reja dhe të dhëna nga 30 ditët e fundit"</string>
    <string name="request_permissions_header_time_frame_history_desc" msgid="3792732353571153175">"Nëse i jep qasje për të lexuar, aplikacioni mund të lexojë të dhënat e reja dhe të kaluara"</string>
    <string name="request_permissions_header_title" msgid="4264236128614363479">"Të lejohet <xliff:g id="APP_NAME">%1$s</xliff:g> që të ketë qasje në Health Connect?"</string>
    <string name="request_permissions_rationale" msgid="6154280355215802538">"Mund të mësosh se si <xliff:g id="APP_NAME">%1$s</xliff:g> i përdor të dhënat e tua te <xliff:g id="PRIVACY_POLICY_LINK">%2$s</xliff:g> e zhvilluesit"</string>
    <string name="request_permissions_privacy_policy" msgid="228503452643555737">"politika e privatësisë"</string>
    <string name="permissions_disconnect_dialog_title" msgid="7355211540619034695">"Të hiqen të gjitha lejet?"</string>
    <string name="permissions_disconnect_dialog_disconnect" msgid="8854787587948224752">"Hiqi të gjitha"</string>
    <string name="permissions_disconnect_dialog_message" msgid="7961269838207365478">"<xliff:g id="APP_NAME">%1$s</xliff:g> nuk do të mund të lexojë apo të shkruajë më asnjë të dhënë nga Health Connect.\n\nKjo nuk ndikon te lejet e tjera që ky aplikacion mund të ketë, si p.sh. te kamera, mikrofoni ose vendndodhja."</string>
    <string name="permissions_disconnect_dialog_message_background" msgid="8655975996293893596">"<xliff:g id="APP_NAME">%1$s</xliff:g> nuk do të mund të lexojë apo të shkruajë më asnjë të dhënë nga Health Connect, duke përfshirë të dhënat në sfond.\n\nKjo nuk ndikon te lejet e tjera që ky aplikacion mund të ketë, si p.sh. te vendndodhja, kamera ose mikrofoni."</string>
    <string name="permissions_disconnect_dialog_message_history" msgid="3793206180295111081">"<xliff:g id="APP_NAME">%1$s</xliff:g> nuk do të mund të lexojë apo të shkruajë më asnjë të dhënë nga Health Connect, duke përfshirë të dhënat në sfond.\n\nKjo nuk ndikon te lejet e tjera që ky aplikacion mund të ketë, si p.sh. te vendndodhja, kamera ose mikrofoni."</string>
    <string name="permissions_disconnect_dialog_message_combined" msgid="4163369526932602203">"<xliff:g id="APP_NAME">%1$s</xliff:g> nuk do të mund të lexojë apo të shkruajë më asnjë të dhënë nga Health Connect, duke përfshirë të dhënat në sfond dhe të dhënat e kaluara.\n\nKjo nuk ndikon te lejet e tjera që ky aplikacion mund të ketë, si p.sh. te vendndodhja, kamera ose mikrofoni."</string>
    <string name="permissions_disconnect_dialog_checkbox" msgid="8646951566431872823">"Gjithashtu, fshi të dhënat e <xliff:g id="APP_NAME">%1$s</xliff:g> nga Health Connect"</string>
    <string name="navigation_next_day" msgid="8853443471183944219">"Dita tjetër"</string>
    <string name="navigation_selected_day" msgid="2510843479734091348">"Dita e zgjedhur"</string>
    <string name="navigation_previous_day" msgid="718353386484938584">"Dita e mëparshme"</string>
    <string name="default_error" msgid="7966868260616403475">"Ndodhi një gabim. Provo përsëri."</string>
    <string name="health_permission_header_description" msgid="7497601695462373927">"Aplikacionet që kanë këtë leje mund të lexojnë dhe të shkruajnë të dhënat e tua të shëndetit dhe të fitnesit."</string>
    <string name="connected_apps_text" msgid="1177626440966855831">"Kontrollo se cilat aplikacione mund të kenë qasje te të dhënat e ruajtura në Health Connect. Trokit një aplikacion për të rishikuar të dhënat që ai mund të lexojë ose të shkruajë."</string>
    <string name="connected_apps_section_title" msgid="2415288099612126258">"Qasja lejohet"</string>
    <string name="not_connected_apps_section_title" msgid="452718769894103039">"Qasja nuk lejohet"</string>
    <string name="needs_updating_apps_section_title" msgid="8561510523049921199">"Ka nevojë për përditësim"</string>
    <string name="settings_and_help_header" msgid="5749710693017621168">"Cilësimet dhe ndihma"</string>
    <string name="disconnect_all_apps" msgid="748945115977534726">"Hiq qasjen për të gjitha aplikacionet"</string>
    <string name="manage_permissions_read_header" msgid="2031153753057983683">"I lejohet të lexojë"</string>
    <string name="manage_permissions_write_header" msgid="6876806848658168370">"I lejohet të shkruajë"</string>
    <string name="no_apps_allowed" msgid="5794833581324128108">"Nuk lejohet asnjë aplikacion"</string>
    <string name="no_apps_denied" msgid="743327680286446017">"Asnjë aplikacion nuk është refuzuar"</string>
    <string name="permissions_disconnect_all_dialog_title" msgid="27474286046207122">"Të hiqet qasja për të gjitha aplikacionet?"</string>
    <string name="permissions_disconnect_all_dialog_message" msgid="3151109627457270499">"Asnjë nga aplikacionet e tua nuk do të mund të ketë qasje ose të shtojë të dhëna të reja te Health Connect. Kjo nuk fshin asnjë të dhënë ekzistuese.\n\nKjo nuk ndikon te lejet e tjera që ky aplikacion mund të ketë, si p.sh. te vendndodhja, kamera apo mikrofoni."</string>
    <string name="permissions_disconnect_all_dialog_disconnect" msgid="2134136493310257746">"Hiqi të gjitha"</string>
    <string name="manage_permissions_manage_app_header" msgid="6356348062088358761">"Menaxho aplikacionin"</string>
    <string name="see_app_data" msgid="3951030076195119476">"Shiko të dhënat e aplikacionit"</string>
    <string name="delete_app_data" msgid="6890357774873859952">"Fshi të dhënat e aplikacionit"</string>
    <string name="inactive_apps_section_title" msgid="7492812973696378690">"Aplikacionet joaktive"</string>
    <string name="inactive_apps_section_message" msgid="2610789262055974739">"Këto aplikacione nuk kanë më qasje, por kanë ende të dhëna të ruajtura në Health Connect"</string>
    <string name="manage_permissions_time_frame" msgid="1299483940842401923">"<xliff:g id="APP_NAME">%1$s</xliff:g> mund të lexojë të dhënat e shtuara pas datës <xliff:g id="DATA_ACCESS_DATE">%2$s</xliff:g>"</string>
    <string name="other_android_permissions" msgid="8051485761573324702">"Për të menaxhuar lejet e tjera të Android te të cilat ky aplikacion mund të ketë qasje, shko te Cilësimet &gt; Aplikacionet"</string>
    <string name="manage_permissions_rationale" msgid="9183689798847740274">"Të dhënat që ndan me <xliff:g id="APP_NAME">%1$s</xliff:g> mbulohen nga politika e privatësisë së tij"</string>
    <string name="other_android_permissions_content_description" msgid="2261431010048933820">"Për të menaxhuar lejet e tjera të Android te të cilat ky aplikacion mund të ketë qasje, shko te \"Cilësimet\" dhe më pas trokit tek \"Aplikacionet\""</string>
    <string name="manage_permissions_learn_more" msgid="2503189875093300767">"Lexo politikën e privatësisë"</string>
    <string name="app_perms_content_provider_24h" msgid="5977152673988158889">"Qasja gjatë 24 orëve të fundit"</string>
    <string name="app_access_title" msgid="7137018424885371763">"Qasja e aplikacionit"</string>
    <string name="connected_apps_empty_list_section_title" msgid="6821215432694207342">"Aktualisht nuk ke asnjë aplikacion të përputhshëm të instaluar"</string>
    <string name="additional_access_label" msgid="4645249249222528341">"Qasja shtesë"</string>
    <string name="removed_additional_permissions_toast" msgid="3443687215509477284">"U hoqën lejet shtesë për këtë aplikacion"</string>
    <string name="denied_apps_banner_title" msgid="1997745063608657965">"Lejet e hequra të aplikacioneve"</string>
    <string name="denied_apps_banner_message_one_app" msgid="17659513485678315">"Health Connect ka hequr lejet për <xliff:g id="APP_DATA">%s</xliff:g>"</string>
    <string name="denied_apps_banner_message_two_apps" msgid="1147216810892373640">"Health Connect ka hequr lejet për <xliff:g id="APP_DATA_0">%1$s</xliff:g> dhe <xliff:g id="APP_DATA_TWO">%2$s</xliff:g>"</string>
    <string name="denied_apps_banner_message_three_apps" msgid="7978499051473471633">"Health Connect ka hequr lejet për <xliff:g id="APP_DATA_0">%1$s</xliff:g>, <xliff:g id="APP_DATA_TWO">%2$s</xliff:g> dhe <xliff:g id="APP_DATA_THREE">%3$s</xliff:g>"</string>
    <string name="denied_apps_banner_message_many_apps" msgid="7249805432604650982">"Health Connect ka hequr lejet për <xliff:g id="APP_DATA_0">%1$s</xliff:g>, <xliff:g id="APP_DATA_TWO">%2$s</xliff:g>, <xliff:g id="APP_DATA_THREE">%3$s</xliff:g> dhe aplikacione të tjera"</string>
    <string name="denied_apps_banner_button" msgid="4438480389769298412">"Shiko detajet"</string>
    <string name="denied_apps_dialog_title" msgid="7470227827315635099">"Pse i heq Health Connect lejet e aplikacioneve"</string>
    <string name="denied_apps_dialog_message" msgid="7876664965504466099">"Nëse një aplikacion pezullohet ose hiqet nga Google Play, Health Connect i heq automatikisht lejet e tij.\n\nKjo do të thotë që aplikacioni nuk mund të ketë më qasje te të dhënat e ruajtura në Health Connect. Nëse ky aplikacion ka të dhëna që janë shkruar më herët, ai shfaqet në listën e aplikacioneve joaktive."</string>
    <string name="denied_apps_dialog_got_it_button" msgid="4698003516923683959">"E kuptova"</string>
    <string name="export_file_access_error_banner_button" msgid="6336949702329425932">"Konfiguro"</string>
    <string name="export_file_access_error_banner_title" msgid="8290988049467813322">"Të dhënat nuk mund të eksportoheshin"</string>
    <string name="export_file_access_error_banner_summary" msgid="1226999878868505503">"Pati një problem me eksportimin për datën <xliff:g id="DATE">%1$s</xliff:g>. Konfiguro një eksportim të ri të planifikuar dhe provo përsëri."</string>
    <string name="next_export_time" msgid="3138247220014510213">"Eksportimi i radhës: <xliff:g id="DATE">%1$s</xliff:g>"</string>
    <string name="backup_and_restore_settings_screen_title" msgid="5391086732955348809">"Rezervo dhe restauro"</string>
    <string name="last_export_time" msgid="9205875050823594041">"Eksportimi i fundit: <xliff:g id="DATE">%1$s</xliff:g>"</string>
    <string name="export_and_import_title" msgid="3241901922222465397">"Eksporto dhe importo"</string>
    <string name="scheduled_export" msgid="8737660963687364370">"Eksportimi i planifikuar"</string>
    <string name="import_data" msgid="404502315533233094">"Importo të dhënat"</string>
    <string name="import_data_description" msgid="4040178599441724296">"Restauro të dhënat nga një skedar i eksportuar më parë"</string>
    <string name="backup_and_restore_footer_body_text" msgid="4854718727539851909">"Eksportimi të lejon që t\'i ruash të dhënat e tua që të mund t\'i transferosh te një telefon i ri"</string>
    <string name="backup_and_restore_footer_link_text" msgid="5862384033902147721">"Mëso më shumë"</string>
    <string name="automatic_export_on" msgid="6972389773963624315">"Aktiv"</string>
    <string name="automatic_export_off" msgid="3270255845008880841">"Joaktiv"</string>
    <string name="choose_frequency_category" msgid="2230821549715237663">"Zgjidh shpeshtësinë"</string>
    <string name="choose_frequency" msgid="1077467424225083246">"Zgjidh shpeshtësinë"</string>
    <string name="choose_frequency_description" msgid="752601326653048254">"Zgjidh t\'i ruash të dhënat një herë ose caktoje atë për t\'i ruajtur automatikisht në intervale të rregullta"</string>
    <string name="frequency_daily" msgid="3596412357416125727">"Çdo ditë"</string>
    <string name="frequency_weekly" msgid="7302587625019573393">"Çdo javë"</string>
    <string name="frequency_monthly" msgid="729674398053825938">"Çdo muaj"</string>
    <string name="export_destination_title" msgid="1434632545224158402">"Zgjidh vendin e eksportimit"</string>
<<<<<<< HEAD
    <string name="export_encryption_title" msgid="8910343790595514359">"Aktivizo enkriptimin"</string>
    <string name="export_encryption_safety_description" msgid="7873719607220791312">"Të dhënat duhet të enkriptohen para se të ruhen. Asnjë, as edhe Google apo Health Connect, nuk do të mund të kenë qasje në to."</string>
    <string name="export_encryption_instruction_description" msgid="1479999086015040099">"Krijo një fjalëkalim për të mbrojtur të dhënat e tua të enkriptuara. Do të të duhet ky fjalëkalim për të importuar dhe restauruar të dhënat e tua."</string>
    <string name="export_password_hint" msgid="7095895042846772342">"Fjalëkalimi"</string>
    <string name="export_repeat_password_hint" msgid="6928833895602183194">"Përsërit fjalëkalimin"</string>
    <string name="export_passwords_mismatch_error" msgid="7705585397593119283">"Fjalëkalimet nuk përputhen"</string>
    <string name="export_encryption_warning" msgid="664340221905199521">"Nëse e harron fjalëkalimin dhe e humb telefonin, Health Connect nuk mund të të ndihmojë të rikuperosh të dhënat e ruajtura."</string>
=======
    <!-- no translation found for export_invalid_storage (3945266169513895950) -->
    <skip />
>>>>>>> 800ba27a
    <string name="import_decryption_title" msgid="396608799208392844">"Shkruaj fjalëkalimin"</string>
    <string name="import_decryption_description" msgid="202259030890690376">"Për të importuar të dhënat e tua të Health Connect nevojitet fjalëkalimi i enkriptimit"</string>
    <string name="import_decryption_forgotten_password_link_text" msgid="2320323034848292225">"Harrove fjalëkalimin?"</string>
    <string name="import_password_hint" msgid="5158553589723883063">"Fjalëkalimi"</string>
    <string name="import_decrypt_footer_body_text" msgid="1891722629872724009">"Nëse e ke akoma telefonin tënd të vjetër, mund t\'i rieksportosh të dhënat e tua me një fjalëkalim të ri"</string>
    <string name="export_back_button" msgid="3550795479165524982">"Pas"</string>
    <string name="export_next_button" msgid="657930567137105172">"Para"</string>
    <string name="import_cancel_button" msgid="2191598074422096715">"Anulo"</string>
    <string name="import_next_button" msgid="5706322508691854289">"Para"</string>
    <string name="import_source_location_title" msgid="4444467438013749461">"Importo nga"</string>
<<<<<<< HEAD
=======
    <!-- no translation found for import_invalid_storage (4873640088459948487) -->
    <skip />
    <string name="export_import_choose_account_title" msgid="1047021319012735232">"Zgjidh një llogari"</string>
    <string name="export_import_choose_account_cancel_button" msgid="7975616126298263479">"Anulo"</string>
    <string name="export_import_choose_account_done_button" msgid="8450305343787469429">"U krye"</string>
>>>>>>> 800ba27a
    <string name="onboarding_title" msgid="8550656211291180188">"Fillo me Health Connect"</string>
    <string name="onboarding_description" msgid="4873129122057931161">"Health Connect ruan të dhënat e tua të shëndetit dhe të fitnesit, duke të ofruar një mënyrë të thjeshtë për të sinkronizuar aplikacione të ndryshme në telefonin tënd"</string>
    <string name="share_data" msgid="3481932156368883946">"Ndaj të dhënat me aplikacionet e tua"</string>
    <string name="share_data_description" msgid="2919871301634375092">"Zgjidh të dhënat që çdo aplikacion mund të lexojë ose të shkruajë në Health Connect"</string>
    <string name="manage_your_settings" msgid="7391184508015127137">"Menaxho cilësimet dhe privatësinë tënde"</string>
    <string name="manage_your_settings_description" msgid="557943168930365334">"Ndrysho lejet e aplikacionit dhe menaxho të dhënat e tua në çdo kohë"</string>
    <string name="onboarding_go_back_button_text" msgid="5020083846511184625">"Kthehu prapa"</string>
    <string name="onboarding_get_started_button_text" msgid="2348061971090731336">"Fillo"</string>
    <string name="delete_button_content_description" msgid="9125115327455379618">"Fshi të dhënat"</string>
<<<<<<< HEAD
    <!-- no translation found for enter_deletion_button_content_description (416336747251264118) -->
    <skip />
    <!-- no translation found for exit_deletion_button_content_description (6579227028841619158) -->
    <skip />
=======
    <string name="enter_deletion_button_content_description" msgid="416336747251264118">"Kalo te fshirja"</string>
    <string name="exit_deletion_button_content_description" msgid="6579227028841619158">"Dil nga fshirja"</string>
>>>>>>> 800ba27a
    <string name="time_range_title" msgid="6831605283322600165">"Zgjidh të dhënat që do të fshihen"</string>
    <string name="time_range_next_button" msgid="5849096934896557888">"Para"</string>
    <string name="time_range_message_all" msgid="7280888587242744729">"Kjo fshin përgjithmonë të gjitha të dhënat e shtuara në Health Connect në periudhën e zgjedhur kohore"</string>
    <string name="time_range_message_data_type" msgid="1896125004829258195">"Kjo fshin përgjithmonë të dhënat e kategorisë \"<xliff:g id="DATA_TYPE">%s</xliff:g>\" të shtuara në Health Connect në periudhën e zgjedhur kohore"</string>
    <string name="time_range_message_category" msgid="1136451418397326356">"Kjo fshin përgjithmonë të dhënat e kategorisë \"<xliff:g id="CATEGORY">%s</xliff:g>\" të shtuara në Health Connect në periudhën e zgjedhur kohore"</string>
    <string name="time_range_message_app_data" msgid="2590800457710603556">"Kjo fshin përgjithmonë të dhënat e <xliff:g id="APP_DATA">%s</xliff:g> të shtuara në Health Connect në periudhën e zgjedhur kohore"</string>
    <string name="time_range_one_day" msgid="7162709826595446727">"Fshi 24 orët e fundit"</string>
    <string name="time_range_one_week" msgid="8754523384275645434">"Fshi 7 ditët e fundit"</string>
    <string name="time_range_one_month" msgid="3034747870231999766">"Fshi 30 ditët e fundit"</string>
    <string name="time_range_all" msgid="8167350212705839943">"Fshi të gjitha të dhënat"</string>
    <string name="confirming_question_all" msgid="1585414659784742952">"Të fshihen përgjithmonë të gjitha të dhënat nga çdo kohë?"</string>
    <string name="confirming_question_one_day" msgid="8001434729335611950">"Të fshihen përgjithmonë të gjitha të dhënat nga 24 orët e fundit?"</string>
    <string name="confirming_question_one_week" msgid="5441506951423969587">"Të fshihen përgjithmonë të gjitha të dhënat nga 7 ditët e fundit?"</string>
    <string name="confirming_question_one_month" msgid="4118595547587081940">"Të fshihen përgjithmonë të gjitha të dhënat nga 30 ditët e fundit?"</string>
    <string name="confirming_question_data_type_all" msgid="1173934949902602037">"Të fshihen përgjithmonë të dhënat e kategorisë \"<xliff:g id="DATA_TYPE">%s</xliff:g>\" nga çdo kohë?"</string>
    <string name="confirming_question_data_type_one_day" msgid="5386681714769751416">"Të fshihen përgjithmonë të dhënat e kategorisë \"<xliff:g id="DATA_TYPE">%s</xliff:g>\" nga 24 orët e fundit?"</string>
    <string name="confirming_question_data_type_one_week" msgid="8346031951374422501">"Të fshihen përgjithmonë të dhënat e kategorisë \"<xliff:g id="DATA_TYPE">%s</xliff:g>\" nga 7 ditët e fundit?"</string>
    <string name="confirming_question_data_type_one_month" msgid="7110328687576360400">"Të fshihen përgjithmonë të dhënat e kategorisë \"<xliff:g id="DATA_TYPE">%s</xliff:g>\" nga 30 ditët e fundit?"</string>
    <string name="confirming_question_category_all" msgid="9182430869247761531">"Të fshihen përgjithmonë të dhënat e kategorisë \"<xliff:g id="CATEGORY">%s</xliff:g>\" nga çdo kohë?"</string>
    <string name="confirming_question_category_one_day" msgid="4886776948515472679">"Të fshihen përgjithmonë të dhënat e kategorisë \"<xliff:g id="CATEGORY">%s</xliff:g>\" nga 24 orët e fundit?"</string>
    <string name="confirming_question_category_one_week" msgid="1790565625674277693">"Të fshihen përgjithmonë të dhënat e kategorisë \"<xliff:g id="CATEGORY">%s</xliff:g>\" nga 7 ditët e fundit?"</string>
    <string name="confirming_question_category_one_month" msgid="9181788460112796273">"Të fshihen përgjithmonë të dhënat e kategorisë \"<xliff:g id="CATEGORY">%s</xliff:g>\" nga 30 ditët e fundit?"</string>
    <string name="confirming_question_app_data_all" msgid="4818571921949673097">"Të fshihen përgjithmonë të dhënat e <xliff:g id="APP_DATA">%s</xliff:g> nga çdo kohë?"</string>
    <string name="confirming_question_app_data_one_day" msgid="444028969015975031">"Të fshihen përgjithmonë të dhënat e <xliff:g id="APP_DATA">%s</xliff:g> nga 24 orët e fundit?"</string>
    <string name="confirming_question_app_data_one_week" msgid="2096555081811730496">"Të fshihen përgjithmonë të dhënat e <xliff:g id="APP_DATA">%s</xliff:g> nga 7 ditët e fundit?"</string>
    <string name="confirming_question_app_data_one_month" msgid="6438241250825892892">"Të fshihen përgjithmonë të dhënat e <xliff:g id="APP_DATA">%s</xliff:g> nga 30 ditët e fundit?"</string>
    <string name="confirming_question_app_remove_all_permissions" msgid="4170343072352701421">"Hiq po ashtu të gjitha lejet për <xliff:g id="APP_WITH_PERMISSIONS">%s</xliff:g> nga Health Connect"</string>
    <string name="confirming_question_data_type_from_app_all" msgid="8361163993548510509">"Të fshihen përgjithmonë të gjitha të dhënat e kategorisë \"<xliff:g id="DATA_TYPE">%1$s</xliff:g>\" të shtuara nga <xliff:g id="APP_DATA">%2$s</xliff:g>?"</string>
    <string name="confirming_question_single_entry" msgid="330919962071369305">"Të fshihet përgjithmonë kjo hyrje?"</string>
    <string name="confirming_question_message" msgid="2934249835529079545">"Aplikacionet e lidhura nuk do të mund të kenë më qasje te këto të dhëna nga Health Connect"</string>
    <string name="confirming_question_message_menstruation" msgid="5286956266565962430">"Kjo do të fshijë të gjitha regjistrimet e menstruacioneve nga data <xliff:g id="START_DATE">%1$s</xliff:g> deri më <xliff:g id="END_DATE">%2$s</xliff:g>."</string>
    <string name="confirming_question_delete_button" msgid="1999996759507959985">"Fshi"</string>
    <string name="confirming_question_go_back_button" msgid="9037523726124648221">"Kthehu prapa"</string>
    <string name="delete_dialog_success_got_it_button" msgid="8047812840310612293">"U krye"</string>
    <string name="delete_dialog_failure_close_button" msgid="4376647579348193224">"Mbyll"</string>
    <string name="delete_dialog_success_title" msgid="5009733262743173477">"Të dhënat u fshinë"</string>
    <string name="delete_dialog_success_message" msgid="2451953113522118128">"Këto të dhëna nuk ruhen më në Health Connect."</string>
    <string name="delete_progress_indicator" msgid="5799502879065833417">"Të dhënat e tua po fshihen"</string>
    <string name="delete_dialog_failure_title" msgid="1959020721355789496">"Të dhënat nuk mund të fshiheshin"</string>
    <string name="delete_dialog_failure_message" msgid="7473241488471319963">"Ndodhi një gabim dhe Health Connect nuk mund t\'i fshinte të dhënat e tua"</string>
    <string name="delete_dialog_failure_try_again_button" msgid="4323865124609424838">"Provo përsëri"</string>
    <string name="delete_data_notification_title" msgid="7740230240986343347">"Të dhënat e Health Connect po fshihen"</string>
    <string name="delete_data_notification_ticker_text" msgid="2604051567679235822">"Të dhënat e Health Connect po fshihen"</string>
    <string name="delete_data_notification_channel_name" msgid="4499713830012802095">"Fshirja e të dhënave"</string>
    <string name="data_point_action_content_description" msgid="6881048311770784455">"Fshi hyrjen e të dhënave: <xliff:g id="ENTRY_TO_DELETE">%s</xliff:g>"</string>
    <string name="delete_data_point" msgid="1004049578454616738">"Fshi hyrjen: <xliff:g id="ENTRY_TO_DELETE">%s</xliff:g>"</string>
    <string name="aggregation_total" msgid="5641333638662325184">"Në total: <xliff:g id="TOTAL_VALUE">%s</xliff:g>"</string>
    <string name="watt_format" msgid="8500953817369623803">"{value,plural, =1{1 W}other{# W}}"</string>
    <string name="watt_format_long" msgid="7107446926499116109">"{value,plural, =1{1 vat}other{# vat}}"</string>
    <string name="steps_value" msgid="5779393974668105298">"{count,plural, =1{1 hap}other{# hapa}}"</string>
    <string name="steps_per_minute" msgid="5527133010067502098">"{value,plural, =1{1 hap/min.}other{# hapa/min.}}"</string>
    <string name="steps_per_minute_long" msgid="6146224261144843301">"{value,plural, =1{1 hap në minutë}other{# hapa në minutë}}"</string>
    <string name="heart_rate_value" msgid="6936476566204248578">"{count,plural, =1{1 rrahje/min.}other{# rrahje/min.}}"</string>
    <string name="heart_rate_long_value" msgid="7865319425119507300">"{count,plural, =1{1 rrahje në minutë}other{# rrahje në minutë}}"</string>
    <string name="velocity_speed_miles" msgid="616312758726506781">"{value,plural, =1{1 milje/orë}other{# milje/orë}}"</string>
    <string name="velocity_speed_km" msgid="2807705003203399350">"{value,plural, =1{1 km/orë}other{# km/orë}}"</string>
    <string name="velocity_speed_miles_long" msgid="7945167764392834498">"{value,plural, =1{1 milje në orë}other{# milje në orë}}"</string>
    <string name="velocity_speed_km_long" msgid="3962310367408338322">"{value,plural, =1{1 kilometër në orë}other{# kilometra në orë}}"</string>
    <string name="velocity_minute_miles" msgid="7700413725988014667">"<xliff:g id="MINUTE">%1$s</xliff:g> min./milje"</string>
    <string name="velocity_minute_km" msgid="4772380313506015301">"<xliff:g id="MINUTE">%1$s</xliff:g> min./km"</string>
    <string name="velocity_minute_miles_long" msgid="6889048307278340076">"<xliff:g id="MINUTE">%1$s</xliff:g> minutë për milje"</string>
    <string name="velocity_minute_km_long" msgid="4037299863590066470">"<xliff:g id="MINUTE">%1$s</xliff:g> minutë për kilometër"</string>
    <string name="velocity_minute_per_one_hundred_yards" msgid="647561643828842315">"<xliff:g id="MINUTE">%1$s</xliff:g> min./100 jardë"</string>
    <string name="velocity_minute_per_one_hundred_meters" msgid="4636956099725561607">"<xliff:g id="MINUTE">%1$s</xliff:g> min./100 metra"</string>
    <string name="velocity_minute_per_one_hundred_yards_long" msgid="3005945921657283386">"<xliff:g id="MINUTE">%1$s</xliff:g> minutë për 100 jardë"</string>
    <string name="velocity_minute_per_one_hundred_meters_long" msgid="6806485527680697198">"<xliff:g id="MINUTE">%1$s</xliff:g> minutë për 100 metra"</string>
    <string name="time_range_long" msgid="5067423945245490288">"nga <xliff:g id="START_TIME">%1$s</xliff:g> deri në <xliff:g id="END_TIME">%2$s</xliff:g>"</string>
    <string name="date_range_long" msgid="6022190423982451176">"nga <xliff:g id="START_TIME">%1$s</xliff:g> deri më <xliff:g id="END_TIME">%2$s</xliff:g>"</string>
    <string name="wheelchair_pushes" msgid="5807293867148465190">"{count,plural, =1{1 shtyrje e karriges me rrota}other{# shtyrje të karriges me rrota}}"</string>
    <string name="liter" msgid="8276522589564337053">"{count,plural, =1{1 L}other{# L}}"</string>
    <string name="liter_long" msgid="7094280457555707835">"{count,plural, =1{1 litër}other{# litra}}"</string>
    <string name="floors_climbed" msgid="7483572478744998930">"{count,plural, =1{1 kat}other{# kate}}"</string>
    <string name="elevation_meters" msgid="5099783382361572761">"{count,plural, =1{1 m}other{# m}}"</string>
    <string name="elevation_meters_long" msgid="3163136353148567981">"{count,plural, =1{1 metër}other{# metra}}"</string>
    <string name="cycling_rpm" msgid="2271215098150068276">"{count,plural, =1{1 rpm}other{# rpm}}"</string>
    <string name="cycling_rpm_long" msgid="4914848042733587007">"{count,plural, =1{1 rrotullim për minutë}other{# rrotullime për minutë}}"</string>
    <string name="cycling_cadence_series_range_long" msgid="6852892013260504985">"nga <xliff:g id="MIN">%1$s</xliff:g> deri në <xliff:g id="MAX">%2$s</xliff:g>"</string>
    <string name="sexual_activity_protected" msgid="4259473257597274326">"Me mbrojtje"</string>
    <string name="sexual_activity_unprotected" msgid="2250981470537379807">"Pa mbrojtje"</string>
    <string name="spotting" msgid="1637175837078770520">"Njollat"</string>
    <string name="flow_spotting" msgid="832418664953780156">"Njollat"</string>
    <string name="flow_light" msgid="1937543318146228793">"Fluks i lehtë"</string>
    <string name="flow_medium" msgid="3783688724668943154">"Fluks mesatar"</string>
    <string name="flow_heavy" msgid="8672261792750634294">"Fluks i lartë"</string>
    <string name="period_day" msgid="3821944462093965882">"Menstruacionet: Dita <xliff:g id="DAY">%1$d</xliff:g> nga <xliff:g id="TOTAL_LENGTH">%2$d</xliff:g>"</string>
    <string name="ovulation_positive" msgid="6588547263126320238">"Pozitiv"</string>
    <string name="ovulation_negative" msgid="591588801112312454">"Negativ"</string>
    <string name="ovulation_high" msgid="205362931427158291">"I lartë"</string>
    <string name="ovulation_inconclusive" msgid="3447066667631538756">"Jobindës"</string>
    <string name="milliseconds" msgid="284845884516037268">"{count,plural, =1{1 ms}other{# ms}}"</string>
    <string name="milliseconds_long" msgid="93246373745977286">"{count,plural, =1{1 milisekondë}other{# milisekonda}}"</string>
    <string name="planned_exercise_session_notes_title" msgid="5398114870366766242">"Shënime"</string>
    <string name="planned_exercise_block_repetitions" msgid="230530785149273276">"{count,plural, =1{1 herë}other{# herë}}"</string>
    <string name="active_calories_burned" msgid="1164230083046893828">"Aktiv: <xliff:g id="ACTIVE_CALORIES">%1$s</xliff:g>"</string>
    <string name="total_calories_burned" msgid="1674210345283541450">"Në total: <xliff:g id="TOTAL_CALORIES">%1$s</xliff:g>"</string>
    <string name="amrap_performance_goal" msgid="2225285957050151025">"Sa më shumë përsëritje që të jetë e mundur"</string>
    <string name="rate_of_perceived_exertion_goal" msgid="7025839991503747361">"Niveli i përpjekjeve: <xliff:g id="VALUE">%1$d</xliff:g>/10"</string>
    <string name="elapsed_time_placeholder" msgid="5154979833935704302">"--:--"</string>
    <string name="repetitions" msgid="5092687490665962229">"{count,plural, =1{1 përsëritje}other{# përsëritje}}"</string>
    <string name="repetitions_long" msgid="9056502282298182438">"{count,plural, =1{1 përsëritje}other{# përsëritje}}"</string>
    <string name="exercise_segments_header" msgid="2992953017179406012">"Segmentet e ushtrimit"</string>
    <string name="exercise_laps_header" msgid="117228630553856372">"Xhirot"</string>
    <string name="back_extension" msgid="426518933137440577">"Tërheqje për kurrizin"</string>
    <string name="badminton" msgid="8839727076522086870">"Badminton"</string>
    <string name="barbell_shoulder_press" msgid="3800236222803424251">"Ngritje shtange mbi supe"</string>
    <string name="baseball" msgid="2520520093470304570">"Bejsboll"</string>
    <string name="basketball" msgid="1453863811744469210">"Basketboll"</string>
    <string name="bench_press" msgid="640506654204391301">"Ngritje shtange në stol"</string>
    <string name="bench_sit_up" msgid="6601081870476287683">"Ulje-ngritje me peshën e trupit nga stoli"</string>
    <string name="biking" msgid="4108296097363777467">"Biçikletë"</string>
    <string name="biking_stationary" msgid="1538524429562124202">"Biçikletë në vend"</string>
    <string name="boot_camp" msgid="1554811887379786226">"Kamp stërvitor"</string>
    <string name="boxing" msgid="2200194516739940317">"Boks"</string>
    <string name="burpee" msgid="1434605818712603589">"Pompa të shoqëruara me kërcim"</string>
    <string name="calisthenics" msgid="9080623890020954493">"Kalistenikë"</string>
    <string name="cricket" msgid="7543586707938752011">"Kriket"</string>
    <string name="crunch" msgid="4265356947720591896">"Ushtrime për muskujt abdominalë"</string>
    <string name="dancing" msgid="4099572666298130171">"Kërcim"</string>
    <string name="deadlift" msgid="6880561478635890617">"Ngritje shtange nga toka"</string>
    <string name="dumbbell_curl_left_arm" msgid="4453594605921193509">"Ngritje peshe drejt gjoksit me krahun e majtë"</string>
    <string name="dumbbell_curl_right_arm" msgid="4680998443002425166">"Ngritje peshe drejt gjoksit me krahun e djathtë"</string>
    <string name="dumbbell_front_raise" msgid="4411281746015904879">"Ngritje peshe përpara vetes me një dorë"</string>
    <string name="dumbbell_lateral_raise" msgid="5839946068429137241">"Ngritje peshe anësore me dy duar për muskuj shpine"</string>
    <string name="dumbbell_triceps_extension_left_arm" msgid="6756023069611493063">"Hapje tricepsi me peshë me krahun e majtë"</string>
    <string name="dumbbell_triceps_extension_right_arm" msgid="1498470275564554389">"Hapje tricepsi me peshë me krahun e djathtë"</string>
    <string name="dumbbell_triceps_extension_two_arm" msgid="5409860665522903159">"Hapje tricepsi me pesha me të dy krahët"</string>
    <string name="elliptical" msgid="5148914059968910839">"Kërcim në biçikletë eliptike"</string>
    <string name="exercise_class" msgid="32582249527931454">"Kurs për ushtrime"</string>
    <string name="fencing" msgid="410347890025055779">"Skermë"</string>
    <string name="football_american" msgid="8564554592554502623">"Futboll amerikan"</string>
    <string name="football_australian" msgid="5524598297723674661">"Futboll australian"</string>
    <string name="forward_twist" msgid="2464895720533462566">"Përdredhje e trupit të përkulur përpara"</string>
    <string name="frisbee_disc" msgid="5167617057624738753">"Frisbi"</string>
    <string name="golf" msgid="2726655052150604682">"Golf"</string>
    <string name="guided_breathing" msgid="8688586393796970733">"Frymëmarrje e orientuar"</string>
    <string name="gymnastics" msgid="1122967371410769598">"Gjimnastikë"</string>
    <string name="handball" msgid="3088985331906235361">"Hendboll"</string>
    <string name="high_intensity_interval_training" msgid="8873384314130026442">"Stërvitje me intervale me intensitet të lartë"</string>
    <string name="hiking" msgid="5477476795295322496">"Ngjitje në mal"</string>
    <string name="ice_hockey" msgid="3615167122989198051">"Hokej në akull"</string>
    <string name="ice_skating" msgid="8509270149324068230">"Patinazh në akull"</string>
    <string name="jumping_jack" msgid="8751015874477795657">"Kërcim me hapje-mbyllje krahësh dhe këmbësh"</string>
    <string name="jump_rope" msgid="3065249477862282277">"Kërcim me litar"</string>
    <string name="lat_pull_down" msgid="6974730398913678563">"Tërheqje e hekurit me pesha për muskujt e shpinës"</string>
    <string name="lunge" msgid="6557814816897990529">"Ushtrim në gjunjë me një këmbë prapa"</string>
    <string name="martial_arts" msgid="3279383109083496658">"Arte luftarake"</string>
    <string name="meditation" msgid="7578287714544679183">"Meditim"</string>
    <string name="paddling" msgid="746868067888160788">"Vozitje"</string>
    <string name="paragliding" msgid="8328649138909727690">"Paraglajding"</string>
    <string name="pilates" msgid="8660903049535347415">"Pilate"</string>
    <string name="plank" msgid="5537839085592473449">"Qëndrim shtrirë mbi bërryla"</string>
    <string name="racquetball" msgid="8169482984904052538">"Raketboll"</string>
    <string name="rock_climbing" msgid="3123024521372083233">"Ngjitje shkëmbinjsh"</string>
    <string name="roller_hockey" msgid="3524872164646176686">"Hokej me patina"</string>
    <string name="rowing" msgid="615898011726585442">"Kanotazh"</string>
    <string name="rowing_machine" msgid="4075255566862183370">"Makineri kanotazhi"</string>
    <string name="rugby" msgid="5146215118571059267">"Ragbi"</string>
    <string name="running" msgid="5135754380339217169">"Vrap"</string>
    <string name="running_treadmill" msgid="2083354407217486405">"Vrap në pistë vrapimi"</string>
    <string name="sailing" msgid="4924304145770903145">"Lundrim"</string>
    <string name="scuba_diving" msgid="4548778216122159229">"Zhytje"</string>
    <string name="skating" msgid="7320438805566302784">"Patinazh"</string>
    <string name="skiing" msgid="6773127614153771204">"Ski"</string>
    <string name="snowboarding" msgid="890584874325367973">"Rrëshqitje në borë"</string>
    <string name="snowshoeing" msgid="8932096199095096139">"Ecje në dëborë"</string>
    <string name="soccer" msgid="2631723269673549642">"Futboll"</string>
    <string name="softball" msgid="8389418982713908334">"Softboll"</string>
    <string name="squash" msgid="1588653991323140302">"Skuash"</string>
    <string name="squat" msgid="7664163620113834611">"Ulje-ngritje"</string>
    <string name="stair_climbing" msgid="4042085961630471238">"Ngjitje shkallësh"</string>
    <string name="stair_climbing_machine" msgid="4003983194733092325">"Makineri ngjitje shkallësh"</string>
    <string name="strength_training" msgid="56772956237540768">"Ushtrime force"</string>
    <string name="stretching" msgid="8667864173383423787">"Shtriqje"</string>
    <string name="surfing" msgid="7612503593241904984">"Sërf"</string>
    <string name="swimming_open_water" msgid="1030388267758027037">"Not në mjedise të hapura"</string>
    <string name="swimming_pool" msgid="1584809250142187550">"Not në pishinë"</string>
    <string name="swimming_freestyle" msgid="5969535751316106638">"Not në stil të lirë"</string>
    <string name="swimming_backstroke" msgid="7293002996518694035">"Not në shpinë"</string>
    <string name="swimming_breaststroke" msgid="7168282910654289593">"Not në stil bretkose"</string>
    <string name="swimming_butterfly" msgid="8553167046220664352">"Not në stil flutur"</string>
    <string name="swimming_mixed" msgid="4486578691634921168">"Not i përzier"</string>
    <string name="swimming_other" msgid="2561131941506955982">"Tjetër"</string>
    <string name="table_tennis" msgid="4849741231221974485">"Pingpong"</string>
    <string name="tennis" msgid="6627063985750125504">"Tenis"</string>
    <string name="upper_twist" msgid="3382862516792841928">"Përdredhje e pjesës së sipërme të trupit"</string>
    <string name="volleyball" msgid="7469885673961163729">"Volejboll"</string>
    <string name="walking" msgid="4782496160454621769">"Ecje"</string>
    <string name="water_polo" msgid="2527119748097860708">"Vaterpolo"</string>
    <string name="weightlifting" msgid="7586735291662318085">"Peshëngritje"</string>
    <string name="wheelchair" msgid="2226734836271500057">"Karrige me rrota"</string>
    <string name="workout" msgid="8583398837804461839">"Stërvitje"</string>
    <string name="yoga" msgid="138675430777247097">"Joga"</string>
    <string name="arm_curl" msgid="1737456878333201848">"Mbledhje e krahut drejt vetes me pesha"</string>
    <string name="ball_slam" msgid="5996773678701283169">"Përplasje topi me forcë para vetes"</string>
    <string name="double_arm_triceps_extension" msgid="4010735719203872078">"Tërheqje e dyfishtë e tricepsit të krahut me peshë"</string>
    <string name="dumbbell_row" msgid="181791808359752158">"Tërheqje gire nga para vetes anash"</string>
    <string name="front_raise" msgid="1030939481482621384">"Ngritje girash para vetes"</string>
    <string name="hip_thrust" msgid="8490916766767408053">"Shtytje me ijë"</string>
    <string name="hula_hoop" msgid="1651914953207761226">"Rrotullim unaze rreth belit"</string>
    <string name="kettlebell_swing" msgid="364783119882246413">"Lëkundje me girë ruse"</string>
    <string name="lateral_raise" msgid="1037404943175363734">"Ngritje girash anash vetes me dy krahë"</string>
    <string name="leg_curl" msgid="5327470513599472344">"Mbledhje e këmbës me pesha"</string>
    <string name="leg_extension" msgid="1843556289395164421">"Tërheqje me pesha për këmbë"</string>
    <string name="leg_press" msgid="4544551493384600086">"Shtytje peshe me këmbë"</string>
    <string name="leg_raise" msgid="3206754140765952088">"Ngritje e këmbëve lart nga pozicioni shtrirë"</string>
    <string name="mountain_climber" msgid="6666288676718010900">"Ngjitje malore"</string>
    <string name="pull_up" msgid="4056233737860296184">"Tërheqje lart në hekur tek"</string>
    <string name="punch" msgid="7915247952566217050">"Grushtim"</string>
    <string name="shoulder_press" msgid="4071573271892122319">"Ngritje peshe mbi supe"</string>
    <string name="single_arm_triceps_extension" msgid="4500495528709994121">"Tërheqje e tricepsit me peshë me një krah"</string>
    <string name="sit_up" msgid="1872162440154479950">"Ushtrim statik për barkun"</string>
    <string name="rest" msgid="5937058337671252210">"Gjendje qetësie"</string>
    <string name="pause" msgid="5161459047750335691">"Pushim"</string>
    <string name="activity_type_australian_football" msgid="431838050917315084">"Futboll australian"</string>
    <string name="sleep_session_default" msgid="7376764686701487196">"<xliff:g id="DURATION"> %1$s</xliff:g> në gjumë"</string>
    <string name="sleep_stage_default" msgid="1539043695578480733">"<xliff:g id="DURATION">%1$s</xliff:g> <xliff:g id="NAME">%2$s</xliff:g>⁠"</string>
    <string name="sleep_stage_awake" msgid="4526767634444460862">"zgjuar"</string>
    <string name="sleep_stage_awake_in_bed" msgid="5533385496857888503">"zgjuar në shtrat"</string>
    <string name="sleep_stage_sleeping" msgid="5122840110107303518">"në gjumë"</string>
    <string name="sleep_stage_out_of_bed" msgid="522297068981578046">"ngritur nga krevati"</string>
    <string name="sleep_stage_rem" msgid="1694477904067543104">"gjumë REM"</string>
    <string name="sleep_stage_light" msgid="1070117964678317880">"gjumë i lehtë"</string>
    <string name="sleep_stage_deep" msgid="3134557407657258364">"gjumë i thellë"</string>
    <string name="sleep_stage_unknown" msgid="8664190491902295991">"i panjohur"</string>
    <string name="minute_duration" msgid="9035288227090160206">"<xliff:g id="MINUTE">%1$s</xliff:g> min."</string>
    <string name="hour_minute_duration_short" msgid="6862483734123680444">"<xliff:g id="HOUR">%1$s</xliff:g> orë e <xliff:g id="MIN">%2$s</xliff:g> min."</string>
    <string name="hour_duration" msgid="3472489613837138711">"<xliff:g id="HOUR">%1$s</xliff:g> orë"</string>
    <string name="hour_minute_duration_accessibility" msgid="1863356122145811614">"<xliff:g id="HOURS">%1$s</xliff:g> e <xliff:g id="MINUTES">%2$s</xliff:g>⁠"</string>
    <string name="hour_duration_accessibility" msgid="4944782597053107276">"{count,plural, =1{1 orë}other{# orë}}"</string>
    <string name="minute_duration_accessibility" msgid="399158463609534882">"{count,plural, =1{1 minutë}other{# minuta}}"</string>
    <!-- no translation found for day_duration (3965793251448856729) -->
    <skip />
    <string name="day_hour_duration" msgid="6174865584368017275">"<xliff:g id="DAYS">%1$s</xliff:g> dhe <xliff:g id="HOURS">%2$s</xliff:g>"</string>
    <string name="day_duration_accessibility" msgid="3023909370877112320">"{count,plural, =1{1 ditë}other{# ditë}}"</string>
    <string name="vo2_max" msgid="8129489055516944647">"{value,plural, =1{1 mL/(kg·min)}other{# mL/(kg·min)}}"</string>
    <string name="vo2_max_long" msgid="1031842712595851857">"{value,plural, =1{1 mililitër oksigjen për kilogram mase trupore për minutë}other{# mililitra oksigjen për kilogram mase trupore për minutë}}"</string>
    <string name="vo2_metabolic_cart" msgid="4724757223373717896">"Tabela metabolike"</string>
    <string name="vo2_heart_rate_ratio" msgid="8707274294125886148">"Raporti i rrahjeve të zemrës"</string>
    <string name="vo2_cooper_test" msgid="4713211595719031518">"Testi i bakrit"</string>
    <string name="vo2_multistage_fitness_test" msgid="908967547838751749">"Testi i fitnesit me disa faza"</string>
    <string name="vo2_rockport_fitness_test" msgid="2951465532122577281">"Testi i fitnesit \"Rockport\""</string>
    <string name="vo2_other" msgid="5359013487285233550">"Të tjera"</string>
    <string name="mucus_dry" msgid="1065582777971603874">"E thatë"</string>
    <string name="mucus_sticky" msgid="2086025099544529404">"E ngjitshme"</string>
    <string name="mucus_creamy" msgid="7525290054414941569">"Kremoze"</string>
    <string name="mucus_watery" msgid="1875540699006472048">"E ujshme"</string>
    <string name="mucus_egg_white" msgid="5578512593433767787">"E bardhë veze"</string>
    <string name="mucus_unusual" msgid="3987847850745292757">"E pazakontë"</string>
    <string name="mucus_light" msgid="5309343389013086860">"E ndriçuar"</string>
    <string name="mucus_medium" msgid="7666848347740570566">"Mesatare"</string>
    <string name="mucus_heavy" msgid="7864873650773259133">"Shumë"</string>
    <string name="blood_pressure" msgid="7892828162554266437">"<xliff:g id="SYSTOLIC">%1$s</xliff:g>/<xliff:g id="DIASTOLIC">%2$s</xliff:g> mmHg"</string>
    <string name="blood_pressure_long" msgid="6487761539434451764">"<xliff:g id="SYSTOLIC">%1$s</xliff:g>/<xliff:g id="DIASTOLIC">%2$s</xliff:g> milimetër merkur"</string>
    <string name="body_position_standing_up" msgid="1221924915768574594">"Në këmbë"</string>
    <string name="body_position_sitting_down" msgid="8053875174780552282">"Ulur"</string>
    <string name="body_position_lying_down" msgid="1472381098179371143">"Shtrirë"</string>
    <string name="body_position_reclining" msgid="5676889701646839079">"Pjerrët"</string>
    <string name="blood_pressure_left_wrist" msgid="2047244346984766880">"Kyçi i dorës së majtë"</string>
    <string name="blood_pressure_right_wrist" msgid="1488133877790549424">"Kyçi i dorës së djathtë"</string>
    <string name="blood_pressure_left_arm" msgid="5150436840115504433">"Krahu i majtë"</string>
    <string name="blood_pressure_right_arm" msgid="8660682684653121430">"Krahu i djathtë"</string>
    <string name="millimoles_per_liter" msgid="3185457774991908223">"{count,plural, =1{1 mmol/L}other{# mmol/L}}"</string>
    <string name="millimoles_per_liter_long" msgid="7248942926237335084">"{count,plural, =1{1 milimol për litër}other{# milimol për litër}}"</string>
    <string name="specimen_source_interstitial_fluid" msgid="2201319049828128946">"Lëngu intersticial"</string>
    <string name="specimen_source_capillary_blood" msgid="5525024815754731735">"Gjaku kapilar"</string>
    <string name="specimen_source_plasma" msgid="8794064916106457747">"Plazma"</string>
    <string name="specimen_source_serum" msgid="6383820057196352355">"Serum"</string>
    <string name="specimen_source_tears" msgid="4368541832400624080">"Lot"</string>
    <string name="specimen_source_whole_blood" msgid="8884838851343307557">"Gjaku i plotë"</string>
    <string name="blood_glucose_general" msgid="7566279829618085436">"Të përgjithshme"</string>
    <string name="blood_glucose_fasting" msgid="2122662399203934350">"Në agjërim"</string>
    <string name="blood_glucose_before_meal" msgid="5125498172701953751">"Para vakti"</string>
    <string name="blood_glucose_after_meal" msgid="8101398122897992346">"Pas vakti"</string>
    <string name="mealtype_label" msgid="5402474235944051844">"Lloji i vaktit"</string>
    <string name="mealtype_unknown" msgid="3024645648636923591">"I panjohur"</string>
    <string name="mealtype_breakfast" msgid="119545434987870954">"Mëngjes"</string>
    <string name="mealtype_lunch" msgid="6212310262989550906">"Drekë"</string>
    <string name="mealtype_dinner" msgid="1896347121249081336">"Darkë"</string>
    <string name="mealtype_snack" msgid="8454859872168781221">"Vakt i ndërmjetëm"</string>
    <string name="biotin" msgid="4000818331802478073">"Biotinë"</string>
    <string name="caffeine" msgid="2847006945615912643">"Kafeinë"</string>
    <string name="calcium" msgid="4832722858820295752">"Kalcium"</string>
    <string name="chloride" msgid="2509193544740445654">"Klorur"</string>
    <string name="cholesterol" msgid="4261128668088502049">"Kolesterol"</string>
    <string name="chromium" msgid="807851794929222026">"Krom"</string>
    <string name="copper" msgid="8603012497089601260">"Bakër"</string>
    <string name="dietary_fiber" msgid="6928876454420561553">"Fibër dietike"</string>
    <string name="energy_consumed_total" msgid="7866804137119190606">"Energjia"</string>
    <string name="energy_consumed_from_fat" msgid="8637734004867176038">"Energji nga yndyrna"</string>
    <string name="folate" msgid="7728279545427110321">"Folat"</string>
    <string name="folic_acid" msgid="6861953414423667870">"Acid folik"</string>
    <string name="iodine" msgid="2896913103021799237">"Jod"</string>
    <string name="iron" msgid="6134405609706877219">"Hekur"</string>
    <string name="magnesium" msgid="6157495455437549170">"Magnez"</string>
    <string name="manganese" msgid="8339856079280400610">"manganez"</string>
    <string name="molybdenum" msgid="3762866331212112454">"Molibden"</string>
    <string name="monounsaturated_fat" msgid="1320950160552507057">"Yndyrna mono-të-pangopura"</string>
    <string name="niacin" msgid="8425099536322826837">"Niacinë"</string>
    <string name="pantothenic_acid" msgid="5310842296212528685">"Acid pantotenik"</string>
    <string name="phosphorus" msgid="3912318057064021441">"Fosfor"</string>
    <string name="polyunsaturated_fat" msgid="6386374757897543025">"Yndyrna poli-të-pangopura"</string>
    <string name="potassium" msgid="723134189945209756">"Kalium"</string>
    <string name="protein" msgid="2731834509320364994">"Proteinë"</string>
    <string name="riboflavin" msgid="5329306869379867435">"Riboflavinë"</string>
    <string name="saturated_fat" msgid="3174504848270051265">"Yndyrna të ngopura"</string>
    <string name="selenium" msgid="8129594078116221891">"Selenium"</string>
    <string name="sodium" msgid="7687341876185019438">"Natrium"</string>
    <string name="sugar" msgid="656190285547502122">"Sheqer"</string>
    <string name="thiamin" msgid="1662446837028039063">"Tiaminë"</string>
    <string name="total_carbohydrate" msgid="7034043840349284931">"Totali i karbohidrateve"</string>
    <string name="total_fat" msgid="8193647297427112321">"Totali i yndyrnave"</string>
    <string name="trans_fat" msgid="1059715899517909090">"Yndyrna trans"</string>
    <string name="unsaturated_fat" msgid="5495925265449481356">"Yndyrna të pangopura"</string>
    <string name="vitamin_a" msgid="2379293029664252095">"Vitaminë A"</string>
    <string name="vitamin_b12" msgid="180162813332325098">"Vitaminë B12"</string>
    <string name="vitamin_b6" msgid="370053149968231667">"Vitaminë B6"</string>
    <string name="vitamin_c" msgid="5383574357126292194">"Vitaminë C"</string>
    <string name="vitamin_d" msgid="2717952250555672580">"Vitaminë D"</string>
    <string name="vitamin_e" msgid="5214468880515744802">"Vitaminë E"</string>
    <string name="vitamin_k" msgid="2722297637910069736">"Vitaminë K"</string>
    <string name="zinc" msgid="5211975076671534013">"Zink"</string>
    <string name="nutrient_with_value" msgid="3327198262871257518">"<xliff:g id="NUTRIENT">%1$s</xliff:g>: <xliff:g id="AMOUNT">%2$s</xliff:g>"</string>
    <string name="meal_name" msgid="6060648788040408308">"Emri"</string>
    <string name="gram_short_format" msgid="2355009811799735134">"{count,plural, =1{1 g}other{# g}}"</string>
    <string name="gram_long_format" msgid="6160392101513066663">"{count,plural, =1{1 gram}other{# gramë}}"</string>
    <string name="respiratory_rate_value" msgid="4546418213418344364">"{count,plural, =1{1 rpm}other{# rpm}}"</string>
    <string name="respiratory_rate_value_long" msgid="3822748008700697049">"{count,plural, =1{1 frymëmarrje në minutë}other{# frymëmarrje në minutë}}"</string>
    <string name="kilograms_short_label" msgid="9098342853218050689">"{count,plural, =1{1 kg}other{# kg}}"</string>
    <string name="pounds_short_label" msgid="6256277330455003180">"{count,plural, =1{1 paund}other{# paundë}}"</string>
    <string name="stone_short_label" msgid="8377585176530348612">"{count,plural, =1{1 stoun}other{# stounë}}"</string>
    <string name="stone_pound_short_label" msgid="7157344201618366834">"{stone_part} {pound_part}"</string>
    <string name="kilograms_long_label" msgid="7883695071156297670">"{count,plural, =1{1 kilogram}other{# kilogramë}}"</string>
    <string name="pounds_long_label" msgid="2916697485006416419">"{count,plural, =1{1 paund}other{# paundë}}"</string>
    <string name="stone_long_label" msgid="8951426283449456468">"{count,plural, =1{1 stoun}other{# stounë}}"</string>
    <string name="stone_pound_long_label" msgid="1308941435682625204">"{stone_part} {pound_part}"</string>
    <string name="temperature_celsius" msgid="8867121728397270787">"{value,plural, =1{1℃}other{#℃}}"</string>
    <string name="temperature_celsius_long" msgid="5789974427381333869">"{value,plural, =1{1 gradë celsius}other{# gradë celsius}}"</string>
    <string name="temperature_kelvin" msgid="358565033091774943">"{value,plural, =1{1 K}other{# K}}"</string>
    <string name="temperature_kelvin_long" msgid="6078037481989090665">"{value,plural, =1{1 gradë Kelvin}other{# gradë Kelvin}}"</string>
    <string name="temperature_fahrenheit" msgid="4907172619457051144">"{value,plural, =1{1℉}other{#℉}}"</string>
    <string name="temperature_fahrenheit_long" msgid="1668948424411289521">"{value,plural, =1{1 gradë Farenhait}other{# gradë Farenhait}}"</string>
    <string name="temperatureDelta_celsius" msgid="4715618675614337612">"{value,plural, =1{{formattedValue}℃}other{{formattedValue}℃}}"</string>
    <string name="temperatureDelta_celsius_long" msgid="2696479973655631256">"{value,plural, =1{{formattedValue} gradë celsius}other{{formattedValue} gradë celsius}}"</string>
    <string name="temperatureDelta_fahrenheit" msgid="4888310106252786060">"{value,plural, =1{{formattedValue}℉}other{{formattedValue}℉}}"</string>
    <string name="temperatureDelta_fahrenheit_long" msgid="6245718323010730238">"{value,plural, =1{{formattedValue} gradë farenhait}other{{formattedValue} gradë farenhait}}"</string>
    <string name="temperatureDelta_kelvin" msgid="3417124829968605912">"{value,plural, =1{{formattedValue} K}other{{formattedValue} K}}"</string>
    <string name="temperatureDelta_kelvin_long" msgid="2778664973816301780">"{value,plural, =1{{formattedValue} gradë kelvin}other{{formattedValue} gradë kelvin}}"</string>
    <string name="temperatureDelta_average_celsius" msgid="8285198789751919796">"{value,plural, =1{{formattedValue}℃ (ndryshimi mesatar)}other{{formattedValue}℃ (ndryshimi mesatar)}}"</string>
    <string name="temperatureDelta_average_celsius_long" msgid="2706133487120358878">"{value,plural, =1{{formattedValue} gradë celsius (ndryshimi mesatar)}other{{formattedValue} gradë celsius (ndryshimi mesatar)}}"</string>
    <string name="temperatureDelta_average_fahrenheit" msgid="1610634095789007598">"{value,plural, =1{{formattedValue}℉ (ndryshimi mesatar)}other{{formattedValue}℉ (ndryshimi mesatar)}}"</string>
    <string name="temperatureDelta_average_fahrenheit_long" msgid="4931676720311048821">"{value,plural, =1{{formattedValue} gradë farenhait (ndryshimi mesatar)}other{{formattedValue} gradë farenhait (ndryshimi mesatar)}}"</string>
    <string name="temperatureDelta_average_kelvin" msgid="3525443354201467789">"{value,plural, =1{{formattedValue} K (ndryshimi mesatar)}other{{formattedValue} K (ndryshimi mesatar)}}"</string>
    <string name="temperatureDelta_average_kelvin_long" msgid="9202084701113373151">"{value,plural, =1{{formattedValue} kelvin (ndryshimi mesatar)}other{{formattedValue} kelvins (ndryshimi mesatar)}}"</string>
    <string name="temperature_location_armpit" msgid="8359661261125563155">"Sqetull"</string>
    <string name="temperature_location_finger" msgid="4915449065770967487">"Gisht"</string>
    <string name="temperature_location_forehead" msgid="8603219464757434635">"Ballë"</string>
    <string name="temperature_location_mouth" msgid="1535682736007063471">"Gojë"</string>
    <string name="temperature_location_rectum" msgid="1503082804377850076">"Anus"</string>
    <string name="temperature_location_temporal_artery" msgid="2830919806910102535">"Arterie e tëmthit"</string>
    <string name="temperature_location_toe" msgid="36730991617372925">"Gisht këmbe"</string>
    <string name="temperature_location_ear" msgid="7024374111156026034">"Vesh"</string>
    <string name="temperature_location_wrist" msgid="5290446688282752346">"Kyç dore"</string>
    <string name="temperature_location_vagina" msgid="1689485374825231749">"Vaginë"</string>
    <string name="skin_temperature_measurement_location_title" msgid="3801036455392782236">"Vendndodhja për matjen"</string>
    <string name="skin_temperature_baseline_title" msgid="1883615483694543696">"Vlera e referimit bazë"</string>
    <string name="skin_temperature_delta_details_heading" msgid="7789483766417087430">"Ndryshimi nga vlera e referimit bazë"</string>
    <string name="distance_miles" msgid="5419172432458896478">"{dist,plural, =1{1 milje}other{# milje}}"</string>
    <string name="distance_km" msgid="6383736895665100602">"{dist,plural, =1{1 km}other{# km}}"</string>
    <string name="distance_miles_long" msgid="1830844568614100885">"{dist,plural, =1{1 milje}other{# milje}}"</string>
    <string name="distance_km_long" msgid="6256504627418439859">"{dist,plural, =1{1 kilometër}other{# kilometra}}"</string>
    <string name="height_cm" msgid="94329926270064717">"{height,plural, =1{1 cm}other{# cm}}"</string>
    <string name="height_cm_long" msgid="2821030110768530948">"{height,plural, =1{1 centimetër}other{# centimetra}}"</string>
    <string name="height_in_long" msgid="6502316324841498419">"{height,plural, =1{1 inç}other{# inçë}}"</string>
    <string name="height_ft_long" msgid="7551582478724981895">"{height,plural, =1{1 këmbë}other{# këmbë}}"</string>
    <string name="height_in_compacted" msgid="6087182983411207466">"{height,plural, =1{1″}other{#″}}"</string>
    <string name="height_ft_compacted" msgid="1024585112134314039">"{height,plural, =1{1′}other{#′}}"</string>
    <string name="feet_inches_format" msgid="768610500549967860">"<xliff:g id="FT">%1$s</xliff:g><xliff:g id="IN">%2$s</xliff:g>"</string>
    <string name="feet_inches_format_long" msgid="5187265716573430363">"<xliff:g id="FT">%1$s</xliff:g> <xliff:g id="IN">%2$s</xliff:g>⁠"</string>
    <string name="calories_long" msgid="7225535148232419419">"{count,plural, =1{1 kalori}other{# kalori}}"</string>
    <string name="calories" msgid="320906359079319632">"{count,plural, =1{1 kalori}other{# kalori}}"</string>
    <string name="kj" msgid="2742876437259085714">"{count,plural, =1{1 kJ}other{# kJ}}"</string>
    <string name="kj_long" msgid="1837278261960345400">"{count,plural, =1{1 kiloxhaul}other{# kiloxhaulë}}"</string>
    <string name="percent" formatted="false" msgid="9199428244800776575">"{value,plural, =1{1%}other{#%}}"</string>
    <string name="percent_long" msgid="2201022757867534235">"{value,plural, =1{1 për qind}other{# për qind}}"</string>
    <string name="units_cancel" msgid="5947097690625771995">"Anulo"</string>
    <string name="units_title" msgid="6504086463237869339">"Njësitë"</string>
    <string name="distance_unit_title" msgid="4696952932438418209">"Distanca"</string>
    <string name="height_unit_title" msgid="5461594609577078049">"Gjatësia"</string>
    <string name="weight_unit_title" msgid="7405186541678939987">"Pesha"</string>
    <string name="energy_unit_title" msgid="1714627395963766769">"Energjia"</string>
    <string name="temperature_unit_title" msgid="1973985121774654017">"Temperatura"</string>
    <string name="distance_unit_kilometers_label" msgid="1361363017122240294">"Kilometra"</string>
    <string name="distance_unit_miles_label" msgid="848850214987608211">"Milje"</string>
    <string name="height_unit_centimeters_label" msgid="4096031670561995574">"Centimetra"</string>
    <string name="height_unit_feet_label" msgid="3311723678628261399">"Këmbë dhe inçë"</string>
    <string name="weight_unit_pound_label" msgid="8210663393844989211">"Paundë"</string>
    <string name="weight_unit_kilogram_label" msgid="6623938920860887238">"Kilogramë"</string>
    <string name="weight_unit_stone_label" msgid="3063787243474847180">"Stounë"</string>
    <string name="energy_unit_calorie_label" msgid="3412965811470957296">"Kalori"</string>
    <string name="energy_unit_kilojoule_label" msgid="6481196724083455110">"Kiloxhaulë"</string>
    <string name="temperature_unit_celsius_label" msgid="4698347100553808449">"Celsius"</string>
    <string name="temperature_unit_fahrenheit_label" msgid="6590261955872562854">"Farenhait"</string>
    <string name="temperature_unit_kelvin_label" msgid="3786210768294615821">"Kelvin"</string>
    <string name="help_and_feedback" msgid="4772169905005369871">"Ndihmë dhe komente"</string>
    <string name="cant_see_all_your_apps_description" msgid="7344859063463536472">"Nëse nuk mund ta shikosh një aplikacion të instaluar, ai mund të mos jetë ende i përputhshëm me Health Connect"</string>
    <string name="things_to_try" msgid="8200374691546152703">"Gjërat që mund të provosh"</string>
    <string name="check_for_updates" msgid="3841090978657783101">"Kontrollo për përditësime"</string>
    <string name="check_for_updates_description" msgid="1347667778199095160">"Sigurohu që aplikacionet e instaluara të jenë të përditësuara"</string>
    <string name="see_all_compatible_apps" msgid="6791146164535475726">"Shiko të gjitha aplikacionet e përputhshme"</string>
    <string name="see_all_compatible_apps_description" msgid="2092325337403254491">"Gjej aplikacione në Google Play"</string>
    <string name="send_feedback" msgid="7756927746070096780">"Dërgo komente"</string>
    <string name="send_feedback_description" msgid="2887207112856240778">"Na trego se cilat aplikacione të shëndetit dhe të fitnesit dëshiron të funksionojnë me Health Connect"</string>
    <string name="playstore_app_title" msgid="4138464328693481809">"Dyqani i Play"</string>
    <string name="auto_delete_button" msgid="8536451792268513619">"Fshirja automatike"</string>
    <string name="auto_delete_title" msgid="8761742828224207826">"Fshirja automatike"</string>
    <string name="auto_delete_header" msgid="4258649705159293715">"Kontrollo për sa gjatë ruhen të dhënat e tua në Health Connect duke i planifikuar ato për fshirje pas një periudhe të caktuar"</string>
    <string name="auto_delete_learn_more" msgid="7416469042791307994">"Mëso më shumë për fshirjen automatike"</string>
    <string name="auto_delete_section" msgid="7732381000331475082">"Fshirja automatike e të dhënave"</string>
    <string name="range_after_x_months" msgid="3340127072680117121">"{count,plural, =1{Pas # muaji}other{Pas # muajsh}}"</string>
    <string name="range_never" msgid="4429478261788361233">"Asnjëherë"</string>
    <string name="range_off" msgid="8178520557618184215">"Joaktive"</string>
    <string name="auto_delete_rationale" msgid="5255442126521464878">"Kur i ndryshon këto cilësime, Health Connect fshin të dhënat ekzistuese për të pasqyruar preferencat e tua të reja"</string>
    <string name="confirming_question_x_months" msgid="8204363800605282103">"{count,plural, =1{Të fshihen automatikisht të dhënat pas # muaji?}other{Të fshihen automatikisht të dhënat pas # muajsh?}}"</string>
    <string name="confirming_message_x_months" msgid="4798474593741471977">"{count,plural, =1{Health Connect do t\'i fshijë automatikisht të dhënat e reja pas # muaji. Caktimi i kësaj do të fshijë gjithashtu të dhënat ekzistuese më të vjetra se # muaj.}other{Health Connect do t\'i fshijë automatikisht të dhënat e reja pas # muajsh. Caktimi i kësaj do të fshijë gjithashtu të dhënat ekzistuese më të vjetra se # muaj.}}"</string>
    <string name="set_auto_delete_button" msgid="268450418318199197">"Cakto fshirjen automatike"</string>
    <string name="deletion_started_title" msgid="1177766097121885025">"Të dhënat ekzistuese do të fshihen"</string>
    <string name="deletion_started_x_months" msgid="6567199107249615612">"{count,plural, =1{Health Connect do t\'i fshijë automatikisht të dhënat më të vjetra se # muaj. Mund të duhet një ditë që këto ndryshime të shfaqen në aplikacionet e lidhura.}other{Health Connect do t\'i fshijë automatikisht të dhënat më të vjetra se # muaj. Mund të duhet një ditë që këto ndryshime të shfaqen në aplikacionet e lidhura.}}"</string>
    <string name="deletion_started_category_list_section" msgid="3052940611815658991">"Të dhëna për t\'u fshirë nga këto"</string>
    <string name="deletion_started_done_button" msgid="1232018689825054257">"U krye"</string>
    <string name="priority_dialog_title" msgid="7360654442596118085">"Cakto përparësinë e aplikacioneve"</string>
    <string name="priority_dialog_message" msgid="6971250365335018184">"Nëse ka më shumë se një aplikacion që shton të dhëna të kategorisë \"<xliff:g id="DATA_TYPE">%s</xliff:g>\", Health Connect i jep përparësi aplikacionit të renditur më lart në listë. Zvarrit aplikacionet për t\'i renditur përsëri ato."</string>
    <string name="priority_dialog_positive_button" msgid="2503570694373675092">"Ruaj"</string>
    <string name="action_drag_label_move_up" msgid="4221641798253080966">"Zhvendos lart"</string>
    <string name="action_drag_label_move_down" msgid="3448000958912947588">"Zhvendos poshtë"</string>
    <string name="action_drag_label_move_top" msgid="5114033774108663548">"Zhvendos në krye"</string>
    <string name="action_drag_label_move_bottom" msgid="3117764196696569512">"Zhvendos në fund"</string>
    <string name="reorder_button_content_description" msgid="2685032520710743533">"Butoni për të zvarritur dhe rirenditur <xliff:g id="SELECTED_APP">%s</xliff:g> në listën e përparësive"</string>
    <string name="remove_button_content_description" msgid="6170490900032612048">"Butoni për të hequr \"<xliff:g id="SELECTED_APP">%s</xliff:g>\" nga lista e përparësisë"</string>
    <string name="reorder_button_action_description" msgid="5197462036756192214">"Trokit dy herë dhe zvarrit për të ndryshuar renditjen"</string>
    <string name="search_keywords_home" msgid="5386515593026555327">"fitnesi, mirëqenia"</string>
    <string name="search_keywords_permissions" msgid="7821010295153350533">"lejet"</string>
    <string name="search_keywords_data" msgid="5359602744325490523">"health connect, të dhënat e shëndetit, kategoritë e shëndetit, qasja te të dhënat, aktiviteti, matjet e trupit, monitorimi i ciklit menstrual, të ushqyerit, gjumi, të dhënat jetësore"</string>
    <string name="search_breadcrumbs_permissions" msgid="2667471090347475796">"Health Connect &gt; Lejet e aplikacionit"</string>
    <string name="search_breadcrumbs_data" msgid="6635428480372024040">"Health Connect &gt; Të dhënat dhe qasja"</string>
    <string name="search_connected_apps" msgid="8180770761876928851">"Kërko për aplikacione"</string>
    <string name="no_results" msgid="4007426147286897998">"Asnjë rezultat"</string>
    <string name="help" msgid="6028777453152686162">"Ndihma"</string>
    <string name="request_route_header_title" msgid="6599707039845646714">"Të lejohet që <xliff:g id="APP_NAME">%1$s</xliff:g> të ketë qasje te ky itinerar stërvitjeje në Health Connect?"</string>
    <string name="request_route_disclaimer_notice" msgid="8060511384737662598">"Ky aplikacion do të mund të lexojë vendndodhjen tënde të mëparshme në itinerar"</string>
    <string name="date_owner_format" msgid="4431196384037157320">"<xliff:g id="DATE">%1$s</xliff:g> • <xliff:g id="APP_NAME">%2$s</xliff:g>"</string>
    <string name="request_route_info_header_title" msgid="4149969049719763190">"Itineraret e stërvitjes përfshijnë informacionet e vendndodhjes"</string>
    <string name="request_route_info_who_can_see_data_title" msgid="858355329937113994">"Kush mund t\'i shikojë këto të dhëna?"</string>
    <string name="request_route_info_who_can_see_data_summary" msgid="2439434359808367150">"Vetëm aplikacionet që ti lejon të kenë qasje tek itineraret e stërvitjes"</string>
    <string name="request_route_info_access_management_title" msgid="3222594923675464852">"Si mund ta menaxhoj qasjen?"</string>
    <string name="request_route_info_access_management_summary" msgid="2606548838292829495">"Mund ta menaxhosh qasjen e aplikacionit tek itineraret e stërvitjes te cilësimet e Health Connect"</string>
    <string name="request_route_allow" msgid="4427372851821847274">"Lejo këtë itinerar"</string>
    <string name="request_route_allow_all" msgid="314830698958736916">"Lejo të gjitha itineraret"</string>
    <string name="request_route_dont_allow" msgid="1186236234664957228">"Mos lejo"</string>
    <string name="route_permissions_always_allow" msgid="1383816362804293137">"Lejo gjithmonë"</string>
    <string name="route_permissions_label" msgid="6293377940884373190">"Qasu tek itineraret e ushtrimit"</string>
    <string name="route_permissions_summary" msgid="704859311037374130">"Lejo që <xliff:g id="APP_NAME">%1$s</xliff:g> të ketë qasje tek itineraret"</string>
    <string name="route_permissions_ask" msgid="3927020960754781917">"Pyet çdo herë"</string>
    <string name="route_permissions_deny" msgid="4955644777239169593">"Mos lejo"</string>
    <string name="exercise_permission_dialog_enable_title" msgid="4310997044811843391">"Të aktivizohen të dyja llojet e të dhënave?"</string>
    <string name="exercise_permission_dialog_disable_title" msgid="1011777519918396883">"Të çaktivizohen të dyja llojet e të dhënave?"</string>
    <string name="exercise_permission_dialog_enabled_summary" msgid="3404390796688813585">"<xliff:g id="APP_NAME">%1$s</xliff:g> ka nevojë për qasje për lexim te stërvitja që të mund të aktivizohen itineraret e stërvitjes"</string>
    <string name="exercise_permission_dialog_disable_summary" msgid="397599718182778347">"<xliff:g id="APP_NAME">%1$s</xliff:g> kërkon qasje te stërvitja në të mund të aktivizohen itineraret e stërvitjes"</string>
    <string name="exercise_permission_dialog_positive_button" msgid="4545939654888655556">"Po"</string>
    <string name="exercise_permission_dialog_negative_button" msgid="7433304732406274998">"Jo"</string>
    <string name="back_button" msgid="780519527385993407">"Prapa"</string>
    <string name="loading" msgid="2526615755685950317">"Po ngarkohet…"</string>
    <string name="migration_in_progress_screen_title" msgid="6564515269988205874">"Integrimi në proces"</string>
    <string name="migration_in_progress_screen_integration_details" msgid="5916989113111973466">"Health Connect po integrohet me sistemin Android.\n\nMund të duhet pak kohë derisa të transferohen të dhënat dhe lejet."</string>
    <string name="migration_in_progress_screen_integration_dont_close" msgid="2095732208438772444">"Mos e mbyll aplikacionin derisa të marrësh një njoftim se procesi ka përfunduar."</string>
    <string name="migration_in_progress_notification_title" msgid="8873411008158407737">"Integrimi i Health Connect është në proces"</string>
    <string name="migration_update_needed_screen_title" msgid="3260466598312877429">"Nevojitet përditësimi"</string>
    <string name="migration_update_needed_screen_details" msgid="7984745102006782603">"Health Connect po integrohet me sistemin Android, në mënyrë që të mund të qasesh drejtpërdrejt nga cilësimet e tua."</string>
    <string name="update_button" msgid="4544529019832009496">"Përditëso"</string>
    <string name="migration_update_needed_notification_content" msgid="478899618719297517">"Nise këtë përditësim në mënyrë që Health Connect të vazhdojë të integrohet me cilësimet e sistemit"</string>
    <string name="migration_update_needed_notification_action" msgid="1219223694165492000">"Përditëso tani"</string>
    <string name="migration_module_update_needed_notification_title" msgid="5428523284357105379">"Nevojitet përditësimi i sistemit"</string>
    <string name="migration_module_update_needed_action" msgid="7211167950758064289">"Përpara se të vazhdosh, përditëso sistemin e telefonit."</string>
    <string name="migration_module_update_needed_restart" msgid="1246884613546321798">"Nëse e ke përditësuar tashmë sistemin e telefonit, provo ta rindezësh për të vazhduar integrimin"</string>
    <string name="migration_app_update_needed_notification_title" msgid="8971076370900025444">"Nevojitet përditësimi i Health Connect"</string>
    <string name="migration_app_update_needed_action" msgid="3289432528592774601">"Përpara se të vazhdosh, përditëso aplikacionin Health Connect në versionin më të fundit."</string>
    <string name="migration_more_space_needed_screen_title" msgid="1535473230886051579">"Nevojitet më shumë hapësirë"</string>
    <string name="migration_more_space_needed_screen_details" msgid="621140247825603412">"Health Connect ka nevojë për <xliff:g id="SPACE_NEEDED">%1$s</xliff:g> hapësirë ruajtëse në telefon për të vazhduar integrimin.\n\nLiro hapësirë telefon dhe provo sërish."</string>
    <string name="try_again_button" msgid="8745496819992160789">"Provo përsëri"</string>
    <string name="free_up_space_button" msgid="4141013808635654695">"Liro hapësirën"</string>
    <string name="migration_more_space_needed_notification_title" msgid="8238155395120107672">"Nevojitet më shumë hapësirë"</string>
    <string name="migration_more_space_needed_notification_content" msgid="4034728181940567836">"Health Connect ka nevojë për <xliff:g id="SPACE_NEEDED">%1$s</xliff:g> hapësirë ruajtëse në telefon për të vazhduar integrimin."</string>
    <string name="migration_paused_screen_title" msgid="8041170155372429894">"Integrimi u ndërpre"</string>
    <string name="migration_paused_screen_details" msgid="5898311710030340187">"Aplikacioni Health Connect u mbyll ndërsa po integrohej me sistemin Android.\n\nKliko \"rifillo\" për ta rihapur aplikacionin dhe për të vazhduar transferimin e të dhënave dhe të lejeve."</string>
    <string name="migration_paused_screen_details_timeout" msgid="353768000785837394">"Për të ruajtur të dhënat e Health Connect, kryeje këtë brenda <xliff:g id="TIME_NEEDED">%1$s</xliff:g>"</string>
    <string name="resume_button" msgid="2255148549862208047">"Vazhdo"</string>
    <string name="migration_paused_notification_title" msgid="4368414714202113077">"Integrimi u vendos në pauzë"</string>
    <string name="migration_paused_notification_content" msgid="1950511270109811771">"Health Connect po integrohet me sistemin Android. Trokit për të vazhduar"</string>
    <string name="resume_migration_banner_title" msgid="4443957114824045317">"Rifillo integrimin"</string>
    <string name="resume_migration_banner_description" msgid="6236230413670826036">"Trokit për të vazhduar integrimin e Health Connect me sistemin Android. Për të ruajtur të dhënat e tua, kryeje këtë brenda kësaj kohe: <xliff:g id="TIME_NEEDED">%1$s</xliff:g>"</string>
    <string name="resume_migration_banner_description_fallback" msgid="6060444898839211883">"Trokit për të vazhduar integrimin e Health Connect me sistemin Android."</string>
    <string name="resume_migration_banner_button" msgid="2112318760107756469">"Vazhdo"</string>
    <string name="resume_migration_notification_title" msgid="8859575633668908327">"Rifillo integrimin e Health Connect"</string>
    <string name="resume_migration_notification_content" msgid="46172108837648715">"Për të ruajtur të dhënat e tua, kryeje këtë brenda <xliff:g id="TIME_NEEDED">%1$s</xliff:g>"</string>
    <string name="app_update_needed_banner_title" msgid="4724335956851853802">"Nevojitet përditësimi i aplikacioneve"</string>
    <string name="app_update_needed_banner_description_single" msgid="1114809360264027362">"<xliff:g id="APP_NAME">%1$s</xliff:g> duhet të përditësohet për të vazhduar sinkronizimin me Health Connect"</string>
    <string name="app_update_needed_banner_description_multiple" msgid="4660700626698013764">"Disa aplikacione duhet të përditësohen për të vazhduar sinkronizimin me Health Connect"</string>
    <string name="app_update_needed_banner_button" msgid="8223115764065649627">"Kontrollo për përditësime"</string>
    <string name="app_update_needed_banner_learn_more_button" msgid="7269232067819258160">"Mëso më shumë"</string>
    <string name="migration_pending_permissions_dialog_title" msgid="6019552841791757048">"Integrimi i Health Connect"</string>
    <string name="migration_pending_permissions_dialog_content" msgid="6350115816948005466">"Health Connect është gati për t\'u integruar me sistemin tënd Android. Nëse i jep tani qasje <xliff:g id="APP_NAME">%1$s</xliff:g>, disa veçori mund të mos funksionojnë derisa të përfundojë integrimi."</string>
    <string name="migration_pending_permissions_dialog_content_apps" msgid="6417173899016940664">"Health Connect është gati për t\'u integruar me sistemin tënd Android. Nëse u jep aplikacioneve qasje tani, disa veçori mund të mos funksionojnë derisa të përfundojë integrimi."</string>
    <string name="migration_pending_permissions_dialog_button_continue" msgid="258571372365364506">"Vazhdo"</string>
    <string name="migration_pending_permissions_dialog_button_start_integration" msgid="754910196871313049">"Fillo integrimin"</string>
    <string name="migration_in_progress_permissions_dialog_title" msgid="2188354144857156984">"Integrimi i Health Connect është në proces"</string>
    <string name="migration_in_progress_permissions_dialog_content" msgid="2249793103623253693">"Health Connect po integrohet me sistemin Android.\n\nDo të marrësh një njoftim kur të përfundojë procesi dhe kur mund ta përdorësh <xliff:g id="APP_NAME">%1$s</xliff:g> me Health Connect."</string>
    <string name="migration_in_progress_permissions_dialog_content_apps" msgid="8653954808926889199">"Health Connect po integrohet me sistemin Android.\n\nDo të marrësh një njoftim kur të përfundojë procesi dhe kur mund ta përdorësh me Health Connect."</string>
    <string name="migration_in_progress_permissions_dialog_button_got_it" msgid="3437208109334974656">"E kuptova"</string>
    <string name="migration_not_complete_dialog_title" msgid="3725576338159027149">"Integrimi i Health Connect nuk u krye"</string>
    <string name="migration_not_complete_dialog_content" msgid="4992771587233088606">"Do të marrësh një njoftim kur të bëhet sërish i disponueshëm."</string>
    <string name="migration_not_complete_dialog_button" msgid="3271842109680807482">"E kuptova"</string>
    <string name="migration_not_complete_notification_title" msgid="7392885522310227293">"Integrimi i Health Connect nuk u krye"</string>
    <string name="migration_not_complete_notification_action" msgid="757041885992445657">"Lexo më shumë"</string>
    <string name="migration_complete_notification_title" msgid="4988631739109332404">"Integrimi i Health Connect përfundoi"</string>
    <string name="migration_complete_notification_action" msgid="5350322865206331186">"Hap"</string>
    <string name="migration_whats_new_dialog_title" msgid="2349465358457105228">"Ç\'të reja ka"</string>
    <string name="migration_whats_new_dialog_content" msgid="1271560399054864488">"Tani mund të qasesh te Health Connect drejtpërdrejt nga cilësimet e tua. Çinstalo aplikacionin Health Connect në çdo kohë për të liruar hapësirë ruajtëse."</string>
    <string name="migration_whats_new_dialog_button" msgid="642575552457587805">"E kuptova"</string>
    <string name="data_restore_in_progress_screen_title" msgid="2516161353003274764">"Restaurimi është në vazhdim"</string>
    <string name="data_restore_in_progress_content" msgid="2684897189974069361">"Health Connect po restauron të dhënat dhe lejet. Kjo mund të zgjasë pak kohë për t\'u përfunduar."</string>
    <string name="data_restore_in_progress_dialog_title" msgid="9097805833675345598">"Restaurimi i Health Connect është në vazhdim"</string>
    <string name="data_restore_in_progress_dialog_button" msgid="2096525382430589845">"E kuptova"</string>
    <string name="data_restore_pending_banner_title" msgid="6792157138348551175">"Nevojitet përditësimi"</string>
    <string name="data_restore_pending_banner_content" msgid="7631240781262092142">"Përpara se të vazhdosh me restaurimin e të dhënave, përditëso sistemin e telefonit."</string>
    <string name="data_restore_pending_banner_button" msgid="2150345659341456815">"Përditëso tani"</string>
    <string name="data_totals_header" msgid="8316977153276216025">"Totalet e të dhënave"</string>
    <string name="app_sources_header" msgid="6343062519512947665">"Burimet e aplikacioneve"</string>
    <string name="data_sources_footer" msgid="6414387142919741183">"Shto burimet e aplikacioneve në listë për të parë se si mund të ndryshojnë totalet e të dhënave. Heqja e një aplikacioni nga kjo listë do të ndalojë kontribuimin e tij në totale, por ai do të ketë ende leje për të shkruar."</string>
    <string name="data_sources_empty_state" msgid="1899652759274805556">"Nuk ka burime aplikacionesh"</string>
    <string name="data_sources_empty_state_footer" msgid="8933950342291569638">"Pasi t\'i japësh aplikacionit leje për të shkruar të dhëna të <xliff:g id="CATEGORY_NAME">%1$s</xliff:g>, burimet do të shfaqen këtu."</string>
    <string name="data_sources_help_link" msgid="7740264923634947915">"Si funksionojnë burimet dhe dhënia e përparësisë"</string>
    <string name="data_sources_add_app" msgid="319926596123692514">"Shto një aplikacion"</string>
    <string name="edit_data_sources" msgid="79641360876849547">"Modifiko burimet e aplikacioneve"</string>
    <string name="default_app_summary" msgid="6183876151011837062">"Parazgjedhja e pajisjes"</string>
    <string name="app_data_title" msgid="6499967982291000837">"Të dhënat e aplikacionit"</string>
    <string name="no_data_footer" msgid="4777297654713673100">"Të dhënat nga aplikacionet që kanë qasje te Health Connect do të shfaqen këtu"</string>
    <string name="date_picker_day" msgid="3076687507968958991">"Dita"</string>
    <string name="date_picker_week" msgid="1038805538316142229">"Java"</string>
    <string name="date_picker_month" msgid="3560692391260778560">"Muaji"</string>
    <string name="this_week_header" msgid="1280121922548216973">"Këtë javë"</string>
    <string name="last_week_header" msgid="5194448963146719382">"Java e fundit"</string>
    <string name="this_month_header" msgid="2452395268894677189">"Këtë muaj"</string>
    <string name="last_month_header" msgid="1359164797239191253">"Muaji i fundit"</string>
    <string name="tab_entries" msgid="3402700951602029493">"Hyrjet"</string>
    <string name="tab_access" msgid="7818197975407243701">"Qasja"</string>
    <string name="request_additional_permissions_header_title" msgid="948421892753976588">"Të lejohet qasja shtesë për <xliff:g id="APP_NAME">%1$s</xliff:g>?"</string>
    <string name="request_additional_permissions_description" msgid="4179425089090269042">"<xliff:g id="APP_NAME">%1$s</xliff:g> dëshiron gjithashtu që të ketë qasje te këto cilësime të Health Connect"</string>
    <string name="additional_access_combined_footer" msgid="5967785355544362840">"Aktivizo të paktën një leje për lexim për të aktivizuar qasjen në sfond ose qasjen te të dhënat e kaluara për këtë aplikacion"</string>
    <string name="additional_access_background_footer" msgid="1638739578431818525">"Aktivizo të paktën një leje për lexim për të aktivizuar qasjen në sfond për këtë aplikacion"</string>
    <string name="additional_access_history_footer" msgid="5326814559930548467">"Aktivizo të paktën një leje për lexim për të aktivizuar qasjen te të dhënat e kaluara për këtë aplikacion"</string>
<<<<<<< HEAD
    <!-- no translation found for all_data_selected_deletion_confirmation_dialog (8480788219767858637) -->
    <skip />
    <!-- no translation found for some_data_selected_deletion_confirmation_dialog (8053452143397916044) -->
    <skip />
    <!-- no translation found for all_data_selected_deletion_confirmation_toast (4053974969132498842) -->
    <skip />
    <!-- no translation found for one_data_type_deletion_confirmation_toast (7773896019111767141) -->
    <skip />
    <!-- no translation found for multiple_data_types_deletion_confirmation_toast (8500329390797706450) -->
    <skip />
=======
    <string name="all_data_selected_deletion_confirmation_dialog" msgid="8480788219767858637">"Të fshihen përgjithmonë të gjitha të dhënat nga Health Connect?"</string>
    <string name="some_data_selected_deletion_confirmation_dialog" msgid="8053452143397916044">"Të fshihen përgjithmonë të dhënat e zgjedhura nga Health Connect?"</string>
    <string name="all_data_selected_deletion_confirmation_toast" msgid="4053974969132498842">"Të gjitha të dhënat u fshinë"</string>
    <string name="one_data_type_deletion_confirmation_toast" msgid="7773896019111767141">"Të dhënat e \"<xliff:g id="PERMISSION_TYPE">%s</xliff:g>\" u fshinë"</string>
    <string name="multiple_data_types_deletion_confirmation_toast" msgid="8500329390797706450">"<xliff:g id="NUMBER_PERMISSION_TYPES">%s</xliff:g> artikuj u fshinë"</string>
>>>>>>> 800ba27a
</resources><|MERGE_RESOLUTION|>--- conflicted
+++ resolved
@@ -358,18 +358,8 @@
     <string name="frequency_weekly" msgid="7302587625019573393">"Çdo javë"</string>
     <string name="frequency_monthly" msgid="729674398053825938">"Çdo muaj"</string>
     <string name="export_destination_title" msgid="1434632545224158402">"Zgjidh vendin e eksportimit"</string>
-<<<<<<< HEAD
-    <string name="export_encryption_title" msgid="8910343790595514359">"Aktivizo enkriptimin"</string>
-    <string name="export_encryption_safety_description" msgid="7873719607220791312">"Të dhënat duhet të enkriptohen para se të ruhen. Asnjë, as edhe Google apo Health Connect, nuk do të mund të kenë qasje në to."</string>
-    <string name="export_encryption_instruction_description" msgid="1479999086015040099">"Krijo një fjalëkalim për të mbrojtur të dhënat e tua të enkriptuara. Do të të duhet ky fjalëkalim për të importuar dhe restauruar të dhënat e tua."</string>
-    <string name="export_password_hint" msgid="7095895042846772342">"Fjalëkalimi"</string>
-    <string name="export_repeat_password_hint" msgid="6928833895602183194">"Përsërit fjalëkalimin"</string>
-    <string name="export_passwords_mismatch_error" msgid="7705585397593119283">"Fjalëkalimet nuk përputhen"</string>
-    <string name="export_encryption_warning" msgid="664340221905199521">"Nëse e harron fjalëkalimin dhe e humb telefonin, Health Connect nuk mund të të ndihmojë të rikuperosh të dhënat e ruajtura."</string>
-=======
     <!-- no translation found for export_invalid_storage (3945266169513895950) -->
     <skip />
->>>>>>> 800ba27a
     <string name="import_decryption_title" msgid="396608799208392844">"Shkruaj fjalëkalimin"</string>
     <string name="import_decryption_description" msgid="202259030890690376">"Për të importuar të dhënat e tua të Health Connect nevojitet fjalëkalimi i enkriptimit"</string>
     <string name="import_decryption_forgotten_password_link_text" msgid="2320323034848292225">"Harrove fjalëkalimin?"</string>
@@ -380,14 +370,11 @@
     <string name="import_cancel_button" msgid="2191598074422096715">"Anulo"</string>
     <string name="import_next_button" msgid="5706322508691854289">"Para"</string>
     <string name="import_source_location_title" msgid="4444467438013749461">"Importo nga"</string>
-<<<<<<< HEAD
-=======
     <!-- no translation found for import_invalid_storage (4873640088459948487) -->
     <skip />
     <string name="export_import_choose_account_title" msgid="1047021319012735232">"Zgjidh një llogari"</string>
     <string name="export_import_choose_account_cancel_button" msgid="7975616126298263479">"Anulo"</string>
     <string name="export_import_choose_account_done_button" msgid="8450305343787469429">"U krye"</string>
->>>>>>> 800ba27a
     <string name="onboarding_title" msgid="8550656211291180188">"Fillo me Health Connect"</string>
     <string name="onboarding_description" msgid="4873129122057931161">"Health Connect ruan të dhënat e tua të shëndetit dhe të fitnesit, duke të ofruar një mënyrë të thjeshtë për të sinkronizuar aplikacione të ndryshme në telefonin tënd"</string>
     <string name="share_data" msgid="3481932156368883946">"Ndaj të dhënat me aplikacionet e tua"</string>
@@ -397,15 +384,8 @@
     <string name="onboarding_go_back_button_text" msgid="5020083846511184625">"Kthehu prapa"</string>
     <string name="onboarding_get_started_button_text" msgid="2348061971090731336">"Fillo"</string>
     <string name="delete_button_content_description" msgid="9125115327455379618">"Fshi të dhënat"</string>
-<<<<<<< HEAD
-    <!-- no translation found for enter_deletion_button_content_description (416336747251264118) -->
-    <skip />
-    <!-- no translation found for exit_deletion_button_content_description (6579227028841619158) -->
-    <skip />
-=======
     <string name="enter_deletion_button_content_description" msgid="416336747251264118">"Kalo te fshirja"</string>
     <string name="exit_deletion_button_content_description" msgid="6579227028841619158">"Dil nga fshirja"</string>
->>>>>>> 800ba27a
     <string name="time_range_title" msgid="6831605283322600165">"Zgjidh të dhënat që do të fshihen"</string>
     <string name="time_range_next_button" msgid="5849096934896557888">"Para"</string>
     <string name="time_range_message_all" msgid="7280888587242744729">"Kjo fshin përgjithmonë të gjitha të dhënat e shtuara në Health Connect në periudhën e zgjedhur kohore"</string>
@@ -965,22 +945,9 @@
     <string name="additional_access_combined_footer" msgid="5967785355544362840">"Aktivizo të paktën një leje për lexim për të aktivizuar qasjen në sfond ose qasjen te të dhënat e kaluara për këtë aplikacion"</string>
     <string name="additional_access_background_footer" msgid="1638739578431818525">"Aktivizo të paktën një leje për lexim për të aktivizuar qasjen në sfond për këtë aplikacion"</string>
     <string name="additional_access_history_footer" msgid="5326814559930548467">"Aktivizo të paktën një leje për lexim për të aktivizuar qasjen te të dhënat e kaluara për këtë aplikacion"</string>
-<<<<<<< HEAD
-    <!-- no translation found for all_data_selected_deletion_confirmation_dialog (8480788219767858637) -->
-    <skip />
-    <!-- no translation found for some_data_selected_deletion_confirmation_dialog (8053452143397916044) -->
-    <skip />
-    <!-- no translation found for all_data_selected_deletion_confirmation_toast (4053974969132498842) -->
-    <skip />
-    <!-- no translation found for one_data_type_deletion_confirmation_toast (7773896019111767141) -->
-    <skip />
-    <!-- no translation found for multiple_data_types_deletion_confirmation_toast (8500329390797706450) -->
-    <skip />
-=======
     <string name="all_data_selected_deletion_confirmation_dialog" msgid="8480788219767858637">"Të fshihen përgjithmonë të gjitha të dhënat nga Health Connect?"</string>
     <string name="some_data_selected_deletion_confirmation_dialog" msgid="8053452143397916044">"Të fshihen përgjithmonë të dhënat e zgjedhura nga Health Connect?"</string>
     <string name="all_data_selected_deletion_confirmation_toast" msgid="4053974969132498842">"Të gjitha të dhënat u fshinë"</string>
     <string name="one_data_type_deletion_confirmation_toast" msgid="7773896019111767141">"Të dhënat e \"<xliff:g id="PERMISSION_TYPE">%s</xliff:g>\" u fshinë"</string>
     <string name="multiple_data_types_deletion_confirmation_toast" msgid="8500329390797706450">"<xliff:g id="NUMBER_PERMISSION_TYPES">%s</xliff:g> artikuj u fshinë"</string>
->>>>>>> 800ba27a
 </resources>