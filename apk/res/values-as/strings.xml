<?xml version="1.0" encoding="UTF-8"?>
<!-- 
  Copyright (C) 2022 The Android Open Source Project

  Licensed under the Apache License, Version 2.0 (the "License");
  you may not use this file except in compliance with the License.
  You may obtain a copy of the License at

       http://www.apache.org/licenses/LICENSE-2.0

  Unless required by applicable law or agreed to in writing, software
  distributed under the License is distributed on an "AS IS" BASIS,
  WITHOUT WARRANTIES OR CONDITIONS OF ANY KIND, either express or implied.
  See the License for the specific language governing permissions and
  limitations under the License.
 -->

<resources xmlns:android="http://schemas.android.com/apk/res/android"
    xmlns:xliff="urn:oasis:names:tc:xliff:document:1.2">
    <string name="app_label" msgid="4768580772453324183">"Health Connect"</string>
    <string name="health_connect_summary" msgid="6401520186678972547">"স্বাস্থ্য সম্পৰ্কীয় ডেটালৈ এপৰ এক্সেছ পৰিচালনা কৰক"</string>
    <string name="permissions_and_data_header" msgid="4406105506837487805">"অনুমতি আৰু ডেটা"</string>
    <string name="home_subtitle" msgid="1750033322147357163">"আপোনাৰ ফ’নত স্বাস্থ্য আৰু ফিটনেছ সম্পৰ্কীয় ডেটা পৰিচালনা কৰক আৰু সেয়া কোনবোৰ এপে এক্সেছ কৰিব পাৰে সেয়া নিয়ন্ত্ৰণ কৰক"</string>
    <string name="data_title" msgid="4456619761533380816">"ডেটা আৰু এক্সেছ"</string>
    <string name="all_categories_title" msgid="1446410643217937926">"আটাইবোৰ শিতান"</string>
    <string name="see_all_categories" msgid="5599882403901010434">"আটাইবোৰ শিতান চাওক"</string>
    <string name="no_data" msgid="1906986019249068659">"কোনো ডেটা নাই"</string>
    <string name="connected_apps_title" msgid="279942692804743223">"এপৰ অনুমতি"</string>
    <string name="connected_apps_subtitle" msgid="8464462995533399175">"আপোনাৰ এপ্‌ আৰু অনুমতিসমূহ পৰিচালনা কৰক"</string>
    <string name="only_one_connected_app_button_subtitle" msgid="1429452274331178121">"<xliff:g id="NUM_POSSIBLE_APPS">%2$s</xliff:g> টা এপৰ <xliff:g id="NUM_APPS_CONNECTED">%1$s</xliff:g> টাৰ এক্সেছ আছে"</string>
    <string name="connected_apps_button_subtitle" msgid="8855528937028500370">"<xliff:g id="NUM_POSSIBLE_APPS">%2$s</xliff:g> টা এপৰ <xliff:g id="NUM_APPS_CONNECTED">%1$s</xliff:g> টাই এক্সেছ কৰিব পাৰে"</string>
    <string name="connected_apps_all_apps_connected_subtitle" msgid="3432698291862059492">"<xliff:g id="NUM_APPS_CONNECTED">%1$s</xliff:g> টা এপে এক্সেছ কৰিব পাৰে"</string>
    <string name="connected_apps_one_app_connected_subtitle" msgid="9095815882509754340">"<xliff:g id="NUM_APPS_CONNECTED">%1$s</xliff:g> টা এপে এক্সেছ কৰিব পাৰে"</string>
    <string name="connected_apps_connected_subtitle" msgid="7412413366085718583">"{count,plural, =1{১ টা এপে এক্সেছ কৰিব পাৰে}one{# টা এপে এক্সেছ কৰিব পাৰে}other{# টা এপে এক্সেছ কৰিব পাৰে}}"</string>
    <string name="connected_apps_button_no_permissions_subtitle" msgid="1651994862419752908">"নাই"</string>
    <string name="entry_details_title" msgid="590184849040247850">"প্ৰৱিষ্টিৰ সবিশেষ"</string>
    <string name="backup_title" msgid="211503191266235085">"বেকআপ"</string>
    <string name="data_sources_and_priority_title" msgid="2360222350913604558">"ডেটাৰ উৎস আৰু অগ্ৰাধিকাৰ"</string>
    <string name="set_units_title" msgid="2657822539603758029">"একক ছেট কৰক"</string>
    <string name="manage_data_preferences_category_title" msgid="1183110821140344472">"অগ্ৰাধিকাৰ"</string>
    <string name="manage_data_category_title" msgid="6328886061582616519">"ডেটা পৰিচালনা কৰক"</string>
    <string name="backup_and_restore_settings_summary" msgid="4345972157089493077">"ডেটা ৰপ্তানি আৰু আমদানি কৰক"</string>
    <string name="recent_access_header" msgid="7623497371790225888">"শেহতীয়া এক্সেছ"</string>
    <string name="no_recent_access" msgid="4724297929902441784">"শেহতীয়াকৈ কোনো এপে Health Connect এক্সেছ কৰা নাই"</string>
    <string name="show_recent_access_entries_button_title" msgid="3483460066767350419">"আটাইবোৰ শেহতীয়া এক্সেছ চাওক"</string>
    <string name="recent_access_screen_description" msgid="331101209889185402">"যোৱা ২৪ ঘণ্টাত কোনটো এপে আপোনাৰ ডেটা এক্সেছ কৰিছে সেয়া চাওক"</string>
    <string name="today_header" msgid="1006837293203834373">"আজি"</string>
    <string name="yesterday_header" msgid="6652176268273681505">"কালি"</string>
    <string name="read_data_access_label" msgid="8968758932021241976">"পঢ়ক: <xliff:g id="DATA_TYPE">%s</xliff:g>"</string>
    <string name="write_data_access_label" msgid="105976369853871061">"লিখক: <xliff:g id="DATA_TYPE">%s</xliff:g>"</string>
    <string name="data_type_separator" msgid="1299848322898210658">", "</string>
    <string name="manage_permissions" msgid="8394221950712608160">"অনুমতি পৰিচালনা কৰক"</string>
    <string name="recent_access_time_content_descritption" msgid="1137471676075811472">"সময়: <xliff:g id="RECENT_ACCESS_TIME">%1$s</xliff:g>"</string>
    <string name="activity_category_uppercase" msgid="136628843341377088">"কাৰ্যকলাপ"</string>
    <string name="activity_category_lowercase" msgid="3007220578865400601">"কাৰ্যকলাপ"</string>
    <string name="body_measurements_category_uppercase" msgid="422923782603313038">"শৰীৰৰ জোখ-মাখ"</string>
    <string name="body_measurements_category_lowercase" msgid="2259696274629666992">"শৰীৰৰ জোখ-মাখ"</string>
    <string name="sleep_category_uppercase" msgid="3422452674899706786">"টোপনি"</string>
    <string name="sleep_category_lowercase" msgid="842609634386839011">"টোপনি"</string>
    <string name="vitals_category_uppercase" msgid="8982333138032938623">"শৰীৰৰ অভ্যন্তৰীণ অংগৰ গুৰুত্বপূৰ্ণ ডেটা"</string>
    <string name="vitals_category_lowercase" msgid="4664457787866407963">"শৰীৰৰ অভ্যন্তৰীণ অংগৰ গুৰুত্বপূৰ্ণ ডেটা"</string>
    <string name="cycle_tracking_category_uppercase" msgid="4723200714782660489">"ঋতুচক্ৰ ট্ৰেক কৰা"</string>
    <string name="cycle_tracking_category_lowercase" msgid="5245446435975317209">"ঋতুচক্ৰ ট্ৰেক কৰা"</string>
    <string name="nutrition_category_uppercase" msgid="6665096097987741036">"পৰিপুষ্টিৰ ডেটা"</string>
    <string name="nutrition_category_lowercase" msgid="7804134941649488990">"পৰিপুষ্টিৰ ডেটা"</string>
    <string name="browse_data_category" msgid="4813955610391357638">"ডেটা ব্ৰাউজ কৰক"</string>
    <string name="manage_data_section" msgid="5859629270946511903">"ডেটা পৰিচালনা কৰক"</string>
    <string name="export_data_button" msgid="7783329820434117744">"ডেটা ৰপ্তানি কৰক"</string>
    <string name="delete_all_data_button" msgid="7238755635416521487">"আটাইবোৰ ডেটা মচক"</string>
    <string name="no_categories" msgid="2636778482437506241">"আপোনাৰ Health Connectত একো ডেটা নাই"</string>
    <string name="permission_types_title" msgid="7698058200557389436">"আপোনাৰ ডেটা"</string>
    <string name="app_priority_button" msgid="3126133977893705098">"এপৰ অগ্ৰাধিকাৰ"</string>
    <string name="delete_category_data_button" msgid="2324773398768267043">"<xliff:g id="CATEGORY">%s</xliff:g>ৰ ডেটা মচক"</string>
    <string name="select_all_apps_title" msgid="884487568464305913">"আটাইবোৰ এপ্‌"</string>
    <string name="can_read" msgid="4568261079308309564">"<xliff:g id="PERMISSION_TYPE">%s</xliff:g> পঢ়িব পাৰে"</string>
    <string name="can_write" msgid="5082414937218423823">"<xliff:g id="PERMISSION_TYPE">%s</xliff:g> লিখিব পাৰে"</string>
    <string name="inactive_apps" msgid="8956546286760797760">"নিষ্ক্ৰিয় এপ্‌সমূহ"</string>
    <string name="inactive_apps_message" msgid="4666501359079362486">"এই এপ্‌সমূহে আৰু <xliff:g id="DATA_TYPE">%s</xliff:g> লিখিব নোৱাৰে, কিন্তু তথাপি Health Connectত ডেটা ষ্ট’ৰ কৰি ৰাখিছে"</string>
    <string name="data_access_empty_message" msgid="9084350402254264452">"এপ্‌সমূহে <xliff:g id="DATA_TYPE_0">%1$s</xliff:g> আৰু পঢ়িব অথবা লিখিব নোৱাৰিব আৰু Health Connectত কোনো <xliff:g id="DATA_TYPE_2">%2$s</xliff:g> ডেটা ষ্ট’ৰ কৰি ৰখা হোৱা নাই"</string>
    <string name="data_access_exercise_description" msgid="6868583522699443570">"এই ডেটাত সক্ৰিয় হৈ থকাৰ সময়, ব্যায়ামৰ ধৰণ, দৌৰি ঘূৰি অহা পাকৰ সংখ্যা, পুনৰাবৃত্তি, ছেশ্বন অথবা ছুইমিং ষ্ট্ৰোক অন্তৰ্ভুক্ত"</string>
    <string name="data_access_sleep_description" msgid="74293126050011153">"এই ডেটাত শোৱাৰ স্তৰ আৰু শোৱাৰ ছেশ্বনৰ দৰে তথ্য অন্তৰ্ভুক্ত"</string>
    <string name="all_entries_button" msgid="5109091107239135235">"আটাইবোৰ প্ৰবিষ্টি চাওক"</string>
    <string name="selected_date_view_action_description" msgid="6237240886988225664">"সলনি কৰক"</string>
    <string name="delete_permission_type_data_button" msgid="2270819954943391797">"এই ডেটাখিনি মচক"</string>
    <string name="permgrouplab_health" msgid="468961137496587966">"Health Connect"</string>
    <string name="permgroupdesc_health" msgid="252080476917407273">"আপোনাৰ স্বাস্থ্য সম্পৰ্কীয় ডেটাৰ এক্সেছ"</string>
    <string name="permlab_readCaloriesBurned" msgid="8998140381590624692">"কেল’ৰি খৰচৰ ডেটা পঢ়ক"</string>
    <string name="permdesc_readCaloriesBurned" msgid="9012595355389868570">"এপ্‌টোক কেল’ৰি খৰচৰ পৰিমাণ পঢ়িবলৈ দিয়ে"</string>
    <string name="background_read_title" msgid="5061383169517186234">"নেপথ্যত ডেটা এক্সেছ কৰক"</string>
    <string name="background_read_request_title" msgid="8492898140120977977">"<xliff:g id="APP_NAME">%1$s</xliff:g>ক নেপথ্যত ডেটা এক্সেছ কৰিবলৈ অনুমতি দিবনে?"</string>
    <string name="background_read_description" msgid="3203594555849969283">"আপুনি এপ্‌টো ব্যৱহাৰ কৰি নথকাৰ সময়ত এই এপ্‌টোক Health Connectৰ ডেটা এক্সেছ কৰিবলৈ অনুমতি দিয়ক"</string>
    <string name="background_read_request_description" msgid="1664402237648709581">"যদি আপুনি অনুমতি দিয়ে, আপুনি এপ্‌টো ব্যৱহাৰ কৰি নথকাৰ সময়ত এই এপ্‌টোৱে Health Connectৰ ডেটা এক্সেছ কৰিব পাৰিব।"</string>
    <string name="historic_access_title" msgid="3584594624937737030">"পূৰ্বৰ ডেটা এক্সেছ কৰক"</string>
    <string name="historic_access_request_title" msgid="4645920231853414742">"<xliff:g id="APP_NAME">%1$s</xliff:g>ক পূৰ্বৰ ডেটা এক্সেছ কৰিবলৈ অনুমতি দিবনে?"</string>
    <string name="historic_access_description" msgid="2616669701088141765">"এই এপ্‌টোক <xliff:g id="DATA_ACCESS_DATE">%1$s</xliff:g>ৰ পূৰ্বে যোগ দিয়া Health Connectৰ ডেটা এক্সেছ কৰিবলৈ অনুমতি দিয়ক"</string>
    <string name="historic_access_description_fallback" msgid="3361696143557784403">"এই এপ্‌টোক Health Connectৰ পূৰ্বৰ আটাইবোৰ ডেটা এক্সেছ কৰিবলৈ অনুমতি দিয়ক"</string>
    <string name="historic_access_request_description" msgid="136335743939253358">"যদি আপুনি অনুমতি দিয়ে, এই এপ্‌টোৱে <xliff:g id="DATA_ACCESS_DATE">%1$s</xliff:g>ৰ পূৰ্বে যোগ দিয়া Health Connectৰ ডেটা এক্সেছ কৰিব পাৰিব।"</string>
    <string name="historic_access_request_description_fallback" msgid="8519401358044984479">"যদি আপুনি অনুমতি দিয়ে, এই এপ্‌টোৱে Health Connectৰ পূৰ্বৰ আটাইবোৰ ডেটা এক্সেছ কৰিব পাৰিব।"</string>
    <string name="active_calories_burned_uppercase_label" msgid="6231684842932528272">"খৰচ হোৱা সক্ৰিয় কেল’ৰি"</string>
    <string name="active_calories_burned_lowercase_label" msgid="6743090878253096737">"খৰচ হোৱা সক্ৰিয় কেল’ৰি"</string>
    <string name="active_calories_burned_read_content_description" msgid="6449442660408754186">"খৰচ হোৱা সক্ৰিয় কেল’ৰিৰ ডেটা পঢ়ক"</string>
    <string name="active_calories_burned_write_content_description" msgid="8794383690157452892">"খৰচ হোৱা সক্ৰিয় কেল’ৰিৰ ডেটা লিখক"</string>
    <string name="exercise_uppercase_label" msgid="9174662895529523172">"ব্যায়াম"</string>
    <string name="exercise_lowercase_label" msgid="7210988327804427943">"ব্যায়াম"</string>
    <string name="exercise_read_content_description" msgid="2079728018078185556">"ব্যায়াম সম্পৰ্কীয় ডেটা পঢ়ক"</string>
    <string name="exercise_write_content_description" msgid="3267630937895011886">"ব্যায়াম সম্পৰ্কীয় ডেটা লিখক"</string>
    <string name="exercise_route_uppercase_label" msgid="6678863538041931754">"ব্যায়াম কৰাৰ পথ"</string>
    <string name="exercise_route_lowercase_label" msgid="1691912731748211252">"ব্যায়াম কৰাৰ পথ"</string>
    <string name="exercise_route_write_content_description" msgid="257809942953352611">"ব্যায়াম কৰাৰ পথটো লিখক"</string>
    <string name="exercise_route_read_content_description" msgid="8394028537674463440">"ব্যায়াম কৰাৰ পদ্ধতি পঢ়ক"</string>
    <string name="exercise_routes_read_content_description" msgid="9001690141308870706">"ব্যায়ামৰ পথসমূহ পঢ়ক"</string>
    <string name="planned_exercise_uppercase_label" msgid="3315909901236811375">"প্ৰশিক্ষণৰ আঁচনি"</string>
    <string name="planned_exercise_lowercase_label" msgid="7642993032791009809">"প্ৰশিক্ষণৰ আঁচনি"</string>
    <string name="planned_exercise_read_content_description" msgid="3240286968325192534">"প্ৰশিক্ষণৰ আঁচনি পঢ়ক"</string>
    <string name="planned_exercise_write_content_description" msgid="8146488636094126823">"প্ৰশিক্ষণৰ আঁচনি লিখক"</string>
    <string name="distance_uppercase_label" msgid="1420705424462077174">"দূৰত্ব"</string>
    <string name="distance_lowercase_label" msgid="2287154001209381379">"দূৰত্ব"</string>
    <string name="distance_read_content_description" msgid="8787235642020285789">"দূৰত্বৰ ডেটা পঢ়ক"</string>
    <string name="distance_write_content_description" msgid="494549494589487562">"দূৰত্বৰ ডেটা লিখক"</string>
    <string name="elevation_gained_uppercase_label" msgid="7708101940695442377">"অতিক্ৰম কৰা উচ্চতাৰ ডেটা"</string>
    <string name="elevation_gained_lowercase_label" msgid="7532517182346738562">"অতিক্ৰম কৰা উচ্চতাৰ ডেটা"</string>
    <string name="elevation_gained_read_content_description" msgid="6018756385903843355">"অতিক্ৰম কৰা উচ্চতাৰ ডেটা পঢ়ক"</string>
    <string name="elevation_gained_write_content_description" msgid="6790199544670231367">"অতিক্ৰম কৰা উচ্চতাৰ ডেটা লিখক"</string>
    <string name="floors_climbed_uppercase_label" msgid="3754372357767832441">"কেই মহলা উঠিছে তাৰ ডেটা"</string>
    <string name="floors_climbed_lowercase_label" msgid="5326072443481377299">"কেই মহলা উঠিছে তাৰ ডেটা"</string>
    <string name="floors_climbed_read_content_description" msgid="4730764877684911752">"কেই মহলা উঠিছে তাৰ ডেটা পঢ়ক"</string>
    <string name="floors_climbed_write_content_description" msgid="3480340610185615655">"কেই মহলা উঠিছে তাৰ ডেটা লিখক"</string>
    <string name="power_uppercase_label" msgid="8027219480901448660">"পাৱাৰ"</string>
    <string name="power_lowercase_label" msgid="3893286148577044369">"পাৱাৰ"</string>
    <string name="power_read_content_description" msgid="6821797135406643841">"পাৱাৰৰ ডেটা পঢ়ক"</string>
    <string name="power_write_content_description" msgid="8091584558688087392">"পাৱাৰৰ ডেটা লিখক"</string>
    <string name="speed_uppercase_label" msgid="3307049861007518587">"গতিবেগ"</string>
    <string name="speed_lowercase_label" msgid="3462529886150464647">"গতিবেগ"</string>
    <string name="speed_read_content_description" msgid="9097089387385110692">"গতিবেগৰ ডেটা পঢ়ক"</string>
    <string name="speed_write_content_description" msgid="5382921934987959251">"গতিবেগৰ ডেটা লিখক"</string>
    <string name="steps_uppercase_label" msgid="2581405504646486105">"খোজ"</string>
    <string name="steps_lowercase_label" msgid="706153549312838582">"খোজ"</string>
    <string name="steps_read_content_description" msgid="7839297670092769964">"খোজ কঢ়াৰ ডেটা পঢ়ক"</string>
    <string name="steps_write_content_description" msgid="6360223825799711659">"খোজ কঢ়াৰ ডেটা লিখক"</string>
    <string name="total_calories_burned_uppercase_label" msgid="2749855864302679314">"খৰচ হোৱা মুঠ কেল’ৰিৰ ডেটা"</string>
    <string name="total_calories_burned_lowercase_label" msgid="3185370725975873922">"খৰচ হোৱা মুঠ কেল’ৰিৰ ডেটা"</string>
    <string name="total_calories_burned_read_content_description" msgid="1569722345910293531">"খৰচ হোৱা মুঠ কেল’ৰিৰ ডেটা পঢ়ক"</string>
    <string name="total_calories_burned_write_content_description" msgid="2727752180681851608">"খৰচ হোৱা মুঠ কেল’ৰিৰ ডেটা লিখক"</string>
    <string name="vo2_max_uppercase_label" msgid="6614391499711390476">"VO2 মেক্সৰ ডেটা"</string>
    <string name="vo2_max_lowercase_label" msgid="824972630000900033">"VO2 মেক্সৰ ডেটা"</string>
    <string name="vo2_max_read_content_description" msgid="8132626885797169882">"VO2 মেক্সৰ ডেটা পঢ়ক"</string>
    <string name="vo2_max_write_content_description" msgid="4783300275788728546">"VO2 মেক্সৰ ডেটা লিখক"</string>
    <string name="wheelchair_pushes_uppercase_label" msgid="5582991294340226965">"হুইলচ্চেয়াৰ চলোৱাৰ ডেটা"</string>
    <string name="wheelchair_pushes_lowercase_label" msgid="8919337990806379687">"হুইলচ্চেয়াৰ চলোৱাৰ ডেটা"</string>
    <string name="wheelchair_pushes_read_content_description" msgid="157304610943976471">"হুইলচ্চেয়াৰ চলোৱাৰ ডেটা পঢ়ক"</string>
    <string name="wheelchair_pushes_write_content_description" msgid="2745600707106818641">"হুইলচ্চেয়াৰ চলোৱাৰ ডেটা লিখক"</string>
    <string name="basal_metabolic_rate_uppercase_label" msgid="4802351493928086473">"বুনিয়াদী বিপাকীয় হাৰৰ ডেটা"</string>
    <string name="basal_metabolic_rate_lowercase_label" msgid="7195596626083893231">"বুনিয়াদী বিপাকীয় হাৰৰ ডেটা"</string>
    <string name="basal_metabolic_rate_read_content_description" msgid="5583222212705234907">"বুনিয়াদী বিপাকীয় হাৰৰ ডেটা পঢ়ক"</string>
    <string name="basal_metabolic_rate_write_content_description" msgid="4246137679868953443">"বুনিয়াদী বিপাকীয় হাৰৰ ডেটা লিখক"</string>
    <string name="body_fat_uppercase_label" msgid="4618860235119416449">"শৰীৰৰ চৰ্বীৰ ডেটা"</string>
    <string name="body_fat_lowercase_label" msgid="4090686510477176498">"শৰীৰৰ চৰ্বীৰ ডেটা"</string>
    <string name="body_fat_read_content_description" msgid="801664410906939146">"শৰীৰৰ চৰ্বীৰ ডেটা পঢ়ক"</string>
    <string name="body_fat_write_content_description" msgid="4863558071904720577">"শৰীৰৰ চৰ্বীৰ ডেটা লিখক"</string>
    <string name="body_water_mass_uppercase_label" msgid="7839393299147916863">"শৰীৰৰ পানীৰ ভৰৰ ডেটা"</string>
    <string name="body_water_mass_lowercase_label" msgid="9196249948631920955">"শৰীৰৰ পানীৰ ভৰৰ ডেটা"</string>
    <string name="body_water_mass_read_content_description" msgid="1468266374858854184">"শৰীৰৰ পানীৰ ভৰৰ ডেটা পঢ়ক"</string>
    <string name="body_water_mass_write_content_description" msgid="8485284654932647383">"শৰীৰৰ পানীৰ ভৰৰ ডেটা লিখক"</string>
    <string name="bone_mass_uppercase_label" msgid="6815438946872228501">"হাড়ৰ ভৰৰ ডেটা"</string>
    <string name="bone_mass_lowercase_label" msgid="5127378263122564055">"হাড়ৰ ভৰৰ ডেটা"</string>
    <string name="bone_mass_read_content_description" msgid="8401070346821477225">"হাড়ৰ ভৰৰ ডেটা পঢ়ক"</string>
    <string name="bone_mass_write_content_description" msgid="8711285422751587975">"হাড়ৰ ভৰৰ ডেটা লিখক"</string>
    <string name="height_uppercase_label" msgid="6839543632311723181">"উচ্চতা"</string>
    <string name="height_lowercase_label" msgid="6232582306436492752">"উচ্চতা"</string>
    <string name="height_read_content_description" msgid="7107217731605127715">"উচ্চতাৰ ডেটা পঢ়ক"</string>
    <string name="height_write_content_description" msgid="6787078298523064040">"উচ্চতাৰ ডেটা লিখক"</string>
    <string name="hip_circumference_uppercase_label" msgid="553907293616398764">"নিতম্বৰ পৰিধিৰ ডেটা"</string>
    <string name="hip_circumference_lowercase_label" msgid="5383037100089745103">"নিতম্বৰ পৰিধিৰ ডেটা"</string>
    <string name="hip_circumference_read_content_description" msgid="3960843421475522701">"নিতম্বৰ পৰিধিৰ ডেটা পঢ়ক"</string>
    <string name="hip_circumference_write_content_description" msgid="3828616223599649051">"নিতম্বৰ পৰিধিৰ ডেটা লিখক"</string>
    <string name="lean_body_mass_uppercase_label" msgid="1660166073148541008">"ক্ষীণ শৰীৰৰ ভৰৰ ডেটা"</string>
    <string name="lean_body_mass_lowercase_label" msgid="9060417901080844357">"ক্ষীণ শৰীৰৰ ভৰৰ ডেটা"</string>
    <string name="lean_body_mass_read_content_description" msgid="3251903339784498051">"ক্ষীণ শৰীৰৰ ভৰৰ ডেটা পঢ়ক"</string>
    <string name="lean_body_mass_write_content_description" msgid="8778176250058913124">"ক্ষীণ শৰীৰৰ ভৰৰ ডেটা লিখক"</string>
    <string name="waist_circumference_uppercase_label" msgid="864537723631507381">"কঁকালৰ পৰিধিৰ ডেটা"</string>
    <string name="waist_circumference_lowercase_label" msgid="7389714051869012003">"কঁকালৰ পৰিধিৰ ডেটা"</string>
    <string name="waist_circumference_read_content_description" msgid="7742632529989685413">"কঁকালৰ পৰিধিৰ ডেটা পঢ়ক"</string>
    <string name="waist_circumference_write_content_description" msgid="6455311628964793644">"কঁকালৰ পৰিধিৰ ডেটা লিখক"</string>
    <string name="weight_uppercase_label" msgid="2240396607601785080">"ওজন"</string>
    <string name="weight_lowercase_label" msgid="6592458247010013299">"ওজন"</string>
    <string name="weight_read_content_description" msgid="3270514859844811665">"ওজনৰ ডেটা পঢ়ক"</string>
    <string name="weight_write_content_description" msgid="555486014471042366">"ওজনৰ ডেটা লিখক"</string>
    <string name="cervical_mucus_uppercase_label" msgid="7479786340673820763">"ডিঙিৰ শ্লেষ্মাৰ ডেটা"</string>
    <string name="cervical_mucus_lowercase_label" msgid="7460634889750669420">"ডিঙিৰ শ্লেষ্মাৰ ডেটা"</string>
    <string name="cervical_mucus_read_content_description" msgid="7163132301693064124">"ডিঙিৰ শ্লেষ্মাৰ ডেটা পঢ়ক"</string>
    <string name="cervical_mucus_write_content_description" msgid="175802615365382752">"ডিঙিৰ শ্লেষ্মাৰ ডেটা লিখক"</string>
    <string name="intermenstrual_bleeding_uppercase_label" msgid="1681956139742028987">"ঋতুচক্ৰৰ সময়ত হোৱা ৰক্তক্ষৰণ"</string>
    <string name="intermenstrual_bleeding_lowercase_label" msgid="5284781275147619132">"ঋতুচক্ৰৰ সময়ত হোৱা ৰক্তক্ষৰণ"</string>
    <string name="intermenstrual_bleeding_read_content_description" msgid="5970939335115119015">"ঋতুচক্ৰৰ সময়ত হোৱা ৰক্তক্ষৰণৰ ডেটা পঢ়ক"</string>
    <string name="intermenstrual_bleeding_write_content_description" msgid="1377719923165234099">"ঋতুচক্ৰৰ সময়ত হোৱা ৰক্তক্ষৰণৰ ডেটা লিখক"</string>
    <string name="menstruation_uppercase_label" msgid="9119506748428874832">"ঋতুস্ৰাৱৰ ডেটা"</string>
    <string name="menstruation_lowercase_label" msgid="8098816978006207242">"ঋতুস্ৰাৱৰ ডেটা"</string>
    <string name="menstruation_read_content_description" msgid="7710047469771882021">"ঋতুস্ৰাৱৰ ডেটা পঢ়ক"</string>
    <string name="menstruation_write_content_description" msgid="5142669435897047396">"ঋতুস্ৰাৱৰ ডেটা লিখক"</string>
    <string name="ovulation_test_uppercase_label" msgid="1929868571862288837">"ডিম্বস্ফোটন পৰীক্ষাৰ ডেটা"</string>
    <string name="ovulation_test_lowercase_label" msgid="93260039417722840">"ডিম্বস্ফোটন পৰীক্ষাৰ ডেটা"</string>
    <string name="ovulation_test_read_content_description" msgid="8008351738285775840">"ডিম্বস্ফোটন পৰীক্ষাৰ ডেটা পঢ়ক"</string>
    <string name="ovulation_test_write_content_description" msgid="7061493310852203463">"ডিম্বস্ফোটন পৰীক্ষাৰ ডেটা লিখক"</string>
    <string name="sexual_activity_uppercase_label" msgid="1093238473810194127">"যৌন কাৰ্যকলাপ"</string>
    <string name="sexual_activity_lowercase_label" msgid="8285364117437418834">"যৌন কাৰ্যকলাপ"</string>
    <string name="sexual_activity_read_content_description" msgid="4937721417714312007">"যৌন কাৰ্যকলাপৰ ডেটা পঢ়ক"</string>
    <string name="sexual_activity_write_content_description" msgid="3063448245882840534">"যৌন কাৰ্যকলাপৰ ডেটা লিখক"</string>
    <string name="spotting_uppercase_label" msgid="5106739829390033240">"ৰক্তস্ৰাৱ"</string>
    <string name="spotting_lowercase_label" msgid="4361141146039580583">"ৰক্তস্ৰাৱ"</string>
    <string name="spotting_read_content_description" msgid="5422420770022357631">"ৰক্তস্ৰাৱৰ ডেটা পঢ়ক"</string>
    <string name="spotting_write_content_description" msgid="9049462631184362964">"ৰক্তস্ৰাৱৰ ডেটা লিখক"</string>
    <string name="hydration_uppercase_label" msgid="1196083392597480565">"জলযোজনৰ ডেটা"</string>
    <string name="hydration_lowercase_label" msgid="7793261552870970551">"জলযোজনৰ ডেটা"</string>
    <string name="hydration_read_content_description" msgid="3255941233933808082">"জলযোজনৰ ডেটা পঢ়ক"</string>
    <string name="hydration_write_content_description" msgid="7549819425875969941">"জলযোজনৰ ডেটা লিখক"</string>
    <string name="nutrition_uppercase_label" msgid="2352959651072134084">"পৰিপুষ্টিৰ ডেটা"</string>
    <string name="nutrition_lowercase_label" msgid="4123518952030658702">"পৰিপুষ্টিৰ ডেটা"</string>
    <string name="nutrition_read_content_description" msgid="5820331769605952082">"পৰিপুষ্টিৰ ডেটা পঢ়ক"</string>
    <string name="nutrition_write_content_description" msgid="6690090231218210367">"পৰিপুষ্টিৰ ডেটা লিখক"</string>
    <string name="sleep_uppercase_label" msgid="1458084584315123727">"টোপনি"</string>
    <string name="sleep_lowercase_label" msgid="7795584924503475035">"টোপনি"</string>
    <string name="sleep_read_content_description" msgid="7064608272681424436">"টোপনি সম্পৰ্কীয় ডেটা পঢ়ক"</string>
    <string name="sleep_write_content_description" msgid="2259414465110376554">"টোপনি সম্পৰ্কীয় ডেটা লিখক"</string>
    <string name="basal_body_temperature_uppercase_label" msgid="4571393253935677019">"শৰীৰৰ বুনিয়াদী উষ্ণতাৰ ডেটা"</string>
    <string name="basal_body_temperature_lowercase_label" msgid="3363829208971016662">"শৰীৰৰ বুনিয়াদী উষ্ণতাৰ ডেটা"</string>
    <string name="basal_body_temperature_read_content_description" msgid="3342604362011725500">"শৰীৰৰ বুনিয়াদী উষ্ণতাৰ ডেটা পঢ়ক"</string>
    <string name="basal_body_temperature_write_content_description" msgid="1081636817359407622">"শৰীৰৰ বুনিয়াদী উষ্ণতাৰ ডেটা লিখক"</string>
    <string name="blood_glucose_uppercase_label" msgid="7462421849184720721">"ৰক্ত শৰ্কৰাৰ ডেটা"</string>
    <string name="blood_glucose_lowercase_label" msgid="5036157221577793772">"ৰক্ত শৰ্কৰাৰ ডেটা"</string>
    <string name="blood_glucose_read_content_description" msgid="563393834563809318">"ৰক্ত শৰ্কৰাৰ ডেটা পঢ়ক"</string>
    <string name="blood_glucose_write_content_description" msgid="7688360165458091174">"ৰক্ত শৰ্কৰাৰ ডেটা লিখক"</string>
    <string name="blood_pressure_uppercase_label" msgid="1091450873620857062">"ৰক্তচাপ"</string>
    <string name="blood_pressure_lowercase_label" msgid="5857335698134310172">"ৰক্তচাপ"</string>
    <string name="blood_pressure_read_content_description" msgid="8573617892296408887">"ৰক্তচাপৰ ডেটা পঢ়ক"</string>
    <string name="blood_pressure_write_content_description" msgid="2649850785684226949">"ৰক্তচাপৰ ডেটা লিখক"</string>
    <string name="body_temperature_uppercase_label" msgid="5104550330313775324">"শৰীৰৰ উষ্ণতাৰ ডেটা"</string>
    <string name="body_temperature_lowercase_label" msgid="324124730971992259">"শৰীৰৰ উষ্ণতাৰ ডেটা"</string>
    <string name="body_temperature_read_content_description" msgid="5966765249024688738">"শৰীৰৰ উষ্ণতাৰ ডেটা পঢ়ক"</string>
    <string name="body_temperature_write_content_description" msgid="5498016171067859369">"শৰীৰৰ উষ্ণতাৰ ডেটা লিখক"</string>
    <string name="heart_rate_uppercase_label" msgid="4990167215137642430">"হৃদস্পন্দনৰ হাৰ"</string>
    <string name="heart_rate_lowercase_label" msgid="693492686337628283">"হৃদস্পন্দনৰ হাৰ"</string>
    <string name="heart_rate_read_content_description" msgid="4165867166260001259">"হৃদস্পন্দনৰ হাৰৰ ডেটা পঢ়ক"</string>
    <string name="heart_rate_write_content_description" msgid="2876667918366409170">"হৃদস্পন্দনৰ হাৰৰ ডেটা লিখক"</string>
    <string name="heart_rate_variability_uppercase_label" msgid="2047887230527012536">"হৃদস্পন্দনৰ হাৰৰ ভিন্নতাৰ ডেটা"</string>
    <string name="heart_rate_variability_lowercase_label" msgid="2332638559415663836">"হৃদস্পন্দনৰ হাৰৰ ভিন্নতাৰ ডেটা"</string>
    <string name="heart_rate_variability_read_content_description" msgid="5812707457872629556">"হৃদস্পন্দনৰ হাৰৰ ভিন্নতাৰ ডেটা পঢ়ক"</string>
    <string name="heart_rate_variability_write_content_description" msgid="3628171603035566114">"হৃদস্পন্দনৰ হাৰৰ ভিন্নতাৰ ডেটা লিখক"</string>
    <string name="oxygen_saturation_uppercase_label" msgid="1396254185616418355">"অক্সিজেন সংপৃক্তি"</string>
    <string name="oxygen_saturation_lowercase_label" msgid="7264179897533866327">"অক্সিজেন সংপৃক্তি"</string>
    <string name="oxygen_saturation_read_content_description" msgid="4756434113425028212">"অক্সিজেন সংপৃক্তিৰ ডেটা পঢ়ক"</string>
    <string name="oxygen_saturation_write_content_description" msgid="7189901097196830875">"অক্সিজেন সংপৃক্তিৰ ডেটা লিখক"</string>
    <string name="respiratory_rate_uppercase_label" msgid="4609498171205294389">"শ্বাস-প্ৰশ্বাসৰ হাৰ"</string>
    <string name="respiratory_rate_lowercase_label" msgid="8138249029197360098">"শ্বাস-প্ৰশ্বাসৰ হাৰ"</string>
    <string name="respiratory_rate_read_content_description" msgid="8545898979648419722">"শ্বাস-প্ৰশ্বাসৰ হাৰৰ ডেটা পঢ়ক"</string>
    <string name="respiratory_rate_write_content_description" msgid="7689533746809591931">"শ্বাস-প্ৰশ্বাসৰ হাৰৰ ডেটা লিখক"</string>
    <string name="resting_heart_rate_uppercase_label" msgid="5700827752396195453">"বিশ্ৰামৰ সময়ত হৃদস্পন্দনৰ হাৰ"</string>
    <string name="resting_heart_rate_lowercase_label" msgid="4533866739695973169">"বিশ্ৰামৰ সময়ত হৃদস্পন্দনৰ হাৰ"</string>
    <string name="resting_heart_rate_read_content_description" msgid="1068160055773401020">"বিশ্ৰামৰ সময়ত হৃদস্পন্দনৰ হাৰৰ ডেটা পঢ়ক"</string>
    <string name="resting_heart_rate_write_content_description" msgid="8848198128082739995">"বিশ্ৰামৰ সময়ত হৃদস্পন্দনৰ হাৰৰ ডেটা লিখক"</string>
    <string name="skin_temperature_uppercase_label" msgid="4880306019368461268">"ছালৰ তাপমাত্ৰা"</string>
    <string name="skin_temperature_lowercase_label" msgid="7456421703641980581">"ছালৰ তাপমাত্ৰা"</string>
    <string name="skin_temperature_read_content_description" msgid="1896127631429717621">"ছালৰ তাপমাত্ৰা জোখক"</string>
    <string name="skin_temperature_write_content_description" msgid="6448587289116206085">"ছালৰ তাপমাত্ৰা লিখক"</string>
    <string name="all_medical_data_uppercase_label" msgid="8415418677595814587">"চিকিৎসা সম্পৰ্কীয় আটাইবোৰ ডেটা"</string>
    <string name="all_medical_data_lowercase_label" msgid="7173275705446657735">"চিকিৎসা সম্পৰ্কীয় আটাইবোৰ ডেটা"</string>
    <string name="all_medical_data_content_description" msgid="6103488863059447886">"চিকিৎসা সম্পৰ্কীয় আটাইবোৰ ডেটা লিখক"</string>
    <string name="immunization_uppercase_label" msgid="1467176749064014020">"প্ৰতিষেধক"</string>
    <string name="immunization_lowercase_label" msgid="6464922369026887687">"প্ৰতিষেধক"</string>
    <string name="immunization_content_description" msgid="2910674919337229803">"প্ৰতিষেধক প্ৰদান সম্পৰ্কীয় তথ্য পঢ়ক"</string>
    <!-- no translation found for mindfulness_uppercase_label (7678646522566275472) -->
    <skip />
    <!-- no translation found for mindfulness_lowercase_label (5184488636180881614) -->
    <skip />
    <!-- no translation found for mindfulness_read_content_description (739187536826062524) -->
    <skip />
    <!-- no translation found for mindfulness_write_content_description (7925112426563398421) -->
    <skip />
    <string name="read_permission_category" msgid="6002099618259628632">"“<xliff:g id="APP_NAME">%1$s</xliff:g>”ক পঢ়িবলৈ দিয়ক"</string>
    <string name="write_permission_category" msgid="1529702804865008111">"“<xliff:g id="APP_NAME">%1$s</xliff:g>”ক লিখিবলৈ দিয়ক"</string>
    <string name="request_permissions_cancel" msgid="1787483997235365393">"বাতিল কৰক"</string>
    <string name="request_permissions_allow" msgid="4201324235711040631">"অনুমতি দিয়ক"</string>
    <string name="request_permissions_allow_all" msgid="3419414351406638770">"আটাইবোৰকে অনুমতি দিয়ক"</string>
    <string name="request_permissions_dont_allow" msgid="6375307410951549030">"অনুমতি নিদিব"</string>
    <string name="request_permissions_header_desc" msgid="5561173070722750153">"আপুনি এই এপ্‌টোৱে Health Connectত থকা কি ডেটা পঢ়া অথবা তাত কি ডেটা লিখাটো বিচাৰে সেয়া বাছনি কৰক"</string>
    <string name="request_permissions_header_time_frame_desc" msgid="3023660534681391973">"যদি আপুনি পঢ়াৰ এক্সেছ দিয়ে, এই এপ্‌টোৱে নতুন ডেটা আৰু যোৱা ৩০ দিনৰ ডেটা পঢ়িব পাৰিব"</string>
    <string name="request_permissions_header_time_frame_history_desc" msgid="3792732353571153175">"যদি আপুনি পঢ়াৰ এক্সেছ দিয়ে, এই এপ্‌টোৱে নতুন আৰু পূৰ্বৰ ডেটা পঢ়িব পাৰিব"</string>
    <string name="request_permissions_header_title" msgid="4264236128614363479">"<xliff:g id="APP_NAME">%1$s</xliff:g>ক Health Connect এক্সেছ কৰাৰ অনুমতি দিবনে?"</string>
    <string name="request_permissions_rationale" msgid="6154280355215802538">"<xliff:g id="APP_NAME">%1$s</xliff:g>এ আপোনাৰ ডেটা কেনেকৈ পৰিচালনা কেনেকৈ কৰে সেয়া আপুনি বিকাশকৰ্তাৰ <xliff:g id="PRIVACY_POLICY_LINK">%2$s</xliff:g>ত জানিব পাৰে"</string>
    <string name="request_permissions_privacy_policy" msgid="228503452643555737">"গোপনীয়তা নীতি"</string>
    <string name="permissions_disconnect_dialog_title" msgid="7355211540619034695">"আটাইবোৰ অনুমতি আঁতৰাবনে?"</string>
    <string name="permissions_disconnect_dialog_disconnect" msgid="8854787587948224752">"আটাইবোৰ আঁতৰাওক"</string>
    <string name="permissions_disconnect_dialog_message" msgid="7961269838207365478">"<xliff:g id="APP_NAME">%1$s</xliff:g>এ Health Connectৰ কোনো ডেটা আৰু পঢ়িব বা লিখিব নোৱাৰিব।\n\nএইটোৱে এই এপ্‌টোৰ ওচৰত থাকিব পৰা কেমেৰা, মাইক্ৰ’ফ’ন বা অৱস্থানৰ দৰে অন্য অনুমতিসমূহত প্ৰভাৱ নেপেলায়।"</string>
    <string name="permissions_disconnect_dialog_message_background" msgid="8655975996293893596">"<xliff:g id="APP_NAME">%1$s</xliff:g>এ নেপথ্য ডেটাকে ধৰি Health Connectৰ কোনো ডেটা আৰু পঢ়িব অথবা লিখিব নোৱাৰিব।\n\nএইটোৱে এই এপ্‌টোৰ ওচৰত থাকিব পৰা অৱস্থান, কেমেৰা অথবা মাইক্ৰ’ফ’নৰ দৰে অন্য অনুমতিসমূহত প্ৰভাৱ নেপেলায়।"</string>
    <string name="permissions_disconnect_dialog_message_history" msgid="3793206180295111081">"<xliff:g id="APP_NAME">%1$s</xliff:g>এ পূৰ্বৰ ডেটাকে ধৰি Health Connectৰ কোনো ডেটা আৰু পঢ়িব অথবা লিখিব নোৱাৰিব।\n\nএইটোৱে এই এপ্‌টোৰ ওচৰত থাকিব পৰা অৱস্থান, কেমেৰা অথবা মাইক্ৰ’ফ’নৰ দৰে অন্য অনুমতিসমূহত প্ৰভাৱ নেপেলায়।"</string>
    <string name="permissions_disconnect_dialog_message_combined" msgid="4163369526932602203">"<xliff:g id="APP_NAME">%1$s</xliff:g>এ নেপথ্য আৰু পূৰ্বৰ ডেটাকে ধৰি Health Connectৰ কোনো ডেটা আৰু পঢ়িব অথবা লিখিব নোৱাৰিব।\n\nএইটোৱে এই এপ্‌টোৰ ওচৰত থাকিব পৰা অৱস্থান, কেমেৰা অথবা মাইক্ৰ’ফ’নৰ দৰে অন্য অনুমতিসমূহত প্ৰভাৱ নেপেলায়।"</string>
    <string name="permissions_disconnect_dialog_checkbox" msgid="8646951566431872823">"Health Connectৰ পৰা <xliff:g id="APP_NAME">%1$s</xliff:g>ৰ ডেটাও মচক"</string>
    <string name="navigation_next_day" msgid="8853443471183944219">"পৰৱৰ্তী দিন"</string>
    <string name="navigation_selected_day" msgid="2510843479734091348">"বাছনি কৰা দিন"</string>
    <string name="navigation_previous_day" msgid="718353386484938584">"পূৰ্বৱৰ্তী দিন"</string>
    <string name="default_error" msgid="7966868260616403475">"কিবা ভুল হ’ল। অনুগ্ৰহ কৰি আকৌ চেষ্টা কৰক।"</string>
    <string name="health_permission_header_description" msgid="7497601695462373927">"এই অনুমতিটো লাভ কৰা এপে আপোনাৰ স্বাস্থ্য আৰু শৰীৰচৰ্চাৰ ডেটা পঢ়িব আৰু লিখিব পাৰে"</string>
    <string name="connected_apps_text" msgid="1177626440966855831">"Health Connectত ষ্ট’ৰ হৈ থকা ডেটা কোনবোৰ এপে এক্সেছ কৰিব পাৰে সেয়া নিয়ন্ত্ৰণ কৰক। কোনো এটা এপে পঢ়িব অথবা লিখিব পৰা ডেটাখিনি পৰ্যালোচনা কৰিবলৈ সেই এপ্‌টোত টিপক।"</string>
    <string name="connected_apps_section_title" msgid="2415288099612126258">"অনুমতি দিয়া এক্সেছ"</string>
    <string name="not_connected_apps_section_title" msgid="452718769894103039">"অনুমতি নিদিয়া এক্সেছ"</string>
    <string name="needs_updating_apps_section_title" msgid="8561510523049921199">"আপডে’ট কৰাৰ প্ৰয়োজন"</string>
    <string name="settings_and_help_header" msgid="5749710693017621168">"ছেটিং আৰু সহায়"</string>
    <string name="disconnect_all_apps" msgid="748945115977534726">"আটাইবোৰ এপৰ বাবে এক্সেছ আঁতৰাওক"</string>
    <string name="manage_permissions_read_header" msgid="2031153753057983683">"পঢ়িবলৈ অনুমতি দিছে"</string>
    <string name="manage_permissions_write_header" msgid="6876806848658168370">"লিখিবলৈ অনুমতি দিছে"</string>
    <string name="no_apps_allowed" msgid="5794833581324128108">"কোনো এপক অনুমতি দিয়া হোৱা নাই"</string>
    <string name="no_apps_denied" msgid="743327680286446017">"কোনো এপ্‌ প্ৰত্যাখ্যান কৰা হোৱা নাই"</string>
    <string name="permissions_disconnect_all_dialog_title" msgid="27474286046207122">"আটাইবোৰ এপৰ বাবে এক্সেছ আঁতৰাবনে?"</string>
    <string name="permissions_disconnect_all_dialog_message" msgid="3151109627457270499">"আপোনাৰ কোনো এপে Health Connectৰ কোনো ডেটা এক্সেছ কৰিব নোৱাৰিব অথবা তাত নতুন ডেটা যোগ দিব নোৱাৰিব। ই ইতিমধ্যে থকা কোনো ডেটা নমচে।\n\nএইটোৱে এই এপ্‌টোৰ ওচৰত থাকিব পৰা অৱস্থান, কেমেৰা অথবা মাইক্ৰ’ফ’নৰ দৰে অন্য অনুমতিসমূহত প্ৰভাৱ নেপেলায়।"</string>
    <string name="permissions_disconnect_all_dialog_disconnect" msgid="2134136493310257746">"আটাইবোৰ আঁতৰাওক"</string>
    <string name="manage_permissions_manage_app_header" msgid="6356348062088358761">"এপ্ পৰিচালনা কৰক"</string>
    <string name="see_app_data" msgid="3951030076195119476">"এপৰ ডেটা চাওক"</string>
    <string name="delete_app_data" msgid="6890357774873859952">"এপৰ ডেটা মচক"</string>
    <string name="inactive_apps_section_title" msgid="7492812973696378690">"নিষ্ক্ৰিয় এপ্‌সমূহ"</string>
    <string name="inactive_apps_section_message" msgid="2610789262055974739">"এই এপ্‌সমূহৰ ওচৰত আৰু এক্সেছ নাই, কিন্তু তথাপি Health Connectত এইসমূহৰ ডেটা ষ্ট’ৰ কৰা আছে"</string>
    <string name="manage_permissions_time_frame" msgid="1299483940842401923">"<xliff:g id="APP_NAME">%1$s</xliff:g>এ <xliff:g id="DATA_ACCESS_DATE">%2$s</xliff:g>ৰ পাছত যোগ দিয়া ডেটা পঢ়িব পাৰে"</string>
    <string name="other_android_permissions" msgid="8051485761573324702">"এই এপ্‌টোৱে এক্সেছ কৰিব পৰা Androidৰ অন্য অনুমতিসমূহ পৰিচালনা কৰিবলৈ, ছেটিং &gt; এপলৈ যাওক"</string>
    <string name="manage_permissions_rationale" msgid="9183689798847740274">"আপুনি <xliff:g id="APP_NAME">%1$s</xliff:g>ৰ সৈতে শ্বেয়াৰ কৰা ডেটাখিনি ইয়াৰ গোপনীয়তাৰ নীতিৰ অধীন হয়"</string>
    <string name="other_android_permissions_content_description" msgid="2261431010048933820">"এই এপ্‌টোৱে এক্সেছ কৰিব পৰা Androidৰ অন্য অনুমতিসমূহ পৰিচালনা কৰিবলৈ ছেটিঙলৈ যাওক, তাৰ পাছত এপত টিপক"</string>
    <string name="manage_permissions_learn_more" msgid="2503189875093300767">"গোপনীয়তাৰ নীতি পঢ়ক"</string>
    <string name="app_perms_content_provider_24h" msgid="5977152673988158889">"যোৱা ২৪ ঘণ্টাত এক্সেছ কৰিছে"</string>
    <string name="app_access_title" msgid="7137018424885371763">"এপৰ এক্সেছ"</string>
    <string name="connected_apps_empty_list_section_title" msgid="6821215432694207342">"বৰ্তমান আপোনাৰ ইনষ্টল কৰি থোৱা কোনো সুসংগত এপ্ নাই"</string>
    <string name="additional_access_label" msgid="4645249249222528341">"অতিৰিক্ত এক্সেছ"</string>
    <string name="removed_additional_permissions_toast" msgid="3443687215509477284">"এই এপ্‌টোৰ বাবে অতিৰিক্ত অনুমতি আঁতৰোৱা হৈছে"</string>
    <string name="denied_apps_banner_title" msgid="1997745063608657965">"অনুমতি আঁতৰোৱা এপ্‌সমূহ"</string>
    <string name="denied_apps_banner_message_one_app" msgid="17659513485678315">"Health Connectএ <xliff:g id="APP_DATA">%s</xliff:g>ৰ অনুমতি আঁতৰাইছে"</string>
    <string name="denied_apps_banner_message_two_apps" msgid="1147216810892373640">"Health Connectএ <xliff:g id="APP_DATA_0">%1$s</xliff:g> আৰু <xliff:g id="APP_DATA_TWO">%2$s</xliff:g>ৰ অনুমতি আঁতৰাইছে"</string>
    <string name="denied_apps_banner_message_three_apps" msgid="7978499051473471633">"Health Connectএ <xliff:g id="APP_DATA_0">%1$s</xliff:g>, <xliff:g id="APP_DATA_TWO">%2$s</xliff:g> আৰু <xliff:g id="APP_DATA_THREE">%3$s</xliff:g>ৰ অনুমতি আঁতৰাইছে"</string>
    <string name="denied_apps_banner_message_many_apps" msgid="7249805432604650982">"Health Connectএ <xliff:g id="APP_DATA_0">%1$s</xliff:g>, <xliff:g id="APP_DATA_TWO">%2$s</xliff:g>, <xliff:g id="APP_DATA_THREE">%3$s</xliff:g> আৰু অন্য এপৰ অনুমতি আঁতৰাইছে"</string>
    <string name="denied_apps_banner_button" msgid="4438480389769298412">"সবিশেষ চাওক"</string>
    <string name="denied_apps_dialog_title" msgid="7470227827315635099">"Health Connectএ কিয় এপৰ অনুমতি আঁতৰায়"</string>
    <string name="denied_apps_dialog_message" msgid="7876664965504466099">"যদি কোনো এপ্‌ Google Playৰ পৰা নিলম্বন কৰা অথবা আঁতৰোৱা হয়, তেন্তে Health Connectএ স্বয়ংক্ৰিয়ভাৱে ইয়াৰ অনুমতিসমূহ আঁতৰাই পেলায়।\n\nইয়াৰ অৰ্থ হৈছে এপ্‌টোৱে আৰু Health Connectত ষ্ট’ৰ কৰা ডেটা এক্সেছ কৰিব নোৱাৰে। যদি এই এপ্‌টোত পূৰ্বতে ছেভ কৰা ডেটা আছে, তেন্তে সেয়া নিষ্ক্ৰিয় এপৰ সূচীত দেখুওৱা হয়।"</string>
    <string name="denied_apps_dialog_got_it_button" msgid="4698003516923683959">"বুজি পালোঁ"</string>
    <string name="export_file_access_error_banner_button" msgid="6336949702329425932">"ছেট আপ কৰক"</string>
    <string name="export_file_access_error_banner_title" msgid="8290988049467813322">"ডেটা ৰপ্তানি কৰিব পৰা নগ’ল"</string>
    <string name="export_file_access_error_banner_summary" msgid="1226999878868505503">"<xliff:g id="DATE">%1$s</xliff:g>ৰ বাবে ৰপ্তানিৰ ক্ষেত্ৰত সমস্যা হৈছে। অনুগ্ৰহ কৰি এটা নতুন সময়সূচী নিৰ্ধাৰিত ৰপ্তানি ছেট আপ কৰক আৰু পুনৰ চেষ্টা কৰক।"</string>
    <string name="next_export_time" msgid="3138247220014510213">"পৰৱৰ্তী ৰপ্তানি: <xliff:g id="DATE">%1$s</xliff:g>"</string>
    <string name="backup_and_restore_settings_screen_title" msgid="5391086732955348809">"বেকআপ লওক আৰু পুনঃস্থাপন কৰক"</string>
    <string name="last_export_time" msgid="9205875050823594041">"অন্তিম ৰপ্তানি: <xliff:g id="DATE">%1$s</xliff:g>"</string>
    <string name="export_and_import_title" msgid="3241901922222465397">"ৰপ্তানি আৰু আমদানি কৰক"</string>
    <string name="scheduled_export" msgid="8737660963687364370">"সময়সূচী নিৰ্ধাৰিত ৰপ্তানি"</string>
    <string name="import_data" msgid="404502315533233094">"ডেটা আমদানি কৰক"</string>
    <string name="import_data_description" msgid="4040178599441724296">"পূৰ্বতে ৰপ্তানি কৰা ফাইলৰ পৰা ডেটা পুনঃস্থাপন কৰক"</string>
<<<<<<< HEAD
    <string name="backup_and_restore_footer_body_text" msgid="4854718727539851909">"ৰপ্তানিয়ে আপোনাক আপোনাৰ ডেটা ছেভ কৰিবলৈ দিয়ে যাতে আপুনি সেয়া কোনো নতুন ফ’নলৈ স্থানান্তৰ কৰিব পাৰে"</string>
=======
    <!-- no translation found for import_wrong_file_error_banner_button (1518043363477255045) -->
    <skip />
    <!-- no translation found for import_wrong_file_error_banner_title (1841182157722596266) -->
    <skip />
    <!-- no translation found for import_wrong_file_error_banner_summary (4857514343099050126) -->
    <skip />
    <string name="backup_and_restore_footer_body_text" msgid="4854718727539851909">"ৰপ্তানিয়ে আপোনাক নিজৰ ডেটা ছেভ কৰিবলৈ দিয়ে যাতে আপুনি সেয়া কোনো নতুন ফ’নলৈ স্থানান্তৰ কৰিব পাৰে"</string>
>>>>>>> 08fb18e6
    <string name="backup_and_restore_footer_link_text" msgid="5862384033902147721">"অধিক জানক"</string>
    <string name="automatic_export_on" msgid="6972389773963624315">"অন আছে"</string>
    <string name="automatic_export_off" msgid="3270255845008880841">"অফ আছে"</string>
    <string name="choose_frequency_category" msgid="2230821549715237663">"সঘনতা বাছনি কৰক"</string>
    <string name="choose_frequency" msgid="1077467424225083246">"সঘনতা বাছনি কৰক"</string>
    <string name="choose_frequency_description" msgid="752601326653048254">"ডেটা এবাৰ ছেভ কৰিবলৈ বাছনি কৰক বা নিয়মীয়াকৈ স্বয়ংক্ৰিয়ভাৱে ছেভ কৰিবলৈ ছেট কৰক।"</string>
    <string name="frequency_daily" msgid="3596412357416125727">"দৈনিক"</string>
    <string name="frequency_weekly" msgid="7302587625019573393">"সাপ্তাহিক"</string>
    <string name="frequency_monthly" msgid="729674398053825938">"মাহিলী"</string>
    <string name="export_destination_title" msgid="1434632545224158402">"ক’লৈ ৰপ্তানি কৰিব লাগে সেয়া বাছনি কৰক"</string>
    <string name="export_invalid_storage" msgid="3945266169513895950">"আপোনাৰ ডেটা ৰপ্তানি কৰিবলৈ অনুগ্ৰহ কৰি এটা ষ্ট’ৰেজ এপ্‌ বাছনি কৰক"</string>
    <string name="import_decryption_title" msgid="396608799208392844">"পাছৱৰ্ড টাইপ কৰক"</string>
    <string name="import_decryption_description" msgid="202259030890690376">"আপোনাৰ Health Connectৰ ডেটা আমদানি কৰিবলৈ আপোনাৰ এনক্ৰিপশ্বনৰ পাছৱৰ্ডৰ প্ৰয়োজন"</string>
    <string name="import_decryption_forgotten_password_link_text" msgid="2320323034848292225">"পাছৱৰ্ড পাহৰিলে নেকি?"</string>
    <string name="import_password_hint" msgid="5158553589723883063">"পাছৱৰ্ড"</string>
    <string name="import_decrypt_footer_body_text" msgid="1891722629872724009">"যদি আপোনাৰ ওচৰত এতিয়াও আপোনাৰ পুৰণি ফ’নটো আছে, তেন্তে আপুনি এটা নতুন পাছৱৰ্ডৰ জৰিয়তে আপোনাৰ ডেটা পুনৰ ৰপ্তানি কৰিব পাৰে"</string>
    <string name="export_back_button" msgid="3550795479165524982">"উভতি যাওক"</string>
    <string name="export_next_button" msgid="657930567137105172">"পৰৱৰ্তী"</string>
    <string name="import_cancel_button" msgid="2191598074422096715">"বাতিল কৰক"</string>
    <string name="import_next_button" msgid="5706322508691854289">"পৰৱৰ্তী"</string>
    <string name="import_source_location_title" msgid="4444467438013749461">"ইয়াৰ পৰা আমদানি কৰক"</string>
    <string name="import_invalid_storage" msgid="4873640088459948487">"আপোনাৰ ডেটা আমদানি কৰিবলৈ অনুগ্ৰহ কৰি এটা ষ্ট’ৰেজ এপ্‌ বাছনি কৰক"</string>
    <!-- no translation found for export_import_tap_to_choose_account (5016799636886709580) -->
    <skip />
    <string name="export_import_choose_account_title" msgid="1047021319012735232">"এটা একাউণ্ট বাছনি কৰক"</string>
    <string name="export_import_choose_account_cancel_button" msgid="7975616126298263479">"বাতিল কৰক"</string>
    <string name="export_import_choose_account_done_button" msgid="8450305343787469429">"কৰা হ’ল"</string>
    <!-- no translation found for export_import_install_apps_text (5026922993254770904) -->
    <skip />
    <!-- no translation found for export_import_go_to_play_store_text (3210733429377429794) -->
    <skip />
    <string name="onboarding_title" msgid="8550656211291180188">"Health Connect ব্যৱহাৰ কৰা আৰম্ভ কৰক"</string>
    <string name="onboarding_description" msgid="4873129122057931161">"Health Connectএ আপোনাৰ স্বাস্থ্য আৰু শৰীৰচৰ্চা সম্পৰ্কীয় ডেটা ষ্ট’ৰ কৰি আপোনাক আপোনাৰ ফ’নত থকা বিভিন্ন এপ্‌সমূহ ছিংক কৰাৰ সহজ উপায় প্ৰদান কৰে"</string>
    <string name="share_data" msgid="3481932156368883946">"আপোনাৰ এপ্‌সমূহৰ সৈতে ডেটা শ্বেয়াৰ কৰক"</string>
    <string name="share_data_description" msgid="2919871301634375092">"প্ৰতিটো এপে Health Connectত কি ডেটা পঢ়িব অথবা লিখিব পাৰিব সেয়া বাছনি কৰক"</string>
    <string name="manage_your_settings" msgid="7391184508015127137">"আপোনাৰ ছেটিং আৰু গোপনীয়তা পৰিচালনা কৰক"</string>
    <string name="manage_your_settings_description" msgid="557943168930365334">"যিকোনো সময়তে এপৰ অনুমতি সলনি কৰক আৰু আপোনাৰ ডেটা পৰিচালনা কৰক"</string>
    <string name="onboarding_go_back_button_text" msgid="5020083846511184625">"উভতি যাওক"</string>
    <string name="onboarding_get_started_button_text" msgid="2348061971090731336">"আৰম্ভ কৰক"</string>
    <string name="delete_button_content_description" msgid="9125115327455379618">"ডেটা মচক"</string>
    <string name="enter_deletion_button_content_description" msgid="416336747251264118">"মচা অৱস্থাটোত সোমাওক"</string>
    <string name="exit_deletion_button_content_description" msgid="6579227028841619158">"মচা অৱস্থাটোৰ পৰা বাহিৰ হওক"</string>
    <string name="time_range_title" msgid="6831605283322600165">"মচিবলৈ তাৰিখ বাছনি কৰক"</string>
    <string name="time_range_next_button" msgid="5849096934896557888">"পৰৱৰ্তী"</string>
    <string name="time_range_message_all" msgid="7280888587242744729">"এইটোৱে বাছনি কৰা সময় অৱধিৰ ভিতৰত Health Connectত যোগ দিয়া আটাইবোৰ ডেটা স্থায়ীভাৱে মচে"</string>
    <string name="time_range_message_data_type" msgid="1896125004829258195">"এইটোৱে বাছনি কৰা সময় অৱধিৰ ভিতৰত Health Connectত যোগ দিয়া <xliff:g id="DATA_TYPE">%s</xliff:g>ৰ ডেটা স্থায়ীভাৱে মচে"</string>
    <string name="time_range_message_category" msgid="1136451418397326356">"এইটোৱে বাছনি কৰা সময় অৱধিৰ ভিতৰত Health Connectত যোগ দিয়া <xliff:g id="CATEGORY">%s</xliff:g>ৰ ডেটা স্থায়ীভাৱে মচে"</string>
    <string name="time_range_message_app_data" msgid="2590800457710603556">"এইটোৱে বাছনি কৰা সময় অৱধিৰ ভিতৰত Health Connectত যোগ দিয়া <xliff:g id="APP_DATA">%s</xliff:g>ৰ ডেটা স্থায়ীভাৱে মচে"</string>
    <string name="time_range_one_day" msgid="7162709826595446727">"যোৱা ২৪ ঘণ্টাৰ মচক"</string>
    <string name="time_range_one_week" msgid="8754523384275645434">"যোৱা ৭ দিনৰ মচক"</string>
    <string name="time_range_one_month" msgid="3034747870231999766">"যোৱা ৩০ দিনৰ মচক"</string>
    <string name="time_range_all" msgid="8167350212705839943">"আটাইবোৰ ডেটা মচক"</string>
    <string name="confirming_question_all" msgid="1585414659784742952">"সকলো সময়ৰ আটাইবোৰ ডেটা স্থায়ীভাৱে মচিবনে?"</string>
    <string name="confirming_question_one_day" msgid="8001434729335611950">"যোৱা ২৪ ঘণ্টাৰ আটাইবোৰ ডেটা স্থায়ীভাৱে মচিবনে?"</string>
    <string name="confirming_question_one_week" msgid="5441506951423969587">"যোৱা ৭ দিনৰ আটাইবোৰ ডেটা স্থায়ীভাৱে মচিবনে?"</string>
    <string name="confirming_question_one_month" msgid="4118595547587081940">"যোৱা ৩০ দিনৰ আটাইবোৰ ডেটা স্থায়ীভাৱে মচিবনে?"</string>
    <string name="confirming_question_data_type_all" msgid="1173934949902602037">"সকলো সময়ৰ <xliff:g id="DATA_TYPE">%s</xliff:g>ৰ ডেটা স্থায়ীভাৱে মচিবনে?"</string>
    <string name="confirming_question_data_type_one_day" msgid="5386681714769751416">"যোৱা ২৪ ঘণ্টাৰ <xliff:g id="DATA_TYPE">%s</xliff:g>ৰ ডেটা স্থায়ীভাৱে মচিবনে?"</string>
    <string name="confirming_question_data_type_one_week" msgid="8346031951374422501">"যোৱা ৭ দিনৰ <xliff:g id="DATA_TYPE">%s</xliff:g>ৰ ডেটা স্থায়ীভাৱে মচিবনে?"</string>
    <string name="confirming_question_data_type_one_month" msgid="7110328687576360400">"যোৱা ৩০ দিনৰ <xliff:g id="DATA_TYPE">%s</xliff:g>ৰ ডেটা স্থায়ীভাৱে মচিবনে?"</string>
    <string name="confirming_question_category_all" msgid="9182430869247761531">"সকলো সময়ৰ <xliff:g id="CATEGORY">%s</xliff:g>ৰ ডেটা স্থায়ীভাৱে মচিবনে?"</string>
    <string name="confirming_question_category_one_day" msgid="4886776948515472679">"যোৱা ২৪ ঘণ্টাৰ <xliff:g id="CATEGORY">%s</xliff:g>ৰ ডেটা স্থায়ীভাৱে মচিবনে?"</string>
    <string name="confirming_question_category_one_week" msgid="1790565625674277693">"যোৱা ৭ দিনৰ <xliff:g id="CATEGORY">%s</xliff:g>ৰ ডেটা স্থায়ীভাৱে মচিবনে?"</string>
    <string name="confirming_question_category_one_month" msgid="9181788460112796273">"যোৱা ৩০ দিনৰ <xliff:g id="CATEGORY">%s</xliff:g>ৰ ডেটা স্থায়ীভাৱে মচিবনে?"</string>
    <string name="confirming_question_app_data_all" msgid="4818571921949673097">"সকলো সময়ৰ <xliff:g id="APP_DATA">%s</xliff:g>ৰ ডেটা স্থায়ীভাৱে মচিবনে?"</string>
    <string name="confirming_question_app_data_one_day" msgid="444028969015975031">"যোৱা ২৪ ঘণ্টাৰ <xliff:g id="APP_DATA">%s</xliff:g>ৰ ডেটা স্থায়ীভাৱে মচিবনে?"</string>
    <string name="confirming_question_app_data_one_week" msgid="2096555081811730496">"যোৱা ৭ দিনৰ <xliff:g id="APP_DATA">%s</xliff:g>ৰ ডেটা স্থায়ীভাৱে মচিবনে?"</string>
    <string name="confirming_question_app_data_one_month" msgid="6438241250825892892">"যোৱা ৩০ দিনৰ <xliff:g id="APP_DATA">%s</xliff:g>ৰ ডেটা স্থায়ীভাৱে মচিবনে?"</string>
    <string name="confirming_question_app_remove_all_permissions" msgid="4170343072352701421">"Health Connectৰ পৰা আটাইবোৰ <xliff:g id="APP_WITH_PERMISSIONS">%s</xliff:g>ৰ অনুমতিও আঁতৰাওক"</string>
    <string name="confirming_question_data_type_from_app_all" msgid="8361163993548510509">"<xliff:g id="APP_DATA">%2$s</xliff:g>এ যোগ দিয়া আটাইবোৰ <xliff:g id="DATA_TYPE">%1$s</xliff:g> ডেটা স্থায়ীভাৱে মচিবনে?"</string>
    <string name="confirming_question_single_entry" msgid="330919962071369305">"এই প্ৰৱিষ্টিটো স্থায়ীভাৱে মচিবনে?"</string>
    <string name="confirming_question_message" msgid="2934249835529079545">"সংযুক্ত এপ্‌সমূহে আৰু Health Connectৰ পৰা এই ডেটা এক্সেছ কৰিব নোৱাৰিব"</string>
    <string name="confirming_question_message_menstruation" msgid="5286956266565962430">"এইটোৱে <xliff:g id="START_DATE">%1$s</xliff:g>ৰ পৰা <xliff:g id="END_DATE">%2$s</xliff:g>লৈ আটাইবোৰ ঋতুস্ৰাৱৰ ডেটা মচিব।"</string>
    <string name="confirming_question_delete_button" msgid="1999996759507959985">"মচক"</string>
    <string name="confirming_question_go_back_button" msgid="9037523726124648221">"উভতি যাওক"</string>
    <string name="delete_dialog_success_got_it_button" msgid="8047812840310612293">"কৰা হ’ল"</string>
    <string name="delete_dialog_failure_close_button" msgid="4376647579348193224">"বন্ধ কৰক"</string>
    <string name="delete_dialog_success_title" msgid="5009733262743173477">"ডেটা মচা হ’ল"</string>
    <string name="delete_dialog_success_message" msgid="2451953113522118128">"এই ডেটা Health Connectত আৰু ষ্ট’ৰ কৰা নহয়।"</string>
    <string name="delete_progress_indicator" msgid="5799502879065833417">"আপোনাৰ ডেটা মচি থকা হৈছে"</string>
    <string name="delete_dialog_failure_title" msgid="1959020721355789496">"ডেটা মচিব পৰা নগ’ল"</string>
    <string name="delete_dialog_failure_message" msgid="7473241488471319963">"কিবা ভুল হ’ল আৰু Health Connectএ আপোনাৰ ডেটা মচিব নোৱাৰিলে"</string>
    <string name="delete_dialog_failure_try_again_button" msgid="4323865124609424838">"পুনৰ চেষ্টা কৰক"</string>
    <string name="delete_data_notification_title" msgid="7740230240986343347">"Health Connectৰ ডেটা মচি থকা হৈছে"</string>
    <string name="delete_data_notification_ticker_text" msgid="2604051567679235822">"Health Connectৰ ডেটা মচি থকা হৈছে"</string>
    <string name="delete_data_notification_channel_name" msgid="4499713830012802095">"ডেটা মচা"</string>
    <string name="data_point_action_content_description" msgid="6881048311770784455">"<xliff:g id="ENTRY_TO_DELETE">%s</xliff:g> ডেটা এণ্ট্ৰী মচক"</string>
    <string name="delete_data_point" msgid="1004049578454616738">"<xliff:g id="ENTRY_TO_DELETE">%s</xliff:g> এণ্ট্ৰী মচক"</string>
    <string name="aggregation_total" msgid="5641333638662325184">"মুঠ: <xliff:g id="TOTAL_VALUE">%s</xliff:g> টা"</string>
    <string name="watt_format" msgid="8500953817369623803">"{value,plural, =1{১ ৱাট}one{# ৱাট}other{# ৱাট}}"</string>
    <string name="watt_format_long" msgid="7107446926499116109">"{value,plural, =1{১ ৱাট}one{# ৱাট}other{# ৱাট}}"</string>
    <string name="steps_value" msgid="5779393974668105298">"{count,plural, =1{১ খোজ}one{# খোজ}other{# খোজ}}"</string>
    <string name="steps_per_minute" msgid="5527133010067502098">"{value,plural, =1{১ খোজ/মিনিট}one{# খোজ/মিনিট}other{# খোজ/মিনিট}}"</string>
    <string name="steps_per_minute_long" msgid="6146224261144843301">"{value,plural, =1{প্ৰতি মিনিটত ১ খোজ}one{প্ৰতি মিনিটত # খোজ}other{প্ৰতি মিনিটত # খোজ}}"</string>
    <string name="heart_rate_value" msgid="6936476566204248578">"{count,plural, =1{১ বিপিএম}one{# বিপিএম}other{# বিপিএম}}"</string>
    <string name="heart_rate_long_value" msgid="7865319425119507300">"{count,plural, =1{প্ৰতি মিনিটত ১ টা স্পন্দন}one{প্ৰতি মিনিটত # টা স্পন্দন}other{প্ৰতি মিনিটত # টা স্পন্দন}}"</string>
    <string name="velocity_speed_miles" msgid="616312758726506781">"{value,plural, =1{১ মাপ্ৰঘ}one{# মাপ্ৰঘ}other{# মাপ্ৰঘ}}"</string>
    <string name="velocity_speed_km" msgid="2807705003203399350">"{value,plural, =1{১ কি.মি./ঘ.}one{# কি.মি./ঘ.}other{# কি.মি./ঘ.}}"</string>
    <string name="velocity_speed_miles_long" msgid="7945167764392834498">"{value,plural, =1{প্ৰতি ঘণ্টাত ১ মাইল}one{প্ৰতি ঘণ্টাত # মাইল}other{প্ৰতি ঘণ্টাত # মাইল}}"</string>
    <string name="velocity_speed_km_long" msgid="3962310367408338322">"{value,plural, =1{প্ৰতি ঘণ্টাত ১ কিল’মিটাৰ}one{প্ৰতি ঘণ্টাত # কিল’মিটাৰ}other{প্ৰতি ঘণ্টাত # কিল’মিটাৰ}}"</string>
    <string name="velocity_minute_miles" msgid="7700413725988014667">"<xliff:g id="MINUTE">%1$s</xliff:g> মিনিট/মাইল"</string>
    <string name="velocity_minute_km" msgid="4772380313506015301">"<xliff:g id="MINUTE">%1$s</xliff:g> মিনিট/কি.মি."</string>
    <string name="velocity_minute_miles_long" msgid="6889048307278340076">"<xliff:g id="MINUTE">%1$s</xliff:g> মিনিট প্ৰতি মাইল"</string>
    <string name="velocity_minute_km_long" msgid="4037299863590066470">"<xliff:g id="MINUTE">%1$s</xliff:g> মিনিট প্ৰতি কিল’মিটাৰ"</string>
    <string name="velocity_minute_per_one_hundred_yards" msgid="647561643828842315">"<xliff:g id="MINUTE">%1$s</xliff:g> মিনিট/১০০ য়াৰ্ড"</string>
    <string name="velocity_minute_per_one_hundred_meters" msgid="4636956099725561607">"<xliff:g id="MINUTE">%1$s</xliff:g> মিনিট/১০০ মিটাৰ"</string>
    <string name="velocity_minute_per_one_hundred_yards_long" msgid="3005945921657283386">"<xliff:g id="MINUTE">%1$s</xliff:g> মিনিট প্ৰতি ১০০ য়াৰ্ড"</string>
    <string name="velocity_minute_per_one_hundred_meters_long" msgid="6806485527680697198">"<xliff:g id="MINUTE">%1$s</xliff:g> মিনিট প্ৰতি ১০০ মিটাৰ"</string>
    <string name="time_range_long" msgid="5067423945245490288">"<xliff:g id="START_TIME">%1$s</xliff:g>ৰ পৰা <xliff:g id="END_TIME">%2$s</xliff:g>লৈ"</string>
    <string name="date_range_long" msgid="6022190423982451176">"<xliff:g id="START_TIME">%1$s</xliff:g>ৰ পৰা <xliff:g id="END_TIME">%2$s</xliff:g>লৈ"</string>
    <string name="wheelchair_pushes" msgid="5807293867148465190">"{count,plural, =1{১ বাৰ হুইলচ্চেয়াৰ ঠেলা}one{# বাৰ হুইলচ্চেয়াৰ ঠেলা}other{# বাৰ হুইলচ্চেয়াৰ ঠেলা}}"</string>
    <string name="liter" msgid="8276522589564337053">"{count,plural, =1{১ লিটাৰ}one{# লিটাৰ}other{# লিটাৰ}}"</string>
    <string name="liter_long" msgid="7094280457555707835">"{count,plural, =1{১ লিটাৰ}one{# লিটাৰ}other{# লিটাৰ}}"</string>
    <string name="floors_climbed" msgid="7483572478744998930">"{count,plural, =1{১ মহলা}one{# মহলা}other{# মহলা}}"</string>
    <string name="elevation_meters" msgid="5099783382361572761">"{count,plural, =1{১ মিটাৰ}one{# মিটাৰ}other{# মিটাৰ}}"</string>
    <string name="elevation_meters_long" msgid="3163136353148567981">"{count,plural, =1{১ মিটাৰ}one{# মিটাৰ}other{# মিটাৰ}}"</string>
    <string name="cycling_rpm" msgid="2271215098150068276">"{count,plural, =1{১ rpm}one{# rpm}other{# rpm}}"</string>
    <string name="cycling_rpm_long" msgid="4914848042733587007">"{count,plural, =1{প্ৰতি মিনিটত ১ টা আৱৰ্তন}one{প্ৰতি মিনিটত # টা আৱৰ্তন}other{প্ৰতি মিনিটত # টা আৱৰ্তন}}"</string>
    <string name="cycling_cadence_series_range_long" msgid="6852892013260504985">"<xliff:g id="MIN">%1$s</xliff:g>ৰ পৰা <xliff:g id="MAX">%2$s</xliff:g>লৈ"</string>
    <string name="sexual_activity_protected" msgid="4259473257597274326">"সুৰক্ষিত"</string>
    <string name="sexual_activity_unprotected" msgid="2250981470537379807">"অসুৰক্ষিত"</string>
    <string name="spotting" msgid="1637175837078770520">"ৰক্তস্ৰাৱ"</string>
    <string name="flow_spotting" msgid="832418664953780156">"ৰক্তস্ৰাৱ"</string>
    <string name="flow_light" msgid="1937543318146228793">"মৃদু প্ৰবাহ"</string>
    <string name="flow_medium" msgid="3783688724668943154">"মধ্যমীয়া প্ৰবাহ"</string>
    <string name="flow_heavy" msgid="8672261792750634294">"বেছি প্ৰবাহ"</string>
    <string name="period_day" msgid="3821944462093965882">"ঋতুস্ৰাৱ হোৱাৰ <xliff:g id="TOTAL_LENGTH">%2$d</xliff:g> দিনৰ <xliff:g id="DAY">%1$d</xliff:g>তম দিন"</string>
    <string name="ovulation_positive" msgid="6588547263126320238">"ইতিবাচক"</string>
    <string name="ovulation_negative" msgid="591588801112312454">"নেতিবাচক"</string>
    <string name="ovulation_high" msgid="205362931427158291">"উচ্চ"</string>
    <string name="ovulation_inconclusive" msgid="3447066667631538756">"অমীমাংসিত"</string>
    <string name="milliseconds" msgid="284845884516037268">"{count,plural, =1{১ মিলিছেকেণ্ড}one{# মিলিছেকেণ্ড}other{# মিলিছেকেণ্ড}}"</string>
    <string name="milliseconds_long" msgid="93246373745977286">"{count,plural, =1{১ মিলিছেকেণ্ড}one{# মিলিছেকেণ্ড}other{# মিলিছেকেণ্ড}}"</string>
    <string name="planned_exercise_session_notes_title" msgid="5398114870366766242">"টোকা"</string>
    <string name="planned_exercise_block_repetitions" msgid="230530785149273276">"{count,plural, =1{১ বাৰ}one{# বাৰ}other{# বাৰ}}"</string>
    <string name="active_calories_burned" msgid="1164230083046893828">"সক্ৰিয় হৈ আছে: <xliff:g id="ACTIVE_CALORIES">%1$s</xliff:g>"</string>
    <string name="total_calories_burned" msgid="1674210345283541450">"মুঠ: <xliff:g id="TOTAL_CALORIES">%1$s</xliff:g>"</string>
    <string name="amrap_performance_goal" msgid="2225285957050151025">"যিমান বেছি সম্ভৱ পুনৰাবৃত্তি কৰক"</string>
    <string name="rate_of_perceived_exertion_goal" msgid="7025839991503747361">"প্ৰচেষ্টাৰ স্তৰ: <xliff:g id="VALUE">%1$d</xliff:g>/১০"</string>
    <string name="elapsed_time_placeholder" msgid="5154979833935704302">"--:--"</string>
    <string name="repetitions" msgid="5092687490665962229">"{count,plural, =1{১ বাৰ পুনৰাবৃত্তি}one{# বাৰ পুনৰাবৃত্তি}other{# বাৰ পুনৰাবৃত্তি}}"</string>
    <string name="repetitions_long" msgid="9056502282298182438">"{count,plural, =1{১ বাৰ পুনৰাবৃত্তি}one{# বাৰ পুনৰাবৃত্তি}other{# বাৰ পুনৰাবৃত্তি}}"</string>
    <string name="exercise_segments_header" msgid="2992953017179406012">"ব্যায়ামৰ বিভিন্ন ভাগ"</string>
    <string name="exercise_laps_header" msgid="117228630553856372">"লেপ"</string>
    <string name="back_extension" msgid="426518933137440577">"বেক এক্সটেনশ্বন"</string>
    <string name="badminton" msgid="8839727076522086870">"বেডমিণ্টন"</string>
    <string name="barbell_shoulder_press" msgid="3800236222803424251">"বাৰবেল শ্ব’ল্ডাৰ প্ৰেছ"</string>
    <string name="baseball" msgid="2520520093470304570">"বে’ছবল"</string>
    <string name="basketball" msgid="1453863811744469210">"বাস্কেটবল"</string>
    <string name="bench_press" msgid="640506654204391301">"বেঞ্চ প্ৰেছ"</string>
    <string name="bench_sit_up" msgid="6601081870476287683">"বেঞ্চ ছিট আপ"</string>
    <string name="biking" msgid="4108296097363777467">"বাইকিং"</string>
    <string name="biking_stationary" msgid="1538524429562124202">"বাইকিং ষ্টেচনাৰী"</string>
    <string name="boot_camp" msgid="1554811887379786226">"বুট কেম্প"</string>
    <string name="boxing" msgid="2200194516739940317">"বক্সিং"</string>
    <string name="burpee" msgid="1434605818712603589">"বাৰপী"</string>
    <string name="calisthenics" msgid="9080623890020954493">"কেলিস্থেনিক্স"</string>
    <string name="cricket" msgid="7543586707938752011">"ক্ৰিকেট"</string>
    <string name="crunch" msgid="4265356947720591896">"ক্ৰাঞ্চ"</string>
    <string name="dancing" msgid="4099572666298130171">"নৃত্য"</string>
    <string name="deadlift" msgid="6880561478635890617">"ডেডলিফ্ট"</string>
    <string name="dumbbell_curl_left_arm" msgid="4453594605921193509">"বাওঁ বাহুৰ ডাম্বেল কাৰ্ল"</string>
    <string name="dumbbell_curl_right_arm" msgid="4680998443002425166">"সোঁ বাহুৰ ডাম্বেল কাৰ্ল"</string>
    <string name="dumbbell_front_raise" msgid="4411281746015904879">"ডাম্বেল সন্মুখৰফাললৈ দঙা"</string>
    <string name="dumbbell_lateral_raise" msgid="5839946068429137241">"ডাম্বেল পিছফাললৈ দঙা"</string>
    <string name="dumbbell_triceps_extension_left_arm" msgid="6756023069611493063">"বাওঁ বাহুৰ ডাম্বেল ট্ৰাইচেপ এক্সটেনশ্বন"</string>
    <string name="dumbbell_triceps_extension_right_arm" msgid="1498470275564554389">"সোঁ বাহুৰ ডাম্বেল ট্ৰাইচেপ এক্সটেনশ্বন"</string>
    <string name="dumbbell_triceps_extension_two_arm" msgid="5409860665522903159">"দুয়োটা বাহুৰ ডাম্বেল ট্ৰাইচেপ এক্সটেনশ্বন"</string>
    <string name="elliptical" msgid="5148914059968910839">"এলিপ্টিকেল"</string>
    <string name="exercise_class" msgid="32582249527931454">"ব্যায়ামৰ শ্ৰেণী"</string>
    <string name="fencing" msgid="410347890025055779">"ফেঞ্চিং"</string>
    <string name="football_american" msgid="8564554592554502623">"আমেৰিকান ফুটবল"</string>
    <string name="football_australian" msgid="5524598297723674661">"অষ্ট্ৰেলিয়ান ফুটবল"</string>
    <string name="forward_twist" msgid="2464895720533462566">"ফৰৱাৰ্ড টুইষ্ট"</string>
    <string name="frisbee_disc" msgid="5167617057624738753">"ফ্ৰিছবী"</string>
    <string name="golf" msgid="2726655052150604682">"গল্ফ"</string>
    <string name="guided_breathing" msgid="8688586393796970733">"নিয়ন্ত্ৰিত শ্বাস-প্ৰশ্বাস"</string>
    <string name="gymnastics" msgid="1122967371410769598">"জিমনাষ্টিক্স"</string>
    <string name="handball" msgid="3088985331906235361">"হেণ্ডবল"</string>
    <string name="high_intensity_interval_training" msgid="8873384314130026442">"অতি তীব্ৰতাৰ বিৰতিযুক্ত প্ৰশিক্ষণ"</string>
    <string name="hiking" msgid="5477476795295322496">"হাইকিং"</string>
    <string name="ice_hockey" msgid="3615167122989198051">"আইচ হকী"</string>
    <string name="ice_skating" msgid="8509270149324068230">"আইচ স্কে’টিং"</string>
    <string name="jumping_jack" msgid="8751015874477795657">"জাম্পিং জেক"</string>
    <string name="jump_rope" msgid="3065249477862282277">"জাম্প ৰ’প"</string>
    <string name="lat_pull_down" msgid="6974730398913678563">"লাট পুলডাউন"</string>
    <string name="lunge" msgid="6557814816897990529">"লাঞ্জ"</string>
    <string name="martial_arts" msgid="3279383109083496658">"সমৰ কলা"</string>
    <string name="meditation" msgid="7578287714544679183">"ধ্যান"</string>
    <string name="paddling" msgid="746868067888160788">"পেডলিং"</string>
    <string name="paragliding" msgid="8328649138909727690">"পেৰাগ্লাইডিং"</string>
    <string name="pilates" msgid="8660903049535347415">"পিলাটিজ"</string>
    <string name="plank" msgid="5537839085592473449">"প্লেংক"</string>
    <string name="racquetball" msgid="8169482984904052538">"ৰেকেটবল"</string>
    <string name="rock_climbing" msgid="3123024521372083233">"ৰক ক্লাইম্বিং"</string>
    <string name="roller_hockey" msgid="3524872164646176686">"ৰ’লাৰ হকী"</string>
    <string name="rowing" msgid="615898011726585442">"ৰ’ৱিং"</string>
    <string name="rowing_machine" msgid="4075255566862183370">"ৰ’ৱিং মেচিন"</string>
    <string name="rugby" msgid="5146215118571059267">"ৰাগবী"</string>
    <string name="running" msgid="5135754380339217169">"দৌৰা"</string>
    <string name="running_treadmill" msgid="2083354407217486405">"ট্ৰেডমিলত দৌৰা"</string>
    <string name="sailing" msgid="4924304145770903145">"নৌকা চালন"</string>
    <string name="scuba_diving" msgid="4548778216122159229">"স্কুবা ডাইভিং"</string>
    <string name="skating" msgid="7320438805566302784">"স্কে’টিং"</string>
    <string name="skiing" msgid="6773127614153771204">"স্কিইং"</string>
    <string name="snowboarding" msgid="890584874325367973">"স্ন’ব’ৰ্ডিং"</string>
    <string name="snowshoeing" msgid="8932096199095096139">"স্ন’শ্বুইং"</string>
    <string name="soccer" msgid="2631723269673549642">"ফুটবল"</string>
    <string name="softball" msgid="8389418982713908334">"ছফ্টবল"</string>
    <string name="squash" msgid="1588653991323140302">"স্কোৱাশ্ব"</string>
    <string name="squat" msgid="7664163620113834611">"স্কোৱাট"</string>
    <string name="stair_climbing" msgid="4042085961630471238">"চিৰি বগোৱা"</string>
    <string name="stair_climbing_machine" msgid="4003983194733092325">"চিৰি বগোৱা মেচিন"</string>
    <string name="strength_training" msgid="56772956237540768">"শক্তি প্ৰশিক্ষণ"</string>
    <string name="stretching" msgid="8667864173383423787">"ষ্ট্ৰেচ্চিং"</string>
    <string name="surfing" msgid="7612503593241904984">"ছাৰ্ফিং"</string>
    <string name="swimming_open_water" msgid="1030388267758027037">"মুকলি পানীত সাঁতোৰা"</string>
    <string name="swimming_pool" msgid="1584809250142187550">"পুখুৰীত সাঁতোৰা"</string>
    <string name="swimming_freestyle" msgid="5969535751316106638">"ফ্ৰীষ্টাইল"</string>
    <string name="swimming_backstroke" msgid="7293002996518694035">"চিলনী-সাঁতোৰ"</string>
    <string name="swimming_breaststroke" msgid="7168282910654289593">"ব্ৰেষ্টষ্ট্ৰ’ক"</string>
    <string name="swimming_butterfly" msgid="8553167046220664352">"বাটাৰফ্লাই"</string>
    <string name="swimming_mixed" msgid="4486578691634921168">"মিশ্ৰিত"</string>
    <string name="swimming_other" msgid="2561131941506955982">"অন্য"</string>
    <string name="table_tennis" msgid="4849741231221974485">"টেবুল টেনিছ"</string>
    <string name="tennis" msgid="6627063985750125504">"টেনিছ"</string>
    <string name="upper_twist" msgid="3382862516792841928">"আপাৰ টুইষ্ট"</string>
    <string name="volleyball" msgid="7469885673961163729">"ভলীবল"</string>
    <string name="walking" msgid="4782496160454621769">"খোজকঢ়া"</string>
    <string name="water_polo" msgid="2527119748097860708">"ৱাটাৰ প’ল’"</string>
    <string name="weightlifting" msgid="7586735291662318085">"ভাৰোত্তোলন"</string>
    <string name="wheelchair" msgid="2226734836271500057">"হুইলচ্চেয়াৰ"</string>
    <string name="workout" msgid="8583398837804461839">"ব্যায়াম"</string>
    <string name="yoga" msgid="138675430777247097">"যোগাসন"</string>
    <string name="arm_curl" msgid="1737456878333201848">"বাহুৰ কাৰ্ল"</string>
    <string name="ball_slam" msgid="5996773678701283169">"বল শ্লেম"</string>
    <string name="double_arm_triceps_extension" msgid="4010735719203872078">"দুয়োটা বাহুৰ ট্ৰাইচেপ এক্সটেনশ্বন"</string>
    <string name="dumbbell_row" msgid="181791808359752158">"ডাম্বেল ৰ’"</string>
    <string name="front_raise" msgid="1030939481482621384">"সন্মুখলৈ দঙা"</string>
    <string name="hip_thrust" msgid="8490916766767408053">"হিপ থ্ৰাষ্ট"</string>
    <string name="hula_hoop" msgid="1651914953207761226">"হোলা হুপ"</string>
    <string name="kettlebell_swing" msgid="364783119882246413">"কে’টলবেল ছুইং"</string>
    <string name="lateral_raise" msgid="1037404943175363734">"পাৰ্শ্বীয়ভাৱে দঙা"</string>
    <string name="leg_curl" msgid="5327470513599472344">"ভৰিৰ কাৰ্ল"</string>
    <string name="leg_extension" msgid="1843556289395164421">"ভৰিৰ এক্সটেনশ্বন"</string>
    <string name="leg_press" msgid="4544551493384600086">"ভৰি প্ৰেছ কৰা"</string>
    <string name="leg_raise" msgid="3206754140765952088">"ভৰি দঙা"</string>
    <string name="mountain_climber" msgid="6666288676718010900">"পৰ্বতাৰোহন"</string>
    <string name="pull_up" msgid="4056233737860296184">"পুল আপ"</string>
    <string name="punch" msgid="7915247952566217050">"পাঞ্চ"</string>
    <string name="shoulder_press" msgid="4071573271892122319">"কান্ধ প্ৰেছ কৰা"</string>
    <string name="single_arm_triceps_extension" msgid="4500495528709994121">"এটা বাহুৰ ট্ৰাইচেপ এক্সটেনশ্বন"</string>
    <string name="sit_up" msgid="1872162440154479950">"ছিট-আপ"</string>
    <string name="rest" msgid="5937058337671252210">"বিশ্ৰাম"</string>
    <string name="pause" msgid="5161459047750335691">"পজ কৰক"</string>
    <string name="activity_type_australian_football" msgid="431838050917315084">"অষ্ট্ৰেলিয়ান ফুটবল"</string>
    <string name="sleep_session_default" msgid="7376764686701487196">"<xliff:g id="DURATION"> %1$s</xliff:g>ৰ টোপনি"</string>
    <string name="sleep_stage_default" msgid="1539043695578480733">"<xliff:g id="DURATION">%1$s</xliff:g> <xliff:g id="NAME">%2$s</xliff:g>⁠"</string>
    <string name="sleep_stage_awake" msgid="4526767634444460862">"জাগ্ৰত"</string>
    <string name="sleep_stage_awake_in_bed" msgid="5533385496857888503">"বিচনাত শুই থাকিলেও টোপনি নহা"</string>
    <string name="sleep_stage_sleeping" msgid="5122840110107303518">"নিদ্ৰাৰত"</string>
    <string name="sleep_stage_out_of_bed" msgid="522297068981578046">"বিছনাত নাই"</string>
    <string name="sleep_stage_rem" msgid="1694477904067543104">"চিল্‌মিলীয়া টোপনি"</string>
    <string name="sleep_stage_light" msgid="1070117964678317880">"পাতল টোপনি"</string>
    <string name="sleep_stage_deep" msgid="3134557407657258364">"গভীৰ টোপনি"</string>
    <string name="sleep_stage_unknown" msgid="8664190491902295991">"অজ্ঞাত"</string>
    <string name="minute_duration" msgid="9035288227090160206">"<xliff:g id="MINUTE">%1$s</xliff:g> মি"</string>
    <string name="hour_minute_duration_short" msgid="6862483734123680444">"<xliff:g id="HOUR">%1$s</xliff:g> ঘ <xliff:g id="MIN">%2$s</xliff:g> মি"</string>
    <string name="hour_duration" msgid="3472489613837138711">"<xliff:g id="HOUR">%1$s</xliff:g> ঘ"</string>
    <string name="hour_minute_duration_accessibility" msgid="1863356122145811614">"<xliff:g id="HOURS">%1$s</xliff:g> <xliff:g id="MINUTES">%2$s</xliff:g>⁠"</string>
    <string name="hour_duration_accessibility" msgid="4944782597053107276">"{count,plural, =1{১ ঘণ্টা}one{# ঘণ্টা}other{# ঘণ্টা}}"</string>
    <string name="minute_duration_accessibility" msgid="399158463609534882">"{count,plural, =1{১ মিনিট}one{# মিনিট}other{# মিনিট}}"</string>
    <!-- no translation found for day_duration (3965793251448856729) -->
    <skip />
    <string name="day_hour_duration" msgid="6174865584368017275">"<xliff:g id="DAYS">%1$s</xliff:g> দিন আৰু <xliff:g id="HOURS">%2$s</xliff:g> ঘণ্টা"</string>
    <string name="day_duration_accessibility" msgid="3023909370877112320">"{count,plural, =1{১ দিন}one{# দিন}other{# দিন}}"</string>
    <string name="vo2_max" msgid="8129489055516944647">"{value,plural, =1{১ মিলি/(কেজি মিনিট)}one{# মিলি/(কেজি মিনিট)}other{# মিলি/(কেজি মিনিট)}}"</string>
    <string name="vo2_max_long" msgid="1031842712595851857">"{value,plural, =1{প্ৰতি মিনিটত প্ৰতি কিল’গ্ৰাম বডী মাছত ১ মিলিলিটাৰ অক্সিজেন}one{প্ৰতি মিনিটত প্ৰতি কিল’গ্ৰাম বডী মাছত # মিলিলিটাৰ অক্সিজেন}other{প্ৰতি মিনিটত প্ৰতি কিল’গ্ৰাম বডী মাছত # মিলিলিটাৰ অক্সিজেন}}"</string>
    <string name="vo2_metabolic_cart" msgid="4724757223373717896">"বিপাক প্ৰক্ৰিয়াৰ কাৰ্ট"</string>
    <string name="vo2_heart_rate_ratio" msgid="8707274294125886148">"হৃদস্পন্দনৰ হাৰৰ অনুপাত"</string>
    <string name="vo2_cooper_test" msgid="4713211595719031518">"ক’পাৰ পৰীক্ষা"</string>
    <string name="vo2_multistage_fitness_test" msgid="908967547838751749">"একাধিক পৰ্যায়ৰ ফিটনেছ পৰীক্ষা"</string>
    <string name="vo2_rockport_fitness_test" msgid="2951465532122577281">"ৰকপৰ্ট ফিটনেছ পৰীক্ষা"</string>
    <string name="vo2_other" msgid="5359013487285233550">"অন্য"</string>
    <string name="mucus_dry" msgid="1065582777971603874">"শুষ্ক"</string>
    <string name="mucus_sticky" msgid="2086025099544529404">"আঠা থকা"</string>
    <string name="mucus_creamy" msgid="7525290054414941569">"ক্ৰীম সদৃশ"</string>
    <string name="mucus_watery" msgid="1875540699006472048">"পনীয়া"</string>
    <string name="mucus_egg_white" msgid="5578512593433767787">"কণীৰ বগা অংশ"</string>
    <string name="mucus_unusual" msgid="3987847850745292757">"অস্বাভাৱিক"</string>
    <string name="mucus_light" msgid="5309343389013086860">"পাতল"</string>
    <string name="mucus_medium" msgid="7666848347740570566">"মধ্যমীয়া"</string>
    <string name="mucus_heavy" msgid="7864873650773259133">"বেছি"</string>
    <string name="blood_pressure" msgid="7892828162554266437">"<xliff:g id="SYSTOLIC">%1$s</xliff:g>–<xliff:g id="DIASTOLIC">%2$s</xliff:g> এমএমএইচ্চজি"</string>
    <string name="blood_pressure_long" msgid="6487761539434451764">"<xliff:g id="SYSTOLIC">%1$s</xliff:g>/<xliff:g id="DIASTOLIC">%2$s</xliff:g> মিলিমিটাৰ পাৰা"</string>
    <string name="body_position_standing_up" msgid="1221924915768574594">"থিয় হৈ থকা"</string>
    <string name="body_position_sitting_down" msgid="8053875174780552282">"বহি থকা"</string>
    <string name="body_position_lying_down" msgid="1472381098179371143">"বিছনাত পৰি থকা"</string>
    <string name="body_position_reclining" msgid="5676889701646839079">"আঁউজি থকা"</string>
    <string name="blood_pressure_left_wrist" msgid="2047244346984766880">"বাওঁ মণিবন্ধ"</string>
    <string name="blood_pressure_right_wrist" msgid="1488133877790549424">"সোঁ মণিবন্ধ"</string>
    <string name="blood_pressure_left_arm" msgid="5150436840115504433">"বাঁও উৰ্দ্ধ বাহু"</string>
    <string name="blood_pressure_right_arm" msgid="8660682684653121430">"সোঁ উৰ্দ্ধ বাহু"</string>
    <string name="millimoles_per_liter" msgid="3185457774991908223">"{count,plural, =1{১ মিম’ল/লি}one{# মিম’ল/লি}other{# মিম’ল/লি}}"</string>
    <string name="millimoles_per_liter_long" msgid="7248942926237335084">"{count,plural, =1{প্ৰতি লিটাৰত ১ মিলিম’ল}one{প্ৰতি লিটাৰত # মিলিম’ল}other{প্ৰতি লিটাৰত # মিলিম’ল}}"</string>
    <string name="specimen_source_interstitial_fluid" msgid="2201319049828128946">"অভ্যন্তৰীণ তৰল"</string>
    <string name="specimen_source_capillary_blood" msgid="5525024815754731735">"কৈশিক ৰক্ত"</string>
    <string name="specimen_source_plasma" msgid="8794064916106457747">"প্লাজ্‌মা"</string>
    <string name="specimen_source_serum" msgid="6383820057196352355">"ছিৰাম"</string>
    <string name="specimen_source_tears" msgid="4368541832400624080">"চকুপানী"</string>
    <string name="specimen_source_whole_blood" msgid="8884838851343307557">"সম্পূৰ্ণ ৰক্ত"</string>
    <string name="blood_glucose_general" msgid="7566279829618085436">"সাধাৰণ"</string>
    <string name="blood_glucose_fasting" msgid="2122662399203934350">"উপবাস"</string>
    <string name="blood_glucose_before_meal" msgid="5125498172701953751">"আহাৰ গ্ৰহণৰ আগত"</string>
    <string name="blood_glucose_after_meal" msgid="8101398122897992346">"আহাৰ গ্ৰহণৰ পাছত"</string>
    <string name="mealtype_label" msgid="5402474235944051844">"আহাৰৰ প্ৰকাৰ"</string>
    <string name="mealtype_unknown" msgid="3024645648636923591">"অজ্ঞাত"</string>
    <string name="mealtype_breakfast" msgid="119545434987870954">"পুৱাৰ আহাৰ"</string>
    <string name="mealtype_lunch" msgid="6212310262989550906">"দুপৰীয়াৰ আহাৰ"</string>
    <string name="mealtype_dinner" msgid="1896347121249081336">"নিশাৰ আহাৰ"</string>
    <string name="mealtype_snack" msgid="8454859872168781221">"জলপান"</string>
    <string name="biotin" msgid="4000818331802478073">"বায়’টিন"</string>
    <string name="caffeine" msgid="2847006945615912643">"কেফেইন"</string>
    <string name="calcium" msgid="4832722858820295752">"কেলচিয়াম"</string>
    <string name="chloride" msgid="2509193544740445654">"ক্ল’ৰাইড"</string>
    <string name="cholesterol" msgid="4261128668088502049">"কলেষ্টেৰ’ল"</string>
    <string name="chromium" msgid="807851794929222026">"ক্ৰমিয়াম"</string>
    <string name="copper" msgid="8603012497089601260">"তাম"</string>
    <string name="dietary_fiber" msgid="6928876454420561553">"উদ্ভিদজাতীয় খাদ্যৰ হজম কৰিব নোৱৰা অংশ"</string>
    <string name="energy_consumed_total" msgid="7866804137119190606">"শক্তি"</string>
    <string name="energy_consumed_from_fat" msgid="8637734004867176038">"চৰ্বিৰ পৰা পোৱা শক্তি"</string>
    <string name="folate" msgid="7728279545427110321">"ফ’লেট"</string>
    <string name="folic_acid" msgid="6861953414423667870">"ফলিক এচিড"</string>
    <string name="iodine" msgid="2896913103021799237">"আয়’ডিন"</string>
    <string name="iron" msgid="6134405609706877219">"আইৰন"</string>
    <string name="magnesium" msgid="6157495455437549170">"মেগ্‌নেছিয়াম"</string>
    <string name="manganese" msgid="8339856079280400610">"মেংগানিজ"</string>
    <string name="molybdenum" msgid="3762866331212112454">"ম’লিব্‌ডেনাম"</string>
    <string name="monounsaturated_fat" msgid="1320950160552507057">"ম’ন’আনছেটুৰে’টেড ফেট"</string>
    <string name="niacin" msgid="8425099536322826837">"নিয়াচিন"</string>
    <string name="pantothenic_acid" msgid="5310842296212528685">"পেন্‌ট’থেনিক এচিড"</string>
    <string name="phosphorus" msgid="3912318057064021441">"ফছ্‌ফৰাছ্‌"</string>
    <string name="polyunsaturated_fat" msgid="6386374757897543025">"পলিআনছেটুৰে’টেড ফেট"</string>
    <string name="potassium" msgid="723134189945209756">"পটাছিয়াম"</string>
    <string name="protein" msgid="2731834509320364994">"প্ৰ’টিন"</string>
    <string name="riboflavin" msgid="5329306869379867435">"ৰাইব’ফ্লেভিন"</string>
    <string name="saturated_fat" msgid="3174504848270051265">"সংপৃক্ত চৰ্বি"</string>
    <string name="selenium" msgid="8129594078116221891">"ছেলেনিয়াম"</string>
    <string name="sodium" msgid="7687341876185019438">"ছ’ডিয়াম"</string>
    <string name="sugar" msgid="656190285547502122">"শৰ্কৰা"</string>
    <string name="thiamin" msgid="1662446837028039063">"থায়ে’মিন"</string>
    <string name="total_carbohydrate" msgid="7034043840349284931">"মুঠ কাৰ্ব’হাইড্ৰেড"</string>
    <string name="total_fat" msgid="8193647297427112321">"মুঠ চৰ্বি"</string>
    <string name="trans_fat" msgid="1059715899517909090">"ট্ৰেন্স ফেট"</string>
    <string name="unsaturated_fat" msgid="5495925265449481356">"অসংপৃক্ত চৰ্বি"</string>
    <string name="vitamin_a" msgid="2379293029664252095">"ভিটামিন A"</string>
    <string name="vitamin_b12" msgid="180162813332325098">"ভিটামিন B12"</string>
    <string name="vitamin_b6" msgid="370053149968231667">"ভিটামিন B6"</string>
    <string name="vitamin_c" msgid="5383574357126292194">"ভিটামিন C"</string>
    <string name="vitamin_d" msgid="2717952250555672580">"ভিটামিন D"</string>
    <string name="vitamin_e" msgid="5214468880515744802">"ভিটামিন E"</string>
    <string name="vitamin_k" msgid="2722297637910069736">"ভিটামিন K"</string>
    <string name="zinc" msgid="5211975076671534013">"দস্তা"</string>
    <string name="nutrient_with_value" msgid="3327198262871257518">"<xliff:g id="NUTRIENT">%1$s</xliff:g>: <xliff:g id="AMOUNT">%2$s</xliff:g>"</string>
    <string name="meal_name" msgid="6060648788040408308">"নাম"</string>
    <string name="gram_short_format" msgid="2355009811799735134">"{count,plural, =1{১ গ্ৰাম}one{# গ্ৰাম}other{# গ্ৰাম}}"</string>
    <string name="gram_long_format" msgid="6160392101513066663">"{count,plural, =1{১ গ্ৰাম}one{# গ্ৰাম}other{# গ্ৰাম}}"</string>
    <string name="respiratory_rate_value" msgid="4546418213418344364">"{count,plural, =1{১ rpm}one{# rpm}other{# rpm}}"</string>
    <string name="respiratory_rate_value_long" msgid="3822748008700697049">"{count,plural, =1{প্ৰতি মিনিটত ১ বাৰ শ্বাস-প্ৰশ্বাস}one{প্ৰতি মিনিটত # বাৰ শ্বাস-প্ৰশ্বাস}other{প্ৰতি মিনিটত # বাৰ শ্বাস-প্ৰশ্বাস}}"</string>
    <string name="kilograms_short_label" msgid="9098342853218050689">"{count,plural, =1{১ কেজি}one{# কেজি}other{# কেজি}}"</string>
    <string name="pounds_short_label" msgid="6256277330455003180">"{count,plural, =1{১ পাউণ্ড}one{# পাউণ্ড}other{# পাউণ্ড}}"</string>
    <string name="stone_short_label" msgid="8377585176530348612">"{count,plural, =1{১ ষ্ট’ন}one{# ষ্ট’ন}other{# ষ্ট’ন}}"</string>
    <string name="stone_pound_short_label" msgid="7157344201618366834">"{stone_part} {pound_part}"</string>
    <string name="kilograms_long_label" msgid="7883695071156297670">"{count,plural, =1{১ কিলোগ্ৰাম}one{# কিলোগ্ৰাম}other{# কিলোগ্ৰাম}}"</string>
    <string name="pounds_long_label" msgid="2916697485006416419">"{count,plural, =1{১ পাউণ্ড}one{# পাউণ্ড}other{# পাউণ্ড}}"</string>
    <string name="stone_long_label" msgid="8951426283449456468">"{count,plural, =1{১ ষ্ট’ন}one{# ষ্ট’ন}other{# ষ্ট’ন}}"</string>
    <string name="stone_pound_long_label" msgid="1308941435682625204">"{stone_part} {pound_part}"</string>
    <string name="temperature_celsius" msgid="8867121728397270787">"{value,plural, =1{১° চেণ্টিগ্ৰে’ড}one{#° চেণ্টিগ্ৰে’ড}other{#° চেণ্টিগ্ৰে’ড}}"</string>
    <string name="temperature_celsius_long" msgid="5789974427381333869">"{value,plural, =1{১ ডিগ্ৰী চেলছিয়াছ}one{# ডিগ্ৰী চেলছিয়াছ}other{# ডিগ্ৰী চেলছিয়াছ}}"</string>
    <string name="temperature_kelvin" msgid="358565033091774943">"{value,plural, =1{১ কেলভিন}one{# কেলভিন}other{# কেলভিন}}"</string>
    <string name="temperature_kelvin_long" msgid="6078037481989090665">"{value,plural, =1{১ কেলভিন}one{# কেলভিন}other{# কেলভিন}}"</string>
    <string name="temperature_fahrenheit" msgid="4907172619457051144">"{value,plural, =1{১° ফাৰেনহাইট}one{#° ফাৰেনহাইট}other{#° ফাৰেনহাইট}}"</string>
    <string name="temperature_fahrenheit_long" msgid="1668948424411289521">"{value,plural, =1{১ ডিগ্ৰী ফাৰেনহাইট}one{# ডিগ্ৰী ফাৰেনহাইট}other{# ডিগ্ৰী ফাৰেনহাইট}}"</string>
    <string name="temperatureDelta_celsius" msgid="4715618675614337612">"{value,plural, =1{{formattedValue}° চেণ্টিগ্ৰে’ড}one{{formattedValue}° চেণ্টিগ্ৰে’ড}other{{formattedValue}° চেণ্টিগ্ৰে’ড}}"</string>
    <string name="temperatureDelta_celsius_long" msgid="2696479973655631256">"{value,plural, =1{{formattedValue} ডিগ্ৰী চেলছিয়াছ}one{{formattedValue} ডিগ্ৰী চেলছিয়াছ}other{{formattedValue} ডিগ্ৰী চেলছিয়াছ}}"</string>
    <string name="temperatureDelta_fahrenheit" msgid="4888310106252786060">"{value,plural, =1{{formattedValue}° ফাৰেনহাইট}one{{formattedValue}° ফাৰেনহাইট}other{{formattedValue}° ফাৰেনহাইট}}"</string>
    <string name="temperatureDelta_fahrenheit_long" msgid="6245718323010730238">"{value,plural, =1{{formattedValue} ডিগ্ৰী ফাৰেনহাইট}one{{formattedValue} ডিগ্ৰী ফাৰেনহাইট}other{{formattedValue} ডিগ্ৰী ফাৰেনহাইট}}"</string>
    <string name="temperatureDelta_kelvin" msgid="3417124829968605912">"{value,plural, =1{{formattedValue} কেলভিন}one{{formattedValue} কেলভিন}other{{formattedValue} কেলভিন}}"</string>
    <string name="temperatureDelta_kelvin_long" msgid="2778664973816301780">"{value,plural, =1{{formattedValue} কেলভিন}one{{formattedValue} কেলভিন}other{{formattedValue} কেলভিন}}"</string>
    <string name="temperatureDelta_average_celsius" msgid="8285198789751919796">"{value,plural, =1{{formattedValue}° চেণ্টিগ্ৰে’ড (গড় ভিন্নতা)}one{{formattedValue}° চেণ্টিগ্ৰে’ড (গড় ভিন্নতা)}other{{formattedValue}° চেণ্টিগ্ৰে’ড (গড় ভিন্নতা)}}"</string>
    <string name="temperatureDelta_average_celsius_long" msgid="2706133487120358878">"{value,plural, =1{{formattedValue} ডিগ্ৰী চেলছিয়াছ (গড় ভিন্নতা)}one{{formattedValue} ডিগ্ৰী চেলছিয়াছ (গড় ভিন্নতা)}other{{formattedValue} ডিগ্ৰী চেলছিয়াছ (গড় ভিন্নতা)}}"</string>
    <string name="temperatureDelta_average_fahrenheit" msgid="1610634095789007598">"{value,plural, =1{{formattedValue}° ফাৰেনহাইট (গড় ভিন্নতা)}one{{formattedValue}° ফাৰেনহাইট (গড় ভিন্নতা)}other{{formattedValue}° ফাৰেনহাইট (গড় ভিন্নতা)}}"</string>
    <string name="temperatureDelta_average_fahrenheit_long" msgid="4931676720311048821">"{value,plural, =1{{formattedValue} ডিগ্ৰী ফাৰেনহাইট (গড় ভিন্নতা)}one{{formattedValue} ডিগ্ৰী ফাৰেনহাইট (গড় ভিন্নতা)}other{{formattedValue} ডিগ্ৰী ফাৰেনহাইট (গড় ভিন্নতা)}}"</string>
    <string name="temperatureDelta_average_kelvin" msgid="3525443354201467789">"{value,plural, =1{{formattedValue} কেলভিন (গড় ভিন্নতা)}one{{formattedValue} কেলভিন (গড় ভিন্নতা)}other{{formattedValue} কেলভিন (গড় ভিন্নতা)}}"</string>
    <string name="temperatureDelta_average_kelvin_long" msgid="9202084701113373151">"{value,plural, =1{{formattedValue} কেলভিন (গড় ভিন্নতা)}one{{formattedValue} কেলভিন (গড় ভিন্নতা)}other{{formattedValue} কেলভিন (গড় ভিন্নতা)}}"</string>
    <string name="temperature_location_armpit" msgid="8359661261125563155">"কাষলতি"</string>
    <string name="temperature_location_finger" msgid="4915449065770967487">"আঙুলি"</string>
    <string name="temperature_location_forehead" msgid="8603219464757434635">"কপাল"</string>
    <string name="temperature_location_mouth" msgid="1535682736007063471">"মুখ"</string>
    <string name="temperature_location_rectum" msgid="1503082804377850076">"মলনালী"</string>
    <string name="temperature_location_temporal_artery" msgid="2830919806910102535">"টেম্প’ৰেল ধমনী"</string>
    <string name="temperature_location_toe" msgid="36730991617372925">"ভৰিৰ আঙুলি"</string>
    <string name="temperature_location_ear" msgid="7024374111156026034">"কাণ"</string>
    <string name="temperature_location_wrist" msgid="5290446688282752346">"মণিবন্ধ"</string>
    <string name="temperature_location_vagina" msgid="1689485374825231749">"যোনি"</string>
    <string name="skin_temperature_measurement_location_title" msgid="3801036455392782236">"জোখ-মাখ লোৱাৰ অৱস্থান"</string>
    <string name="skin_temperature_baseline_title" msgid="1883615483694543696">"বেছলাইন"</string>
    <string name="skin_temperature_delta_details_heading" msgid="7789483766417087430">"বেছলাইনৰ পৰা ভিন্নতা"</string>
    <string name="distance_miles" msgid="5419172432458896478">"{dist,plural, =1{১ মাইল}one{# মাইল}other{# মাইল}}"</string>
    <string name="distance_km" msgid="6383736895665100602">"{dist,plural, =1{১ কি.মি.}one{# কি.মি.}other{# কি.মি.}}"</string>
    <string name="distance_miles_long" msgid="1830844568614100885">"{dist,plural, =1{১ মাইল}one{# মাইল}other{# মাইল}}"</string>
    <string name="distance_km_long" msgid="6256504627418439859">"{dist,plural, =1{১ কিল’মিটাৰ}one{# কিল’মিটাৰ}other{# কিল’মিটাৰ}}"</string>
    <string name="height_cm" msgid="94329926270064717">"{height,plural, =1{১ ছে.মি.}one{# ছে.মি.}other{# ছে.মি.}}"</string>
    <string name="height_cm_long" msgid="2821030110768530948">"{height,plural, =1{১ ছেণ্টিমিটাৰ}one{# ছেণ্টিমিটাৰ}other{# ছেণ্টিমিটাৰ}}"</string>
    <string name="height_in_long" msgid="6502316324841498419">"{height,plural, =1{১ ইঞ্চি}one{# ইঞ্চি}other{# ইঞ্চি}}"</string>
    <string name="height_ft_long" msgid="7551582478724981895">"{height,plural, =1{১ ফুট}one{# ফুট}other{# ফুট}}"</string>
    <string name="height_in_compacted" msgid="6087182983411207466">"{height,plural, =1{১″}one{#″}other{#″}}"</string>
    <string name="height_ft_compacted" msgid="1024585112134314039">"{height,plural, =1{১′}one{#′}other{#′}}"</string>
    <string name="feet_inches_format" msgid="768610500549967860">"<xliff:g id="FT">%1$s</xliff:g><xliff:g id="IN">%2$s</xliff:g>"</string>
    <string name="feet_inches_format_long" msgid="5187265716573430363">"<xliff:g id="FT">%1$s</xliff:g> <xliff:g id="IN">%2$s</xliff:g>"</string>
    <string name="calories_long" msgid="7225535148232419419">"{count,plural, =1{১ কেল’ৰি}one{# কেল’ৰি}other{# কেল’ৰি}}"</string>
    <string name="calories" msgid="320906359079319632">"{count,plural, =1{১ কেল’ৰি}one{# কেল’ৰি}other{# কেল’ৰি}}"</string>
    <string name="kj" msgid="2742876437259085714">"{count,plural, =1{১ কিল’জুল}one{# কিল’জুল}other{# কিল’জুল}}"</string>
    <string name="kj_long" msgid="1837278261960345400">"{count,plural, =1{১ কিল’জুল}one{# কিল’জুল}other{# কিল’জুল}}"</string>
    <string name="percent" formatted="false" msgid="9199428244800776575">"{value,plural, =1{১%}one{#%}other{#%}}"</string>
    <string name="percent_long" msgid="2201022757867534235">"{value,plural, =1{১ শতাংশ}one{# শতাংশ}other{# শতাংশ}}"</string>
    <string name="units_cancel" msgid="5947097690625771995">"বাতিল কৰক"</string>
    <string name="units_title" msgid="6504086463237869339">"একক"</string>
    <string name="distance_unit_title" msgid="4696952932438418209">"দূৰত্ব"</string>
    <string name="height_unit_title" msgid="5461594609577078049">"উচ্চতা"</string>
    <string name="weight_unit_title" msgid="7405186541678939987">"ওজন"</string>
    <string name="energy_unit_title" msgid="1714627395963766769">"শক্তি"</string>
    <string name="temperature_unit_title" msgid="1973985121774654017">"উষ্ণতা"</string>
    <string name="distance_unit_kilometers_label" msgid="1361363017122240294">"কিলোমিটাৰ"</string>
    <string name="distance_unit_miles_label" msgid="848850214987608211">"মাইল"</string>
    <string name="height_unit_centimeters_label" msgid="4096031670561995574">"ছেণ্টিমিটাৰ"</string>
    <string name="height_unit_feet_label" msgid="3311723678628261399">"ফুট &amp; ইঞ্চি"</string>
    <string name="weight_unit_pound_label" msgid="8210663393844989211">"পাউণ্ড"</string>
    <string name="weight_unit_kilogram_label" msgid="6623938920860887238">"কিলোগ্ৰাম"</string>
    <string name="weight_unit_stone_label" msgid="3063787243474847180">"ষ্ট’ন"</string>
    <string name="energy_unit_calorie_label" msgid="3412965811470957296">"কেল’ৰি"</string>
    <string name="energy_unit_kilojoule_label" msgid="6481196724083455110">"কিলোজুল"</string>
    <string name="temperature_unit_celsius_label" msgid="4698347100553808449">"চেলছিয়াছ"</string>
    <string name="temperature_unit_fahrenheit_label" msgid="6590261955872562854">"ফাৰেনহাইট"</string>
    <string name="temperature_unit_kelvin_label" msgid="3786210768294615821">"কেলভিন"</string>
    <string name="help_and_feedback" msgid="4772169905005369871">"সহায় আৰু মতামত"</string>
    <string name="cant_see_all_your_apps_description" msgid="7344859063463536472">"আপুনি যদি ইনষ্টল হৈ থকা কোনো এপ্‌ দেখা পোৱা নাই, সেইটো হয়তো এতিয়ালৈকে Health Connectৰ সৈতে সমিল নহ’ব পাৰে"</string>
    <string name="things_to_try" msgid="8200374691546152703">"কৰি চাবলগীয়া কামবোৰ"</string>
    <string name="check_for_updates" msgid="3841090978657783101">"আপডে’ট আছে নেকি চাওক"</string>
    <string name="check_for_updates_description" msgid="1347667778199095160">"ইনষ্টল কৰি থোৱা এপ্‌সমূহ আপ টু ডে’ট হৈ থকাটো নিশ্চিত কৰক"</string>
    <string name="see_all_compatible_apps" msgid="6791146164535475726">"আটাইবোৰ সমিল এপ্‌ চাওক"</string>
    <string name="see_all_compatible_apps_description" msgid="2092325337403254491">"Google Playত এপ্ বিচাৰক"</string>
    <string name="send_feedback" msgid="7756927746070096780">"মতামত পঠিয়াওক"</string>
    <string name="send_feedback_description" msgid="2887207112856240778">"আপুনি Health Connectৰ সৈতে কোনবোৰ স্বাস্থ্য আৰু শৰীৰচৰ্চা এপ্ ব্যৱহাৰ কৰিবলৈ বিচাৰে আমাক জনাওক"</string>
    <string name="playstore_app_title" msgid="4138464328693481809">"Play Store"</string>
    <string name="auto_delete_button" msgid="8536451792268513619">"স্বয়ংক্ৰিয়ভাৱে মচা"</string>
    <string name="auto_delete_title" msgid="8761742828224207826">"স্বয়ংক্ৰিয়ভাৱে মচা"</string>
    <string name="auto_delete_header" msgid="4258649705159293715">"এক নিৰ্ধাৰিত সময়ৰ পাছত আপোনাৰ ডেটা মচাৰ সময়সূচী নিৰ্ধাৰণ কৰি Health Connectত সেই ডেটা কিমান দিনলৈ ষ্ট’ৰ হৈ থাকে সেয়া নিয়ন্ত্ৰণ কৰক"</string>
    <string name="auto_delete_learn_more" msgid="7416469042791307994">"স্বয়ংক্ৰিয়ভাৱে মচাৰ বিষয়ে অধিক জানক"</string>
    <string name="auto_delete_section" msgid="7732381000331475082">"ডেটা স্বয়ংক্ৰিয়ভাৱে মচা"</string>
    <string name="range_after_x_months" msgid="3340127072680117121">"{count,plural, =1{# মাহৰ পাছত}one{# মাহৰ পাছত}other{# মাহৰ পাছত}}"</string>
    <string name="range_never" msgid="4429478261788361233">"কেতিয়াও নহয়"</string>
    <string name="range_off" msgid="8178520557618184215">"অফ আছে"</string>
    <string name="auto_delete_rationale" msgid="5255442126521464878">"আপুনি এই ছেটিংসমূহ সলনি কৰিলে Health Connectএ আপোনাৰ নতুন অগ্ৰাধিকাৰসমূহ প্ৰতিফলিত কৰিবলৈ ইতিমধ্যে থকা ডেটা মচে"</string>
    <string name="confirming_question_x_months" msgid="8204363800605282103">"{count,plural, =1{# মাহৰ পাছত ডেটা স্বয়ংক্ৰিয়ভাৱে মচিবনে?}one{# মাহৰ পাছত ডেটা স্বয়ংক্ৰিয়ভাৱে মচিবনে?}other{# মাহৰ পাছত ডেটা স্বয়ংক্ৰিয়ভাৱে মচিবনে?}}"</string>
    <string name="confirming_message_x_months" msgid="4798474593741471977">"{count,plural, =1{# মাহৰ পাছত Health Connectএ নতুন ডেটা স্বয়ংক্ৰিয়ভাৱে মচিব। এইটো ছেট কৰিলে ইতিমধ্যে থকা # মাহতকৈ পুৰণি ডেটাও মচা যাব।}one{# মাহৰ পাছত Health Connectএ নতুন ডেটা স্বয়ংক্ৰিয়ভাৱে মচিব। এইটো ছেট কৰিলে ইতিমধ্যে থকা # মাহতকৈ পুৰণি ডেটাও মচা যাব।}other{# মাহৰ পাছত Health Connectএ নতুন ডেটা স্বয়ংক্ৰিয়ভাৱে মচিব। এইটো ছেট কৰিলে ইতিমধ্যে থকা # মাহতকৈ পুৰণি ডেটাও মচা যাব।}}"</string>
    <string name="set_auto_delete_button" msgid="268450418318199197">"স্বয়ংক্ৰিয়ভাৱে মচা সুবিধাটো ছেট কৰক"</string>
    <string name="deletion_started_title" msgid="1177766097121885025">"ইতিমধ্যে থকা ডেটা মচা হ’ব"</string>
    <string name="deletion_started_x_months" msgid="6567199107249615612">"{count,plural, =1{Health Connectএ # মাহতকৈ পুৰণি আটাইবোৰ ডেটা মচিব। আপোনাৰ সংযুক্ত হৈ থকা এপ্‌সমূহত এই সালসলনিসমূহ দেখা পাবলৈ এদিন সময় লাগিব পাৰে।}one{Health Connectএ # মাহতকৈ পুৰণি আটাইবোৰ ডেটা মচিব। আপোনাৰ সংযুক্ত হৈ থকা এপ্‌সমূহত এই সালসলনিসমূহ দেখা পাবলৈ এদিন সময় লাগিব পাৰে।}other{Health Connectএ # মাহতকৈ পুৰণি আটাইবোৰ ডেটা মচিব। আপোনাৰ সংযুক্ত হৈ থকা এপ্‌সমূহত এই সালসলনিসমূহ দেখা পাবলৈ এদিন সময় লাগিব পাৰে।}}"</string>
    <string name="deletion_started_category_list_section" msgid="3052940611815658991">"এইসমূহৰ পৰা মচিবলগীয়া ডেটা"</string>
    <string name="deletion_started_done_button" msgid="1232018689825054257">"কৰা হ’ল"</string>
    <string name="priority_dialog_title" msgid="7360654442596118085">"এপৰ অগ্ৰাধিকাৰ ছেট কৰক"</string>
    <string name="priority_dialog_message" msgid="6971250365335018184">"যদি এটাতকৈ অধিক এপে <xliff:g id="DATA_TYPE">%s</xliff:g> ডেটা যোগ দিয়ে, তেন্তে Health Connectএ এই সূচীখনৰ একেবাৰে ওপৰত থকা এপ্‌টোক অগ্ৰাধিকাৰ দিয়ে। এপ্‌সমূহৰ ক্ৰম সলনি কৰিবলৈ সেইবোৰ টানি আনি এৰক।"</string>
    <string name="priority_dialog_positive_button" msgid="2503570694373675092">"ছেভ কৰক"</string>
    <string name="action_drag_label_move_up" msgid="4221641798253080966">"ওপৰলৈ নিয়ক"</string>
    <string name="action_drag_label_move_down" msgid="3448000958912947588">"তললৈ নিয়ক"</string>
    <string name="action_drag_label_move_top" msgid="5114033774108663548">"একেবাৰে ওপৰলৈ নিয়ক"</string>
    <string name="action_drag_label_move_bottom" msgid="3117764196696569512">"একেবাৰে তললৈ নিয়ক"</string>
    <string name="reorder_button_content_description" msgid="2685032520710743533">"অগ্ৰাধিকাৰ সূচীখনত <xliff:g id="SELECTED_APP">%s</xliff:g>ক টানি আনি ক্ৰম সলনি কৰিবলৈ বুটাম"</string>
    <string name="remove_button_content_description" msgid="6170490900032612048">"অগ্ৰাধিকাৰৰ সূচীখনৰ পৰা <xliff:g id="SELECTED_APP">%s</xliff:g> আঁতৰাবলৈ বুটাম"</string>
    <string name="reorder_button_action_description" msgid="5197462036756192214">"ক্ৰম সলনি কৰিবলৈ দুবাৰ টিপক আৰু টানি আনক"</string>
    <string name="search_keywords_home" msgid="5386515593026555327">"ফিটনেছ, সুস্থতা"</string>
    <string name="search_keywords_permissions" msgid="7821010295153350533">"অনুমতি"</string>
    <string name="search_keywords_data" msgid="5359602744325490523">"Health Connect, স্বাস্থ্য সম্পৰ্কীয় ডেটা, স্বাস্থ্যৰ শিতান, ডেটাৰ এক্সেছ, কাৰ্যকলাপ, শৰীৰৰ জোখ-মাখ, ঋতুচক্ৰ ট্ৰেক কৰা, পৰিপুষ্টি, টোপনি, ভাইটেল"</string>
    <string name="search_breadcrumbs_permissions" msgid="2667471090347475796">"Health Connect &gt; এপৰ অনুমতি"</string>
    <string name="search_breadcrumbs_data" msgid="6635428480372024040">"Health Connect &gt; ডেটা আৰু এক্সেছ"</string>
    <string name="search_connected_apps" msgid="8180770761876928851">"এপ্‌ সন্ধান কৰক"</string>
    <string name="no_results" msgid="4007426147286897998">"কোনো ফলাফল নাই"</string>
    <string name="help" msgid="6028777453152686162">"সহায়"</string>
    <string name="request_route_header_title" msgid="6599707039845646714">"<xliff:g id="APP_NAME">%1$s</xliff:g>ক Health Connectত ব্যায়ামৰ বাবে এই পথটো এক্সেছ কৰাৰ অনুমতি দিবনে?"</string>
    <string name="request_route_disclaimer_notice" msgid="8060511384737662598">"এই এপ্‌টোৱে পথটোত আপোনাৰ অতীতৰ অৱস্থান পঢ়িব পাৰিব"</string>
    <string name="date_owner_format" msgid="4431196384037157320">"<xliff:g id="DATE">%1$s</xliff:g> • <xliff:g id="APP_NAME">%2$s</xliff:g>"</string>
    <string name="request_route_info_header_title" msgid="4149969049719763190">"ব্যায়ামৰ পথত অৱস্থানৰ তথ্য অন্তৰ্ভুক্ত হয়"</string>
    <string name="request_route_info_who_can_see_data_title" msgid="858355329937113994">"এই ডেটাখিনি কোনে চাব পাৰে?"</string>
    <string name="request_route_info_who_can_see_data_summary" msgid="2439434359808367150">"কেৱল আপুনি আপোনাৰ ব্যায়ামৰ পথসমূহ এক্সেছ কৰিবলৈ অনুমতি দিয়া এপ্"</string>
    <string name="request_route_info_access_management_title" msgid="3222594923675464852">"মই এক্সেছ কেনেকৈ পৰিচালনা কৰিব পাৰোঁ?"</string>
    <string name="request_route_info_access_management_summary" msgid="2606548838292829495">"আপুনি Health Connectৰ ছেটিঙত ব্যায়ামৰ পথসমূহৰ বাবে এপৰ এক্সেছ পৰিচালনা কৰিব পাৰে"</string>
    <string name="request_route_allow" msgid="4427372851821847274">"এই পথটোৰ অনুমতি দিয়ক"</string>
    <string name="request_route_allow_all" msgid="314830698958736916">"আটাইবোৰ পথৰ অনুমতি দিয়ক"</string>
    <string name="request_route_dont_allow" msgid="1186236234664957228">"অনুমতি নিদিব"</string>
    <string name="route_permissions_always_allow" msgid="1383816362804293137">"চিৰদিনৰ বাবে অনুমতি দিয়ক"</string>
    <string name="route_permissions_label" msgid="6293377940884373190">"অনুশীলন পথ এক্সেছ কৰক"</string>
    <string name="route_permissions_summary" msgid="704859311037374130">"<xliff:g id="APP_NAME">%1$s</xliff:g>ক পথ এক্সেছ কৰিবলৈ অনুমতি দিয়ক"</string>
    <string name="route_permissions_ask" msgid="3927020960754781917">"প্ৰতিবাৰতে সোধক"</string>
    <string name="route_permissions_deny" msgid="4955644777239169593">"অনুমতি নিদিব"</string>
    <string name="exercise_permission_dialog_enable_title" msgid="4310997044811843391">"ডেটাৰ দুয়োটা ধৰণ সক্ষম কৰিবনে?"</string>
    <string name="exercise_permission_dialog_disable_title" msgid="1011777519918396883">"ডেটাৰ দুয়োটা ধৰণ অক্ষম কৰিবনে?"</string>
    <string name="exercise_permission_dialog_enabled_summary" msgid="3404390796688813585">"ব্যায়ামৰ পথসমূহ সক্ষম কৰিবলৈ <xliff:g id="APP_NAME">%1$s</xliff:g>ক ব্যায়ামৰ পঢ়াৰ এক্সেছৰ প্ৰয়োজন"</string>
    <string name="exercise_permission_dialog_disable_summary" msgid="397599718182778347">"ব্যায়ামৰ পথসমূহ সক্ষম কৰিবলৈ <xliff:g id="APP_NAME">%1$s</xliff:g>ক ব্যায়ামৰ এক্সেছৰ প্ৰয়োজন"</string>
    <string name="exercise_permission_dialog_positive_button" msgid="4545939654888655556">"হয়"</string>
    <string name="exercise_permission_dialog_negative_button" msgid="7433304732406274998">"নহয়"</string>
    <string name="back_button" msgid="780519527385993407">"উভতি যাওক"</string>
    <string name="loading" msgid="2526615755685950317">"ল’ড হৈ আছে…"</string>
    <string name="migration_in_progress_screen_title" msgid="6564515269988205874">"একত্ৰিত কৰি থকা হৈছে"</string>
    <string name="migration_in_progress_screen_integration_details" msgid="5916989113111973466">"Health Connectক Android ছিষ্টেমৰ সৈতে একত্ৰিত কৰি থকা হৈছে।\n\nআপোনাৰ ডেটা আৰু অনুমতিসমূহ স্থানান্তৰণ কৰিবলৈ কিছু সময় লাগিব পাৰে।"</string>
    <string name="migration_in_progress_screen_integration_dont_close" msgid="2095732208438772444">"প্ৰক্ৰিয়াটো সম্পূৰ্ণ হোৱা বুলি কোনো জাননী নোপোৱালৈকে এপ্‌টো বন্ধ নকৰিব।"</string>
    <string name="migration_in_progress_notification_title" msgid="8873411008158407737">"Health Connect একত্ৰিত কৰি থকা হৈছে"</string>
    <string name="migration_update_needed_screen_title" msgid="3260466598312877429">"আপডে’টৰ প্ৰয়োজন"</string>
    <string name="migration_update_needed_screen_details" msgid="7984745102006782603">"Health Connectক Android ছিষ্টেমৰ সৈতে একত্ৰিত কৰি থকা হৈছে গতিকে আপুনি নিজৰ ছেটিঙৰ পৰা এইটো পোনপটীয়াকৈ এক্সেছ কৰিব পাৰে।"</string>
    <string name="update_button" msgid="4544529019832009496">"আপডে’ট কৰক"</string>
    <string name="migration_update_needed_notification_content" msgid="478899618719297517">"এই আপডে’টটো আৰম্ভ কৰক যাতে Health Connectএ আপোনাৰ ছিষ্টেমৰ সৈতে একত্ৰিত কৰাটো অব্যাহত ৰাখিব পাৰে"</string>
    <string name="migration_update_needed_notification_action" msgid="1219223694165492000">"এতিয়াই আপডে’ট কৰক"</string>
    <string name="migration_module_update_needed_notification_title" msgid="5428523284357105379">"ছিষ্টেম আপডে’টৰ প্ৰয়োজন"</string>
    <string name="migration_module_update_needed_action" msgid="7211167950758064289">"অব্যাহত ৰখাৰ পূৰ্বে, আপোনাৰ ফ’নৰ ছিষ্টেমটো আপডে’ট কৰক।"</string>
    <string name="migration_module_update_needed_restart" msgid="1246884613546321798">"যদি আপুনি আপোনাৰ ফ’নৰ ছিষ্টেমটো ইতিমধ্যে আপডে’ট কৰিছে, একত্ৰিত কৰাটো অব্যাহত ৰাখিবলৈ আপোনাৰ ফ’নটো ৰিষ্টাৰ্ট কৰি চাওক"</string>
    <string name="migration_app_update_needed_notification_title" msgid="8971076370900025444">"Health Connect আপডে’ট কৰাৰ আৱশ্যক"</string>
    <string name="migration_app_update_needed_action" msgid="3289432528592774601">"অব্যাহত ৰখাৰ পূৰ্বে, Health Connect এপ্‌টোক তাৰ শেহতীয়া সংস্কৰণটোলৈ আপডে’ট কৰক।"</string>
    <string name="migration_more_space_needed_screen_title" msgid="1535473230886051579">"অধিক ঠাইৰ আৱশ্যক"</string>
    <string name="migration_more_space_needed_screen_details" msgid="621140247825603412">"Health Connectক একত্ৰিত কৰাটো অব্যাহত ৰাখিবলৈ আপোনাৰ ফ’নত <xliff:g id="SPACE_NEEDED">%1$s</xliff:g> ষ্ট’ৰেজৰ খালী ঠাই লাগে।\n\nআপোনাৰ ফ’নত কিছু ঠাই খালী কৰি পুনৰ চেষ্টা কৰক।"</string>
    <string name="try_again_button" msgid="8745496819992160789">"পুনৰ চেষ্টা কৰক"</string>
    <string name="free_up_space_button" msgid="4141013808635654695">"ঠাই খালী কৰক"</string>
    <string name="migration_more_space_needed_notification_title" msgid="8238155395120107672">"অধিক ঠাইৰ আৱশ্যক"</string>
    <string name="migration_more_space_needed_notification_content" msgid="4034728181940567836">"Health Connectক একত্ৰিত কৰাটো অব্যাহত ৰাখিবলৈ আপোনাৰ ফ’নত <xliff:g id="SPACE_NEEDED">%1$s</xliff:g> ষ্ট’ৰেজৰ খালী ঠাই লাগে।"</string>
    <string name="migration_paused_screen_title" msgid="8041170155372429894">"একত্ৰিত কৰাটো পজ কৰা হৈছে"</string>
    <string name="migration_paused_screen_details" msgid="5898311710030340187">"Health Connect এপ্‌টো এটা Android ছিষ্টেমৰ সৈতে একত্ৰিত কৰি থকাৰ সময়ত বন্ধ হৈছে\n\nএপ্‌টো পুনৰ খুলিবলৈ পুনৰ আৰম্ভ কৰিবলৈ আৰু আপোনাৰ ডেটা আৰু অনুমতিসমূহ স্থানান্তৰণ কৰাটো অব্যাহত ৰাখক।"</string>
    <string name="migration_paused_screen_details_timeout" msgid="353768000785837394">"আপোনাৰ Health Connect ডেটা ৰাখিবলৈ, এইটো <xliff:g id="TIME_NEEDED">%1$s</xliff:g>ৰ ভিতৰত সম্পূৰ্ণ কৰক"</string>
    <string name="resume_button" msgid="2255148549862208047">"পুনৰ আৰম্ভ কৰক"</string>
    <string name="migration_paused_notification_title" msgid="4368414714202113077">"একত্ৰিত কৰাটো পজ কৰা হৈছে"</string>
    <string name="migration_paused_notification_content" msgid="1950511270109811771">"Health Connectক Android ছিষ্টেমৰ সৈতে একত্ৰিত কৰি থকা হৈছে। অব্যাহত ৰাখিবলৈ টিপক"</string>
    <string name="resume_migration_banner_title" msgid="4443957114824045317">"একত্ৰিত কৰাটো পুনৰ আৰম্ভ কৰক"</string>
    <string name="resume_migration_banner_description" msgid="6236230413670826036">"Android ছিষ্টেমটোৰ সৈতে Health Connect একত্ৰিত কৰাটো অব্যাহত ৰাখিবলৈ টিপক। আপোনাৰ ডেটা ৰাখিবলৈ, এইটো <xliff:g id="TIME_NEEDED">%1$s</xliff:g>ৰ ভিতৰত সম্পূৰ্ণ কৰক"</string>
    <string name="resume_migration_banner_description_fallback" msgid="6060444898839211883">"Android ছিষ্টেমটোৰ সৈতে Health Connect একত্ৰিত কৰাটো অব্যাহত ৰাখিবলৈ টিপক।"</string>
    <string name="resume_migration_banner_button" msgid="2112318760107756469">"অব্যাহত ৰাখক"</string>
    <string name="resume_migration_notification_title" msgid="8859575633668908327">"Health Connect একত্ৰিত কৰাটো পুনৰ আৰম্ভ কৰক"</string>
    <string name="resume_migration_notification_content" msgid="46172108837648715">"আপোনাৰ ডেটা ৰাখিবলৈ, এইটো <xliff:g id="TIME_NEEDED">%1$s</xliff:g>ৰ ভিতৰত সম্পূৰ্ণ কৰক"</string>
    <string name="app_update_needed_banner_title" msgid="4724335956851853802">"এপ্‌টো আপডে’ট কৰাৰ প্ৰয়োজন"</string>
    <string name="app_update_needed_banner_description_single" msgid="1114809360264027362">"Health Connectৰ সৈতে ছিংক কৰা অব্যাহত ৰাখিবলৈ <xliff:g id="APP_NAME">%1$s</xliff:g> আপডে’ট হৈ থাকিব লাগিব"</string>
    <string name="app_update_needed_banner_description_multiple" msgid="4660700626698013764">"Health Connectৰ সৈতে ছিংক কৰা অব্যাহত ৰাখিবলৈ কিছুমান এপ্ আপডে’ট হৈ থাকিব লাগিব"</string>
    <string name="app_update_needed_banner_button" msgid="8223115764065649627">"আপডে’ট আছে নেকি চাওক"</string>
    <string name="app_update_needed_banner_learn_more_button" msgid="7269232067819258160">"অধিক জানক"</string>
    <string name="migration_pending_permissions_dialog_title" msgid="6019552841791757048">"Health Connect একত্ৰিত কৰা"</string>
    <string name="migration_pending_permissions_dialog_content" msgid="6350115816948005466">"আপোনাৰ Android ছিষ্টেমৰ সৈতে একত্ৰিত কৰিবলৈ Health Connect সাজু। যদি আপুনি এতিয়া <xliff:g id="APP_NAME">%1$s</xliff:g>ক এক্সেছ দিয়ে, একত্ৰিত কৰাটো সম্পূৰ্ণ নোহোৱা পৰ্যন্ত কিছুমান সুবিধাই কাম নকৰিব পাৰে।"</string>
    <string name="migration_pending_permissions_dialog_content_apps" msgid="6417173899016940664">"আপোনাৰ Android ছিষ্টেমৰ সৈতে একত্ৰিত কৰিবলৈ Health Connect সাজু। যদি আপুনি এতিয়া এপ্‌সমূহক এক্সেছ দিয়ে, একত্ৰিত কৰাটো সম্পূৰ্ণ নোহোৱা পৰ্যন্ত কিছুমান সুবিধাই কাম নকৰিব পাৰে।"</string>
    <string name="migration_pending_permissions_dialog_button_continue" msgid="258571372365364506">"অব্যাহত ৰাখক"</string>
    <string name="migration_pending_permissions_dialog_button_start_integration" msgid="754910196871313049">"একত্ৰিত কৰাটো আৰম্ভ কৰক"</string>
    <string name="migration_in_progress_permissions_dialog_title" msgid="2188354144857156984">"Health Connect একত্ৰিত কৰি থকা হৈছে"</string>
    <string name="migration_in_progress_permissions_dialog_content" msgid="2249793103623253693">"Health Connectক Android ছিষ্টেমৰ সৈতে একত্ৰিত কৰি থকা হৈছে।\n\nপ্ৰক্ৰিয়াটো সম্পূৰ্ণ হ’লে আপুনি জাননী লাভ কৰিব আৰু আপুনি Health Connectৰ সৈতে <xliff:g id="APP_NAME">%1$s</xliff:g> ব্যৱহাৰ কৰিব পাৰিব।"</string>
    <string name="migration_in_progress_permissions_dialog_content_apps" msgid="8653954808926889199">"Health Connectক Android ছিষ্টেমৰ সৈতে একত্ৰিত কৰি থকা হৈছে।\n\nপ্ৰক্ৰিয়াটো সম্পূৰ্ণ হ’লে আপুনি এটা জাননী লাভ কৰিব আৰু আপুনি Health Connect ব্যৱহাৰ কৰিব পাৰিব।"</string>
    <string name="migration_in_progress_permissions_dialog_button_got_it" msgid="3437208109334974656">"বুজি পালোঁ"</string>
    <string name="migration_not_complete_dialog_title" msgid="3725576338159027149">"Health Connectৰ একত্ৰিত কৰাটো সম্পূৰ্ণ হোৱা নাই"</string>
    <string name="migration_not_complete_dialog_content" msgid="4992771587233088606">"আপুনি পুনৰ এইটো উপলব্ধ হ’লে জাননী পাব।"</string>
    <string name="migration_not_complete_dialog_button" msgid="3271842109680807482">"বুজি পালোঁ"</string>
    <string name="migration_not_complete_notification_title" msgid="7392885522310227293">"Health Connectৰ একত্ৰিত কৰাটো সম্পূৰ্ণ হোৱা নাই"</string>
    <string name="migration_not_complete_notification_action" msgid="757041885992445657">"অধিক পঢ়ক"</string>
    <string name="migration_complete_notification_title" msgid="4988631739109332404">"Health Connect একত্ৰিত কৰাটো সম্পূৰ্ণ হৈছে"</string>
    <string name="migration_complete_notification_action" msgid="5350322865206331186">"খোলক"</string>
    <string name="migration_whats_new_dialog_title" msgid="2349465358457105228">"নতুন কি আছে"</string>
    <string name="migration_whats_new_dialog_content" msgid="1271560399054864488">"আপুনি এতিয়া আপোনাৰ ছেটিঙৰ পৰা পোনপটীয়াকৈ Health Connect এক্সেছ কৰিব পাৰে। ষ্ট’ৰেজৰ ঠাই খালী কৰিবলৈ যিকোনো সময়তে Health Connect এপ্‌টো আনইনষ্টল কৰক।"</string>
    <string name="migration_whats_new_dialog_button" msgid="642575552457587805">"বুজি পালোঁ"</string>
    <string name="data_restore_in_progress_screen_title" msgid="2516161353003274764">"পুনঃস্থাপন কৰাৰ প্ৰক্ৰিয়াটো চলি আছে"</string>
    <string name="data_restore_in_progress_content" msgid="2684897189974069361">"Health Connectএ ডেটা আৰু অনুমতি পুনঃস্থাপন কৰি আছে। এইটো সম্পূৰ্ণ হ’বলৈ কিছু সময় লগাব পাৰে।"</string>
    <string name="data_restore_in_progress_dialog_title" msgid="9097805833675345598">"Health Connect পুনঃস্থাপন কৰি থকা হৈছে"</string>
    <string name="data_restore_in_progress_dialog_button" msgid="2096525382430589845">"বুজি পালোঁ"</string>
    <string name="data_restore_pending_banner_title" msgid="6792157138348551175">"আপডে’টৰ প্ৰয়োজন"</string>
    <string name="data_restore_pending_banner_content" msgid="7631240781262092142">"আপোনাৰ ডেটা পুনঃস্থাপন কৰাটো অব্যাহত ৰখাৰ আগতে, আপোনাৰ ফ’নৰ ছিষ্টেমটো আপডে’ট কৰক।"</string>
    <string name="data_restore_pending_banner_button" msgid="2150345659341456815">"এতিয়াই আপডে’ট কৰক"</string>
    <string name="data_totals_header" msgid="8316977153276216025">"মুঠত ডেটা"</string>
    <string name="app_sources_header" msgid="6343062519512947665">"এপৰ উৎস"</string>
    <string name="data_sources_footer" msgid="6414387142919741183">"তথ্যৰ মুঠ কেনেকৈ সলনি হ’ব পাৰে সেয়া চাবলৈ তালিকাত এপৰ উৎস যোগ দিয়ক। এই সূচীৰ পৰা এটা এপ্‌ আঁতৰাই দিলে ই মুঠত অৱদান যোগোৱা বন্ধ কৰিব, কিন্তু তথাপি ইয়াৰ লিখাৰ অনুমতি থাকিব।"</string>
    <string name="data_sources_empty_state" msgid="1899652759274805556">"এপৰ কোনো উৎস নাই"</string>
    <string name="data_sources_empty_state_footer" msgid="8933950342291569638">"আপুনি এপক <xliff:g id="CATEGORY_NAME">%1$s</xliff:g>ৰ ডেটা লিখিবলৈ অনুমতি দিলে, তাৰ উৎসসমূহ ইয়াত দেখা পোৱা যাব।"</string>
    <string name="data_sources_help_link" msgid="7740264923634947915">"ডেটাৰ উৎস আৰু অগ্ৰাধিকাৰে কেনেকৈ কাম কৰে"</string>
    <string name="data_sources_add_app" msgid="319926596123692514">"এটা এপ্‌ যোগ দিয়ক"</string>
    <string name="edit_data_sources" msgid="79641360876849547">"এপৰ উৎস সম্পাদনা কৰক"</string>
    <string name="default_app_summary" msgid="6183876151011837062">"ডিভাইচৰ ডিফ’ল্ট"</string>
    <string name="app_data_title" msgid="6499967982291000837">"এপৰ ডেটা"</string>
    <string name="no_data_footer" msgid="4777297654713673100">"Health Connectৰ এক্সেছ থকা এপ্‌সমূহৰ ডেটা ইয়াত দেখুওৱা হ’ব"</string>
    <string name="date_picker_day" msgid="3076687507968958991">"দিন"</string>
    <string name="date_picker_week" msgid="1038805538316142229">"সপ্তাহ"</string>
    <string name="date_picker_month" msgid="3560692391260778560">"মাহ"</string>
    <string name="this_week_header" msgid="1280121922548216973">"এই সপ্তাহ"</string>
    <string name="last_week_header" msgid="5194448963146719382">"যোৱা সপ্তাহ"</string>
    <string name="this_month_header" msgid="2452395268894677189">"এই মাহ"</string>
    <string name="last_month_header" msgid="1359164797239191253">"যোৱা মাহ"</string>
    <string name="tab_entries" msgid="3402700951602029493">"প্ৰৱিষ্টি"</string>
    <string name="tab_access" msgid="7818197975407243701">"এক্সেছ"</string>
    <string name="request_additional_permissions_header_title" msgid="948421892753976588">"<xliff:g id="APP_NAME">%1$s</xliff:g>ক অতিৰিক্ত এক্সেছৰ অনুমতি দিবনে?"</string>
    <string name="request_additional_permissions_description" msgid="4179425089090269042">"<xliff:g id="APP_NAME">%1$s</xliff:g>এ Health Connectৰ এই ছেটিংসমূহো এক্সেছ কৰিবলৈ বিচাৰে"</string>
    <string name="additional_access_combined_footer" msgid="5967785355544362840">"এই এপ্‌টোৰ বাবে নেপথ্য অথবা পূৰ্বৰ ডেটা এক্সেছ কৰাৰ সুবিধা অন কৰিবলৈ অতি কমেও এটা পঢ়াৰ অনুমতি সক্ষম কৰক"</string>
    <string name="additional_access_background_footer" msgid="1638739578431818525">"এই এপ্‌টোৰ বাবে নেপথ্য এক্সেছ কৰাৰ সুবিধা অন কৰিবলৈ অতি কমেও এটা পঢ়াৰ অনুমতি সক্ষম কৰক"</string>
    <string name="additional_access_history_footer" msgid="5326814559930548467">"এই এপ্‌টোৰ বাবে পূৰ্বৰ ডেটা এক্সেছ কৰাৰ সুবিধা অন কৰিবলৈ অতি কমেও এটা পঢ়াৰ অনুমতি সক্ষম কৰক"</string>
    <string name="all_data_selected_deletion_confirmation_dialog" msgid="8480788219767858637">"Health Connectৰ পৰা আটাইবোৰ ডেটা স্থায়ীভাৱে মচিবনে?"</string>
    <string name="some_data_selected_deletion_confirmation_dialog" msgid="8053452143397916044">"Health Connectৰ পৰা বাছনি কৰা ডেটা স্থায়ীভাৱে মচিবনে?"</string>
    <string name="all_data_selected_deletion_confirmation_toast" msgid="4053974969132498842">"আটাইবোৰ ডেটা মচা হৈছে"</string>
    <string name="one_data_type_deletion_confirmation_toast" msgid="7773896019111767141">"<xliff:g id="PERMISSION_TYPE">%s</xliff:g>ৰ ডেটা মচা হ’ল"</string>
    <string name="multiple_data_types_deletion_confirmation_toast" msgid="8500329390797706450">"<xliff:g id="NUMBER_PERMISSION_TYPES">%s</xliff:g> টা বস্তু মচা হ’ল"</string>
</resources><|MERGE_RESOLUTION|>--- conflicted
+++ resolved
@@ -346,9 +346,6 @@
     <string name="scheduled_export" msgid="8737660963687364370">"সময়সূচী নিৰ্ধাৰিত ৰপ্তানি"</string>
     <string name="import_data" msgid="404502315533233094">"ডেটা আমদানি কৰক"</string>
     <string name="import_data_description" msgid="4040178599441724296">"পূৰ্বতে ৰপ্তানি কৰা ফাইলৰ পৰা ডেটা পুনঃস্থাপন কৰক"</string>
-<<<<<<< HEAD
-    <string name="backup_and_restore_footer_body_text" msgid="4854718727539851909">"ৰপ্তানিয়ে আপোনাক আপোনাৰ ডেটা ছেভ কৰিবলৈ দিয়ে যাতে আপুনি সেয়া কোনো নতুন ফ’নলৈ স্থানান্তৰ কৰিব পাৰে"</string>
-=======
     <!-- no translation found for import_wrong_file_error_banner_button (1518043363477255045) -->
     <skip />
     <!-- no translation found for import_wrong_file_error_banner_title (1841182157722596266) -->
@@ -356,7 +353,6 @@
     <!-- no translation found for import_wrong_file_error_banner_summary (4857514343099050126) -->
     <skip />
     <string name="backup_and_restore_footer_body_text" msgid="4854718727539851909">"ৰপ্তানিয়ে আপোনাক নিজৰ ডেটা ছেভ কৰিবলৈ দিয়ে যাতে আপুনি সেয়া কোনো নতুন ফ’নলৈ স্থানান্তৰ কৰিব পাৰে"</string>
->>>>>>> 08fb18e6
     <string name="backup_and_restore_footer_link_text" msgid="5862384033902147721">"অধিক জানক"</string>
     <string name="automatic_export_on" msgid="6972389773963624315">"অন আছে"</string>
     <string name="automatic_export_off" msgid="3270255845008880841">"অফ আছে"</string>
