<?xml version="1.0" encoding="UTF-8"?>
<!-- 
  Copyright (C) 2022 The Android Open Source Project

  Licensed under the Apache License, Version 2.0 (the "License");
  you may not use this file except in compliance with the License.
  You may obtain a copy of the License at

       http://www.apache.org/licenses/LICENSE-2.0

  Unless required by applicable law or agreed to in writing, software
  distributed under the License is distributed on an "AS IS" BASIS,
  WITHOUT WARRANTIES OR CONDITIONS OF ANY KIND, either express or implied.
  See the License for the specific language governing permissions and
  limitations under the License.
 -->

<resources xmlns:android="http://schemas.android.com/apk/res/android"
    xmlns:xliff="urn:oasis:names:tc:xliff:document:1.2">
    <string name="app_label" msgid="4768580772453324183">"Health Connect"</string>
    <string name="health_connect_summary" msgid="6401520186678972547">"স্বাস্থ্য সম্পৰ্কীয় ডেটালৈ এপৰ এক্সেছ পৰিচালনা কৰক"</string>
    <string name="permissions_and_data_header" msgid="4406105506837487805">"অনুমতি আৰু ডেটা"</string>
    <string name="home_subtitle" msgid="1750033322147357163">"আপোনাৰ ফ’নত স্বাস্থ্য আৰু ফিটনেছ সম্পৰ্কীয় ডেটা পৰিচালনা কৰক আৰু সেয়া কোনবোৰ এপে এক্সেছ কৰিব পাৰে সেয়া নিয়ন্ত্ৰণ কৰক"</string>
    <string name="data_title" msgid="4456619761533380816">"ডেটা আৰু এক্সেছ"</string>
    <string name="all_categories_title" msgid="1446410643217937926">"আটাইবোৰ শিতান"</string>
    <string name="see_all_categories" msgid="5599882403901010434">"আটাইবোৰ শিতান চাওক"</string>
    <string name="no_data" msgid="1906986019249068659">"কোনো ডেটা নাই"</string>
    <string name="connected_apps_title" msgid="279942692804743223">"এপৰ অনুমতি"</string>
    <string name="connected_apps_subtitle" msgid="8464462995533399175">"আপোনাৰ এপ্‌ আৰু অনুমতিসমূহ পৰিচালনা কৰক"</string>
    <string name="only_one_connected_app_button_subtitle" msgid="1429452274331178121">"<xliff:g id="NUM_POSSIBLE_APPS">%2$s</xliff:g> টা এপৰ <xliff:g id="NUM_APPS_CONNECTED">%1$s</xliff:g> টাৰ এক্সেছ আছে"</string>
    <string name="connected_apps_button_subtitle" msgid="8855528937028500370">"<xliff:g id="NUM_POSSIBLE_APPS">%2$s</xliff:g> টা এপৰ <xliff:g id="NUM_APPS_CONNECTED">%1$s</xliff:g> টাই এক্সেছ কৰিব পাৰে"</string>
    <string name="connected_apps_all_apps_connected_subtitle" msgid="3432698291862059492">"<xliff:g id="NUM_APPS_CONNECTED">%1$s</xliff:g> টা এপে এক্সেছ কৰিব পাৰে"</string>
    <string name="connected_apps_one_app_connected_subtitle" msgid="9095815882509754340">"<xliff:g id="NUM_APPS_CONNECTED">%1$s</xliff:g> টা এপে এক্সেছ কৰিব পাৰে"</string>
    <string name="connected_apps_connected_subtitle" msgid="7412413366085718583">"{count,plural, =1{১ টা এপে এক্সেছ কৰিব পাৰে}one{# টা এপে এক্সেছ কৰিব পাৰে}other{# টা এপে এক্সেছ কৰিব পাৰে}}"</string>
    <string name="connected_apps_button_no_permissions_subtitle" msgid="1651994862419752908">"নাই"</string>
    <string name="entry_details_title" msgid="590184849040247850">"প্ৰৱিষ্টিৰ সবিশেষ"</string>
    <string name="backup_title" msgid="211503191266235085">"বেকআপ"</string>
    <string name="data_sources_and_priority_title" msgid="2360222350913604558">"ডেটাৰ উৎস আৰু অগ্ৰাধিকাৰ"</string>
    <string name="set_units_title" msgid="2657822539603758029">"একক ছেট কৰক"</string>
    <!-- no translation found for manage_data_preferences_category_title (1183110821140344472) -->
    <skip />
    <!-- no translation found for manage_data_category_title (6328886061582616519) -->
    <skip />
    <!-- no translation found for backup_and_restore_settings_summary (4345972157089493077) -->
    <skip />
    <string name="recent_access_header" msgid="7623497371790225888">"শেহতীয়া এক্সেছ"</string>
    <string name="no_recent_access" msgid="4724297929902441784">"শেহতীয়াকৈ কোনো এপে Health Connect এক্সেছ কৰা নাই"</string>
    <string name="show_recent_access_entries_button_title" msgid="3483460066767350419">"আটাইবোৰ শেহতীয়া এক্সেছ চাওক"</string>
    <string name="recent_access_screen_description" msgid="331101209889185402">"যোৱা ২৪ ঘণ্টাত কোনটো এপে আপোনাৰ ডেটা এক্সেছ কৰিছে সেয়া চাওক"</string>
    <string name="today_header" msgid="1006837293203834373">"আজি"</string>
    <string name="yesterday_header" msgid="6652176268273681505">"কালি"</string>
    <string name="read_data_access_label" msgid="8968758932021241976">"পঢ়ক: <xliff:g id="DATA_TYPE">%s</xliff:g>"</string>
    <string name="write_data_access_label" msgid="105976369853871061">"লিখক: <xliff:g id="DATA_TYPE">%s</xliff:g>"</string>
    <string name="data_type_separator" msgid="1299848322898210658">", "</string>
    <string name="manage_permissions" msgid="8394221950712608160">"অনুমতি পৰিচালনা কৰক"</string>
    <string name="recent_access_time_content_descritption" msgid="1137471676075811472">"সময়: <xliff:g id="RECENT_ACCESS_TIME">%1$s</xliff:g>"</string>
    <string name="activity_category_uppercase" msgid="136628843341377088">"কাৰ্যকলাপ"</string>
    <string name="activity_category_lowercase" msgid="3007220578865400601">"কাৰ্যকলাপ"</string>
    <string name="body_measurements_category_uppercase" msgid="422923782603313038">"শৰীৰৰ জোখ-মাখ"</string>
    <string name="body_measurements_category_lowercase" msgid="2259696274629666992">"শৰীৰৰ জোখ-মাখ"</string>
    <string name="sleep_category_uppercase" msgid="3422452674899706786">"টোপনি"</string>
    <string name="sleep_category_lowercase" msgid="842609634386839011">"টোপনি"</string>
    <string name="vitals_category_uppercase" msgid="8982333138032938623">"শৰীৰৰ অভ্যন্তৰীণ অংগৰ গুৰুত্বপূৰ্ণ ডেটা"</string>
    <string name="vitals_category_lowercase" msgid="4664457787866407963">"শৰীৰৰ অভ্যন্তৰীণ অংগৰ গুৰুত্বপূৰ্ণ ডেটা"</string>
    <string name="cycle_tracking_category_uppercase" msgid="4723200714782660489">"ঋতুচক্ৰ ট্ৰেক কৰা"</string>
    <string name="cycle_tracking_category_lowercase" msgid="5245446435975317209">"ঋতুচক্ৰ ট্ৰেক কৰা"</string>
    <string name="nutrition_category_uppercase" msgid="6665096097987741036">"পৰিপুষ্টিৰ ডেটা"</string>
    <string name="nutrition_category_lowercase" msgid="7804134941649488990">"পৰিপুষ্টিৰ ডেটা"</string>
    <string name="browse_data_category" msgid="4813955610391357638">"ডেটা ব্ৰাউজ কৰক"</string>
    <string name="manage_data_section" msgid="5859629270946511903">"ডেটা পৰিচালনা কৰক"</string>
    <string name="export_data_button" msgid="7783329820434117744">"ডেটা ৰপ্তানি কৰক"</string>
    <string name="delete_all_data_button" msgid="7238755635416521487">"আটাইবোৰ ডেটা মচক"</string>
    <string name="no_categories" msgid="2636778482437506241">"আপোনাৰ Health Connectত একো ডেটা নাই"</string>
    <string name="permission_types_title" msgid="7698058200557389436">"আপোনাৰ ডেটা"</string>
    <string name="app_priority_button" msgid="3126133977893705098">"এপৰ অগ্ৰাধিকাৰ"</string>
    <string name="delete_category_data_button" msgid="2324773398768267043">"<xliff:g id="CATEGORY">%s</xliff:g>ৰ ডেটা মচক"</string>
    <string name="select_all_apps_title" msgid="884487568464305913">"আটাইবোৰ এপ্‌"</string>
    <string name="can_read" msgid="4568261079308309564">"<xliff:g id="PERMISSION_TYPE">%s</xliff:g> পঢ়িব পাৰে"</string>
    <string name="can_write" msgid="5082414937218423823">"<xliff:g id="PERMISSION_TYPE">%s</xliff:g> লিখিব পাৰে"</string>
    <string name="inactive_apps" msgid="8956546286760797760">"নিষ্ক্ৰিয় এপ্‌সমূহ"</string>
    <string name="inactive_apps_message" msgid="4666501359079362486">"এই এপ্‌সমূহে আৰু <xliff:g id="DATA_TYPE">%s</xliff:g> লিখিব নোৱাৰে, কিন্তু তথাপি Health Connectত ডেটা ষ্ট’ৰ কৰি ৰাখিছে"</string>
    <string name="data_access_empty_message" msgid="9084350402254264452">"এপ্‌সমূহে <xliff:g id="DATA_TYPE_0">%1$s</xliff:g> আৰু পঢ়িব অথবা লিখিব নোৱাৰিব আৰু Health Connectত কোনো <xliff:g id="DATA_TYPE_2">%2$s</xliff:g> ডেটা ষ্ট’ৰ কৰি ৰখা হোৱা নাই"</string>
    <string name="data_access_exercise_description" msgid="6868583522699443570">"এই ডেটাত সক্ৰিয় হৈ থকাৰ সময়, ব্যায়ামৰ ধৰণ, দৌৰি ঘূৰি অহা পাকৰ সংখ্যা, পুনৰাবৃত্তি, ছেশ্বন অথবা ছুইমিং ষ্ট্ৰোক অন্তৰ্ভুক্ত"</string>
    <string name="data_access_sleep_description" msgid="74293126050011153">"এই ডেটাত শোৱাৰ স্তৰ আৰু শোৱাৰ ছেশ্বনৰ দৰে তথ্য অন্তৰ্ভুক্ত"</string>
    <string name="all_entries_button" msgid="5109091107239135235">"আটাইবোৰ প্ৰবিষ্টি চাওক"</string>
    <string name="selected_date_view_action_description" msgid="6237240886988225664">"সলনি কৰক"</string>
    <string name="delete_permission_type_data_button" msgid="2270819954943391797">"এই ডেটাখিনি মচক"</string>
    <string name="permgrouplab_health" msgid="468961137496587966">"Health Connect"</string>
    <string name="permgroupdesc_health" msgid="252080476917407273">"আপোনাৰ স্বাস্থ্য সম্পৰ্কীয় ডেটাৰ এক্সেছ"</string>
    <string name="permlab_readCaloriesBurned" msgid="8998140381590624692">"কেল’ৰি খৰচৰ ডেটা পঢ়ক"</string>
    <string name="permdesc_readCaloriesBurned" msgid="9012595355389868570">"এপ্‌টোক কেল’ৰি খৰচৰ পৰিমাণ পঢ়িবলৈ দিয়ে"</string>
    <string name="background_read_title" msgid="5061383169517186234">"নেপথ্যত ডেটা এক্সেছ কৰক"</string>
    <string name="background_read_request_title" msgid="8492898140120977977">"<xliff:g id="APP_NAME">%1$s</xliff:g>ক নেপথ্যত ডেটা এক্সেছ কৰিবলৈ অনুমতি দিবনে?"</string>
    <string name="background_read_description" msgid="3203594555849969283">"আপুনি এপ্‌টো ব্যৱহাৰ কৰি নথকাৰ সময়ত এই এপ্‌টোক Health Connectৰ ডেটা এক্সেছ কৰিবলৈ অনুমতি দিয়ক"</string>
    <string name="background_read_request_description" msgid="1664402237648709581">"যদি আপুনি অনুমতি দিয়ে, আপুনি এপ্‌টো ব্যৱহাৰ কৰি নথকাৰ সময়ত এই এপ্‌টোৱে Health Connectৰ ডেটা এক্সেছ কৰিব পাৰিব।"</string>
    <string name="historic_access_title" msgid="3584594624937737030">"পূৰ্বৰ ডেটা এক্সেছ কৰক"</string>
    <string name="historic_access_request_title" msgid="4645920231853414742">"<xliff:g id="APP_NAME">%1$s</xliff:g>ক পূৰ্বৰ ডেটা এক্সেছ কৰিবলৈ অনুমতি দিবনে?"</string>
    <string name="historic_access_description" msgid="2616669701088141765">"এই এপ্‌টোক <xliff:g id="DATA_ACCESS_DATE">%1$s</xliff:g>ৰ পূৰ্বে যোগ দিয়া Health Connectৰ ডেটা এক্সেছ কৰিবলৈ অনুমতি দিয়ক"</string>
    <string name="historic_access_description_fallback" msgid="3361696143557784403">"এই এপ্‌টোক Health Connectৰ পূৰ্বৰ আটাইবোৰ ডেটা এক্সেছ কৰিবলৈ অনুমতি দিয়ক"</string>
    <string name="historic_access_request_description" msgid="136335743939253358">"যদি আপুনি অনুমতি দিয়ে, এই এপ্‌টোৱে <xliff:g id="DATA_ACCESS_DATE">%1$s</xliff:g>ৰ পূৰ্বে যোগ দিয়া Health Connectৰ ডেটা এক্সেছ কৰিব পাৰিব।"</string>
    <string name="historic_access_request_description_fallback" msgid="8519401358044984479">"যদি আপুনি অনুমতি দিয়ে, এই এপ্‌টোৱে Health Connectৰ পূৰ্বৰ আটাইবোৰ ডেটা এক্সেছ কৰিব পাৰিব।"</string>
    <string name="active_calories_burned_uppercase_label" msgid="6231684842932528272">"খৰচ হোৱা সক্ৰিয় কেল’ৰি"</string>
    <string name="active_calories_burned_lowercase_label" msgid="6743090878253096737">"খৰচ হোৱা সক্ৰিয় কেল’ৰি"</string>
    <string name="active_calories_burned_read_content_description" msgid="6449442660408754186">"খৰচ হোৱা সক্ৰিয় কেল’ৰিৰ ডেটা পঢ়ক"</string>
    <string name="active_calories_burned_write_content_description" msgid="8794383690157452892">"খৰচ হোৱা সক্ৰিয় কেল’ৰিৰ ডেটা লিখক"</string>
    <string name="exercise_uppercase_label" msgid="9174662895529523172">"ব্যায়াম"</string>
    <string name="exercise_lowercase_label" msgid="7210988327804427943">"ব্যায়াম"</string>
    <string name="exercise_read_content_description" msgid="2079728018078185556">"ব্যায়াম সম্পৰ্কীয় ডেটা পঢ়ক"</string>
    <string name="exercise_write_content_description" msgid="3267630937895011886">"ব্যায়াম সম্পৰ্কীয় ডেটা লিখক"</string>
    <string name="exercise_route_uppercase_label" msgid="6678863538041931754">"ব্যায়াম কৰাৰ পথ"</string>
    <string name="exercise_route_lowercase_label" msgid="1691912731748211252">"ব্যায়াম কৰাৰ পথ"</string>
    <string name="exercise_route_write_content_description" msgid="257809942953352611">"ব্যায়াম কৰাৰ পথটো লিখক"</string>
    <string name="exercise_route_read_content_description" msgid="8394028537674463440">"ব্যায়াম কৰাৰ পদ্ধতি পঢ়ক"</string>
    <string name="exercise_routes_read_content_description" msgid="9001690141308870706">"ব্যায়ামৰ পথসমূহ পঢ়ক"</string>
    <string name="planned_exercise_uppercase_label" msgid="3315909901236811375">"প্ৰশিক্ষণৰ আঁচনি"</string>
    <string name="planned_exercise_lowercase_label" msgid="7642993032791009809">"প্ৰশিক্ষণৰ আঁচনি"</string>
    <string name="planned_exercise_read_content_description" msgid="3240286968325192534">"প্ৰশিক্ষণৰ আঁচনি পঢ়ক"</string>
    <string name="planned_exercise_write_content_description" msgid="8146488636094126823">"প্ৰশিক্ষণৰ আঁচনি লিখক"</string>
    <string name="distance_uppercase_label" msgid="1420705424462077174">"দূৰত্ব"</string>
    <string name="distance_lowercase_label" msgid="2287154001209381379">"দূৰত্ব"</string>
    <string name="distance_read_content_description" msgid="8787235642020285789">"দূৰত্বৰ ডেটা পঢ়ক"</string>
    <string name="distance_write_content_description" msgid="494549494589487562">"দূৰত্বৰ ডেটা লিখক"</string>
    <string name="elevation_gained_uppercase_label" msgid="7708101940695442377">"অতিক্ৰম কৰা উচ্চতাৰ ডেটা"</string>
    <string name="elevation_gained_lowercase_label" msgid="7532517182346738562">"অতিক্ৰম কৰা উচ্চতাৰ ডেটা"</string>
    <string name="elevation_gained_read_content_description" msgid="6018756385903843355">"অতিক্ৰম কৰা উচ্চতাৰ ডেটা পঢ়ক"</string>
    <string name="elevation_gained_write_content_description" msgid="6790199544670231367">"অতিক্ৰম কৰা উচ্চতাৰ ডেটা লিখক"</string>
    <string name="floors_climbed_uppercase_label" msgid="3754372357767832441">"কেই মহলা উঠিছে তাৰ ডেটা"</string>
    <string name="floors_climbed_lowercase_label" msgid="5326072443481377299">"কেই মহলা উঠিছে তাৰ ডেটা"</string>
    <string name="floors_climbed_read_content_description" msgid="4730764877684911752">"কেই মহলা উঠিছে তাৰ ডেটা পঢ়ক"</string>
    <string name="floors_climbed_write_content_description" msgid="3480340610185615655">"কেই মহলা উঠিছে তাৰ ডেটা লিখক"</string>
    <string name="power_uppercase_label" msgid="8027219480901448660">"পাৱাৰ"</string>
    <string name="power_lowercase_label" msgid="3893286148577044369">"পাৱাৰ"</string>
    <string name="power_read_content_description" msgid="6821797135406643841">"পাৱাৰৰ ডেটা পঢ়ক"</string>
    <string name="power_write_content_description" msgid="8091584558688087392">"পাৱাৰৰ ডেটা লিখক"</string>
    <string name="speed_uppercase_label" msgid="3307049861007518587">"গতিবেগ"</string>
    <string name="speed_lowercase_label" msgid="3462529886150464647">"গতিবেগ"</string>
    <string name="speed_read_content_description" msgid="9097089387385110692">"গতিবেগৰ ডেটা পঢ়ক"</string>
    <string name="speed_write_content_description" msgid="5382921934987959251">"গতিবেগৰ ডেটা লিখক"</string>
    <string name="steps_uppercase_label" msgid="2581405504646486105">"খোজ"</string>
    <string name="steps_lowercase_label" msgid="706153549312838582">"খোজ"</string>
    <string name="steps_read_content_description" msgid="7839297670092769964">"খোজ কঢ়াৰ ডেটা পঢ়ক"</string>
    <string name="steps_write_content_description" msgid="6360223825799711659">"খোজ কঢ়াৰ ডেটা লিখক"</string>
    <string name="total_calories_burned_uppercase_label" msgid="2749855864302679314">"খৰচ হোৱা মুঠ কেল’ৰিৰ ডেটা"</string>
    <string name="total_calories_burned_lowercase_label" msgid="3185370725975873922">"খৰচ হোৱা মুঠ কেল’ৰিৰ ডেটা"</string>
    <string name="total_calories_burned_read_content_description" msgid="1569722345910293531">"খৰচ হোৱা মুঠ কেল’ৰিৰ ডেটা পঢ়ক"</string>
    <string name="total_calories_burned_write_content_description" msgid="2727752180681851608">"খৰচ হোৱা মুঠ কেল’ৰিৰ ডেটা লিখক"</string>
    <string name="vo2_max_uppercase_label" msgid="6614391499711390476">"VO2 মেক্সৰ ডেটা"</string>
    <string name="vo2_max_lowercase_label" msgid="824972630000900033">"VO2 মেক্সৰ ডেটা"</string>
    <string name="vo2_max_read_content_description" msgid="8132626885797169882">"VO2 মেক্সৰ ডেটা পঢ়ক"</string>
    <string name="vo2_max_write_content_description" msgid="4783300275788728546">"VO2 মেক্সৰ ডেটা লিখক"</string>
    <string name="wheelchair_pushes_uppercase_label" msgid="5582991294340226965">"হুইলচ্চেয়াৰ চলোৱাৰ ডেটা"</string>
    <string name="wheelchair_pushes_lowercase_label" msgid="8919337990806379687">"হুইলচ্চেয়াৰ চলোৱাৰ ডেটা"</string>
    <string name="wheelchair_pushes_read_content_description" msgid="157304610943976471">"হুইলচ্চেয়াৰ চলোৱাৰ ডেটা পঢ়ক"</string>
    <string name="wheelchair_pushes_write_content_description" msgid="2745600707106818641">"হুইলচ্চেয়াৰ চলোৱাৰ ডেটা লিখক"</string>
    <string name="basal_metabolic_rate_uppercase_label" msgid="4802351493928086473">"বুনিয়াদী বিপাকীয় হাৰৰ ডেটা"</string>
    <string name="basal_metabolic_rate_lowercase_label" msgid="7195596626083893231">"বুনিয়াদী বিপাকীয় হাৰৰ ডেটা"</string>
    <string name="basal_metabolic_rate_read_content_description" msgid="5583222212705234907">"বুনিয়াদী বিপাকীয় হাৰৰ ডেটা পঢ়ক"</string>
    <string name="basal_metabolic_rate_write_content_description" msgid="4246137679868953443">"বুনিয়াদী বিপাকীয় হাৰৰ ডেটা লিখক"</string>
    <string name="body_fat_uppercase_label" msgid="4618860235119416449">"শৰীৰৰ চৰ্বীৰ ডেটা"</string>
    <string name="body_fat_lowercase_label" msgid="4090686510477176498">"শৰীৰৰ চৰ্বীৰ ডেটা"</string>
    <string name="body_fat_read_content_description" msgid="801664410906939146">"শৰীৰৰ চৰ্বীৰ ডেটা পঢ়ক"</string>
    <string name="body_fat_write_content_description" msgid="4863558071904720577">"শৰীৰৰ চৰ্বীৰ ডেটা লিখক"</string>
    <string name="body_water_mass_uppercase_label" msgid="7839393299147916863">"শৰীৰৰ পানীৰ ভৰৰ ডেটা"</string>
    <string name="body_water_mass_lowercase_label" msgid="9196249948631920955">"শৰীৰৰ পানীৰ ভৰৰ ডেটা"</string>
    <string name="body_water_mass_read_content_description" msgid="1468266374858854184">"শৰীৰৰ পানীৰ ভৰৰ ডেটা পঢ়ক"</string>
    <string name="body_water_mass_write_content_description" msgid="8485284654932647383">"শৰীৰৰ পানীৰ ভৰৰ ডেটা লিখক"</string>
    <string name="bone_mass_uppercase_label" msgid="6815438946872228501">"হাড়ৰ ভৰৰ ডেটা"</string>
    <string name="bone_mass_lowercase_label" msgid="5127378263122564055">"হাড়ৰ ভৰৰ ডেটা"</string>
    <string name="bone_mass_read_content_description" msgid="8401070346821477225">"হাড়ৰ ভৰৰ ডেটা পঢ়ক"</string>
    <string name="bone_mass_write_content_description" msgid="8711285422751587975">"হাড়ৰ ভৰৰ ডেটা লিখক"</string>
    <string name="height_uppercase_label" msgid="6839543632311723181">"উচ্চতা"</string>
    <string name="height_lowercase_label" msgid="6232582306436492752">"উচ্চতা"</string>
    <string name="height_read_content_description" msgid="7107217731605127715">"উচ্চতাৰ ডেটা পঢ়ক"</string>
    <string name="height_write_content_description" msgid="6787078298523064040">"উচ্চতাৰ ডেটা লিখক"</string>
    <string name="hip_circumference_uppercase_label" msgid="553907293616398764">"নিতম্বৰ পৰিধিৰ ডেটা"</string>
    <string name="hip_circumference_lowercase_label" msgid="5383037100089745103">"নিতম্বৰ পৰিধিৰ ডেটা"</string>
    <string name="hip_circumference_read_content_description" msgid="3960843421475522701">"নিতম্বৰ পৰিধিৰ ডেটা পঢ়ক"</string>
    <string name="hip_circumference_write_content_description" msgid="3828616223599649051">"নিতম্বৰ পৰিধিৰ ডেটা লিখক"</string>
    <string name="lean_body_mass_uppercase_label" msgid="1660166073148541008">"ক্ষীণ শৰীৰৰ ভৰৰ ডেটা"</string>
    <string name="lean_body_mass_lowercase_label" msgid="9060417901080844357">"ক্ষীণ শৰীৰৰ ভৰৰ ডেটা"</string>
    <string name="lean_body_mass_read_content_description" msgid="3251903339784498051">"ক্ষীণ শৰীৰৰ ভৰৰ ডেটা পঢ়ক"</string>
    <string name="lean_body_mass_write_content_description" msgid="8778176250058913124">"ক্ষীণ শৰীৰৰ ভৰৰ ডেটা লিখক"</string>
    <string name="waist_circumference_uppercase_label" msgid="864537723631507381">"কঁকালৰ পৰিধিৰ ডেটা"</string>
    <string name="waist_circumference_lowercase_label" msgid="7389714051869012003">"কঁকালৰ পৰিধিৰ ডেটা"</string>
    <string name="waist_circumference_read_content_description" msgid="7742632529989685413">"কঁকালৰ পৰিধিৰ ডেটা পঢ়ক"</string>
    <string name="waist_circumference_write_content_description" msgid="6455311628964793644">"কঁকালৰ পৰিধিৰ ডেটা লিখক"</string>
    <string name="weight_uppercase_label" msgid="2240396607601785080">"ওজন"</string>
    <string name="weight_lowercase_label" msgid="6592458247010013299">"ওজন"</string>
    <string name="weight_read_content_description" msgid="3270514859844811665">"ওজনৰ ডেটা পঢ়ক"</string>
    <string name="weight_write_content_description" msgid="555486014471042366">"ওজনৰ ডেটা লিখক"</string>
    <string name="cervical_mucus_uppercase_label" msgid="7479786340673820763">"ডিঙিৰ শ্লেষ্মাৰ ডেটা"</string>
    <string name="cervical_mucus_lowercase_label" msgid="7460634889750669420">"ডিঙিৰ শ্লেষ্মাৰ ডেটা"</string>
    <string name="cervical_mucus_read_content_description" msgid="7163132301693064124">"ডিঙিৰ শ্লেষ্মাৰ ডেটা পঢ়ক"</string>
    <string name="cervical_mucus_write_content_description" msgid="175802615365382752">"ডিঙিৰ শ্লেষ্মাৰ ডেটা লিখক"</string>
    <string name="intermenstrual_bleeding_uppercase_label" msgid="1681956139742028987">"ঋতুচক্ৰৰ সময়ত হোৱা ৰক্তক্ষৰণ"</string>
    <string name="intermenstrual_bleeding_lowercase_label" msgid="5284781275147619132">"ঋতুচক্ৰৰ সময়ত হোৱা ৰক্তক্ষৰণ"</string>
    <string name="intermenstrual_bleeding_read_content_description" msgid="5970939335115119015">"ঋতুচক্ৰৰ সময়ত হোৱা ৰক্তক্ষৰণৰ ডেটা পঢ়ক"</string>
    <string name="intermenstrual_bleeding_write_content_description" msgid="1377719923165234099">"ঋতুচক্ৰৰ সময়ত হোৱা ৰক্তক্ষৰণৰ ডেটা লিখক"</string>
    <string name="menstruation_uppercase_label" msgid="9119506748428874832">"ঋতুস্ৰাৱৰ ডেটা"</string>
    <string name="menstruation_lowercase_label" msgid="8098816978006207242">"ঋতুস্ৰাৱৰ ডেটা"</string>
    <string name="menstruation_read_content_description" msgid="7710047469771882021">"ঋতুস্ৰাৱৰ ডেটা পঢ়ক"</string>
    <string name="menstruation_write_content_description" msgid="5142669435897047396">"ঋতুস্ৰাৱৰ ডেটা লিখক"</string>
    <string name="ovulation_test_uppercase_label" msgid="1929868571862288837">"ডিম্বস্ফোটন পৰীক্ষাৰ ডেটা"</string>
    <string name="ovulation_test_lowercase_label" msgid="93260039417722840">"ডিম্বস্ফোটন পৰীক্ষাৰ ডেটা"</string>
    <string name="ovulation_test_read_content_description" msgid="8008351738285775840">"ডিম্বস্ফোটন পৰীক্ষাৰ ডেটা পঢ়ক"</string>
    <string name="ovulation_test_write_content_description" msgid="7061493310852203463">"ডিম্বস্ফোটন পৰীক্ষাৰ ডেটা লিখক"</string>
    <string name="sexual_activity_uppercase_label" msgid="1093238473810194127">"যৌন কাৰ্যকলাপ"</string>
    <string name="sexual_activity_lowercase_label" msgid="8285364117437418834">"যৌন কাৰ্যকলাপ"</string>
    <string name="sexual_activity_read_content_description" msgid="4937721417714312007">"যৌন কাৰ্যকলাপৰ ডেটা পঢ়ক"</string>
    <string name="sexual_activity_write_content_description" msgid="3063448245882840534">"যৌন কাৰ্যকলাপৰ ডেটা লিখক"</string>
    <string name="spotting_uppercase_label" msgid="5106739829390033240">"ৰক্তস্ৰাৱ"</string>
    <string name="spotting_lowercase_label" msgid="4361141146039580583">"ৰক্তস্ৰাৱ"</string>
    <string name="spotting_read_content_description" msgid="5422420770022357631">"ৰক্তস্ৰাৱৰ ডেটা পঢ়ক"</string>
    <string name="spotting_write_content_description" msgid="9049462631184362964">"ৰক্তস্ৰাৱৰ ডেটা লিখক"</string>
    <string name="hydration_uppercase_label" msgid="1196083392597480565">"জলযোজনৰ ডেটা"</string>
    <string name="hydration_lowercase_label" msgid="7793261552870970551">"জলযোজনৰ ডেটা"</string>
    <string name="hydration_read_content_description" msgid="3255941233933808082">"জলযোজনৰ ডেটা পঢ়ক"</string>
    <string name="hydration_write_content_description" msgid="7549819425875969941">"জলযোজনৰ ডেটা লিখক"</string>
    <string name="nutrition_uppercase_label" msgid="2352959651072134084">"পৰিপুষ্টিৰ ডেটা"</string>
    <string name="nutrition_lowercase_label" msgid="4123518952030658702">"পৰিপুষ্টিৰ ডেটা"</string>
    <string name="nutrition_read_content_description" msgid="5820331769605952082">"পৰিপুষ্টিৰ ডেটা পঢ়ক"</string>
    <string name="nutrition_write_content_description" msgid="6690090231218210367">"পৰিপুষ্টিৰ ডেটা লিখক"</string>
    <string name="sleep_uppercase_label" msgid="1458084584315123727">"টোপনি"</string>
    <string name="sleep_lowercase_label" msgid="7795584924503475035">"টোপনি"</string>
    <string name="sleep_read_content_description" msgid="7064608272681424436">"টোপনি সম্পৰ্কীয় ডেটা পঢ়ক"</string>
    <string name="sleep_write_content_description" msgid="2259414465110376554">"টোপনি সম্পৰ্কীয় ডেটা লিখক"</string>
    <string name="basal_body_temperature_uppercase_label" msgid="4571393253935677019">"শৰীৰৰ বুনিয়াদী উষ্ণতাৰ ডেটা"</string>
    <string name="basal_body_temperature_lowercase_label" msgid="3363829208971016662">"শৰীৰৰ বুনিয়াদী উষ্ণতাৰ ডেটা"</string>
    <string name="basal_body_temperature_read_content_description" msgid="3342604362011725500">"শৰীৰৰ বুনিয়াদী উষ্ণতাৰ ডেটা পঢ়ক"</string>
    <string name="basal_body_temperature_write_content_description" msgid="1081636817359407622">"শৰীৰৰ বুনিয়াদী উষ্ণতাৰ ডেটা লিখক"</string>
    <string name="blood_glucose_uppercase_label" msgid="7462421849184720721">"ৰক্ত শৰ্কৰাৰ ডেটা"</string>
    <string name="blood_glucose_lowercase_label" msgid="5036157221577793772">"ৰক্ত শৰ্কৰাৰ ডেটা"</string>
    <string name="blood_glucose_read_content_description" msgid="563393834563809318">"ৰক্ত শৰ্কৰাৰ ডেটা পঢ়ক"</string>
    <string name="blood_glucose_write_content_description" msgid="7688360165458091174">"ৰক্ত শৰ্কৰাৰ ডেটা লিখক"</string>
    <string name="blood_pressure_uppercase_label" msgid="1091450873620857062">"ৰক্তচাপ"</string>
    <string name="blood_pressure_lowercase_label" msgid="5857335698134310172">"ৰক্তচাপ"</string>
    <string name="blood_pressure_read_content_description" msgid="8573617892296408887">"ৰক্তচাপৰ ডেটা পঢ়ক"</string>
    <string name="blood_pressure_write_content_description" msgid="2649850785684226949">"ৰক্তচাপৰ ডেটা লিখক"</string>
    <string name="body_temperature_uppercase_label" msgid="5104550330313775324">"শৰীৰৰ উষ্ণতাৰ ডেটা"</string>
    <string name="body_temperature_lowercase_label" msgid="324124730971992259">"শৰীৰৰ উষ্ণতাৰ ডেটা"</string>
    <string name="body_temperature_read_content_description" msgid="5966765249024688738">"শৰীৰৰ উষ্ণতাৰ ডেটা পঢ়ক"</string>
    <string name="body_temperature_write_content_description" msgid="5498016171067859369">"শৰীৰৰ উষ্ণতাৰ ডেটা লিখক"</string>
    <string name="heart_rate_uppercase_label" msgid="4990167215137642430">"হৃদস্পন্দনৰ হাৰ"</string>
    <string name="heart_rate_lowercase_label" msgid="693492686337628283">"হৃদস্পন্দনৰ হাৰ"</string>
    <string name="heart_rate_read_content_description" msgid="4165867166260001259">"হৃদস্পন্দনৰ হাৰৰ ডেটা পঢ়ক"</string>
    <string name="heart_rate_write_content_description" msgid="2876667918366409170">"হৃদস্পন্দনৰ হাৰৰ ডেটা লিখক"</string>
    <string name="heart_rate_variability_uppercase_label" msgid="2047887230527012536">"হৃদস্পন্দনৰ হাৰৰ ভিন্নতাৰ ডেটা"</string>
    <string name="heart_rate_variability_lowercase_label" msgid="2332638559415663836">"হৃদস্পন্দনৰ হাৰৰ ভিন্নতাৰ ডেটা"</string>
    <string name="heart_rate_variability_read_content_description" msgid="5812707457872629556">"হৃদস্পন্দনৰ হাৰৰ ভিন্নতাৰ ডেটা পঢ়ক"</string>
    <string name="heart_rate_variability_write_content_description" msgid="3628171603035566114">"হৃদস্পন্দনৰ হাৰৰ ভিন্নতাৰ ডেটা লিখক"</string>
    <string name="oxygen_saturation_uppercase_label" msgid="1396254185616418355">"অক্সিজেন সংপৃক্তি"</string>
    <string name="oxygen_saturation_lowercase_label" msgid="7264179897533866327">"অক্সিজেন সংপৃক্তি"</string>
    <string name="oxygen_saturation_read_content_description" msgid="4756434113425028212">"অক্সিজেন সংপৃক্তিৰ ডেটা পঢ়ক"</string>
    <string name="oxygen_saturation_write_content_description" msgid="7189901097196830875">"অক্সিজেন সংপৃক্তিৰ ডেটা লিখক"</string>
    <string name="respiratory_rate_uppercase_label" msgid="4609498171205294389">"শ্বাস-প্ৰশ্বাসৰ হাৰ"</string>
    <string name="respiratory_rate_lowercase_label" msgid="8138249029197360098">"শ্বাস-প্ৰশ্বাসৰ হাৰ"</string>
    <string name="respiratory_rate_read_content_description" msgid="8545898979648419722">"শ্বাস-প্ৰশ্বাসৰ হাৰৰ ডেটা পঢ়ক"</string>
    <string name="respiratory_rate_write_content_description" msgid="7689533746809591931">"শ্বাস-প্ৰশ্বাসৰ হাৰৰ ডেটা লিখক"</string>
    <string name="resting_heart_rate_uppercase_label" msgid="5700827752396195453">"বিশ্ৰামৰ সময়ত হৃদস্পন্দনৰ হাৰ"</string>
    <string name="resting_heart_rate_lowercase_label" msgid="4533866739695973169">"বিশ্ৰামৰ সময়ত হৃদস্পন্দনৰ হাৰ"</string>
    <string name="resting_heart_rate_read_content_description" msgid="1068160055773401020">"বিশ্ৰামৰ সময়ত হৃদস্পন্দনৰ হাৰৰ ডেটা পঢ়ক"</string>
    <string name="resting_heart_rate_write_content_description" msgid="8848198128082739995">"বিশ্ৰামৰ সময়ত হৃদস্পন্দনৰ হাৰৰ ডেটা লিখক"</string>
    <string name="skin_temperature_uppercase_label" msgid="4880306019368461268">"ছালৰ তাপমাত্ৰা"</string>
    <string name="skin_temperature_lowercase_label" msgid="7456421703641980581">"ছালৰ তাপমাত্ৰা"</string>
    <string name="skin_temperature_read_content_description" msgid="1896127631429717621">"ছালৰ তাপমাত্ৰা জোখক"</string>
    <string name="skin_temperature_write_content_description" msgid="6448587289116206085">"ছালৰ তাপমাত্ৰা লিখক"</string>
    <string name="all_medical_data_uppercase_label" msgid="8415418677595814587">"চিকিৎসা সম্পৰ্কীয় আটাইবোৰ ডেটা"</string>
    <string name="all_medical_data_lowercase_label" msgid="7173275705446657735">"চিকিৎসা সম্পৰ্কীয় আটাইবোৰ ডেটা"</string>
    <string name="all_medical_data_content_description" msgid="6103488863059447886">"চিকিৎসা সম্পৰ্কীয় আটাইবোৰ ডেটা লিখক"</string>
    <string name="immunization_uppercase_label" msgid="1467176749064014020">"প্ৰতিষেধক"</string>
    <string name="immunization_lowercase_label" msgid="6464922369026887687">"প্ৰতিষেধক"</string>
    <string name="immunization_content_description" msgid="2910674919337229803">"প্ৰতিষেধক প্ৰদান সম্পৰ্কীয় তথ্য পঢ়ক"</string>
    <string name="read_permission_category" msgid="6002099618259628632">"“<xliff:g id="APP_NAME">%1$s</xliff:g>”ক পঢ়িবলৈ দিয়ক"</string>
    <string name="write_permission_category" msgid="1529702804865008111">"“<xliff:g id="APP_NAME">%1$s</xliff:g>”ক লিখিবলৈ দিয়ক"</string>
    <string name="request_permissions_cancel" msgid="1787483997235365393">"বাতিল কৰক"</string>
    <string name="request_permissions_allow" msgid="4201324235711040631">"অনুমতি দিয়ক"</string>
    <string name="request_permissions_allow_all" msgid="3419414351406638770">"আটাইবোৰকে অনুমতি দিয়ক"</string>
    <string name="request_permissions_dont_allow" msgid="6375307410951549030">"অনুমতি নিদিব"</string>
    <string name="request_permissions_header_desc" msgid="5561173070722750153">"আপুনি এই এপ্‌টোৱে Health Connectত থকা কি ডেটা পঢ়া অথবা তাত কি ডেটা লিখাটো বিচাৰে সেয়া বাছনি কৰক"</string>
    <string name="request_permissions_header_time_frame_desc" msgid="3023660534681391973">"যদি আপুনি পঢ়াৰ এক্সেছ দিয়ে, এই এপ্‌টোৱে নতুন ডেটা আৰু যোৱা ৩০ দিনৰ ডেটা পঢ়িব পাৰিব"</string>
    <string name="request_permissions_header_time_frame_history_desc" msgid="3792732353571153175">"যদি আপুনি পঢ়াৰ এক্সেছ দিয়ে, এই এপ্‌টোৱে নতুন আৰু পূৰ্বৰ ডেটা পঢ়িব পাৰিব"</string>
    <string name="request_permissions_header_title" msgid="4264236128614363479">"<xliff:g id="APP_NAME">%1$s</xliff:g>ক Health Connect এক্সেছ কৰাৰ অনুমতি দিবনে?"</string>
    <string name="request_permissions_rationale" msgid="6154280355215802538">"<xliff:g id="APP_NAME">%1$s</xliff:g>এ আপোনাৰ ডেটা কেনেকৈ পৰিচালনা কেনেকৈ কৰে সেয়া আপুনি বিকাশকৰ্তাৰ <xliff:g id="PRIVACY_POLICY_LINK">%2$s</xliff:g>ত জানিব পাৰে"</string>
    <string name="request_permissions_privacy_policy" msgid="228503452643555737">"গোপনীয়তা নীতি"</string>
    <string name="permissions_disconnect_dialog_title" msgid="7355211540619034695">"আটাইবোৰ অনুমতি আঁতৰাবনে?"</string>
    <string name="permissions_disconnect_dialog_disconnect" msgid="8854787587948224752">"আটাইবোৰ আঁতৰাওক"</string>
    <string name="permissions_disconnect_dialog_message" msgid="7961269838207365478">"<xliff:g id="APP_NAME">%1$s</xliff:g>এ Health Connectৰ কোনো ডেটা আৰু পঢ়িব বা লিখিব নোৱাৰিব।\n\nএইটোৱে এই এপ্‌টোৰ ওচৰত থাকিব পৰা কেমেৰা, মাইক্ৰ’ফ’ন বা অৱস্থানৰ দৰে অন্য অনুমতিসমূহত প্ৰভাৱ নেপেলায়।"</string>
    <string name="permissions_disconnect_dialog_message_background" msgid="8655975996293893596">"<xliff:g id="APP_NAME">%1$s</xliff:g>এ নেপথ্য ডেটাকে ধৰি Health Connectৰ কোনো ডেটা আৰু পঢ়িব অথবা লিখিব নোৱাৰিব।\n\nএইটোৱে এই এপ্‌টোৰ ওচৰত থাকিব পৰা অৱস্থান, কেমেৰা অথবা মাইক্ৰ’ফ’নৰ দৰে অন্য অনুমতিসমূহত প্ৰভাৱ নেপেলায়।"</string>
    <string name="permissions_disconnect_dialog_message_history" msgid="3793206180295111081">"<xliff:g id="APP_NAME">%1$s</xliff:g>এ পূৰ্বৰ ডেটাকে ধৰি Health Connectৰ কোনো ডেটা আৰু পঢ়িব অথবা লিখিব নোৱাৰিব।\n\nএইটোৱে এই এপ্‌টোৰ ওচৰত থাকিব পৰা অৱস্থান, কেমেৰা অথবা মাইক্ৰ’ফ’নৰ দৰে অন্য অনুমতিসমূহত প্ৰভাৱ নেপেলায়।"</string>
    <string name="permissions_disconnect_dialog_message_combined" msgid="4163369526932602203">"<xliff:g id="APP_NAME">%1$s</xliff:g>এ নেপথ্য আৰু পূৰ্বৰ ডেটাকে ধৰি Health Connectৰ কোনো ডেটা আৰু পঢ়িব অথবা লিখিব নোৱাৰিব।\n\nএইটোৱে এই এপ্‌টোৰ ওচৰত থাকিব পৰা অৱস্থান, কেমেৰা অথবা মাইক্ৰ’ফ’নৰ দৰে অন্য অনুমতিসমূহত প্ৰভাৱ নেপেলায়।"</string>
    <string name="permissions_disconnect_dialog_checkbox" msgid="8646951566431872823">"Health Connectৰ পৰা <xliff:g id="APP_NAME">%1$s</xliff:g>ৰ ডেটাও মচক"</string>
    <string name="navigation_next_day" msgid="8853443471183944219">"পৰৱৰ্তী দিন"</string>
    <string name="navigation_selected_day" msgid="2510843479734091348">"বাছনি কৰা দিন"</string>
    <string name="navigation_previous_day" msgid="718353386484938584">"পূৰ্বৱৰ্তী দিন"</string>
    <string name="default_error" msgid="7966868260616403475">"কিবা ভুল হ’ল। অনুগ্ৰহ কৰি আকৌ চেষ্টা কৰক।"</string>
    <string name="health_permission_header_description" msgid="7497601695462373927">"এই অনুমতিটো লাভ কৰা এপে আপোনাৰ স্বাস্থ্য আৰু শৰীৰচৰ্চাৰ ডেটা পঢ়িব আৰু লিখিব পাৰে"</string>
    <string name="connected_apps_text" msgid="1177626440966855831">"Health Connectত ষ্ট’ৰ হৈ থকা ডেটা কোনবোৰ এপে এক্সেছ কৰিব পাৰে সেয়া নিয়ন্ত্ৰণ কৰক। কোনো এটা এপে পঢ়িব অথবা লিখিব পৰা ডেটাখিনি পৰ্যালোচনা কৰিবলৈ সেই এপ্‌টোত টিপক।"</string>
    <string name="connected_apps_section_title" msgid="2415288099612126258">"অনুমতি দিয়া এক্সেছ"</string>
    <string name="not_connected_apps_section_title" msgid="452718769894103039">"অনুমতি নিদিয়া এক্সেছ"</string>
    <string name="needs_updating_apps_section_title" msgid="8561510523049921199">"আপডে’ট কৰাৰ প্ৰয়োজন"</string>
    <string name="settings_and_help_header" msgid="5749710693017621168">"ছেটিং আৰু সহায়"</string>
    <string name="disconnect_all_apps" msgid="748945115977534726">"আটাইবোৰ এপৰ বাবে এক্সেছ আঁতৰাওক"</string>
    <string name="manage_permissions_read_header" msgid="2031153753057983683">"পঢ়িবলৈ অনুমতি দিছে"</string>
    <string name="manage_permissions_write_header" msgid="6876806848658168370">"লিখিবলৈ অনুমতি দিছে"</string>
    <string name="no_apps_allowed" msgid="5794833581324128108">"কোনো এপক অনুমতি দিয়া হোৱা নাই"</string>
    <string name="no_apps_denied" msgid="743327680286446017">"কোনো এপ্‌ প্ৰত্যাখ্যান কৰা হোৱা নাই"</string>
    <string name="permissions_disconnect_all_dialog_title" msgid="27474286046207122">"আটাইবোৰ এপৰ বাবে এক্সেছ আঁতৰাবনে?"</string>
    <string name="permissions_disconnect_all_dialog_message" msgid="3151109627457270499">"আপোনাৰ কোনো এপে Health Connectৰ কোনো ডেটা এক্সেছ কৰিব নোৱাৰিব অথবা তাত নতুন ডেটা যোগ দিব নোৱাৰিব। ই ইতিমধ্যে থকা কোনো ডেটা নমচে।\n\nএইটোৱে এই এপ্‌টোৰ ওচৰত থাকিব পৰা অৱস্থান, কেমেৰা অথবা মাইক্ৰ’ফ’নৰ দৰে অন্য অনুমতিসমূহত প্ৰভাৱ নেপেলায়।"</string>
    <string name="permissions_disconnect_all_dialog_disconnect" msgid="2134136493310257746">"আটাইবোৰ আঁতৰাওক"</string>
    <string name="manage_permissions_manage_app_header" msgid="6356348062088358761">"এপ্ পৰিচালনা কৰক"</string>
    <string name="see_app_data" msgid="3951030076195119476">"এপৰ ডেটা চাওক"</string>
    <string name="delete_app_data" msgid="6890357774873859952">"এপৰ ডেটা মচক"</string>
    <string name="inactive_apps_section_title" msgid="7492812973696378690">"নিষ্ক্ৰিয় এপ্‌সমূহ"</string>
    <string name="inactive_apps_section_message" msgid="2610789262055974739">"এই এপ্‌সমূহৰ ওচৰত আৰু এক্সেছ নাই, কিন্তু তথাপি Health Connectত এইসমূহৰ ডেটা ষ্ট’ৰ কৰা আছে"</string>
    <string name="manage_permissions_time_frame" msgid="1299483940842401923">"<xliff:g id="APP_NAME">%1$s</xliff:g>এ <xliff:g id="DATA_ACCESS_DATE">%2$s</xliff:g>ৰ পাছত যোগ দিয়া ডেটা পঢ়িব পাৰে"</string>
    <string name="other_android_permissions" msgid="8051485761573324702">"এই এপ্‌টোৱে এক্সেছ কৰিব পৰা Androidৰ অন্য অনুমতিসমূহ পৰিচালনা কৰিবলৈ, ছেটিং &gt; এপলৈ যাওক"</string>
    <string name="manage_permissions_rationale" msgid="9183689798847740274">"আপুনি <xliff:g id="APP_NAME">%1$s</xliff:g>ৰ সৈতে শ্বেয়াৰ কৰা ডেটাখিনি ইয়াৰ গোপনীয়তাৰ নীতিৰ অধীন হয়"</string>
    <string name="other_android_permissions_content_description" msgid="2261431010048933820">"এই এপ্‌টোৱে এক্সেছ কৰিব পৰা Androidৰ অন্য অনুমতিসমূহ পৰিচালনা কৰিবলৈ ছেটিঙলৈ যাওক, তাৰ পাছত এপত টিপক"</string>
    <string name="manage_permissions_learn_more" msgid="2503189875093300767">"গোপনীয়তাৰ নীতি পঢ়ক"</string>
    <string name="app_perms_content_provider_24h" msgid="5977152673988158889">"যোৱা ২৪ ঘণ্টাত এক্সেছ কৰিছে"</string>
    <string name="app_access_title" msgid="7137018424885371763">"এপৰ এক্সেছ"</string>
    <string name="connected_apps_empty_list_section_title" msgid="6821215432694207342">"বৰ্তমান আপোনাৰ ইনষ্টল কৰি থোৱা কোনো সুসংগত এপ্ নাই"</string>
    <string name="additional_access_label" msgid="4645249249222528341">"অতিৰিক্ত এক্সেছ"</string>
    <string name="removed_additional_permissions_toast" msgid="3443687215509477284">"এই এপ্‌টোৰ বাবে অতিৰিক্ত অনুমতি আঁতৰোৱা হৈছে"</string>
    <string name="denied_apps_banner_title" msgid="1997745063608657965">"অনুমতি আঁতৰোৱা এপ্‌সমূহ"</string>
    <string name="denied_apps_banner_message_one_app" msgid="17659513485678315">"Health Connectএ <xliff:g id="APP_DATA">%s</xliff:g>ৰ অনুমতি আঁতৰাইছে"</string>
    <string name="denied_apps_banner_message_two_apps" msgid="1147216810892373640">"Health Connectএ <xliff:g id="APP_DATA_0">%1$s</xliff:g> আৰু <xliff:g id="APP_DATA_TWO">%2$s</xliff:g>ৰ অনুমতি আঁতৰাইছে"</string>
    <string name="denied_apps_banner_message_three_apps" msgid="7978499051473471633">"Health Connectএ <xliff:g id="APP_DATA_0">%1$s</xliff:g>, <xliff:g id="APP_DATA_TWO">%2$s</xliff:g> আৰু <xliff:g id="APP_DATA_THREE">%3$s</xliff:g>ৰ অনুমতি আঁতৰাইছে"</string>
    <string name="denied_apps_banner_message_many_apps" msgid="7249805432604650982">"Health Connectএ <xliff:g id="APP_DATA_0">%1$s</xliff:g>, <xliff:g id="APP_DATA_TWO">%2$s</xliff:g>, <xliff:g id="APP_DATA_THREE">%3$s</xliff:g> আৰু অন্য এপৰ অনুমতি আঁতৰাইছে"</string>
    <string name="denied_apps_banner_button" msgid="4438480389769298412">"সবিশেষ চাওক"</string>
    <string name="denied_apps_dialog_title" msgid="7470227827315635099">"Health Connectএ কিয় এপৰ অনুমতি আঁতৰায়"</string>
    <string name="denied_apps_dialog_message" msgid="7876664965504466099">"যদি কোনো এপ্‌ Google Playৰ পৰা নিলম্বন কৰা অথবা আঁতৰোৱা হয়, তেন্তে Health Connectএ স্বয়ংক্ৰিয়ভাৱে ইয়াৰ অনুমতিসমূহ আঁতৰাই পেলায়।\n\nইয়াৰ অৰ্থ হৈছে এপ্‌টোৱে আৰু Health Connectত ষ্ট’ৰ কৰা ডেটা এক্সেছ কৰিব নোৱাৰে। যদি এই এপ্‌টোত পূৰ্বতে ছেভ কৰা ডেটা আছে, তেন্তে সেয়া নিষ্ক্ৰিয় এপৰ সূচীত দেখুওৱা হয়।"</string>
    <string name="denied_apps_dialog_got_it_button" msgid="4698003516923683959">"বুজি পালোঁ"</string>
    <string name="export_file_access_error_banner_button" msgid="6336949702329425932">"ছেট আপ কৰক"</string>
    <string name="export_file_access_error_banner_title" msgid="8290988049467813322">"ডেটা ৰপ্তানি কৰিব পৰা নগ’ল"</string>
    <string name="export_file_access_error_banner_summary" msgid="1226999878868505503">"<xliff:g id="DATE">%1$s</xliff:g>ৰ বাবে ৰপ্তানিৰ ক্ষেত্ৰত সমস্যা হৈছে। অনুগ্ৰহ কৰি এটা নতুন সময়সূচী নিৰ্ধাৰিত ৰপ্তানি ছেট আপ কৰক আৰু পুনৰ চেষ্টা কৰক।"</string>
    <string name="next_export_time" msgid="3138247220014510213">"পৰৱৰ্তী ৰপ্তানি: <xliff:g id="DATE">%1$s</xliff:g>"</string>
    <string name="backup_and_restore_settings_screen_title" msgid="5391086732955348809">"বেকআপ লওক আৰু পুনঃস্থাপন কৰক"</string>
    <string name="last_export_time" msgid="9205875050823594041">"অন্তিম ৰপ্তানি: <xliff:g id="DATE">%1$s</xliff:g>"</string>
    <string name="export_and_import_title" msgid="3241901922222465397">"ৰপ্তানি আৰু আমদানি কৰক"</string>
    <string name="scheduled_export" msgid="8737660963687364370">"সময়সূচী নিৰ্ধাৰিত ৰপ্তানি"</string>
    <string name="import_data" msgid="404502315533233094">"ডেটা আমদানি কৰক"</string>
    <string name="import_data_description" msgid="4040178599441724296">"পূৰ্বতে ৰপ্তানি কৰা ফাইলৰ পৰা ডেটা পুনঃস্থাপন কৰক"</string>
<<<<<<< HEAD
    <string name="backup_and_restore_footer_body_text" msgid="4854718727539851909">"ৰপ্তানিয়ে আপোনাক আপোনাৰ ডেটা ছেভ কৰিবলৈ দিয়ে যাতে আপুনি সেয়া কোনো নতুন ফ’নলৈ স্থানান্তৰ কৰিব পাৰে"</string>
=======
    <string name="backup_and_restore_footer_body_text" msgid="4854718727539851909">"ৰপ্তানিয়ে আপোনাক নিজৰ ডেটা ছেভ কৰিবলৈ দিয়ে যাতে আপুনি সেয়া কোনো নতুন ফ’নলৈ স্থানান্তৰ কৰিব পাৰে"</string>
>>>>>>> a9f6b01f
    <string name="backup_and_restore_footer_link_text" msgid="5862384033902147721">"অধিক জানক"</string>
    <string name="automatic_export_on" msgid="6972389773963624315">"অন আছে"</string>
    <string name="automatic_export_off" msgid="3270255845008880841">"অফ আছে"</string>
    <string name="choose_frequency_category" msgid="2230821549715237663">"সঘনতা বাছনি কৰক"</string>
    <string name="choose_frequency" msgid="1077467424225083246">"সঘনতা বাছনি কৰক"</string>
    <string name="choose_frequency_description" msgid="752601326653048254">"ডেটা এবাৰ ছেভ কৰিবলৈ বাছনি কৰক বা নিয়মীয়াকৈ স্বয়ংক্ৰিয়ভাৱে ছেভ কৰিবলৈ ছেট কৰক।"</string>
    <string name="frequency_daily" msgid="3596412357416125727">"দৈনিক"</string>
    <string name="frequency_weekly" msgid="7302587625019573393">"সাপ্তাহিক"</string>
    <string name="frequency_monthly" msgid="729674398053825938">"মাহিলী"</string>
    <string name="export_destination_title" msgid="1434632545224158402">"ক’লৈ ৰপ্তানি কৰিব লাগে সেয়া বাছনি কৰক"</string>
<<<<<<< HEAD
    <string name="export_encryption_title" msgid="8910343790595514359">"এনক্ৰিপশ্বন অন কৰক"</string>
    <string name="export_encryption_safety_description" msgid="7873719607220791312">"ডেটাখিনি ছেভ কৰাৰ আগতে সেইখিনি এনক্ৰিপ্ট কৰিব লাগিব। Google অথবা Health Connectকে ধৰি কোনেও এইখিনি এক্সেছ কৰিব নোৱাৰিব।"</string>
    <string name="export_encryption_instruction_description" msgid="1479999086015040099">"আপোনাৰ এনক্ৰিপ্ট কৰা ডেটা সুৰক্ষিত কৰিবলৈ এটা পাছৱৰ্ড সৃষ্টি কৰক। আপুনি নিজৰ ডেটা আমদানি কৰি পুনঃস্থাপন কৰিবলৈ আপোনাক এই পাছৱৰ্ডটোৰ আৱশ্যক হ’ব।"</string>
    <string name="export_password_hint" msgid="7095895042846772342">"পাছৱৰ্ড"</string>
    <string name="export_repeat_password_hint" msgid="6928833895602183194">"পাছৱৰ্ডটো পুনৰ দিয়ক"</string>
    <string name="export_passwords_mismatch_error" msgid="7705585397593119283">"পাছৱৰ্ড মিলা নাই"</string>
    <string name="export_encryption_warning" msgid="664340221905199521">"যদি আপুনি নিজৰ পাছৱৰ্ড পাহৰিছে আৰু ফ’নটো হেৰুৱায়, আপোনাৰ ছেভ কৰি থোৱা ডেটা উদ্ধাৰ কৰাত আপোনাক Health Connectএ সহায় কৰিব নোৱাৰে।"</string>
=======
    <string name="export_invalid_storage" msgid="3945266169513895950">"আপোনাৰ ডেটা ৰপ্তানি কৰিবলৈ অনুগ্ৰহ কৰি এটা ষ্ট’ৰেজ এপ্‌ বাছনি কৰক"</string>
>>>>>>> a9f6b01f
    <string name="import_decryption_title" msgid="396608799208392844">"পাছৱৰ্ড টাইপ কৰক"</string>
    <string name="import_decryption_description" msgid="202259030890690376">"আপোনাৰ Health Connectৰ ডেটা আমদানি কৰিবলৈ আপোনাৰ এনক্ৰিপশ্বনৰ পাছৱৰ্ডৰ প্ৰয়োজন"</string>
    <string name="import_decryption_forgotten_password_link_text" msgid="2320323034848292225">"পাছৱৰ্ড পাহৰিলে নেকি?"</string>
    <string name="import_password_hint" msgid="5158553589723883063">"পাছৱৰ্ড"</string>
    <string name="import_decrypt_footer_body_text" msgid="1891722629872724009">"যদি আপোনাৰ ওচৰত এতিয়াও আপোনাৰ পুৰণি ফ’নটো আছে, তেন্তে আপুনি এটা নতুন পাছৱৰ্ডৰ জৰিয়তে আপোনাৰ ডেটা পুনৰ ৰপ্তানি কৰিব পাৰে"</string>
    <string name="export_back_button" msgid="3550795479165524982">"উভতি যাওক"</string>
    <string name="export_next_button" msgid="657930567137105172">"পৰৱৰ্তী"</string>
    <string name="import_cancel_button" msgid="2191598074422096715">"বাতিল কৰক"</string>
    <string name="import_next_button" msgid="5706322508691854289">"পৰৱৰ্তী"</string>
    <string name="import_source_location_title" msgid="4444467438013749461">"ইয়াৰ পৰা আমদানি কৰক"</string>
<<<<<<< HEAD
=======
    <string name="import_invalid_storage" msgid="4873640088459948487">"আপোনাৰ ডেটা আমদানি কৰিবলৈ অনুগ্ৰহ কৰি এটা ষ্ট’ৰেজ এপ্‌ বাছনি কৰক"</string>
    <string name="export_import_choose_account_title" msgid="1047021319012735232">"এটা একাউণ্ট বাছনি কৰক"</string>
    <string name="export_import_choose_account_cancel_button" msgid="7975616126298263479">"বাতিল কৰক"</string>
    <string name="export_import_choose_account_done_button" msgid="8450305343787469429">"কৰা হ’ল"</string>
>>>>>>> a9f6b01f
    <string name="onboarding_title" msgid="8550656211291180188">"Health Connect ব্যৱহাৰ কৰা আৰম্ভ কৰক"</string>
    <string name="onboarding_description" msgid="4873129122057931161">"Health Connectএ আপোনাৰ স্বাস্থ্য আৰু শৰীৰচৰ্চা সম্পৰ্কীয় ডেটা ষ্ট’ৰ কৰি আপোনাক আপোনাৰ ফ’নত থকা বিভিন্ন এপ্‌সমূহ ছিংক কৰাৰ সহজ উপায় প্ৰদান কৰে"</string>
    <string name="share_data" msgid="3481932156368883946">"আপোনাৰ এপ্‌সমূহৰ সৈতে ডেটা শ্বেয়াৰ কৰক"</string>
    <string name="share_data_description" msgid="2919871301634375092">"প্ৰতিটো এপে Health Connectত কি ডেটা পঢ়িব অথবা লিখিব পাৰিব সেয়া বাছনি কৰক"</string>
    <string name="manage_your_settings" msgid="7391184508015127137">"আপোনাৰ ছেটিং আৰু গোপনীয়তা পৰিচালনা কৰক"</string>
    <string name="manage_your_settings_description" msgid="557943168930365334">"যিকোনো সময়তে এপৰ অনুমতি সলনি কৰক আৰু আপোনাৰ ডেটা পৰিচালনা কৰক"</string>
    <string name="onboarding_go_back_button_text" msgid="5020083846511184625">"উভতি যাওক"</string>
    <string name="onboarding_get_started_button_text" msgid="2348061971090731336">"আৰম্ভ কৰক"</string>
    <string name="delete_button_content_description" msgid="9125115327455379618">"ডেটা মচক"</string>
<<<<<<< HEAD
    <!-- no translation found for enter_deletion_button_content_description (416336747251264118) -->
    <skip />
    <!-- no translation found for exit_deletion_button_content_description (6579227028841619158) -->
    <skip />
=======
    <string name="enter_deletion_button_content_description" msgid="416336747251264118">"মচা অৱস্থাটোত সোমাওক"</string>
    <string name="exit_deletion_button_content_description" msgid="6579227028841619158">"মচা অৱস্থাটোৰ পৰা বাহিৰ হওক"</string>
>>>>>>> a9f6b01f
    <string name="time_range_title" msgid="6831605283322600165">"মচিবলৈ তাৰিখ বাছনি কৰক"</string>
    <string name="time_range_next_button" msgid="5849096934896557888">"পৰৱৰ্তী"</string>
    <string name="time_range_message_all" msgid="7280888587242744729">"এইটোৱে বাছনি কৰা সময় অৱধিৰ ভিতৰত Health Connectত যোগ দিয়া আটাইবোৰ ডেটা স্থায়ীভাৱে মচে"</string>
    <string name="time_range_message_data_type" msgid="1896125004829258195">"এইটোৱে বাছনি কৰা সময় অৱধিৰ ভিতৰত Health Connectত যোগ দিয়া <xliff:g id="DATA_TYPE">%s</xliff:g>ৰ ডেটা স্থায়ীভাৱে মচে"</string>
    <string name="time_range_message_category" msgid="1136451418397326356">"এইটোৱে বাছনি কৰা সময় অৱধিৰ ভিতৰত Health Connectত যোগ দিয়া <xliff:g id="CATEGORY">%s</xliff:g>ৰ ডেটা স্থায়ীভাৱে মচে"</string>
    <string name="time_range_message_app_data" msgid="2590800457710603556">"এইটোৱে বাছনি কৰা সময় অৱধিৰ ভিতৰত Health Connectত যোগ দিয়া <xliff:g id="APP_DATA">%s</xliff:g>ৰ ডেটা স্থায়ীভাৱে মচে"</string>
    <string name="time_range_one_day" msgid="7162709826595446727">"যোৱা ২৪ ঘণ্টাৰ মচক"</string>
    <string name="time_range_one_week" msgid="8754523384275645434">"যোৱা ৭ দিনৰ মচক"</string>
    <string name="time_range_one_month" msgid="3034747870231999766">"যোৱা ৩০ দিনৰ মচক"</string>
    <string name="time_range_all" msgid="8167350212705839943">"আটাইবোৰ ডেটা মচক"</string>
    <string name="confirming_question_all" msgid="1585414659784742952">"সকলো সময়ৰ আটাইবোৰ ডেটা স্থায়ীভাৱে মচিবনে?"</string>
    <string name="confirming_question_one_day" msgid="8001434729335611950">"যোৱা ২৪ ঘণ্টাৰ আটাইবোৰ ডেটা স্থায়ীভাৱে মচিবনে?"</string>
    <string name="confirming_question_one_week" msgid="5441506951423969587">"যোৱা ৭ দিনৰ আটাইবোৰ ডেটা স্থায়ীভাৱে মচিবনে?"</string>
    <string name="confirming_question_one_month" msgid="4118595547587081940">"যোৱা ৩০ দিনৰ আটাইবোৰ ডেটা স্থায়ীভাৱে মচিবনে?"</string>
    <string name="confirming_question_data_type_all" msgid="1173934949902602037">"সকলো সময়ৰ <xliff:g id="DATA_TYPE">%s</xliff:g>ৰ ডেটা স্থায়ীভাৱে মচিবনে?"</string>
    <string name="confirming_question_data_type_one_day" msgid="5386681714769751416">"যোৱা ২৪ ঘণ্টাৰ <xliff:g id="DATA_TYPE">%s</xliff:g>ৰ ডেটা স্থায়ীভাৱে মচিবনে?"</string>
    <string name="confirming_question_data_type_one_week" msgid="8346031951374422501">"যোৱা ৭ দিনৰ <xliff:g id="DATA_TYPE">%s</xliff:g>ৰ ডেটা স্থায়ীভাৱে মচিবনে?"</string>
    <string name="confirming_question_data_type_one_month" msgid="7110328687576360400">"যোৱা ৩০ দিনৰ <xliff:g id="DATA_TYPE">%s</xliff:g>ৰ ডেটা স্থায়ীভাৱে মচিবনে?"</string>
    <string name="confirming_question_category_all" msgid="9182430869247761531">"সকলো সময়ৰ <xliff:g id="CATEGORY">%s</xliff:g>ৰ ডেটা স্থায়ীভাৱে মচিবনে?"</string>
    <string name="confirming_question_category_one_day" msgid="4886776948515472679">"যোৱা ২৪ ঘণ্টাৰ <xliff:g id="CATEGORY">%s</xliff:g>ৰ ডেটা স্থায়ীভাৱে মচিবনে?"</string>
    <string name="confirming_question_category_one_week" msgid="1790565625674277693">"যোৱা ৭ দিনৰ <xliff:g id="CATEGORY">%s</xliff:g>ৰ ডেটা স্থায়ীভাৱে মচিবনে?"</string>
    <string name="confirming_question_category_one_month" msgid="9181788460112796273">"যোৱা ৩০ দিনৰ <xliff:g id="CATEGORY">%s</xliff:g>ৰ ডেটা স্থায়ীভাৱে মচিবনে?"</string>
    <string name="confirming_question_app_data_all" msgid="4818571921949673097">"সকলো সময়ৰ <xliff:g id="APP_DATA">%s</xliff:g>ৰ ডেটা স্থায়ীভাৱে মচিবনে?"</string>
    <string name="confirming_question_app_data_one_day" msgid="444028969015975031">"যোৱা ২৪ ঘণ্টাৰ <xliff:g id="APP_DATA">%s</xliff:g>ৰ ডেটা স্থায়ীভাৱে মচিবনে?"</string>
    <string name="confirming_question_app_data_one_week" msgid="2096555081811730496">"যোৱা ৭ দিনৰ <xliff:g id="APP_DATA">%s</xliff:g>ৰ ডেটা স্থায়ীভাৱে মচিবনে?"</string>
    <string name="confirming_question_app_data_one_month" msgid="6438241250825892892">"যোৱা ৩০ দিনৰ <xliff:g id="APP_DATA">%s</xliff:g>ৰ ডেটা স্থায়ীভাৱে মচিবনে?"</string>
    <string name="confirming_question_app_remove_all_permissions" msgid="4170343072352701421">"Health Connectৰ পৰা আটাইবোৰ <xliff:g id="APP_WITH_PERMISSIONS">%s</xliff:g>ৰ অনুমতিও আঁতৰাওক"</string>
    <string name="confirming_question_data_type_from_app_all" msgid="8361163993548510509">"<xliff:g id="APP_DATA">%2$s</xliff:g>এ যোগ দিয়া আটাইবোৰ <xliff:g id="DATA_TYPE">%1$s</xliff:g> ডেটা স্থায়ীভাৱে মচিবনে?"</string>
    <string name="confirming_question_single_entry" msgid="330919962071369305">"এই প্ৰৱিষ্টিটো স্থায়ীভাৱে মচিবনে?"</string>
    <string name="confirming_question_message" msgid="2934249835529079545">"সংযুক্ত এপ্‌সমূহে আৰু Health Connectৰ পৰা এই ডেটা এক্সেছ কৰিব নোৱাৰিব"</string>
    <string name="confirming_question_message_menstruation" msgid="5286956266565962430">"এইটোৱে <xliff:g id="START_DATE">%1$s</xliff:g>ৰ পৰা <xliff:g id="END_DATE">%2$s</xliff:g>লৈ আটাইবোৰ ঋতুস্ৰাৱৰ ডেটা মচিব।"</string>
    <string name="confirming_question_delete_button" msgid="1999996759507959985">"মচক"</string>
    <string name="confirming_question_go_back_button" msgid="9037523726124648221">"উভতি যাওক"</string>
    <string name="delete_dialog_success_got_it_button" msgid="8047812840310612293">"কৰা হ’ল"</string>
    <string name="delete_dialog_failure_close_button" msgid="4376647579348193224">"বন্ধ কৰক"</string>
    <string name="delete_dialog_success_title" msgid="5009733262743173477">"ডেটা মচা হ’ল"</string>
    <string name="delete_dialog_success_message" msgid="2451953113522118128">"এই ডেটা Health Connectত আৰু ষ্ট’ৰ কৰা নহয়।"</string>
    <string name="delete_progress_indicator" msgid="5799502879065833417">"আপোনাৰ ডেটা মচি থকা হৈছে"</string>
    <string name="delete_dialog_failure_title" msgid="1959020721355789496">"ডেটা মচিব পৰা নগ’ল"</string>
    <string name="delete_dialog_failure_message" msgid="7473241488471319963">"কিবা ভুল হ’ল আৰু Health Connectএ আপোনাৰ ডেটা মচিব নোৱাৰিলে"</string>
    <string name="delete_dialog_failure_try_again_button" msgid="4323865124609424838">"পুনৰ চেষ্টা কৰক"</string>
    <string name="delete_data_notification_title" msgid="7740230240986343347">"Health Connectৰ ডেটা মচি থকা হৈছে"</string>
    <string name="delete_data_notification_ticker_text" msgid="2604051567679235822">"Health Connectৰ ডেটা মচি থকা হৈছে"</string>
    <string name="delete_data_notification_channel_name" msgid="4499713830012802095">"ডেটা মচা"</string>
    <string name="data_point_action_content_description" msgid="6881048311770784455">"<xliff:g id="ENTRY_TO_DELETE">%s</xliff:g> ডেটা এণ্ট্ৰী মচক"</string>
    <string name="delete_data_point" msgid="1004049578454616738">"<xliff:g id="ENTRY_TO_DELETE">%s</xliff:g> এণ্ট্ৰী মচক"</string>
    <string name="aggregation_total" msgid="5641333638662325184">"মুঠ: <xliff:g id="TOTAL_VALUE">%s</xliff:g> টা"</string>
    <string name="watt_format" msgid="8500953817369623803">"{value,plural, =1{১ ৱাট}one{# ৱাট}other{# ৱাট}}"</string>
    <string name="watt_format_long" msgid="7107446926499116109">"{value,plural, =1{১ ৱাট}one{# ৱাট}other{# ৱাট}}"</string>
    <string name="steps_value" msgid="5779393974668105298">"{count,plural, =1{১ খোজ}one{# খোজ}other{# খোজ}}"</string>
    <string name="steps_per_minute" msgid="5527133010067502098">"{value,plural, =1{১ খোজ/মিনিট}one{# খোজ/মিনিট}other{# খোজ/মিনিট}}"</string>
    <string name="steps_per_minute_long" msgid="6146224261144843301">"{value,plural, =1{প্ৰতি মিনিটত ১ খোজ}one{প্ৰতি মিনিটত # খোজ}other{প্ৰতি মিনিটত # খোজ}}"</string>
    <string name="heart_rate_value" msgid="6936476566204248578">"{count,plural, =1{১ বিপিএম}one{# বিপিএম}other{# বিপিএম}}"</string>
    <string name="heart_rate_long_value" msgid="7865319425119507300">"{count,plural, =1{প্ৰতি মিনিটত ১ টা স্পন্দন}one{প্ৰতি মিনিটত # টা স্পন্দন}other{প্ৰতি মিনিটত # টা স্পন্দন}}"</string>
    <string name="velocity_speed_miles" msgid="616312758726506781">"{value,plural, =1{১ মাপ্ৰঘ}one{# মাপ্ৰঘ}other{# মাপ্ৰঘ}}"</string>
    <string name="velocity_speed_km" msgid="2807705003203399350">"{value,plural, =1{১ কি.মি./ঘ.}one{# কি.মি./ঘ.}other{# কি.মি./ঘ.}}"</string>
    <string name="velocity_speed_miles_long" msgid="7945167764392834498">"{value,plural, =1{প্ৰতি ঘণ্টাত ১ মাইল}one{প্ৰতি ঘণ্টাত # মাইল}other{প্ৰতি ঘণ্টাত # মাইল}}"</string>
    <string name="velocity_speed_km_long" msgid="3962310367408338322">"{value,plural, =1{প্ৰতি ঘণ্টাত ১ কিল’মিটাৰ}one{প্ৰতি ঘণ্টাত # কিল’মিটাৰ}other{প্ৰতি ঘণ্টাত # কিল’মিটাৰ}}"</string>
    <string name="velocity_minute_miles" msgid="7700413725988014667">"<xliff:g id="MINUTE">%1$s</xliff:g> মিনিট/মাইল"</string>
    <string name="velocity_minute_km" msgid="4772380313506015301">"<xliff:g id="MINUTE">%1$s</xliff:g> মিনিট/কি.মি."</string>
    <string name="velocity_minute_miles_long" msgid="6889048307278340076">"<xliff:g id="MINUTE">%1$s</xliff:g> মিনিট প্ৰতি মাইল"</string>
    <string name="velocity_minute_km_long" msgid="4037299863590066470">"<xliff:g id="MINUTE">%1$s</xliff:g> মিনিট প্ৰতি কিল’মিটাৰ"</string>
    <string name="velocity_minute_per_one_hundred_yards" msgid="647561643828842315">"<xliff:g id="MINUTE">%1$s</xliff:g> মিনিট/১০০ য়াৰ্ড"</string>
    <string name="velocity_minute_per_one_hundred_meters" msgid="4636956099725561607">"<xliff:g id="MINUTE">%1$s</xliff:g> মিনিট/১০০ মিটাৰ"</string>
    <string name="velocity_minute_per_one_hundred_yards_long" msgid="3005945921657283386">"<xliff:g id="MINUTE">%1$s</xliff:g> মিনিট প্ৰতি ১০০ য়াৰ্ড"</string>
    <string name="velocity_minute_per_one_hundred_meters_long" msgid="6806485527680697198">"<xliff:g id="MINUTE">%1$s</xliff:g> মিনিট প্ৰতি ১০০ মিটাৰ"</string>
    <string name="time_range_long" msgid="5067423945245490288">"<xliff:g id="START_TIME">%1$s</xliff:g>ৰ পৰা <xliff:g id="END_TIME">%2$s</xliff:g>লৈ"</string>
    <string name="date_range_long" msgid="6022190423982451176">"<xliff:g id="START_TIME">%1$s</xliff:g>ৰ পৰা <xliff:g id="END_TIME">%2$s</xliff:g>লৈ"</string>
    <string name="wheelchair_pushes" msgid="5807293867148465190">"{count,plural, =1{১ বাৰ হুইলচ্চেয়াৰ ঠেলা}one{# বাৰ হুইলচ্চেয়াৰ ঠেলা}other{# বাৰ হুইলচ্চেয়াৰ ঠেলা}}"</string>
    <string name="liter" msgid="8276522589564337053">"{count,plural, =1{১ লিটাৰ}one{# লিটাৰ}other{# লিটাৰ}}"</string>
    <string name="liter_long" msgid="7094280457555707835">"{count,plural, =1{১ লিটাৰ}one{# লিটাৰ}other{# লিটাৰ}}"</string>
    <string name="floors_climbed" msgid="7483572478744998930">"{count,plural, =1{১ মহলা}one{# মহলা}other{# মহলা}}"</string>
    <string name="elevation_meters" msgid="5099783382361572761">"{count,plural, =1{১ মিটাৰ}one{# মিটাৰ}other{# মিটাৰ}}"</string>
    <string name="elevation_meters_long" msgid="3163136353148567981">"{count,plural, =1{১ মিটাৰ}one{# মিটাৰ}other{# মিটাৰ}}"</string>
    <string name="cycling_rpm" msgid="2271215098150068276">"{count,plural, =1{১ rpm}one{# rpm}other{# rpm}}"</string>
    <string name="cycling_rpm_long" msgid="4914848042733587007">"{count,plural, =1{প্ৰতি মিনিটত ১ টা আৱৰ্তন}one{প্ৰতি মিনিটত # টা আৱৰ্তন}other{প্ৰতি মিনিটত # টা আৱৰ্তন}}"</string>
    <string name="cycling_cadence_series_range_long" msgid="6852892013260504985">"<xliff:g id="MIN">%1$s</xliff:g>ৰ পৰা <xliff:g id="MAX">%2$s</xliff:g>লৈ"</string>
    <string name="sexual_activity_protected" msgid="4259473257597274326">"সুৰক্ষিত"</string>
    <string name="sexual_activity_unprotected" msgid="2250981470537379807">"অসুৰক্ষিত"</string>
    <string name="spotting" msgid="1637175837078770520">"ৰক্তস্ৰাৱ"</string>
    <string name="flow_spotting" msgid="832418664953780156">"ৰক্তস্ৰাৱ"</string>
    <string name="flow_light" msgid="1937543318146228793">"মৃদু প্ৰবাহ"</string>
    <string name="flow_medium" msgid="3783688724668943154">"মধ্যমীয়া প্ৰবাহ"</string>
    <string name="flow_heavy" msgid="8672261792750634294">"বেছি প্ৰবাহ"</string>
    <string name="period_day" msgid="3821944462093965882">"ঋতুস্ৰাৱ হোৱাৰ <xliff:g id="TOTAL_LENGTH">%2$d</xliff:g> দিনৰ <xliff:g id="DAY">%1$d</xliff:g>তম দিন"</string>
    <string name="ovulation_positive" msgid="6588547263126320238">"ইতিবাচক"</string>
    <string name="ovulation_negative" msgid="591588801112312454">"নেতিবাচক"</string>
    <string name="ovulation_high" msgid="205362931427158291">"উচ্চ"</string>
    <string name="ovulation_inconclusive" msgid="3447066667631538756">"অমীমাংসিত"</string>
    <string name="milliseconds" msgid="284845884516037268">"{count,plural, =1{১ মিলিছেকেণ্ড}one{# মিলিছেকেণ্ড}other{# মিলিছেকেণ্ড}}"</string>
    <string name="milliseconds_long" msgid="93246373745977286">"{count,plural, =1{১ মিলিছেকেণ্ড}one{# মিলিছেকেণ্ড}other{# মিলিছেকেণ্ড}}"</string>
    <string name="planned_exercise_session_notes_title" msgid="5398114870366766242">"টোকা"</string>
    <string name="planned_exercise_block_repetitions" msgid="230530785149273276">"{count,plural, =1{১ বাৰ}one{# বাৰ}other{# বাৰ}}"</string>
    <string name="active_calories_burned" msgid="1164230083046893828">"সক্ৰিয় হৈ আছে: <xliff:g id="ACTIVE_CALORIES">%1$s</xliff:g>"</string>
    <string name="total_calories_burned" msgid="1674210345283541450">"মুঠ: <xliff:g id="TOTAL_CALORIES">%1$s</xliff:g>"</string>
    <string name="amrap_performance_goal" msgid="2225285957050151025">"যিমান বেছি সম্ভৱ পুনৰাবৃত্তি কৰক"</string>
    <string name="rate_of_perceived_exertion_goal" msgid="7025839991503747361">"প্ৰচেষ্টাৰ স্তৰ: <xliff:g id="VALUE">%1$d</xliff:g>/১০"</string>
    <string name="elapsed_time_placeholder" msgid="5154979833935704302">"--:--"</string>
    <string name="repetitions" msgid="5092687490665962229">"{count,plural, =1{১ বাৰ পুনৰাবৃত্তি}one{# বাৰ পুনৰাবৃত্তি}other{# বাৰ পুনৰাবৃত্তি}}"</string>
    <string name="repetitions_long" msgid="9056502282298182438">"{count,plural, =1{১ বাৰ পুনৰাবৃত্তি}one{# বাৰ পুনৰাবৃত্তি}other{# বাৰ পুনৰাবৃত্তি}}"</string>
    <string name="exercise_segments_header" msgid="2992953017179406012">"ব্যায়ামৰ বিভিন্ন ভাগ"</string>
    <string name="exercise_laps_header" msgid="117228630553856372">"লেপ"</string>
    <string name="back_extension" msgid="426518933137440577">"বেক এক্সটেনশ্বন"</string>
    <string name="badminton" msgid="8839727076522086870">"বেডমিণ্টন"</string>
    <string name="barbell_shoulder_press" msgid="3800236222803424251">"বাৰবেল শ্ব’ল্ডাৰ প্ৰেছ"</string>
    <string name="baseball" msgid="2520520093470304570">"বে’ছবল"</string>
    <string name="basketball" msgid="1453863811744469210">"বাস্কেটবল"</string>
    <string name="bench_press" msgid="640506654204391301">"বেঞ্চ প্ৰেছ"</string>
    <string name="bench_sit_up" msgid="6601081870476287683">"বেঞ্চ ছিট আপ"</string>
    <string name="biking" msgid="4108296097363777467">"বাইকিং"</string>
    <string name="biking_stationary" msgid="1538524429562124202">"বাইকিং ষ্টেচনাৰী"</string>
    <string name="boot_camp" msgid="1554811887379786226">"বুট কেম্প"</string>
    <string name="boxing" msgid="2200194516739940317">"বক্সিং"</string>
    <string name="burpee" msgid="1434605818712603589">"বাৰপী"</string>
    <string name="calisthenics" msgid="9080623890020954493">"কেলিস্থেনিক্স"</string>
    <string name="cricket" msgid="7543586707938752011">"ক্ৰিকেট"</string>
    <string name="crunch" msgid="4265356947720591896">"ক্ৰাঞ্চ"</string>
    <string name="dancing" msgid="4099572666298130171">"নৃত্য"</string>
    <string name="deadlift" msgid="6880561478635890617">"ডেডলিফ্ট"</string>
    <string name="dumbbell_curl_left_arm" msgid="4453594605921193509">"বাওঁ বাহুৰ ডাম্বেল কাৰ্ল"</string>
    <string name="dumbbell_curl_right_arm" msgid="4680998443002425166">"সোঁ বাহুৰ ডাম্বেল কাৰ্ল"</string>
    <string name="dumbbell_front_raise" msgid="4411281746015904879">"ডাম্বেল সন্মুখৰফাললৈ দঙা"</string>
    <string name="dumbbell_lateral_raise" msgid="5839946068429137241">"ডাম্বেল পিছফাললৈ দঙা"</string>
    <string name="dumbbell_triceps_extension_left_arm" msgid="6756023069611493063">"বাওঁ বাহুৰ ডাম্বেল ট্ৰাইচেপ এক্সটেনশ্বন"</string>
    <string name="dumbbell_triceps_extension_right_arm" msgid="1498470275564554389">"সোঁ বাহুৰ ডাম্বেল ট্ৰাইচেপ এক্সটেনশ্বন"</string>
    <string name="dumbbell_triceps_extension_two_arm" msgid="5409860665522903159">"দুয়োটা বাহুৰ ডাম্বেল ট্ৰাইচেপ এক্সটেনশ্বন"</string>
    <string name="elliptical" msgid="5148914059968910839">"এলিপ্টিকেল"</string>
    <string name="exercise_class" msgid="32582249527931454">"ব্যায়ামৰ শ্ৰেণী"</string>
    <string name="fencing" msgid="410347890025055779">"ফেঞ্চিং"</string>
    <string name="football_american" msgid="8564554592554502623">"আমেৰিকান ফুটবল"</string>
    <string name="football_australian" msgid="5524598297723674661">"অষ্ট্ৰেলিয়ান ফুটবল"</string>
    <string name="forward_twist" msgid="2464895720533462566">"ফৰৱাৰ্ড টুইষ্ট"</string>
    <string name="frisbee_disc" msgid="5167617057624738753">"ফ্ৰিছবী"</string>
    <string name="golf" msgid="2726655052150604682">"গল্ফ"</string>
    <string name="guided_breathing" msgid="8688586393796970733">"নিয়ন্ত্ৰিত শ্বাস-প্ৰশ্বাস"</string>
    <string name="gymnastics" msgid="1122967371410769598">"জিমনাষ্টিক্স"</string>
    <string name="handball" msgid="3088985331906235361">"হেণ্ডবল"</string>
    <string name="high_intensity_interval_training" msgid="8873384314130026442">"অতি তীব্ৰতাৰ বিৰতিযুক্ত প্ৰশিক্ষণ"</string>
    <string name="hiking" msgid="5477476795295322496">"হাইকিং"</string>
    <string name="ice_hockey" msgid="3615167122989198051">"আইচ হকী"</string>
    <string name="ice_skating" msgid="8509270149324068230">"আইচ স্কে’টিং"</string>
    <string name="jumping_jack" msgid="8751015874477795657">"জাম্পিং জেক"</string>
    <string name="jump_rope" msgid="3065249477862282277">"জাম্প ৰ’প"</string>
    <string name="lat_pull_down" msgid="6974730398913678563">"লাট পুলডাউন"</string>
    <string name="lunge" msgid="6557814816897990529">"লাঞ্জ"</string>
    <string name="martial_arts" msgid="3279383109083496658">"সমৰ কলা"</string>
    <string name="meditation" msgid="7578287714544679183">"ধ্যান"</string>
    <string name="paddling" msgid="746868067888160788">"পেডলিং"</string>
    <string name="paragliding" msgid="8328649138909727690">"পেৰাগ্লাইডিং"</string>
    <string name="pilates" msgid="8660903049535347415">"পিলাটিজ"</string>
    <string name="plank" msgid="5537839085592473449">"প্লেংক"</string>
    <string name="racquetball" msgid="8169482984904052538">"ৰেকেটবল"</string>
    <string name="rock_climbing" msgid="3123024521372083233">"ৰক ক্লাইম্বিং"</string>
    <string name="roller_hockey" msgid="3524872164646176686">"ৰ’লাৰ হকী"</string>
    <string name="rowing" msgid="615898011726585442">"ৰ’ৱিং"</string>
    <string name="rowing_machine" msgid="4075255566862183370">"ৰ’ৱিং মেচিন"</string>
    <string name="rugby" msgid="5146215118571059267">"ৰাগবী"</string>
    <string name="running" msgid="5135754380339217169">"দৌৰা"</string>
    <string name="running_treadmill" msgid="2083354407217486405">"ট্ৰেডমিলত দৌৰা"</string>
    <string name="sailing" msgid="4924304145770903145">"নৌকা চালন"</string>
    <string name="scuba_diving" msgid="4548778216122159229">"স্কুবা ডাইভিং"</string>
    <string name="skating" msgid="7320438805566302784">"স্কে’টিং"</string>
    <string name="skiing" msgid="6773127614153771204">"স্কিইং"</string>
    <string name="snowboarding" msgid="890584874325367973">"স্ন’ব’ৰ্ডিং"</string>
    <string name="snowshoeing" msgid="8932096199095096139">"স্ন’শ্বুইং"</string>
    <string name="soccer" msgid="2631723269673549642">"ফুটবল"</string>
    <string name="softball" msgid="8389418982713908334">"ছফ্টবল"</string>
    <string name="squash" msgid="1588653991323140302">"স্কোৱাশ্ব"</string>
    <string name="squat" msgid="7664163620113834611">"স্কোৱাট"</string>
    <string name="stair_climbing" msgid="4042085961630471238">"চিৰি বগোৱা"</string>
    <string name="stair_climbing_machine" msgid="4003983194733092325">"চিৰি বগোৱা মেচিন"</string>
    <string name="strength_training" msgid="56772956237540768">"শক্তি প্ৰশিক্ষণ"</string>
    <string name="stretching" msgid="8667864173383423787">"ষ্ট্ৰেচ্চিং"</string>
    <string name="surfing" msgid="7612503593241904984">"ছাৰ্ফিং"</string>
    <string name="swimming_open_water" msgid="1030388267758027037">"মুকলি পানীত সাঁতোৰা"</string>
    <string name="swimming_pool" msgid="1584809250142187550">"পুখুৰীত সাঁতোৰা"</string>
    <string name="swimming_freestyle" msgid="5969535751316106638">"ফ্ৰীষ্টাইল"</string>
    <string name="swimming_backstroke" msgid="7293002996518694035">"চিলনী-সাঁতোৰ"</string>
    <string name="swimming_breaststroke" msgid="7168282910654289593">"ব্ৰেষ্টষ্ট্ৰ’ক"</string>
    <string name="swimming_butterfly" msgid="8553167046220664352">"বাটাৰফ্লাই"</string>
    <string name="swimming_mixed" msgid="4486578691634921168">"মিশ্ৰিত"</string>
    <string name="swimming_other" msgid="2561131941506955982">"অন্য"</string>
    <string name="table_tennis" msgid="4849741231221974485">"টেবুল টেনিছ"</string>
    <string name="tennis" msgid="6627063985750125504">"টেনিছ"</string>
    <string name="upper_twist" msgid="3382862516792841928">"আপাৰ টুইষ্ট"</string>
    <string name="volleyball" msgid="7469885673961163729">"ভলীবল"</string>
    <string name="walking" msgid="4782496160454621769">"খোজকঢ়া"</string>
    <string name="water_polo" msgid="2527119748097860708">"ৱাটাৰ প’ল’"</string>
    <string name="weightlifting" msgid="7586735291662318085">"ভাৰোত্তোলন"</string>
    <string name="wheelchair" msgid="2226734836271500057">"হুইলচ্চেয়াৰ"</string>
    <string name="workout" msgid="8583398837804461839">"ব্যায়াম"</string>
    <string name="yoga" msgid="138675430777247097">"যোগাসন"</string>
    <string name="arm_curl" msgid="1737456878333201848">"বাহুৰ কাৰ্ল"</string>
    <string name="ball_slam" msgid="5996773678701283169">"বল শ্লেম"</string>
    <string name="double_arm_triceps_extension" msgid="4010735719203872078">"দুয়োটা বাহুৰ ট্ৰাইচেপ এক্সটেনশ্বন"</string>
    <string name="dumbbell_row" msgid="181791808359752158">"ডাম্বেল ৰ’"</string>
    <string name="front_raise" msgid="1030939481482621384">"সন্মুখলৈ দঙা"</string>
    <string name="hip_thrust" msgid="8490916766767408053">"হিপ থ্ৰাষ্ট"</string>
    <string name="hula_hoop" msgid="1651914953207761226">"হোলা হুপ"</string>
    <string name="kettlebell_swing" msgid="364783119882246413">"কে’টলবেল ছুইং"</string>
    <string name="lateral_raise" msgid="1037404943175363734">"পাৰ্শ্বীয়ভাৱে দঙা"</string>
    <string name="leg_curl" msgid="5327470513599472344">"ভৰিৰ কাৰ্ল"</string>
    <string name="leg_extension" msgid="1843556289395164421">"ভৰিৰ এক্সটেনশ্বন"</string>
    <string name="leg_press" msgid="4544551493384600086">"ভৰি প্ৰেছ কৰা"</string>
    <string name="leg_raise" msgid="3206754140765952088">"ভৰি দঙা"</string>
    <string name="mountain_climber" msgid="6666288676718010900">"পৰ্বতাৰোহন"</string>
    <string name="pull_up" msgid="4056233737860296184">"পুল আপ"</string>
    <string name="punch" msgid="7915247952566217050">"পাঞ্চ"</string>
    <string name="shoulder_press" msgid="4071573271892122319">"কান্ধ প্ৰেছ কৰা"</string>
    <string name="single_arm_triceps_extension" msgid="4500495528709994121">"এটা বাহুৰ ট্ৰাইচেপ এক্সটেনশ্বন"</string>
    <string name="sit_up" msgid="1872162440154479950">"ছিট-আপ"</string>
    <string name="rest" msgid="5937058337671252210">"বিশ্ৰাম"</string>
    <string name="pause" msgid="5161459047750335691">"পজ কৰক"</string>
    <string name="activity_type_australian_football" msgid="431838050917315084">"অষ্ট্ৰেলিয়ান ফুটবল"</string>
    <string name="sleep_session_default" msgid="7376764686701487196">"<xliff:g id="DURATION"> %1$s</xliff:g>ৰ টোপনি"</string>
    <string name="sleep_stage_default" msgid="1539043695578480733">"<xliff:g id="DURATION">%1$s</xliff:g> <xliff:g id="NAME">%2$s</xliff:g>⁠"</string>
    <string name="sleep_stage_awake" msgid="4526767634444460862">"জাগ্ৰত"</string>
    <string name="sleep_stage_awake_in_bed" msgid="5533385496857888503">"বিচনাত শুই থাকিলেও টোপনি নহা"</string>
    <string name="sleep_stage_sleeping" msgid="5122840110107303518">"নিদ্ৰাৰত"</string>
    <string name="sleep_stage_out_of_bed" msgid="522297068981578046">"বিছনাত নাই"</string>
    <string name="sleep_stage_rem" msgid="1694477904067543104">"চিল্‌মিলীয়া টোপনি"</string>
    <string name="sleep_stage_light" msgid="1070117964678317880">"পাতল টোপনি"</string>
    <string name="sleep_stage_deep" msgid="3134557407657258364">"গভীৰ টোপনি"</string>
    <string name="sleep_stage_unknown" msgid="8664190491902295991">"অজ্ঞাত"</string>
    <string name="minute_duration" msgid="9035288227090160206">"<xliff:g id="MINUTE">%1$s</xliff:g> মি"</string>
    <string name="hour_minute_duration_short" msgid="6862483734123680444">"<xliff:g id="HOUR">%1$s</xliff:g> ঘ <xliff:g id="MIN">%2$s</xliff:g> মি"</string>
    <string name="hour_duration" msgid="3472489613837138711">"<xliff:g id="HOUR">%1$s</xliff:g> ঘ"</string>
    <string name="hour_minute_duration_accessibility" msgid="1863356122145811614">"<xliff:g id="HOURS">%1$s</xliff:g> <xliff:g id="MINUTES">%2$s</xliff:g>⁠"</string>
    <string name="hour_duration_accessibility" msgid="4944782597053107276">"{count,plural, =1{১ ঘণ্টা}one{# ঘণ্টা}other{# ঘণ্টা}}"</string>
    <string name="minute_duration_accessibility" msgid="399158463609534882">"{count,plural, =1{১ মিনিট}one{# মিনিট}other{# মিনিট}}"</string>
    <!-- no translation found for day_duration (3965793251448856729) -->
    <skip />
    <string name="day_hour_duration" msgid="6174865584368017275">"<xliff:g id="DAYS">%1$s</xliff:g> দিন আৰু <xliff:g id="HOURS">%2$s</xliff:g> ঘণ্টা"</string>
    <string name="day_duration_accessibility" msgid="3023909370877112320">"{count,plural, =1{১ দিন}one{# দিন}other{# দিন}}"</string>
    <string name="vo2_max" msgid="8129489055516944647">"{value,plural, =1{১ মিলি/(কেজি মিনিট)}one{# মিলি/(কেজি মিনিট)}other{# মিলি/(কেজি মিনিট)}}"</string>
    <string name="vo2_max_long" msgid="1031842712595851857">"{value,plural, =1{প্ৰতি মিনিটত প্ৰতি কিল’গ্ৰাম বডী মাছত ১ মিলিলিটাৰ অক্সিজেন}one{প্ৰতি মিনিটত প্ৰতি কিল’গ্ৰাম বডী মাছত # মিলিলিটাৰ অক্সিজেন}other{প্ৰতি মিনিটত প্ৰতি কিল’গ্ৰাম বডী মাছত # মিলিলিটাৰ অক্সিজেন}}"</string>
    <string name="vo2_metabolic_cart" msgid="4724757223373717896">"বিপাক প্ৰক্ৰিয়াৰ কাৰ্ট"</string>
    <string name="vo2_heart_rate_ratio" msgid="8707274294125886148">"হৃদস্পন্দনৰ হাৰৰ অনুপাত"</string>
    <string name="vo2_cooper_test" msgid="4713211595719031518">"ক’পাৰ পৰীক্ষা"</string>
    <string name="vo2_multistage_fitness_test" msgid="908967547838751749">"একাধিক পৰ্যায়ৰ ফিটনেছ পৰীক্ষা"</string>
    <string name="vo2_rockport_fitness_test" msgid="2951465532122577281">"ৰকপৰ্ট ফিটনেছ পৰীক্ষা"</string>
    <string name="vo2_other" msgid="5359013487285233550">"অন্য"</string>
    <string name="mucus_dry" msgid="1065582777971603874">"শুষ্ক"</string>
    <string name="mucus_sticky" msgid="2086025099544529404">"আঠা থকা"</string>
    <string name="mucus_creamy" msgid="7525290054414941569">"ক্ৰীম সদৃশ"</string>
    <string name="mucus_watery" msgid="1875540699006472048">"পনীয়া"</string>
    <string name="mucus_egg_white" msgid="5578512593433767787">"কণীৰ বগা অংশ"</string>
    <string name="mucus_unusual" msgid="3987847850745292757">"অস্বাভাৱিক"</string>
    <string name="mucus_light" msgid="5309343389013086860">"পাতল"</string>
    <string name="mucus_medium" msgid="7666848347740570566">"মধ্যমীয়া"</string>
    <string name="mucus_heavy" msgid="7864873650773259133">"বেছি"</string>
    <string name="blood_pressure" msgid="7892828162554266437">"<xliff:g id="SYSTOLIC">%1$s</xliff:g>–<xliff:g id="DIASTOLIC">%2$s</xliff:g> এমএমএইচ্চজি"</string>
    <string name="blood_pressure_long" msgid="6487761539434451764">"<xliff:g id="SYSTOLIC">%1$s</xliff:g>/<xliff:g id="DIASTOLIC">%2$s</xliff:g> মিলিমিটাৰ পাৰা"</string>
    <string name="body_position_standing_up" msgid="1221924915768574594">"থিয় হৈ থকা"</string>
    <string name="body_position_sitting_down" msgid="8053875174780552282">"বহি থকা"</string>
    <string name="body_position_lying_down" msgid="1472381098179371143">"বিছনাত পৰি থকা"</string>
    <string name="body_position_reclining" msgid="5676889701646839079">"আঁউজি থকা"</string>
    <string name="blood_pressure_left_wrist" msgid="2047244346984766880">"বাওঁ মণিবন্ধ"</string>
    <string name="blood_pressure_right_wrist" msgid="1488133877790549424">"সোঁ মণিবন্ধ"</string>
    <string name="blood_pressure_left_arm" msgid="5150436840115504433">"বাঁও উৰ্দ্ধ বাহু"</string>
    <string name="blood_pressure_right_arm" msgid="8660682684653121430">"সোঁ উৰ্দ্ধ বাহু"</string>
    <string name="millimoles_per_liter" msgid="3185457774991908223">"{count,plural, =1{১ মিম’ল/লি}one{# মিম’ল/লি}other{# মিম’ল/লি}}"</string>
    <string name="millimoles_per_liter_long" msgid="7248942926237335084">"{count,plural, =1{প্ৰতি লিটাৰত ১ মিলিম’ল}one{প্ৰতি লিটাৰত # মিলিম’ল}other{প্ৰতি লিটাৰত # মিলিম’ল}}"</string>
    <string name="specimen_source_interstitial_fluid" msgid="2201319049828128946">"অভ্যন্তৰীণ তৰল"</string>
    <string name="specimen_source_capillary_blood" msgid="5525024815754731735">"কৈশিক ৰক্ত"</string>
    <string name="specimen_source_plasma" msgid="8794064916106457747">"প্লাজ্‌মা"</string>
    <string name="specimen_source_serum" msgid="6383820057196352355">"ছিৰাম"</string>
    <string name="specimen_source_tears" msgid="4368541832400624080">"চকুপানী"</string>
    <string name="specimen_source_whole_blood" msgid="8884838851343307557">"সম্পূৰ্ণ ৰক্ত"</string>
    <string name="blood_glucose_general" msgid="7566279829618085436">"সাধাৰণ"</string>
    <string name="blood_glucose_fasting" msgid="2122662399203934350">"উপবাস"</string>
    <string name="blood_glucose_before_meal" msgid="5125498172701953751">"আহাৰ গ্ৰহণৰ আগত"</string>
    <string name="blood_glucose_after_meal" msgid="8101398122897992346">"আহাৰ গ্ৰহণৰ পাছত"</string>
    <string name="mealtype_label" msgid="5402474235944051844">"আহাৰৰ প্ৰকাৰ"</string>
    <string name="mealtype_unknown" msgid="3024645648636923591">"অজ্ঞাত"</string>
    <string name="mealtype_breakfast" msgid="119545434987870954">"পুৱাৰ আহাৰ"</string>
    <string name="mealtype_lunch" msgid="6212310262989550906">"দুপৰীয়াৰ আহাৰ"</string>
    <string name="mealtype_dinner" msgid="1896347121249081336">"নিশাৰ আহাৰ"</string>
    <string name="mealtype_snack" msgid="8454859872168781221">"জলপান"</string>
    <string name="biotin" msgid="4000818331802478073">"বায়’টিন"</string>
    <string name="caffeine" msgid="2847006945615912643">"কেফেইন"</string>
    <string name="calcium" msgid="4832722858820295752">"কেলচিয়াম"</string>
    <string name="chloride" msgid="2509193544740445654">"ক্ল’ৰাইড"</string>
    <string name="cholesterol" msgid="4261128668088502049">"কলেষ্টেৰ’ল"</string>
    <string name="chromium" msgid="807851794929222026">"ক্ৰমিয়াম"</string>
    <string name="copper" msgid="8603012497089601260">"তাম"</string>
    <string name="dietary_fiber" msgid="6928876454420561553">"উদ্ভিদজাতীয় খাদ্যৰ হজম কৰিব নোৱৰা অংশ"</string>
    <string name="energy_consumed_total" msgid="7866804137119190606">"শক্তি"</string>
    <string name="energy_consumed_from_fat" msgid="8637734004867176038">"চৰ্বিৰ পৰা পোৱা শক্তি"</string>
    <string name="folate" msgid="7728279545427110321">"ফ’লেট"</string>
    <string name="folic_acid" msgid="6861953414423667870">"ফলিক এচিড"</string>
    <string name="iodine" msgid="2896913103021799237">"আয়’ডিন"</string>
    <string name="iron" msgid="6134405609706877219">"আইৰন"</string>
    <string name="magnesium" msgid="6157495455437549170">"মেগ্‌নেছিয়াম"</string>
    <string name="manganese" msgid="8339856079280400610">"মেংগানিজ"</string>
    <string name="molybdenum" msgid="3762866331212112454">"ম’লিব্‌ডেনাম"</string>
    <string name="monounsaturated_fat" msgid="1320950160552507057">"ম’ন’আনছেটুৰে’টেড ফেট"</string>
    <string name="niacin" msgid="8425099536322826837">"নিয়াচিন"</string>
    <string name="pantothenic_acid" msgid="5310842296212528685">"পেন্‌ট’থেনিক এচিড"</string>
    <string name="phosphorus" msgid="3912318057064021441">"ফছ্‌ফৰাছ্‌"</string>
    <string name="polyunsaturated_fat" msgid="6386374757897543025">"পলিআনছেটুৰে’টেড ফেট"</string>
    <string name="potassium" msgid="723134189945209756">"পটাছিয়াম"</string>
    <string name="protein" msgid="2731834509320364994">"প্ৰ’টিন"</string>
    <string name="riboflavin" msgid="5329306869379867435">"ৰাইব’ফ্লেভিন"</string>
    <string name="saturated_fat" msgid="3174504848270051265">"সংপৃক্ত চৰ্বি"</string>
    <string name="selenium" msgid="8129594078116221891">"ছেলেনিয়াম"</string>
    <string name="sodium" msgid="7687341876185019438">"ছ’ডিয়াম"</string>
    <string name="sugar" msgid="656190285547502122">"শৰ্কৰা"</string>
    <string name="thiamin" msgid="1662446837028039063">"থায়ে’মিন"</string>
    <string name="total_carbohydrate" msgid="7034043840349284931">"মুঠ কাৰ্ব’হাইড্ৰেড"</string>
    <string name="total_fat" msgid="8193647297427112321">"মুঠ চৰ্বি"</string>
    <string name="trans_fat" msgid="1059715899517909090">"ট্ৰেন্স ফেট"</string>
    <string name="unsaturated_fat" msgid="5495925265449481356">"অসংপৃক্ত চৰ্বি"</string>
    <string name="vitamin_a" msgid="2379293029664252095">"ভিটামিন A"</string>
    <string name="vitamin_b12" msgid="180162813332325098">"ভিটামিন B12"</string>
    <string name="vitamin_b6" msgid="370053149968231667">"ভিটামিন B6"</string>
    <string name="vitamin_c" msgid="5383574357126292194">"ভিটামিন C"</string>
    <string name="vitamin_d" msgid="2717952250555672580">"ভিটামিন D"</string>
    <string name="vitamin_e" msgid="5214468880515744802">"ভিটামিন E"</string>
    <string name="vitamin_k" msgid="2722297637910069736">"ভিটামিন K"</string>
    <string name="zinc" msgid="5211975076671534013">"দস্তা"</string>
    <string name="nutrient_with_value" msgid="3327198262871257518">"<xliff:g id="NUTRIENT">%1$s</xliff:g>: <xliff:g id="AMOUNT">%2$s</xliff:g>"</string>
    <string name="meal_name" msgid="6060648788040408308">"নাম"</string>
    <string name="gram_short_format" msgid="2355009811799735134">"{count,plural, =1{১ গ্ৰাম}one{# গ্ৰাম}other{# গ্ৰাম}}"</string>
    <string name="gram_long_format" msgid="6160392101513066663">"{count,plural, =1{১ গ্ৰাম}one{# গ্ৰাম}other{# গ্ৰাম}}"</string>
    <string name="respiratory_rate_value" msgid="4546418213418344364">"{count,plural, =1{১ rpm}one{# rpm}other{# rpm}}"</string>
    <string name="respiratory_rate_value_long" msgid="3822748008700697049">"{count,plural, =1{প্ৰতি মিনিটত ১ বাৰ শ্বাস-প্ৰশ্বাস}one{প্ৰতি মিনিটত # বাৰ শ্বাস-প্ৰশ্বাস}other{প্ৰতি মিনিটত # বাৰ শ্বাস-প্ৰশ্বাস}}"</string>
    <string name="kilograms_short_label" msgid="9098342853218050689">"{count,plural, =1{১ কেজি}one{# কেজি}other{# কেজি}}"</string>
    <string name="pounds_short_label" msgid="6256277330455003180">"{count,plural, =1{১ পাউণ্ড}one{# পাউণ্ড}other{# পাউণ্ড}}"</string>
    <string name="stone_short_label" msgid="8377585176530348612">"{count,plural, =1{১ ষ্ট’ন}one{# ষ্ট’ন}other{# ষ্ট’ন}}"</string>
    <string name="stone_pound_short_label" msgid="7157344201618366834">"{stone_part} {pound_part}"</string>
    <string name="kilograms_long_label" msgid="7883695071156297670">"{count,plural, =1{১ কিলোগ্ৰাম}one{# কিলোগ্ৰাম}other{# কিলোগ্ৰাম}}"</string>
    <string name="pounds_long_label" msgid="2916697485006416419">"{count,plural, =1{১ পাউণ্ড}one{# পাউণ্ড}other{# পাউণ্ড}}"</string>
    <string name="stone_long_label" msgid="8951426283449456468">"{count,plural, =1{১ ষ্ট’ন}one{# ষ্ট’ন}other{# ষ্ট’ন}}"</string>
    <string name="stone_pound_long_label" msgid="1308941435682625204">"{stone_part} {pound_part}"</string>
    <string name="temperature_celsius" msgid="8867121728397270787">"{value,plural, =1{১° চেণ্টিগ্ৰে’ড}one{#° চেণ্টিগ্ৰে’ড}other{#° চেণ্টিগ্ৰে’ড}}"</string>
    <string name="temperature_celsius_long" msgid="5789974427381333869">"{value,plural, =1{১ ডিগ্ৰী চেলছিয়াছ}one{# ডিগ্ৰী চেলছিয়াছ}other{# ডিগ্ৰী চেলছিয়াছ}}"</string>
    <string name="temperature_kelvin" msgid="358565033091774943">"{value,plural, =1{১ কেলভিন}one{# কেলভিন}other{# কেলভিন}}"</string>
    <string name="temperature_kelvin_long" msgid="6078037481989090665">"{value,plural, =1{১ কেলভিন}one{# কেলভিন}other{# কেলভিন}}"</string>
    <string name="temperature_fahrenheit" msgid="4907172619457051144">"{value,plural, =1{১° ফাৰেনহাইট}one{#° ফাৰেনহাইট}other{#° ফাৰেনহাইট}}"</string>
    <string name="temperature_fahrenheit_long" msgid="1668948424411289521">"{value,plural, =1{১ ডিগ্ৰী ফাৰেনহাইট}one{# ডিগ্ৰী ফাৰেনহাইট}other{# ডিগ্ৰী ফাৰেনহাইট}}"</string>
    <string name="temperatureDelta_celsius" msgid="4715618675614337612">"{value,plural, =1{{formattedValue}° চেণ্টিগ্ৰে’ড}one{{formattedValue}° চেণ্টিগ্ৰে’ড}other{{formattedValue}° চেণ্টিগ্ৰে’ড}}"</string>
    <string name="temperatureDelta_celsius_long" msgid="2696479973655631256">"{value,plural, =1{{formattedValue} ডিগ্ৰী চেলছিয়াছ}one{{formattedValue} ডিগ্ৰী চেলছিয়াছ}other{{formattedValue} ডিগ্ৰী চেলছিয়াছ}}"</string>
    <string name="temperatureDelta_fahrenheit" msgid="4888310106252786060">"{value,plural, =1{{formattedValue}° ফাৰেনহাইট}one{{formattedValue}° ফাৰেনহাইট}other{{formattedValue}° ফাৰেনহাইট}}"</string>
    <string name="temperatureDelta_fahrenheit_long" msgid="6245718323010730238">"{value,plural, =1{{formattedValue} ডিগ্ৰী ফাৰেনহাইট}one{{formattedValue} ডিগ্ৰী ফাৰেনহাইট}other{{formattedValue} ডিগ্ৰী ফাৰেনহাইট}}"</string>
    <string name="temperatureDelta_kelvin" msgid="3417124829968605912">"{value,plural, =1{{formattedValue} কেলভিন}one{{formattedValue} কেলভিন}other{{formattedValue} কেলভিন}}"</string>
    <string name="temperatureDelta_kelvin_long" msgid="2778664973816301780">"{value,plural, =1{{formattedValue} কেলভিন}one{{formattedValue} কেলভিন}other{{formattedValue} কেলভিন}}"</string>
    <string name="temperatureDelta_average_celsius" msgid="8285198789751919796">"{value,plural, =1{{formattedValue}° চেণ্টিগ্ৰে’ড (গড় ভিন্নতা)}one{{formattedValue}° চেণ্টিগ্ৰে’ড (গড় ভিন্নতা)}other{{formattedValue}° চেণ্টিগ্ৰে’ড (গড় ভিন্নতা)}}"</string>
    <string name="temperatureDelta_average_celsius_long" msgid="2706133487120358878">"{value,plural, =1{{formattedValue} ডিগ্ৰী চেলছিয়াছ (গড় ভিন্নতা)}one{{formattedValue} ডিগ্ৰী চেলছিয়াছ (গড় ভিন্নতা)}other{{formattedValue} ডিগ্ৰী চেলছিয়াছ (গড় ভিন্নতা)}}"</string>
    <string name="temperatureDelta_average_fahrenheit" msgid="1610634095789007598">"{value,plural, =1{{formattedValue}° ফাৰেনহাইট (গড় ভিন্নতা)}one{{formattedValue}° ফাৰেনহাইট (গড় ভিন্নতা)}other{{formattedValue}° ফাৰেনহাইট (গড় ভিন্নতা)}}"</string>
    <string name="temperatureDelta_average_fahrenheit_long" msgid="4931676720311048821">"{value,plural, =1{{formattedValue} ডিগ্ৰী ফাৰেনহাইট (গড় ভিন্নতা)}one{{formattedValue} ডিগ্ৰী ফাৰেনহাইট (গড় ভিন্নতা)}other{{formattedValue} ডিগ্ৰী ফাৰেনহাইট (গড় ভিন্নতা)}}"</string>
    <string name="temperatureDelta_average_kelvin" msgid="3525443354201467789">"{value,plural, =1{{formattedValue} কেলভিন (গড় ভিন্নতা)}one{{formattedValue} কেলভিন (গড় ভিন্নতা)}other{{formattedValue} কেলভিন (গড় ভিন্নতা)}}"</string>
    <string name="temperatureDelta_average_kelvin_long" msgid="9202084701113373151">"{value,plural, =1{{formattedValue} কেলভিন (গড় ভিন্নতা)}one{{formattedValue} কেলভিন (গড় ভিন্নতা)}other{{formattedValue} কেলভিন (গড় ভিন্নতা)}}"</string>
    <string name="temperature_location_armpit" msgid="8359661261125563155">"কাষলতি"</string>
    <string name="temperature_location_finger" msgid="4915449065770967487">"আঙুলি"</string>
    <string name="temperature_location_forehead" msgid="8603219464757434635">"কপাল"</string>
    <string name="temperature_location_mouth" msgid="1535682736007063471">"মুখ"</string>
    <string name="temperature_location_rectum" msgid="1503082804377850076">"মলনালী"</string>
    <string name="temperature_location_temporal_artery" msgid="2830919806910102535">"টেম্প’ৰেল ধমনী"</string>
    <string name="temperature_location_toe" msgid="36730991617372925">"ভৰিৰ আঙুলি"</string>
    <string name="temperature_location_ear" msgid="7024374111156026034">"কাণ"</string>
    <string name="temperature_location_wrist" msgid="5290446688282752346">"মণিবন্ধ"</string>
    <string name="temperature_location_vagina" msgid="1689485374825231749">"যোনি"</string>
    <string name="skin_temperature_measurement_location_title" msgid="3801036455392782236">"জোখ-মাখ লোৱাৰ অৱস্থান"</string>
    <string name="skin_temperature_baseline_title" msgid="1883615483694543696">"বেছলাইন"</string>
    <string name="skin_temperature_delta_details_heading" msgid="7789483766417087430">"বেছলাইনৰ পৰা ভিন্নতা"</string>
    <string name="distance_miles" msgid="5419172432458896478">"{dist,plural, =1{১ মাইল}one{# মাইল}other{# মাইল}}"</string>
    <string name="distance_km" msgid="6383736895665100602">"{dist,plural, =1{১ কি.মি.}one{# কি.মি.}other{# কি.মি.}}"</string>
    <string name="distance_miles_long" msgid="1830844568614100885">"{dist,plural, =1{১ মাইল}one{# মাইল}other{# মাইল}}"</string>
    <string name="distance_km_long" msgid="6256504627418439859">"{dist,plural, =1{১ কিল’মিটাৰ}one{# কিল’মিটাৰ}other{# কিল’মিটাৰ}}"</string>
    <string name="height_cm" msgid="94329926270064717">"{height,plural, =1{১ ছে.মি.}one{# ছে.মি.}other{# ছে.মি.}}"</string>
    <string name="height_cm_long" msgid="2821030110768530948">"{height,plural, =1{১ ছেণ্টিমিটাৰ}one{# ছেণ্টিমিটাৰ}other{# ছেণ্টিমিটাৰ}}"</string>
    <string name="height_in_long" msgid="6502316324841498419">"{height,plural, =1{১ ইঞ্চি}one{# ইঞ্চি}other{# ইঞ্চি}}"</string>
    <string name="height_ft_long" msgid="7551582478724981895">"{height,plural, =1{১ ফুট}one{# ফুট}other{# ফুট}}"</string>
    <string name="height_in_compacted" msgid="6087182983411207466">"{height,plural, =1{১″}one{#″}other{#″}}"</string>
    <string name="height_ft_compacted" msgid="1024585112134314039">"{height,plural, =1{১′}one{#′}other{#′}}"</string>
    <string name="feet_inches_format" msgid="768610500549967860">"<xliff:g id="FT">%1$s</xliff:g><xliff:g id="IN">%2$s</xliff:g>"</string>
    <string name="feet_inches_format_long" msgid="5187265716573430363">"<xliff:g id="FT">%1$s</xliff:g> <xliff:g id="IN">%2$s</xliff:g>"</string>
    <string name="calories_long" msgid="7225535148232419419">"{count,plural, =1{১ কেল’ৰি}one{# কেল’ৰি}other{# কেল’ৰি}}"</string>
    <string name="calories" msgid="320906359079319632">"{count,plural, =1{১ কেল’ৰি}one{# কেল’ৰি}other{# কেল’ৰি}}"</string>
    <string name="kj" msgid="2742876437259085714">"{count,plural, =1{১ কিল’জুল}one{# কিল’জুল}other{# কিল’জুল}}"</string>
    <string name="kj_long" msgid="1837278261960345400">"{count,plural, =1{১ কিল’জুল}one{# কিল’জুল}other{# কিল’জুল}}"</string>
    <string name="percent" formatted="false" msgid="9199428244800776575">"{value,plural, =1{১%}one{#%}other{#%}}"</string>
    <string name="percent_long" msgid="2201022757867534235">"{value,plural, =1{১ শতাংশ}one{# শতাংশ}other{# শতাংশ}}"</string>
    <string name="units_cancel" msgid="5947097690625771995">"বাতিল কৰক"</string>
    <string name="units_title" msgid="6504086463237869339">"একক"</string>
    <string name="distance_unit_title" msgid="4696952932438418209">"দূৰত্ব"</string>
    <string name="height_unit_title" msgid="5461594609577078049">"উচ্চতা"</string>
    <string name="weight_unit_title" msgid="7405186541678939987">"ওজন"</string>
    <string name="energy_unit_title" msgid="1714627395963766769">"শক্তি"</string>
    <string name="temperature_unit_title" msgid="1973985121774654017">"উষ্ণতা"</string>
    <string name="distance_unit_kilometers_label" msgid="1361363017122240294">"কিলোমিটাৰ"</string>
    <string name="distance_unit_miles_label" msgid="848850214987608211">"মাইল"</string>
    <string name="height_unit_centimeters_label" msgid="4096031670561995574">"ছেণ্টিমিটাৰ"</string>
    <string name="height_unit_feet_label" msgid="3311723678628261399">"ফুট &amp; ইঞ্চি"</string>
    <string name="weight_unit_pound_label" msgid="8210663393844989211">"পাউণ্ড"</string>
    <string name="weight_unit_kilogram_label" msgid="6623938920860887238">"কিলোগ্ৰাম"</string>
    <string name="weight_unit_stone_label" msgid="3063787243474847180">"ষ্ট’ন"</string>
    <string name="energy_unit_calorie_label" msgid="3412965811470957296">"কেল’ৰি"</string>
    <string name="energy_unit_kilojoule_label" msgid="6481196724083455110">"কিলোজুল"</string>
    <string name="temperature_unit_celsius_label" msgid="4698347100553808449">"চেলছিয়াছ"</string>
    <string name="temperature_unit_fahrenheit_label" msgid="6590261955872562854">"ফাৰেনহাইট"</string>
    <string name="temperature_unit_kelvin_label" msgid="3786210768294615821">"কেলভিন"</string>
    <string name="help_and_feedback" msgid="4772169905005369871">"সহায় আৰু মতামত"</string>
    <string name="cant_see_all_your_apps_description" msgid="7344859063463536472">"আপুনি যদি ইনষ্টল হৈ থকা কোনো এপ্‌ দেখা পোৱা নাই, সেইটো হয়তো এতিয়ালৈকে Health Connectৰ সৈতে সমিল নহ’ব পাৰে"</string>
    <string name="things_to_try" msgid="8200374691546152703">"কৰি চাবলগীয়া কামবোৰ"</string>
    <string name="check_for_updates" msgid="3841090978657783101">"আপডে’ট আছে নেকি চাওক"</string>
    <string name="check_for_updates_description" msgid="1347667778199095160">"ইনষ্টল কৰি থোৱা এপ্‌সমূহ আপ টু ডে’ট হৈ থকাটো নিশ্চিত কৰক"</string>
    <string name="see_all_compatible_apps" msgid="6791146164535475726">"আটাইবোৰ সমিল এপ্‌ চাওক"</string>
    <string name="see_all_compatible_apps_description" msgid="2092325337403254491">"Google Playত এপ্ বিচাৰক"</string>
    <string name="send_feedback" msgid="7756927746070096780">"মতামত পঠিয়াওক"</string>
    <string name="send_feedback_description" msgid="2887207112856240778">"আপুনি Health Connectৰ সৈতে কোনবোৰ স্বাস্থ্য আৰু শৰীৰচৰ্চা এপ্ ব্যৱহাৰ কৰিবলৈ বিচাৰে আমাক জনাওক"</string>
    <string name="playstore_app_title" msgid="4138464328693481809">"Play Store"</string>
    <string name="auto_delete_button" msgid="8536451792268513619">"স্বয়ংক্ৰিয়ভাৱে মচা"</string>
    <string name="auto_delete_title" msgid="8761742828224207826">"স্বয়ংক্ৰিয়ভাৱে মচা"</string>
    <string name="auto_delete_header" msgid="4258649705159293715">"এক নিৰ্ধাৰিত সময়ৰ পাছত আপোনাৰ ডেটা মচাৰ সময়সূচী নিৰ্ধাৰণ কৰি Health Connectত সেই ডেটা কিমান দিনলৈ ষ্ট’ৰ হৈ থাকে সেয়া নিয়ন্ত্ৰণ কৰক"</string>
    <string name="auto_delete_learn_more" msgid="7416469042791307994">"স্বয়ংক্ৰিয়ভাৱে মচাৰ বিষয়ে অধিক জানক"</string>
    <string name="auto_delete_section" msgid="7732381000331475082">"ডেটা স্বয়ংক্ৰিয়ভাৱে মচা"</string>
    <string name="range_after_x_months" msgid="3340127072680117121">"{count,plural, =1{# মাহৰ পাছত}one{# মাহৰ পাছত}other{# মাহৰ পাছত}}"</string>
    <string name="range_never" msgid="4429478261788361233">"কেতিয়াও নহয়"</string>
    <string name="range_off" msgid="8178520557618184215">"অফ আছে"</string>
    <string name="auto_delete_rationale" msgid="5255442126521464878">"আপুনি এই ছেটিংসমূহ সলনি কৰিলে Health Connectএ আপোনাৰ নতুন অগ্ৰাধিকাৰসমূহ প্ৰতিফলিত কৰিবলৈ ইতিমধ্যে থকা ডেটা মচে"</string>
    <string name="confirming_question_x_months" msgid="8204363800605282103">"{count,plural, =1{# মাহৰ পাছত ডেটা স্বয়ংক্ৰিয়ভাৱে মচিবনে?}one{# মাহৰ পাছত ডেটা স্বয়ংক্ৰিয়ভাৱে মচিবনে?}other{# মাহৰ পাছত ডেটা স্বয়ংক্ৰিয়ভাৱে মচিবনে?}}"</string>
    <string name="confirming_message_x_months" msgid="4798474593741471977">"{count,plural, =1{# মাহৰ পাছত Health Connectএ নতুন ডেটা স্বয়ংক্ৰিয়ভাৱে মচিব। এইটো ছেট কৰিলে ইতিমধ্যে থকা # মাহতকৈ পুৰণি ডেটাও মচা যাব।}one{# মাহৰ পাছত Health Connectএ নতুন ডেটা স্বয়ংক্ৰিয়ভাৱে মচিব। এইটো ছেট কৰিলে ইতিমধ্যে থকা # মাহতকৈ পুৰণি ডেটাও মচা যাব।}other{# মাহৰ পাছত Health Connectএ নতুন ডেটা স্বয়ংক্ৰিয়ভাৱে মচিব। এইটো ছেট কৰিলে ইতিমধ্যে থকা # মাহতকৈ পুৰণি ডেটাও মচা যাব।}}"</string>
    <string name="set_auto_delete_button" msgid="268450418318199197">"স্বয়ংক্ৰিয়ভাৱে মচা সুবিধাটো ছেট কৰক"</string>
    <string name="deletion_started_title" msgid="1177766097121885025">"ইতিমধ্যে থকা ডেটা মচা হ’ব"</string>
    <string name="deletion_started_x_months" msgid="6567199107249615612">"{count,plural, =1{Health Connectএ # মাহতকৈ পুৰণি আটাইবোৰ ডেটা মচিব। আপোনাৰ সংযুক্ত হৈ থকা এপ্‌সমূহত এই সালসলনিসমূহ দেখা পাবলৈ এদিন সময় লাগিব পাৰে।}one{Health Connectএ # মাহতকৈ পুৰণি আটাইবোৰ ডেটা মচিব। আপোনাৰ সংযুক্ত হৈ থকা এপ্‌সমূহত এই সালসলনিসমূহ দেখা পাবলৈ এদিন সময় লাগিব পাৰে।}other{Health Connectএ # মাহতকৈ পুৰণি আটাইবোৰ ডেটা মচিব। আপোনাৰ সংযুক্ত হৈ থকা এপ্‌সমূহত এই সালসলনিসমূহ দেখা পাবলৈ এদিন সময় লাগিব পাৰে।}}"</string>
    <string name="deletion_started_category_list_section" msgid="3052940611815658991">"এইসমূহৰ পৰা মচিবলগীয়া ডেটা"</string>
    <string name="deletion_started_done_button" msgid="1232018689825054257">"কৰা হ’ল"</string>
    <string name="priority_dialog_title" msgid="7360654442596118085">"এপৰ অগ্ৰাধিকাৰ ছেট কৰক"</string>
    <string name="priority_dialog_message" msgid="6971250365335018184">"যদি এটাতকৈ অধিক এপে <xliff:g id="DATA_TYPE">%s</xliff:g> ডেটা যোগ দিয়ে, তেন্তে Health Connectএ এই সূচীখনৰ একেবাৰে ওপৰত থকা এপ্‌টোক অগ্ৰাধিকাৰ দিয়ে। এপ্‌সমূহৰ ক্ৰম সলনি কৰিবলৈ সেইবোৰ টানি আনি এৰক।"</string>
    <string name="priority_dialog_positive_button" msgid="2503570694373675092">"ছেভ কৰক"</string>
    <string name="action_drag_label_move_up" msgid="4221641798253080966">"ওপৰলৈ নিয়ক"</string>
    <string name="action_drag_label_move_down" msgid="3448000958912947588">"তললৈ নিয়ক"</string>
    <string name="action_drag_label_move_top" msgid="5114033774108663548">"একেবাৰে ওপৰলৈ নিয়ক"</string>
    <string name="action_drag_label_move_bottom" msgid="3117764196696569512">"একেবাৰে তললৈ নিয়ক"</string>
    <string name="reorder_button_content_description" msgid="2685032520710743533">"অগ্ৰাধিকাৰ সূচীখনত <xliff:g id="SELECTED_APP">%s</xliff:g>ক টানি আনি ক্ৰম সলনি কৰিবলৈ বুটাম"</string>
    <string name="remove_button_content_description" msgid="6170490900032612048">"অগ্ৰাধিকাৰৰ সূচীখনৰ পৰা <xliff:g id="SELECTED_APP">%s</xliff:g> আঁতৰাবলৈ বুটাম"</string>
    <string name="reorder_button_action_description" msgid="5197462036756192214">"ক্ৰম সলনি কৰিবলৈ দুবাৰ টিপক আৰু টানি আনক"</string>
    <string name="search_keywords_home" msgid="5386515593026555327">"ফিটনেছ, সুস্থতা"</string>
    <string name="search_keywords_permissions" msgid="7821010295153350533">"অনুমতি"</string>
    <string name="search_keywords_data" msgid="5359602744325490523">"Health Connect, স্বাস্থ্য সম্পৰ্কীয় ডেটা, স্বাস্থ্যৰ শিতান, ডেটাৰ এক্সেছ, কাৰ্যকলাপ, শৰীৰৰ জোখ-মাখ, ঋতুচক্ৰ ট্ৰেক কৰা, পৰিপুষ্টি, টোপনি, ভাইটেল"</string>
    <string name="search_breadcrumbs_permissions" msgid="2667471090347475796">"Health Connect &gt; এপৰ অনুমতি"</string>
    <string name="search_breadcrumbs_data" msgid="6635428480372024040">"Health Connect &gt; ডেটা আৰু এক্সেছ"</string>
    <string name="search_connected_apps" msgid="8180770761876928851">"এপ্‌ সন্ধান কৰক"</string>
    <string name="no_results" msgid="4007426147286897998">"কোনো ফলাফল নাই"</string>
    <string name="help" msgid="6028777453152686162">"সহায়"</string>
    <string name="request_route_header_title" msgid="6599707039845646714">"<xliff:g id="APP_NAME">%1$s</xliff:g>ক Health Connectত ব্যায়ামৰ বাবে এই পথটো এক্সেছ কৰাৰ অনুমতি দিবনে?"</string>
    <string name="request_route_disclaimer_notice" msgid="8060511384737662598">"এই এপ্‌টোৱে পথটোত আপোনাৰ অতীতৰ অৱস্থান পঢ়িব পাৰিব"</string>
    <string name="date_owner_format" msgid="4431196384037157320">"<xliff:g id="DATE">%1$s</xliff:g> • <xliff:g id="APP_NAME">%2$s</xliff:g>"</string>
    <string name="request_route_info_header_title" msgid="4149969049719763190">"ব্যায়ামৰ পথত অৱস্থানৰ তথ্য অন্তৰ্ভুক্ত হয়"</string>
    <string name="request_route_info_who_can_see_data_title" msgid="858355329937113994">"এই ডেটাখিনি কোনে চাব পাৰে?"</string>
    <string name="request_route_info_who_can_see_data_summary" msgid="2439434359808367150">"কেৱল আপুনি আপোনাৰ ব্যায়ামৰ পথসমূহ এক্সেছ কৰিবলৈ অনুমতি দিয়া এপ্"</string>
    <string name="request_route_info_access_management_title" msgid="3222594923675464852">"মই এক্সেছ কেনেকৈ পৰিচালনা কৰিব পাৰোঁ?"</string>
    <string name="request_route_info_access_management_summary" msgid="2606548838292829495">"আপুনি Health Connectৰ ছেটিঙত ব্যায়ামৰ পথসমূহৰ বাবে এপৰ এক্সেছ পৰিচালনা কৰিব পাৰে"</string>
    <string name="request_route_allow" msgid="4427372851821847274">"এই পথটোৰ অনুমতি দিয়ক"</string>
    <string name="request_route_allow_all" msgid="314830698958736916">"আটাইবোৰ পথৰ অনুমতি দিয়ক"</string>
    <string name="request_route_dont_allow" msgid="1186236234664957228">"অনুমতি নিদিব"</string>
    <string name="route_permissions_always_allow" msgid="1383816362804293137">"চিৰদিনৰ বাবে অনুমতি দিয়ক"</string>
    <string name="route_permissions_label" msgid="6293377940884373190">"অনুশীলন পথ এক্সেছ কৰক"</string>
    <string name="route_permissions_summary" msgid="704859311037374130">"<xliff:g id="APP_NAME">%1$s</xliff:g>ক পথ এক্সেছ কৰিবলৈ অনুমতি দিয়ক"</string>
    <string name="route_permissions_ask" msgid="3927020960754781917">"প্ৰতিবাৰতে সোধক"</string>
    <string name="route_permissions_deny" msgid="4955644777239169593">"অনুমতি নিদিব"</string>
    <string name="exercise_permission_dialog_enable_title" msgid="4310997044811843391">"ডেটাৰ দুয়োটা ধৰণ সক্ষম কৰিবনে?"</string>
    <string name="exercise_permission_dialog_disable_title" msgid="1011777519918396883">"ডেটাৰ দুয়োটা ধৰণ অক্ষম কৰিবনে?"</string>
    <string name="exercise_permission_dialog_enabled_summary" msgid="3404390796688813585">"ব্যায়ামৰ পথসমূহ সক্ষম কৰিবলৈ <xliff:g id="APP_NAME">%1$s</xliff:g>ক ব্যায়ামৰ পঢ়াৰ এক্সেছৰ প্ৰয়োজন"</string>
    <string name="exercise_permission_dialog_disable_summary" msgid="397599718182778347">"ব্যায়ামৰ পথসমূহ সক্ষম কৰিবলৈ <xliff:g id="APP_NAME">%1$s</xliff:g>ক ব্যায়ামৰ এক্সেছৰ প্ৰয়োজন"</string>
    <string name="exercise_permission_dialog_positive_button" msgid="4545939654888655556">"হয়"</string>
    <string name="exercise_permission_dialog_negative_button" msgid="7433304732406274998">"নহয়"</string>
    <string name="back_button" msgid="780519527385993407">"উভতি যাওক"</string>
    <string name="loading" msgid="2526615755685950317">"ল’ড হৈ আছে…"</string>
    <string name="migration_in_progress_screen_title" msgid="6564515269988205874">"একত্ৰিত কৰি থকা হৈছে"</string>
    <string name="migration_in_progress_screen_integration_details" msgid="5916989113111973466">"Health Connectক Android ছিষ্টেমৰ সৈতে একত্ৰিত কৰি থকা হৈছে।\n\nআপোনাৰ ডেটা আৰু অনুমতিসমূহ স্থানান্তৰণ কৰিবলৈ কিছু সময় লাগিব পাৰে।"</string>
    <string name="migration_in_progress_screen_integration_dont_close" msgid="2095732208438772444">"প্ৰক্ৰিয়াটো সম্পূৰ্ণ হোৱা বুলি কোনো জাননী নোপোৱালৈকে এপ্‌টো বন্ধ নকৰিব।"</string>
    <string name="migration_in_progress_notification_title" msgid="8873411008158407737">"Health Connect একত্ৰিত কৰি থকা হৈছে"</string>
    <string name="migration_update_needed_screen_title" msgid="3260466598312877429">"আপডে’টৰ প্ৰয়োজন"</string>
    <string name="migration_update_needed_screen_details" msgid="7984745102006782603">"Health Connectক Android ছিষ্টেমৰ সৈতে একত্ৰিত কৰি থকা হৈছে গতিকে আপুনি নিজৰ ছেটিঙৰ পৰা এইটো পোনপটীয়াকৈ এক্সেছ কৰিব পাৰে।"</string>
    <string name="update_button" msgid="4544529019832009496">"আপডে’ট কৰক"</string>
    <string name="migration_update_needed_notification_content" msgid="478899618719297517">"এই আপডে’টটো আৰম্ভ কৰক যাতে Health Connectএ আপোনাৰ ছিষ্টেমৰ সৈতে একত্ৰিত কৰাটো অব্যাহত ৰাখিব পাৰে"</string>
    <string name="migration_update_needed_notification_action" msgid="1219223694165492000">"এতিয়াই আপডে’ট কৰক"</string>
    <string name="migration_module_update_needed_notification_title" msgid="5428523284357105379">"ছিষ্টেম আপডে’টৰ প্ৰয়োজন"</string>
    <string name="migration_module_update_needed_action" msgid="7211167950758064289">"অব্যাহত ৰখাৰ পূৰ্বে, আপোনাৰ ফ’নৰ ছিষ্টেমটো আপডে’ট কৰক।"</string>
    <string name="migration_module_update_needed_restart" msgid="1246884613546321798">"যদি আপুনি আপোনাৰ ফ’নৰ ছিষ্টেমটো ইতিমধ্যে আপডে’ট কৰিছে, একত্ৰিত কৰাটো অব্যাহত ৰাখিবলৈ আপোনাৰ ফ’নটো ৰিষ্টাৰ্ট কৰি চাওক"</string>
    <string name="migration_app_update_needed_notification_title" msgid="8971076370900025444">"Health Connect আপডে’ট কৰাৰ আৱশ্যক"</string>
    <string name="migration_app_update_needed_action" msgid="3289432528592774601">"অব্যাহত ৰখাৰ পূৰ্বে, Health Connect এপ্‌টোক তাৰ শেহতীয়া সংস্কৰণটোলৈ আপডে’ট কৰক।"</string>
    <string name="migration_more_space_needed_screen_title" msgid="1535473230886051579">"অধিক ঠাইৰ আৱশ্যক"</string>
    <string name="migration_more_space_needed_screen_details" msgid="621140247825603412">"Health Connectক একত্ৰিত কৰাটো অব্যাহত ৰাখিবলৈ আপোনাৰ ফ’নত <xliff:g id="SPACE_NEEDED">%1$s</xliff:g> ষ্ট’ৰেজৰ খালী ঠাই লাগে।\n\nআপোনাৰ ফ’নত কিছু ঠাই খালী কৰি পুনৰ চেষ্টা কৰক।"</string>
    <string name="try_again_button" msgid="8745496819992160789">"পুনৰ চেষ্টা কৰক"</string>
    <string name="free_up_space_button" msgid="4141013808635654695">"ঠাই খালী কৰক"</string>
    <string name="migration_more_space_needed_notification_title" msgid="8238155395120107672">"অধিক ঠাইৰ আৱশ্যক"</string>
    <string name="migration_more_space_needed_notification_content" msgid="4034728181940567836">"Health Connectক একত্ৰিত কৰাটো অব্যাহত ৰাখিবলৈ আপোনাৰ ফ’নত <xliff:g id="SPACE_NEEDED">%1$s</xliff:g> ষ্ট’ৰেজৰ খালী ঠাই লাগে।"</string>
    <string name="migration_paused_screen_title" msgid="8041170155372429894">"একত্ৰিত কৰাটো পজ কৰা হৈছে"</string>
    <string name="migration_paused_screen_details" msgid="5898311710030340187">"Health Connect এপ্‌টো এটা Android ছিষ্টেমৰ সৈতে একত্ৰিত কৰি থকাৰ সময়ত বন্ধ হৈছে\n\nএপ্‌টো পুনৰ খুলিবলৈ পুনৰ আৰম্ভ কৰিবলৈ আৰু আপোনাৰ ডেটা আৰু অনুমতিসমূহ স্থানান্তৰণ কৰাটো অব্যাহত ৰাখক।"</string>
    <string name="migration_paused_screen_details_timeout" msgid="353768000785837394">"আপোনাৰ Health Connect ডেটা ৰাখিবলৈ, এইটো <xliff:g id="TIME_NEEDED">%1$s</xliff:g>ৰ ভিতৰত সম্পূৰ্ণ কৰক"</string>
    <string name="resume_button" msgid="2255148549862208047">"পুনৰ আৰম্ভ কৰক"</string>
    <string name="migration_paused_notification_title" msgid="4368414714202113077">"একত্ৰিত কৰাটো পজ কৰা হৈছে"</string>
    <string name="migration_paused_notification_content" msgid="1950511270109811771">"Health Connectক Android ছিষ্টেমৰ সৈতে একত্ৰিত কৰি থকা হৈছে। অব্যাহত ৰাখিবলৈ টিপক"</string>
    <string name="resume_migration_banner_title" msgid="4443957114824045317">"একত্ৰিত কৰাটো পুনৰ আৰম্ভ কৰক"</string>
    <string name="resume_migration_banner_description" msgid="6236230413670826036">"Android ছিষ্টেমটোৰ সৈতে Health Connect একত্ৰিত কৰাটো অব্যাহত ৰাখিবলৈ টিপক। আপোনাৰ ডেটা ৰাখিবলৈ, এইটো <xliff:g id="TIME_NEEDED">%1$s</xliff:g>ৰ ভিতৰত সম্পূৰ্ণ কৰক"</string>
    <string name="resume_migration_banner_description_fallback" msgid="6060444898839211883">"Android ছিষ্টেমটোৰ সৈতে Health Connect একত্ৰিত কৰাটো অব্যাহত ৰাখিবলৈ টিপক।"</string>
    <string name="resume_migration_banner_button" msgid="2112318760107756469">"অব্যাহত ৰাখক"</string>
    <string name="resume_migration_notification_title" msgid="8859575633668908327">"Health Connect একত্ৰিত কৰাটো পুনৰ আৰম্ভ কৰক"</string>
    <string name="resume_migration_notification_content" msgid="46172108837648715">"আপোনাৰ ডেটা ৰাখিবলৈ, এইটো <xliff:g id="TIME_NEEDED">%1$s</xliff:g>ৰ ভিতৰত সম্পূৰ্ণ কৰক"</string>
    <string name="app_update_needed_banner_title" msgid="4724335956851853802">"এপ্‌টো আপডে’ট কৰাৰ প্ৰয়োজন"</string>
    <string name="app_update_needed_banner_description_single" msgid="1114809360264027362">"Health Connectৰ সৈতে ছিংক কৰা অব্যাহত ৰাখিবলৈ <xliff:g id="APP_NAME">%1$s</xliff:g> আপডে’ট হৈ থাকিব লাগিব"</string>
    <string name="app_update_needed_banner_description_multiple" msgid="4660700626698013764">"Health Connectৰ সৈতে ছিংক কৰা অব্যাহত ৰাখিবলৈ কিছুমান এপ্ আপডে’ট হৈ থাকিব লাগিব"</string>
    <string name="app_update_needed_banner_button" msgid="8223115764065649627">"আপডে’ট আছে নেকি চাওক"</string>
    <string name="app_update_needed_banner_learn_more_button" msgid="7269232067819258160">"অধিক জানক"</string>
    <string name="migration_pending_permissions_dialog_title" msgid="6019552841791757048">"Health Connect একত্ৰিত কৰা"</string>
    <string name="migration_pending_permissions_dialog_content" msgid="6350115816948005466">"আপোনাৰ Android ছিষ্টেমৰ সৈতে একত্ৰিত কৰিবলৈ Health Connect সাজু। যদি আপুনি এতিয়া <xliff:g id="APP_NAME">%1$s</xliff:g>ক এক্সেছ দিয়ে, একত্ৰিত কৰাটো সম্পূৰ্ণ নোহোৱা পৰ্যন্ত কিছুমান সুবিধাই কাম নকৰিব পাৰে।"</string>
    <string name="migration_pending_permissions_dialog_content_apps" msgid="6417173899016940664">"আপোনাৰ Android ছিষ্টেমৰ সৈতে একত্ৰিত কৰিবলৈ Health Connect সাজু। যদি আপুনি এতিয়া এপ্‌সমূহক এক্সেছ দিয়ে, একত্ৰিত কৰাটো সম্পূৰ্ণ নোহোৱা পৰ্যন্ত কিছুমান সুবিধাই কাম নকৰিব পাৰে।"</string>
    <string name="migration_pending_permissions_dialog_button_continue" msgid="258571372365364506">"অব্যাহত ৰাখক"</string>
    <string name="migration_pending_permissions_dialog_button_start_integration" msgid="754910196871313049">"একত্ৰিত কৰাটো আৰম্ভ কৰক"</string>
    <string name="migration_in_progress_permissions_dialog_title" msgid="2188354144857156984">"Health Connect একত্ৰিত কৰি থকা হৈছে"</string>
    <string name="migration_in_progress_permissions_dialog_content" msgid="2249793103623253693">"Health Connectক Android ছিষ্টেমৰ সৈতে একত্ৰিত কৰি থকা হৈছে।\n\nপ্ৰক্ৰিয়াটো সম্পূৰ্ণ হ’লে আপুনি জাননী লাভ কৰিব আৰু আপুনি Health Connectৰ সৈতে <xliff:g id="APP_NAME">%1$s</xliff:g> ব্যৱহাৰ কৰিব পাৰিব।"</string>
    <string name="migration_in_progress_permissions_dialog_content_apps" msgid="8653954808926889199">"Health Connectক Android ছিষ্টেমৰ সৈতে একত্ৰিত কৰি থকা হৈছে।\n\nপ্ৰক্ৰিয়াটো সম্পূৰ্ণ হ’লে আপুনি এটা জাননী লাভ কৰিব আৰু আপুনি Health Connect ব্যৱহাৰ কৰিব পাৰিব।"</string>
    <string name="migration_in_progress_permissions_dialog_button_got_it" msgid="3437208109334974656">"বুজি পালোঁ"</string>
    <string name="migration_not_complete_dialog_title" msgid="3725576338159027149">"Health Connectৰ একত্ৰিত কৰাটো সম্পূৰ্ণ হোৱা নাই"</string>
    <string name="migration_not_complete_dialog_content" msgid="4992771587233088606">"আপুনি পুনৰ এইটো উপলব্ধ হ’লে জাননী পাব।"</string>
    <string name="migration_not_complete_dialog_button" msgid="3271842109680807482">"বুজি পালোঁ"</string>
    <string name="migration_not_complete_notification_title" msgid="7392885522310227293">"Health Connectৰ একত্ৰিত কৰাটো সম্পূৰ্ণ হোৱা নাই"</string>
    <string name="migration_not_complete_notification_action" msgid="757041885992445657">"অধিক পঢ়ক"</string>
    <string name="migration_complete_notification_title" msgid="4988631739109332404">"Health Connect একত্ৰিত কৰাটো সম্পূৰ্ণ হৈছে"</string>
    <string name="migration_complete_notification_action" msgid="5350322865206331186">"খোলক"</string>
    <string name="migration_whats_new_dialog_title" msgid="2349465358457105228">"নতুন কি আছে"</string>
    <string name="migration_whats_new_dialog_content" msgid="1271560399054864488">"আপুনি এতিয়া আপোনাৰ ছেটিঙৰ পৰা পোনপটীয়াকৈ Health Connect এক্সেছ কৰিব পাৰে। ষ্ট’ৰেজৰ ঠাই খালী কৰিবলৈ যিকোনো সময়তে Health Connect এপ্‌টো আনইনষ্টল কৰক।"</string>
    <string name="migration_whats_new_dialog_button" msgid="642575552457587805">"বুজি পালোঁ"</string>
    <string name="data_restore_in_progress_screen_title" msgid="2516161353003274764">"পুনঃস্থাপন কৰাৰ প্ৰক্ৰিয়াটো চলি আছে"</string>
    <string name="data_restore_in_progress_content" msgid="2684897189974069361">"Health Connectএ ডেটা আৰু অনুমতি পুনঃস্থাপন কৰি আছে। এইটো সম্পূৰ্ণ হ’বলৈ কিছু সময় লগাব পাৰে।"</string>
    <string name="data_restore_in_progress_dialog_title" msgid="9097805833675345598">"Health Connect পুনঃস্থাপন কৰি থকা হৈছে"</string>
    <string name="data_restore_in_progress_dialog_button" msgid="2096525382430589845">"বুজি পালোঁ"</string>
    <string name="data_restore_pending_banner_title" msgid="6792157138348551175">"আপডে’টৰ প্ৰয়োজন"</string>
    <string name="data_restore_pending_banner_content" msgid="7631240781262092142">"আপোনাৰ ডেটা পুনঃস্থাপন কৰাটো অব্যাহত ৰখাৰ আগতে, আপোনাৰ ফ’নৰ ছিষ্টেমটো আপডে’ট কৰক।"</string>
    <string name="data_restore_pending_banner_button" msgid="2150345659341456815">"এতিয়াই আপডে’ট কৰক"</string>
    <string name="data_totals_header" msgid="8316977153276216025">"মুঠত ডেটা"</string>
    <string name="app_sources_header" msgid="6343062519512947665">"এপৰ উৎস"</string>
    <string name="data_sources_footer" msgid="6414387142919741183">"তথ্যৰ মুঠ কেনেকৈ সলনি হ’ব পাৰে সেয়া চাবলৈ তালিকাত এপৰ উৎস যোগ দিয়ক। এই সূচীৰ পৰা এটা এপ্‌ আঁতৰাই দিলে ই মুঠত অৱদান যোগোৱা বন্ধ কৰিব, কিন্তু তথাপি ইয়াৰ লিখাৰ অনুমতি থাকিব।"</string>
    <string name="data_sources_empty_state" msgid="1899652759274805556">"এপৰ কোনো উৎস নাই"</string>
    <string name="data_sources_empty_state_footer" msgid="8933950342291569638">"আপুনি এপক <xliff:g id="CATEGORY_NAME">%1$s</xliff:g>ৰ ডেটা লিখিবলৈ অনুমতি দিলে, তাৰ উৎসসমূহ ইয়াত দেখা পোৱা যাব।"</string>
    <string name="data_sources_help_link" msgid="7740264923634947915">"ডেটাৰ উৎস আৰু অগ্ৰাধিকাৰে কেনেকৈ কাম কৰে"</string>
    <string name="data_sources_add_app" msgid="319926596123692514">"এটা এপ্‌ যোগ দিয়ক"</string>
    <string name="edit_data_sources" msgid="79641360876849547">"এপৰ উৎস সম্পাদনা কৰক"</string>
    <string name="default_app_summary" msgid="6183876151011837062">"ডিভাইচৰ ডিফ’ল্ট"</string>
    <string name="app_data_title" msgid="6499967982291000837">"এপৰ ডেটা"</string>
    <string name="no_data_footer" msgid="4777297654713673100">"Health Connectৰ এক্সেছ থকা এপ্‌সমূহৰ ডেটা ইয়াত দেখুওৱা হ’ব"</string>
    <string name="date_picker_day" msgid="3076687507968958991">"দিন"</string>
    <string name="date_picker_week" msgid="1038805538316142229">"সপ্তাহ"</string>
    <string name="date_picker_month" msgid="3560692391260778560">"মাহ"</string>
    <string name="this_week_header" msgid="1280121922548216973">"এই সপ্তাহ"</string>
    <string name="last_week_header" msgid="5194448963146719382">"যোৱা সপ্তাহ"</string>
    <string name="this_month_header" msgid="2452395268894677189">"এই মাহ"</string>
    <string name="last_month_header" msgid="1359164797239191253">"যোৱা মাহ"</string>
    <string name="tab_entries" msgid="3402700951602029493">"প্ৰৱিষ্টি"</string>
    <string name="tab_access" msgid="7818197975407243701">"এক্সেছ"</string>
    <string name="request_additional_permissions_header_title" msgid="948421892753976588">"<xliff:g id="APP_NAME">%1$s</xliff:g>ক অতিৰিক্ত এক্সেছৰ অনুমতি দিবনে?"</string>
    <string name="request_additional_permissions_description" msgid="4179425089090269042">"<xliff:g id="APP_NAME">%1$s</xliff:g>এ Health Connectৰ এই ছেটিংসমূহো এক্সেছ কৰিবলৈ বিচাৰে"</string>
    <string name="additional_access_combined_footer" msgid="5967785355544362840">"এই এপ্‌টোৰ বাবে নেপথ্য অথবা পূৰ্বৰ ডেটা এক্সেছ কৰাৰ সুবিধা অন কৰিবলৈ অতি কমেও এটা পঢ়াৰ অনুমতি সক্ষম কৰক"</string>
    <string name="additional_access_background_footer" msgid="1638739578431818525">"এই এপ্‌টোৰ বাবে নেপথ্য এক্সেছ কৰাৰ সুবিধা অন কৰিবলৈ অতি কমেও এটা পঢ়াৰ অনুমতি সক্ষম কৰক"</string>
    <string name="additional_access_history_footer" msgid="5326814559930548467">"এই এপ্‌টোৰ বাবে পূৰ্বৰ ডেটা এক্সেছ কৰাৰ সুবিধা অন কৰিবলৈ অতি কমেও এটা পঢ়াৰ অনুমতি সক্ষম কৰক"</string>
<<<<<<< HEAD
    <!-- no translation found for all_data_selected_deletion_confirmation_dialog (8480788219767858637) -->
    <skip />
    <!-- no translation found for some_data_selected_deletion_confirmation_dialog (8053452143397916044) -->
    <skip />
    <!-- no translation found for all_data_selected_deletion_confirmation_toast (4053974969132498842) -->
    <skip />
    <!-- no translation found for one_data_type_deletion_confirmation_toast (7773896019111767141) -->
    <skip />
    <!-- no translation found for multiple_data_types_deletion_confirmation_toast (8500329390797706450) -->
    <skip />
=======
    <string name="all_data_selected_deletion_confirmation_dialog" msgid="8480788219767858637">"Health Connectৰ পৰা আটাইবোৰ ডেটা স্থায়ীভাৱে মচিবনে?"</string>
    <string name="some_data_selected_deletion_confirmation_dialog" msgid="8053452143397916044">"Health Connectৰ পৰা বাছনি কৰা ডেটা স্থায়ীভাৱে মচিবনে?"</string>
    <string name="all_data_selected_deletion_confirmation_toast" msgid="4053974969132498842">"আটাইবোৰ ডেটা মচা হৈছে"</string>
    <string name="one_data_type_deletion_confirmation_toast" msgid="7773896019111767141">"<xliff:g id="PERMISSION_TYPE">%s</xliff:g>ৰ ডেটা মচা হ’ল"</string>
    <string name="multiple_data_types_deletion_confirmation_toast" msgid="8500329390797706450">"<xliff:g id="NUMBER_PERMISSION_TYPES">%s</xliff:g> টা বস্তু মচা হ’ল"</string>
>>>>>>> a9f6b01f
</resources><|MERGE_RESOLUTION|>--- conflicted
+++ resolved
@@ -341,11 +341,7 @@
     <string name="scheduled_export" msgid="8737660963687364370">"সময়সূচী নিৰ্ধাৰিত ৰপ্তানি"</string>
     <string name="import_data" msgid="404502315533233094">"ডেটা আমদানি কৰক"</string>
     <string name="import_data_description" msgid="4040178599441724296">"পূৰ্বতে ৰপ্তানি কৰা ফাইলৰ পৰা ডেটা পুনঃস্থাপন কৰক"</string>
-<<<<<<< HEAD
-    <string name="backup_and_restore_footer_body_text" msgid="4854718727539851909">"ৰপ্তানিয়ে আপোনাক আপোনাৰ ডেটা ছেভ কৰিবলৈ দিয়ে যাতে আপুনি সেয়া কোনো নতুন ফ’নলৈ স্থানান্তৰ কৰিব পাৰে"</string>
-=======
     <string name="backup_and_restore_footer_body_text" msgid="4854718727539851909">"ৰপ্তানিয়ে আপোনাক নিজৰ ডেটা ছেভ কৰিবলৈ দিয়ে যাতে আপুনি সেয়া কোনো নতুন ফ’নলৈ স্থানান্তৰ কৰিব পাৰে"</string>
->>>>>>> a9f6b01f
     <string name="backup_and_restore_footer_link_text" msgid="5862384033902147721">"অধিক জানক"</string>
     <string name="automatic_export_on" msgid="6972389773963624315">"অন আছে"</string>
     <string name="automatic_export_off" msgid="3270255845008880841">"অফ আছে"</string>
@@ -356,17 +352,7 @@
     <string name="frequency_weekly" msgid="7302587625019573393">"সাপ্তাহিক"</string>
     <string name="frequency_monthly" msgid="729674398053825938">"মাহিলী"</string>
     <string name="export_destination_title" msgid="1434632545224158402">"ক’লৈ ৰপ্তানি কৰিব লাগে সেয়া বাছনি কৰক"</string>
-<<<<<<< HEAD
-    <string name="export_encryption_title" msgid="8910343790595514359">"এনক্ৰিপশ্বন অন কৰক"</string>
-    <string name="export_encryption_safety_description" msgid="7873719607220791312">"ডেটাখিনি ছেভ কৰাৰ আগতে সেইখিনি এনক্ৰিপ্ট কৰিব লাগিব। Google অথবা Health Connectকে ধৰি কোনেও এইখিনি এক্সেছ কৰিব নোৱাৰিব।"</string>
-    <string name="export_encryption_instruction_description" msgid="1479999086015040099">"আপোনাৰ এনক্ৰিপ্ট কৰা ডেটা সুৰক্ষিত কৰিবলৈ এটা পাছৱৰ্ড সৃষ্টি কৰক। আপুনি নিজৰ ডেটা আমদানি কৰি পুনঃস্থাপন কৰিবলৈ আপোনাক এই পাছৱৰ্ডটোৰ আৱশ্যক হ’ব।"</string>
-    <string name="export_password_hint" msgid="7095895042846772342">"পাছৱৰ্ড"</string>
-    <string name="export_repeat_password_hint" msgid="6928833895602183194">"পাছৱৰ্ডটো পুনৰ দিয়ক"</string>
-    <string name="export_passwords_mismatch_error" msgid="7705585397593119283">"পাছৱৰ্ড মিলা নাই"</string>
-    <string name="export_encryption_warning" msgid="664340221905199521">"যদি আপুনি নিজৰ পাছৱৰ্ড পাহৰিছে আৰু ফ’নটো হেৰুৱায়, আপোনাৰ ছেভ কৰি থোৱা ডেটা উদ্ধাৰ কৰাত আপোনাক Health Connectএ সহায় কৰিব নোৱাৰে।"</string>
-=======
     <string name="export_invalid_storage" msgid="3945266169513895950">"আপোনাৰ ডেটা ৰপ্তানি কৰিবলৈ অনুগ্ৰহ কৰি এটা ষ্ট’ৰেজ এপ্‌ বাছনি কৰক"</string>
->>>>>>> a9f6b01f
     <string name="import_decryption_title" msgid="396608799208392844">"পাছৱৰ্ড টাইপ কৰক"</string>
     <string name="import_decryption_description" msgid="202259030890690376">"আপোনাৰ Health Connectৰ ডেটা আমদানি কৰিবলৈ আপোনাৰ এনক্ৰিপশ্বনৰ পাছৱৰ্ডৰ প্ৰয়োজন"</string>
     <string name="import_decryption_forgotten_password_link_text" msgid="2320323034848292225">"পাছৱৰ্ড পাহৰিলে নেকি?"</string>
@@ -377,13 +363,10 @@
     <string name="import_cancel_button" msgid="2191598074422096715">"বাতিল কৰক"</string>
     <string name="import_next_button" msgid="5706322508691854289">"পৰৱৰ্তী"</string>
     <string name="import_source_location_title" msgid="4444467438013749461">"ইয়াৰ পৰা আমদানি কৰক"</string>
-<<<<<<< HEAD
-=======
     <string name="import_invalid_storage" msgid="4873640088459948487">"আপোনাৰ ডেটা আমদানি কৰিবলৈ অনুগ্ৰহ কৰি এটা ষ্ট’ৰেজ এপ্‌ বাছনি কৰক"</string>
     <string name="export_import_choose_account_title" msgid="1047021319012735232">"এটা একাউণ্ট বাছনি কৰক"</string>
     <string name="export_import_choose_account_cancel_button" msgid="7975616126298263479">"বাতিল কৰক"</string>
     <string name="export_import_choose_account_done_button" msgid="8450305343787469429">"কৰা হ’ল"</string>
->>>>>>> a9f6b01f
     <string name="onboarding_title" msgid="8550656211291180188">"Health Connect ব্যৱহাৰ কৰা আৰম্ভ কৰক"</string>
     <string name="onboarding_description" msgid="4873129122057931161">"Health Connectএ আপোনাৰ স্বাস্থ্য আৰু শৰীৰচৰ্চা সম্পৰ্কীয় ডেটা ষ্ট’ৰ কৰি আপোনাক আপোনাৰ ফ’নত থকা বিভিন্ন এপ্‌সমূহ ছিংক কৰাৰ সহজ উপায় প্ৰদান কৰে"</string>
     <string name="share_data" msgid="3481932156368883946">"আপোনাৰ এপ্‌সমূহৰ সৈতে ডেটা শ্বেয়াৰ কৰক"</string>
@@ -393,15 +376,8 @@
     <string name="onboarding_go_back_button_text" msgid="5020083846511184625">"উভতি যাওক"</string>
     <string name="onboarding_get_started_button_text" msgid="2348061971090731336">"আৰম্ভ কৰক"</string>
     <string name="delete_button_content_description" msgid="9125115327455379618">"ডেটা মচক"</string>
-<<<<<<< HEAD
-    <!-- no translation found for enter_deletion_button_content_description (416336747251264118) -->
-    <skip />
-    <!-- no translation found for exit_deletion_button_content_description (6579227028841619158) -->
-    <skip />
-=======
     <string name="enter_deletion_button_content_description" msgid="416336747251264118">"মচা অৱস্থাটোত সোমাওক"</string>
     <string name="exit_deletion_button_content_description" msgid="6579227028841619158">"মচা অৱস্থাটোৰ পৰা বাহিৰ হওক"</string>
->>>>>>> a9f6b01f
     <string name="time_range_title" msgid="6831605283322600165">"মচিবলৈ তাৰিখ বাছনি কৰক"</string>
     <string name="time_range_next_button" msgid="5849096934896557888">"পৰৱৰ্তী"</string>
     <string name="time_range_message_all" msgid="7280888587242744729">"এইটোৱে বাছনি কৰা সময় অৱধিৰ ভিতৰত Health Connectত যোগ দিয়া আটাইবোৰ ডেটা স্থায়ীভাৱে মচে"</string>
@@ -961,22 +937,9 @@
     <string name="additional_access_combined_footer" msgid="5967785355544362840">"এই এপ্‌টোৰ বাবে নেপথ্য অথবা পূৰ্বৰ ডেটা এক্সেছ কৰাৰ সুবিধা অন কৰিবলৈ অতি কমেও এটা পঢ়াৰ অনুমতি সক্ষম কৰক"</string>
     <string name="additional_access_background_footer" msgid="1638739578431818525">"এই এপ্‌টোৰ বাবে নেপথ্য এক্সেছ কৰাৰ সুবিধা অন কৰিবলৈ অতি কমেও এটা পঢ়াৰ অনুমতি সক্ষম কৰক"</string>
     <string name="additional_access_history_footer" msgid="5326814559930548467">"এই এপ্‌টোৰ বাবে পূৰ্বৰ ডেটা এক্সেছ কৰাৰ সুবিধা অন কৰিবলৈ অতি কমেও এটা পঢ়াৰ অনুমতি সক্ষম কৰক"</string>
-<<<<<<< HEAD
-    <!-- no translation found for all_data_selected_deletion_confirmation_dialog (8480788219767858637) -->
-    <skip />
-    <!-- no translation found for some_data_selected_deletion_confirmation_dialog (8053452143397916044) -->
-    <skip />
-    <!-- no translation found for all_data_selected_deletion_confirmation_toast (4053974969132498842) -->
-    <skip />
-    <!-- no translation found for one_data_type_deletion_confirmation_toast (7773896019111767141) -->
-    <skip />
-    <!-- no translation found for multiple_data_types_deletion_confirmation_toast (8500329390797706450) -->
-    <skip />
-=======
     <string name="all_data_selected_deletion_confirmation_dialog" msgid="8480788219767858637">"Health Connectৰ পৰা আটাইবোৰ ডেটা স্থায়ীভাৱে মচিবনে?"</string>
     <string name="some_data_selected_deletion_confirmation_dialog" msgid="8053452143397916044">"Health Connectৰ পৰা বাছনি কৰা ডেটা স্থায়ীভাৱে মচিবনে?"</string>
     <string name="all_data_selected_deletion_confirmation_toast" msgid="4053974969132498842">"আটাইবোৰ ডেটা মচা হৈছে"</string>
     <string name="one_data_type_deletion_confirmation_toast" msgid="7773896019111767141">"<xliff:g id="PERMISSION_TYPE">%s</xliff:g>ৰ ডেটা মচা হ’ল"</string>
     <string name="multiple_data_types_deletion_confirmation_toast" msgid="8500329390797706450">"<xliff:g id="NUMBER_PERMISSION_TYPES">%s</xliff:g> টা বস্তু মচা হ’ল"</string>
->>>>>>> a9f6b01f
 </resources>