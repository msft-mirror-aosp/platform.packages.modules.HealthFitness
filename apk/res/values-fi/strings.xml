<?xml version="1.0" encoding="UTF-8"?>
<!-- 
  Copyright (C) 2022 The Android Open Source Project

  Licensed under the Apache License, Version 2.0 (the "License");
  you may not use this file except in compliance with the License.
  You may obtain a copy of the License at

       http://www.apache.org/licenses/LICENSE-2.0

  Unless required by applicable law or agreed to in writing, software
  distributed under the License is distributed on an "AS IS" BASIS,
  WITHOUT WARRANTIES OR CONDITIONS OF ANY KIND, either express or implied.
  See the License for the specific language governing permissions and
  limitations under the License.
 -->

<resources xmlns:android="http://schemas.android.com/apk/res/android"
    xmlns:xliff="urn:oasis:names:tc:xliff:document:1.2">
    <string name="app_label" msgid="4768580772453324183">"Health Connect"</string>
    <string name="health_connect_summary" msgid="6401520186678972547">"Päätä sovellusten pääsystä terveysdataan"</string>
    <string name="permissions_and_data_header" msgid="4406105506837487805">"Luvat ja data"</string>
    <string name="home_subtitle" msgid="1750033322147357163">"Hallinnoi terveys‑ ja kuntoiludataa puhelimellasi ja valitse, millä sovelluksilla on pääsy dataan"</string>
    <string name="data_title" msgid="4456619761533380816">"Data ja pääsyoikeudet"</string>
    <string name="all_categories_title" msgid="1446410643217937926">"Kaikki kategoriat"</string>
    <string name="see_all_categories" msgid="5599882403901010434">"Katso kaikki kategoriat"</string>
    <string name="no_data" msgid="1906986019249068659">"Ei dataa"</string>
    <string name="connected_apps_title" msgid="279942692804743223">"Sovellusluvat"</string>
    <string name="connected_apps_subtitle" msgid="8464462995533399175">"Ylläpidä sovelluksia ja lupia"</string>
    <string name="only_one_connected_app_button_subtitle" msgid="1429452274331178121">"<xliff:g id="NUM_APPS_CONNECTED">%1$s</xliff:g>/<xliff:g id="NUM_POSSIBLE_APPS">%2$s</xliff:g> sovelluksella on pääsyoikeudet"</string>
    <string name="connected_apps_button_subtitle" msgid="8855528937028500370">"<xliff:g id="NUM_APPS_CONNECTED">%1$s</xliff:g>/<xliff:g id="NUM_POSSIBLE_APPS">%2$s</xliff:g> sovelluksella on pääsyoikeus"</string>
    <string name="connected_apps_all_apps_connected_subtitle" msgid="3432698291862059492">"<xliff:g id="NUM_APPS_CONNECTED">%1$s</xliff:g> sovelluksella on pääsyoikeus"</string>
    <string name="connected_apps_one_app_connected_subtitle" msgid="9095815882509754340">"<xliff:g id="NUM_APPS_CONNECTED">%1$s</xliff:g> sovelluksella on pääsyoikeus"</string>
    <string name="connected_apps_connected_subtitle" msgid="7412413366085718583">"{count,plural, =1{1 sovelluksella on pääsyoikeus}other{# sovelluksella on pääsyoikeudet}}"</string>
    <string name="connected_apps_button_no_permissions_subtitle" msgid="1651994862419752908">"–"</string>
    <string name="entry_details_title" msgid="590184849040247850">"Tiedot"</string>
    <string name="backup_title" msgid="211503191266235085">"Varmuuskopiointi"</string>
    <string name="data_sources_and_priority_title" msgid="2360222350913604558">"Datalähteet ja prioriteetit"</string>
    <string name="set_units_title" msgid="2657822539603758029">"Aseta yksiköt"</string>
    <string name="manage_data_preferences_category_title" msgid="1183110821140344472">"Valinnat"</string>
    <string name="manage_data_category_title" msgid="6328886061582616519">"Ylläpidä dataa"</string>
    <string name="backup_and_restore_settings_summary" msgid="4345972157089493077">"Vie ja tuo dataa"</string>
    <string name="recent_access_header" msgid="7623497371790225888">"Viimeaikainen käyttö"</string>
    <string name="no_recent_access" msgid="4724297929902441784">"Sovellukset eivät ole käyttäneet Health Connectia äskettäin"</string>
    <string name="show_recent_access_entries_button_title" msgid="3483460066767350419">"Katso viimeaikainen käyttö"</string>
    <string name="recent_access_screen_description" msgid="331101209889185402">"Katso, mitkä sovellukset ovat käyttäneet dataa 24 viime tunnin aikana"</string>
    <string name="today_header" msgid="1006837293203834373">"Tänään"</string>
    <string name="yesterday_header" msgid="6652176268273681505">"Eilen"</string>
    <string name="read_data_access_label" msgid="8968758932021241976">"Luettu: <xliff:g id="DATA_TYPE">%s</xliff:g>"</string>
    <string name="write_data_access_label" msgid="105976369853871061">"Kirjoitettu: <xliff:g id="DATA_TYPE">%s</xliff:g>"</string>
    <string name="data_type_separator" msgid="1299848322898210658">", "</string>
    <string name="manage_permissions" msgid="8394221950712608160">"Muuta lupia"</string>
    <string name="recent_access_time_content_descritption" msgid="1137471676075811472">"Aika: <xliff:g id="RECENT_ACCESS_TIME">%1$s</xliff:g>"</string>
    <string name="activity_category_uppercase" msgid="136628843341377088">"Treeni"</string>
    <string name="activity_category_lowercase" msgid="3007220578865400601">"treeni"</string>
    <string name="body_measurements_category_uppercase" msgid="422923782603313038">"Kehon mittaustulokset"</string>
    <string name="body_measurements_category_lowercase" msgid="2259696274629666992">"kehon mittaustulokset"</string>
    <string name="sleep_category_uppercase" msgid="3422452674899706786">"Uni"</string>
    <string name="sleep_category_lowercase" msgid="842609634386839011">"uni"</string>
    <string name="vitals_category_uppercase" msgid="8982333138032938623">"Elintoiminnot"</string>
    <string name="vitals_category_lowercase" msgid="4664457787866407963">"elintoiminnot"</string>
    <string name="cycle_tracking_category_uppercase" msgid="4723200714782660489">"Kierron seuranta"</string>
    <string name="cycle_tracking_category_lowercase" msgid="5245446435975317209">"kierron seuranta"</string>
    <string name="nutrition_category_uppercase" msgid="6665096097987741036">"Ravinto"</string>
    <string name="nutrition_category_lowercase" msgid="7804134941649488990">"ravinto"</string>
    <string name="browse_data_category" msgid="4813955610391357638">"Selaa dataa"</string>
    <string name="manage_data_section" msgid="5859629270946511903">"Ylläpidä dataa"</string>
    <string name="export_data_button" msgid="7783329820434117744">"Eksportoi data"</string>
    <string name="delete_all_data_button" msgid="7238755635416521487">"Poista kaikki data"</string>
    <string name="no_categories" msgid="2636778482437506241">"Sinulla ei ole dataa Health Connectissa"</string>
    <string name="permission_types_title" msgid="7698058200557389436">"Datasi"</string>
    <string name="app_priority_button" msgid="3126133977893705098">"Sovellusprioriteetti"</string>
    <string name="delete_category_data_button" msgid="2324773398768267043">"Poista data (<xliff:g id="CATEGORY">%s</xliff:g>)"</string>
    <string name="select_all_apps_title" msgid="884487568464305913">"Kaikki sovellukset"</string>
    <string name="can_read" msgid="4568261079308309564">"Voi lukea: <xliff:g id="PERMISSION_TYPE">%s</xliff:g>"</string>
    <string name="can_write" msgid="5082414937218423823">"Voi kirjoittaa: <xliff:g id="PERMISSION_TYPE">%s</xliff:g>"</string>
    <string name="inactive_apps" msgid="8956546286760797760">"Epäaktiiviset sovellukset"</string>
    <string name="inactive_apps_message" msgid="4666501359079362486">"Nämä sovellukset eivät voi enää kirjoittaa tätä dataa (<xliff:g id="DATA_TYPE">%s</xliff:g>), mutta niiden dataa on yhä tallennettuna Health Connectiin"</string>
    <string name="data_access_empty_message" msgid="9084350402254264452">"Sovellukset eivät voi enää lukea tai kirjoittaa dataa (<xliff:g id="DATA_TYPE_0">%1$s</xliff:g>), eikä dataa (<xliff:g id="DATA_TYPE_2">%2$s</xliff:g>) ole tallennettu Health Connectin"</string>
    <string name="data_access_exercise_description" msgid="6868583522699443570">"Data sisältää aktiivisuusajan, harjoitustyypin, kierrosten, toistojen, harjoituskertojen ja uintityylin kaltaisia tietoja"</string>
    <string name="data_access_sleep_description" msgid="74293126050011153">"Data sisältää univaiheiden ja unikertojen kaltaisia tietoja"</string>
    <string name="all_entries_button" msgid="5109091107239135235">"Katso kaikki"</string>
    <string name="selected_date_view_action_description" msgid="6237240886988225664">"muuta"</string>
    <string name="delete_permission_type_data_button" msgid="2270819954943391797">"Poista data"</string>
    <string name="permgrouplab_health" msgid="468961137496587966">"Health Connect"</string>
    <string name="permgroupdesc_health" msgid="252080476917407273">"pääsy terveysdataan"</string>
    <string name="permlab_readCaloriesBurned" msgid="8998140381590624692">"Lukea poltetut kalorit"</string>
    <string name="permdesc_readCaloriesBurned" msgid="9012595355389868570">"Sallii sovelluksen lukea dataa poltetuista kaloreista"</string>
    <string name="background_read_title" msgid="5061383169517186234">"Pääsy dataan taustalla"</string>
    <string name="background_read_request_title" msgid="8492898140120977977">"Voiko <xliff:g id="APP_NAME">%1$s</xliff:g> saada pääsyn dataan taustalla?"</string>
    <string name="background_read_description" msgid="3203594555849969283">"Kun et käytä sovellusta, salli sille pääsy Health Connectin dataan"</string>
    <string name="background_read_request_description" msgid="1664402237648709581">"Jos sallit pääsyoikeudet, tämä sovellus saa pääsyn Health Connectin dataan, kun et käytä sovellusta."</string>
    <string name="historic_access_title" msgid="3584594624937737030">"Pääsy aiempaan dataan"</string>
    <string name="historic_access_request_title" msgid="4645920231853414742">"Voiko <xliff:g id="APP_NAME">%1$s</xliff:g> saada pääsyn aiempaan dataan?"</string>
    <string name="historic_access_description" msgid="2616669701088141765">"Salli sovellukselle pääsy Health Connectin dataan, joka on lisätty ennen <xliff:g id="DATA_ACCESS_DATE">%1$s</xliff:g>"</string>
    <string name="historic_access_description_fallback" msgid="3361696143557784403">"Salli sovellukselle pääsy aiempaan Health Connectin dataan"</string>
    <string name="historic_access_request_description" msgid="136335743939253358">"Jos sallit pääsyoikeudet, tämä sovellus saa pääsyn Health Connectin dataan, joka on lisätty ennen <xliff:g id="DATA_ACCESS_DATE">%1$s</xliff:g>."</string>
    <string name="historic_access_request_description_fallback" msgid="8519401358044984479">"Jos sallit pääsyoikeudet, tämä sovellus saa pääsyn kaikkeen aiempaan Health Connectin dataan."</string>
    <string name="active_calories_burned_uppercase_label" msgid="6231684842932528272">"Liikunnan aikana poltetut kalorit"</string>
    <string name="active_calories_burned_lowercase_label" msgid="6743090878253096737">"liikunnan aikana poltetut kalorit"</string>
    <string name="active_calories_burned_read_content_description" msgid="6449442660408754186">"Lukee liikunnan aikana poltetut kalorit"</string>
    <string name="active_calories_burned_write_content_description" msgid="8794383690157452892">"Kirjoittaa liikunnan aikana poltetut kalorit"</string>
    <string name="exercise_uppercase_label" msgid="9174662895529523172">"Liikunta"</string>
    <string name="exercise_lowercase_label" msgid="7210988327804427943">"liikunta"</string>
    <string name="exercise_read_content_description" msgid="2079728018078185556">"Lukee liikuntadataa"</string>
    <string name="exercise_write_content_description" msgid="3267630937895011886">"Kirjoittaa liikuntadataa"</string>
    <string name="exercise_route_uppercase_label" msgid="6678863538041931754">"Liikuntareitti"</string>
    <string name="exercise_route_lowercase_label" msgid="1691912731748211252">"liikuntareitti"</string>
    <string name="exercise_route_write_content_description" msgid="257809942953352611">"Kirjoittaa liikuntareitin"</string>
    <string name="exercise_route_read_content_description" msgid="8394028537674463440">"Lue liikuntareitti"</string>
    <string name="exercise_routes_read_content_description" msgid="9001690141308870706">"Lue harjoitusreitit"</string>
    <string name="planned_exercise_uppercase_label" msgid="3315909901236811375">"Treenisuunnitelmat"</string>
    <string name="planned_exercise_lowercase_label" msgid="7642993032791009809">"treenisuunnitelmat"</string>
    <string name="planned_exercise_read_content_description" msgid="3240286968325192534">"Lue treenisuunnitelmat"</string>
    <string name="planned_exercise_write_content_description" msgid="8146488636094126823">"Kirjoita treenisuunnitelmia"</string>
    <string name="distance_uppercase_label" msgid="1420705424462077174">"Etäisyys"</string>
    <string name="distance_lowercase_label" msgid="2287154001209381379">"etäisyys"</string>
    <string name="distance_read_content_description" msgid="8787235642020285789">"Lukee etäisyysdataa"</string>
    <string name="distance_write_content_description" msgid="494549494589487562">"Kirjoittaa etäisyysdataa"</string>
    <string name="elevation_gained_uppercase_label" msgid="7708101940695442377">"Noustu korkeus"</string>
    <string name="elevation_gained_lowercase_label" msgid="7532517182346738562">"noustu korkeus"</string>
    <string name="elevation_gained_read_content_description" msgid="6018756385903843355">"Lukee dataa noustusta korkeudesta"</string>
    <string name="elevation_gained_write_content_description" msgid="6790199544670231367">"Kirjoittaa dataa noustusta korkeudesta"</string>
    <string name="floors_climbed_uppercase_label" msgid="3754372357767832441">"Kiivetyt kerrokset"</string>
    <string name="floors_climbed_lowercase_label" msgid="5326072443481377299">"kiivetyt kerrokset"</string>
    <string name="floors_climbed_read_content_description" msgid="4730764877684911752">"Lukee dataa kiivetyistä kerroksista"</string>
    <string name="floors_climbed_write_content_description" msgid="3480340610185615655">"Kirjoittaa dataa kiivetyistä kerroksista"</string>
    <string name="power_uppercase_label" msgid="8027219480901448660">"Teho"</string>
    <string name="power_lowercase_label" msgid="3893286148577044369">"teho"</string>
    <string name="power_read_content_description" msgid="6821797135406643841">"Lukee tehodataa"</string>
    <string name="power_write_content_description" msgid="8091584558688087392">"Kirjoittaa tehodataa"</string>
    <string name="speed_uppercase_label" msgid="3307049861007518587">"Nopeus"</string>
    <string name="speed_lowercase_label" msgid="3462529886150464647">"nopeus"</string>
    <string name="speed_read_content_description" msgid="9097089387385110692">"Lukee nopeusdataa"</string>
    <string name="speed_write_content_description" msgid="5382921934987959251">"Kirjoittaa nopeusdataa"</string>
    <string name="steps_uppercase_label" msgid="2581405504646486105">"Askeleet"</string>
    <string name="steps_lowercase_label" msgid="706153549312838582">"askelta"</string>
    <string name="steps_read_content_description" msgid="7839297670092769964">"Lukee askeldataa"</string>
    <string name="steps_write_content_description" msgid="6360223825799711659">"Kirjoittaa askeldataa"</string>
    <string name="total_calories_burned_uppercase_label" msgid="2749855864302679314">"Kaloreita poltettu yhteensä"</string>
    <string name="total_calories_burned_lowercase_label" msgid="3185370725975873922">"kaloreita poltettu yhteensä"</string>
    <string name="total_calories_burned_read_content_description" msgid="1569722345910293531">"Lukee dataa poltetuista kaloreista yhteensä"</string>
    <string name="total_calories_burned_write_content_description" msgid="2727752180681851608">"Kirjoittaa dataa poltetuista kaloreista yhteensä"</string>
    <string name="vo2_max_uppercase_label" msgid="6614391499711390476">"VO2 max"</string>
    <string name="vo2_max_lowercase_label" msgid="824972630000900033">"VO2 max"</string>
    <string name="vo2_max_read_content_description" msgid="8132626885797169882">"Lukee VO2 max ‑dataa"</string>
    <string name="vo2_max_write_content_description" msgid="4783300275788728546">"Kirjoittaa VO2 max ‑dataa"</string>
    <string name="wheelchair_pushes_uppercase_label" msgid="5582991294340226965">"Pyörätuolin työnnöt"</string>
    <string name="wheelchair_pushes_lowercase_label" msgid="8919337990806379687">"pyörätuolin työnnöt"</string>
    <string name="wheelchair_pushes_read_content_description" msgid="157304610943976471">"Lukee dataa pyörätuolin työnnöistä"</string>
    <string name="wheelchair_pushes_write_content_description" msgid="2745600707106818641">"Kirjoittaa dataa pyörätuolin työnnöistä"</string>
    <string name="basal_metabolic_rate_uppercase_label" msgid="4802351493928086473">"Perusaineenvaihdunta"</string>
    <string name="basal_metabolic_rate_lowercase_label" msgid="7195596626083893231">"perusaineenvaihdunta"</string>
    <string name="basal_metabolic_rate_read_content_description" msgid="5583222212705234907">"Lukee dataa perusaineenvaihdunnasta"</string>
    <string name="basal_metabolic_rate_write_content_description" msgid="4246137679868953443">"Kirjoittaa dataa perusaineenvaihdunnasta"</string>
    <string name="body_fat_uppercase_label" msgid="4618860235119416449">"Kehon rasvaprosentti"</string>
    <string name="body_fat_lowercase_label" msgid="4090686510477176498">"kehon rasvaprosentti"</string>
    <string name="body_fat_read_content_description" msgid="801664410906939146">"Lukee dataa kehon rasvaprosentista"</string>
    <string name="body_fat_write_content_description" msgid="4863558071904720577">"Kirjoittaa dataa kehon rasvaprosentista"</string>
    <string name="body_water_mass_uppercase_label" msgid="7839393299147916863">"Kehon vesipitoisuus"</string>
    <string name="body_water_mass_lowercase_label" msgid="9196249948631920955">"kehon vesipitoisuus"</string>
    <string name="body_water_mass_read_content_description" msgid="1468266374858854184">"Lukee dataa kehon vesipitoisuudesta"</string>
    <string name="body_water_mass_write_content_description" msgid="8485284654932647383">"Kirjoittaa dataa kehon vesipitoisuudesta"</string>
    <string name="bone_mass_uppercase_label" msgid="6815438946872228501">"Luumassa"</string>
    <string name="bone_mass_lowercase_label" msgid="5127378263122564055">"luumassa"</string>
    <string name="bone_mass_read_content_description" msgid="8401070346821477225">"Lukee luumassadataa"</string>
    <string name="bone_mass_write_content_description" msgid="8711285422751587975">"Kirjoittaa luumassadataa"</string>
    <string name="height_uppercase_label" msgid="6839543632311723181">"Pituus"</string>
    <string name="height_lowercase_label" msgid="6232582306436492752">"pituus"</string>
    <string name="height_read_content_description" msgid="7107217731605127715">"Lukee pituusdataa"</string>
    <string name="height_write_content_description" msgid="6787078298523064040">"Kirjoittaa pituusdataa"</string>
    <string name="hip_circumference_uppercase_label" msgid="553907293616398764">"Lantion ympärysmitta"</string>
    <string name="hip_circumference_lowercase_label" msgid="5383037100089745103">"lantion ympärysmitta"</string>
    <string name="hip_circumference_read_content_description" msgid="3960843421475522701">"Lukee dataa lantion ympärysmitasta"</string>
    <string name="hip_circumference_write_content_description" msgid="3828616223599649051">"Kirjoittaa dataa lantion ympärysmitasta"</string>
    <string name="lean_body_mass_uppercase_label" msgid="1660166073148541008">"Kehon rasvaton massa"</string>
    <string name="lean_body_mass_lowercase_label" msgid="9060417901080844357">"kehon rasvaton massa"</string>
    <string name="lean_body_mass_read_content_description" msgid="3251903339784498051">"Lukee dataa kehon rasvattomasta massasta"</string>
    <string name="lean_body_mass_write_content_description" msgid="8778176250058913124">"Kirjoittaa dataa kehon rasvattomasta massasta"</string>
    <string name="waist_circumference_uppercase_label" msgid="864537723631507381">"Vyötärön ympärysmitta"</string>
    <string name="waist_circumference_lowercase_label" msgid="7389714051869012003">"vyötärön ympärysmitta"</string>
    <string name="waist_circumference_read_content_description" msgid="7742632529989685413">"Lukee dataa vyötärön ympärysmitasta"</string>
    <string name="waist_circumference_write_content_description" msgid="6455311628964793644">"Kirjoittaa dataa vyötärön ympärysmitasta"</string>
    <string name="weight_uppercase_label" msgid="2240396607601785080">"Paino"</string>
    <string name="weight_lowercase_label" msgid="6592458247010013299">"paino"</string>
    <string name="weight_read_content_description" msgid="3270514859844811665">"Lukee painodataa"</string>
    <string name="weight_write_content_description" msgid="555486014471042366">"Kirjoittaa painodataa"</string>
    <string name="cervical_mucus_uppercase_label" msgid="7479786340673820763">"Kohdunkaulan lima"</string>
    <string name="cervical_mucus_lowercase_label" msgid="7460634889750669420">"kohdunkaulan lima"</string>
    <string name="cervical_mucus_read_content_description" msgid="7163132301693064124">"Lukee dataa kohdunkaulan limasta"</string>
    <string name="cervical_mucus_write_content_description" msgid="175802615365382752">"Kirjoittaa dataa kohdunkaulan limasta"</string>
    <string name="intermenstrual_bleeding_uppercase_label" msgid="1681956139742028987">"Välivuodot"</string>
    <string name="intermenstrual_bleeding_lowercase_label" msgid="5284781275147619132">"välivuodot"</string>
    <string name="intermenstrual_bleeding_read_content_description" msgid="5970939335115119015">"Lue tietoja välivuodoista"</string>
    <string name="intermenstrual_bleeding_write_content_description" msgid="1377719923165234099">"Kirjoita tietoja välivuodoista"</string>
    <string name="menstruation_uppercase_label" msgid="9119506748428874832">"Kuukautiset"</string>
    <string name="menstruation_lowercase_label" msgid="8098816978006207242">"kuukautiset"</string>
    <string name="menstruation_read_content_description" msgid="7710047469771882021">"Lukee kuukautisdataa"</string>
    <string name="menstruation_write_content_description" msgid="5142669435897047396">"Kirjoittaa kuukautisdataa"</string>
    <string name="ovulation_test_uppercase_label" msgid="1929868571862288837">"Ovulaatiotesti"</string>
    <string name="ovulation_test_lowercase_label" msgid="93260039417722840">"ovulaatiotesti"</string>
    <string name="ovulation_test_read_content_description" msgid="8008351738285775840">"Lukee dataa ovulaatiotestistä"</string>
    <string name="ovulation_test_write_content_description" msgid="7061493310852203463">"Kirjoittaa dataa ovulaatiotestistä"</string>
    <string name="sexual_activity_uppercase_label" msgid="1093238473810194127">"Seksuaalinen toiminta"</string>
    <string name="sexual_activity_lowercase_label" msgid="8285364117437418834">"seksuaalinen toiminta"</string>
    <string name="sexual_activity_read_content_description" msgid="4937721417714312007">"Lukee dataa seksuaalisesta toiminnasta"</string>
    <string name="sexual_activity_write_content_description" msgid="3063448245882840534">"Kirjoittaa dataa seksuaalisesta toiminnasta"</string>
    <string name="spotting_uppercase_label" msgid="5106739829390033240">"Tiputteluvuoto"</string>
    <string name="spotting_lowercase_label" msgid="4361141146039580583">"tiputteluvuoto"</string>
    <string name="spotting_read_content_description" msgid="5422420770022357631">"Lukee tiputteluvuotodataa"</string>
    <string name="spotting_write_content_description" msgid="9049462631184362964">"Kirjoittaa tiputteluvuotodataa"</string>
    <string name="hydration_uppercase_label" msgid="1196083392597480565">"Nesteytys"</string>
    <string name="hydration_lowercase_label" msgid="7793261552870970551">"nesteytys"</string>
    <string name="hydration_read_content_description" msgid="3255941233933808082">"Lukee nesteytysdataa"</string>
    <string name="hydration_write_content_description" msgid="7549819425875969941">"Kirjoittaa nesteytysdataa"</string>
    <string name="nutrition_uppercase_label" msgid="2352959651072134084">"Ravinto"</string>
    <string name="nutrition_lowercase_label" msgid="4123518952030658702">"ravinto"</string>
    <string name="nutrition_read_content_description" msgid="5820331769605952082">"Lukee ravintodataa"</string>
    <string name="nutrition_write_content_description" msgid="6690090231218210367">"Kirjoittaa ravintodataa"</string>
    <string name="sleep_uppercase_label" msgid="1458084584315123727">"Uni"</string>
    <string name="sleep_lowercase_label" msgid="7795584924503475035">"uni"</string>
    <string name="sleep_read_content_description" msgid="7064608272681424436">"Lukee unidataa"</string>
    <string name="sleep_write_content_description" msgid="2259414465110376554">"Kirjoittaa unidataa"</string>
    <string name="basal_body_temperature_uppercase_label" msgid="4571393253935677019">"Kehon peruslämpötila"</string>
    <string name="basal_body_temperature_lowercase_label" msgid="3363829208971016662">"kehon peruslämpötila"</string>
    <string name="basal_body_temperature_read_content_description" msgid="3342604362011725500">"Lukee kehon peruslämpötilan"</string>
    <string name="basal_body_temperature_write_content_description" msgid="1081636817359407622">"Kirjoittaa kehon peruslämpötilan"</string>
    <string name="blood_glucose_uppercase_label" msgid="7462421849184720721">"Verensokeri"</string>
    <string name="blood_glucose_lowercase_label" msgid="5036157221577793772">"verensokeri"</string>
    <string name="blood_glucose_read_content_description" msgid="563393834563809318">"Lukee verensokeridataa"</string>
    <string name="blood_glucose_write_content_description" msgid="7688360165458091174">"Kirjoittaa verensokeridataa"</string>
    <string name="blood_pressure_uppercase_label" msgid="1091450873620857062">"Verenpaine"</string>
    <string name="blood_pressure_lowercase_label" msgid="5857335698134310172">"verenpaine"</string>
    <string name="blood_pressure_read_content_description" msgid="8573617892296408887">"Lukee verenpainedataa"</string>
    <string name="blood_pressure_write_content_description" msgid="2649850785684226949">"Kirjoittaa verenpainedataa"</string>
    <string name="body_temperature_uppercase_label" msgid="5104550330313775324">"Ruumiinlämpö"</string>
    <string name="body_temperature_lowercase_label" msgid="324124730971992259">"ruumiinlämpö"</string>
    <string name="body_temperature_read_content_description" msgid="5966765249024688738">"Lukee ruumiinlämpödataa"</string>
    <string name="body_temperature_write_content_description" msgid="5498016171067859369">"Kirjoittaa ruumiinlämpödataa"</string>
    <string name="heart_rate_uppercase_label" msgid="4990167215137642430">"Syke"</string>
    <string name="heart_rate_lowercase_label" msgid="693492686337628283">"syke"</string>
    <string name="heart_rate_read_content_description" msgid="4165867166260001259">"Lukee sykedataa"</string>
    <string name="heart_rate_write_content_description" msgid="2876667918366409170">"Kirjoittaa sykedataa"</string>
    <string name="heart_rate_variability_uppercase_label" msgid="2047887230527012536">"Sykevaihtelu"</string>
    <string name="heart_rate_variability_lowercase_label" msgid="2332638559415663836">"sykevaihtelu"</string>
    <string name="heart_rate_variability_read_content_description" msgid="5812707457872629556">"Lukee sykevaihteludataa"</string>
    <string name="heart_rate_variability_write_content_description" msgid="3628171603035566114">"Kirjoittaa sykevaihteludataa"</string>
    <string name="oxygen_saturation_uppercase_label" msgid="1396254185616418355">"Happisaturaatio"</string>
    <string name="oxygen_saturation_lowercase_label" msgid="7264179897533866327">"happisaturaatio"</string>
    <string name="oxygen_saturation_read_content_description" msgid="4756434113425028212">"Lukee happisaturaatiodataa"</string>
    <string name="oxygen_saturation_write_content_description" msgid="7189901097196830875">"Kirjoittaa happisaturaatiodataa"</string>
    <string name="respiratory_rate_uppercase_label" msgid="4609498171205294389">"Hengitystiheys"</string>
    <string name="respiratory_rate_lowercase_label" msgid="8138249029197360098">"hengitystiheys"</string>
    <string name="respiratory_rate_read_content_description" msgid="8545898979648419722">"Lukee hengitystiheysdataa"</string>
    <string name="respiratory_rate_write_content_description" msgid="7689533746809591931">"Kirjoittaa hengitystiheysdataa"</string>
    <string name="resting_heart_rate_uppercase_label" msgid="5700827752396195453">"Leposyke"</string>
    <string name="resting_heart_rate_lowercase_label" msgid="4533866739695973169">"leposyke"</string>
    <string name="resting_heart_rate_read_content_description" msgid="1068160055773401020">"Lukee leposykedataa"</string>
    <string name="resting_heart_rate_write_content_description" msgid="8848198128082739995">"Kirjoittaa leposykedataa"</string>
    <string name="skin_temperature_uppercase_label" msgid="4880306019368461268">"Ihon lämpötila"</string>
    <string name="skin_temperature_lowercase_label" msgid="7456421703641980581">"ihon lämpötila"</string>
    <string name="skin_temperature_read_content_description" msgid="1896127631429717621">"Lue ihon lämpötila"</string>
    <string name="skin_temperature_write_content_description" msgid="6448587289116206085">"Kirjoita ihon lämpötila"</string>
    <string name="all_medical_data_uppercase_label" msgid="8415418677595814587">"Kaikki lääketieteellinen data"</string>
    <string name="all_medical_data_lowercase_label" msgid="7173275705446657735">"kaikki lääketieteellinen data"</string>
    <string name="all_medical_data_content_description" msgid="6103488863059447886">"Kirjoita kaikki lääketieteellinen data"</string>
    <string name="immunization_uppercase_label" msgid="1467176749064014020">"Immunisaatio"</string>
    <string name="immunization_lowercase_label" msgid="6464922369026887687">"immunisaatio"</string>
    <string name="immunization_content_description" msgid="2910674919337229803">"Lue immunisaatio"</string>
    <!-- no translation found for mindfulness_uppercase_label (7678646522566275472) -->
    <skip />
    <!-- no translation found for mindfulness_lowercase_label (5184488636180881614) -->
    <skip />
    <!-- no translation found for mindfulness_read_content_description (739187536826062524) -->
    <skip />
    <!-- no translation found for mindfulness_write_content_description (7925112426563398421) -->
    <skip />
    <string name="read_permission_category" msgid="6002099618259628632">"Salli sovelluksen “<xliff:g id="APP_NAME">%1$s</xliff:g>” lukea"</string>
    <string name="write_permission_category" msgid="1529702804865008111">"Salli sovelluksen “<xliff:g id="APP_NAME">%1$s</xliff:g>” kirjoittaa"</string>
    <string name="request_permissions_cancel" msgid="1787483997235365393">"Peru"</string>
    <string name="request_permissions_allow" msgid="4201324235711040631">"Salli"</string>
    <string name="request_permissions_allow_all" msgid="3419414351406638770">"Salli kaikki"</string>
    <string name="request_permissions_dont_allow" msgid="6375307410951549030">"Älä salli"</string>
    <string name="request_permissions_header_desc" msgid="5561173070722750153">"Valitse, mitä Health Connect dataa‑ haluat sovelluksen kirjoittavan tai lukevan"</string>
    <string name="request_permissions_header_time_frame_desc" msgid="3023660534681391973">"Jos annat lukupääsyoikeudet, sovellus voi lukea uutta dataa ja dataa 30 viime päivältä"</string>
    <string name="request_permissions_header_time_frame_history_desc" msgid="3792732353571153175">"Jos annat lukupääsyoikeudet, sovellus voi lukea uutta ja aiempaa dataa"</string>
    <string name="request_permissions_header_title" msgid="4264236128614363479">"Saako <xliff:g id="APP_NAME">%1$s</xliff:g> pääsyn Health Connectiin?"</string>
    <string name="request_permissions_rationale" msgid="6154280355215802538">"Voit lukea <xliff:g id="PRIVACY_POLICY_LINK">%2$s</xliff:g> siitä, miten <xliff:g id="APP_NAME">%1$s</xliff:g> käsittelee dataasi"</string>
    <string name="request_permissions_privacy_policy" msgid="228503452643555737">"tietosuojakäytännöstä"</string>
    <string name="permissions_disconnect_dialog_title" msgid="7355211540619034695">"Poistetaanko kaikki luvat?"</string>
    <string name="permissions_disconnect_dialog_disconnect" msgid="8854787587948224752">"Poista kaikki"</string>
    <string name="permissions_disconnect_dialog_message" msgid="7961269838207365478">"<xliff:g id="APP_NAME">%1$s</xliff:g> ei voi enää lukea tai kirjoittaa mitään Health Connectin dataa.\n\nTämä ei vaikuta sovelluksen muihin lupiin, kuten kamera-, mikrofoni- tai sijaintilupaan."</string>
    <string name="permissions_disconnect_dialog_message_background" msgid="8655975996293893596">"<xliff:g id="APP_NAME">%1$s</xliff:g> ei voi enää lukea tai kirjoittaa mitään Health Connectin dataa, mukaan lukien taustatietoja.\n\nTämä ei vaikuta sovelluksen muihin lupiin, kuten sijainti-, kamera- tai mikrofonilupaan."</string>
    <string name="permissions_disconnect_dialog_message_history" msgid="3793206180295111081">"<xliff:g id="APP_NAME">%1$s</xliff:g> ei voi enää lukea tai kirjoittaa mitään Health Connectin dataa, mukaan lukien aiempaa dataa.\n\nTämä ei vaikuta sovelluksen muihin lupiin, kuten sijainti-, kamera- tai mikrofonilupaan."</string>
    <string name="permissions_disconnect_dialog_message_combined" msgid="4163369526932602203">"<xliff:g id="APP_NAME">%1$s</xliff:g> ei voi enää lukea tai kirjoittaa mitään Health Connectin dataa, mukaan lukien taustatietoja ja aiempaa data.\n\nTämä ei vaikuta sovelluksen muihin lupiin, kuten sijainti-, kamera- tai mikrofonilupaan."</string>
    <string name="permissions_disconnect_dialog_checkbox" msgid="8646951566431872823">"Poista Health Connectista myös tämä data: <xliff:g id="APP_NAME">%1$s</xliff:g>"</string>
    <string name="navigation_next_day" msgid="8853443471183944219">"Seuraava päivä"</string>
    <string name="navigation_selected_day" msgid="2510843479734091348">"Valittu päivä"</string>
    <string name="navigation_previous_day" msgid="718353386484938584">"Edellinen päivä"</string>
    <string name="default_error" msgid="7966868260616403475">"Jotain meni pieleen. Yritä uudelleen."</string>
    <string name="health_permission_header_description" msgid="7497601695462373927">"Sovellukset, joilla on tämä lupa, voivat lukea ja kirjoittaa terveys- ja liikuntadataa."</string>
    <string name="connected_apps_text" msgid="1177626440966855831">"Päätä, mitkä sovellukset voivat käyttää Health Connectiin tallennettua dataa. Napauta sovellusta, niin näet datan, jota se voi lukea tai kirjoittaa."</string>
    <string name="connected_apps_section_title" msgid="2415288099612126258">"Pääsy myönnetty"</string>
    <string name="not_connected_apps_section_title" msgid="452718769894103039">"Ei myönnettyä pääsyä"</string>
    <string name="needs_updating_apps_section_title" msgid="8561510523049921199">"Päivityksiä tarvitaan"</string>
    <string name="settings_and_help_header" msgid="5749710693017621168">"Asetukset ja ohje"</string>
    <string name="disconnect_all_apps" msgid="748945115977534726">"Poista lupa kaikilta sovelluksilta"</string>
    <string name="manage_permissions_read_header" msgid="2031153753057983683">"Lukeminen sallittu"</string>
    <string name="manage_permissions_write_header" msgid="6876806848658168370">"Kirjoittaminen sallittu"</string>
    <string name="no_apps_allowed" msgid="5794833581324128108">"Ei sovelluksia"</string>
    <string name="no_apps_denied" msgid="743327680286446017">"Ei sovelluksia"</string>
    <string name="permissions_disconnect_all_dialog_title" msgid="27474286046207122">"Poistetaanko kaikkien sovellusten pääsyoikeudet?"</string>
    <string name="permissions_disconnect_all_dialog_message" msgid="3151109627457270499">"Mikään sovelluksesi ei pääse käsiksi Health Connectin dataan tai voi lisätä sinne uutta dataa. Aiempaa dataa ei poisteta.\n\nTämä ei vaikuta sovelluksen muihin lupiin, esimerkiksi sijainti-, kamera- tai mikrofonilupaan."</string>
    <string name="permissions_disconnect_all_dialog_disconnect" msgid="2134136493310257746">"Poista kaikki"</string>
    <string name="manage_permissions_manage_app_header" msgid="6356348062088358761">"Muuta sovelluksen asetuksia"</string>
    <string name="see_app_data" msgid="3951030076195119476">"Näytä sovellusdata"</string>
    <string name="delete_app_data" msgid="6890357774873859952">"Poista sovellusdata"</string>
    <string name="inactive_apps_section_title" msgid="7492812973696378690">"Epäaktiiviset sovellukset"</string>
    <string name="inactive_apps_section_message" msgid="2610789262055974739">"Näillä sovelluksilla ei ole enää pääsyoikeuksia, mutta niillä on edelleen Health Connectiin tallennettua dataa"</string>
    <string name="manage_permissions_time_frame" msgid="1299483940842401923">"<xliff:g id="APP_NAME">%1$s</xliff:g> voi lukea <xliff:g id="DATA_ACCESS_DATE">%2$s</xliff:g> jälkeen lisättyä dataa"</string>
    <string name="other_android_permissions" msgid="8051485761573324702">"Jos haluat muuttaa muita Android-lupia, jotka sovellukselle on myönnetty, valitse Asetukset &gt; Sovellukset"</string>
    <string name="manage_permissions_rationale" msgid="9183689798847740274">"Sovellukselle (<xliff:g id="APP_NAME">%1$s</xliff:g>) jakamaasi dataa käsitellään sovelluksen tietosuojakäytännön mukaisesti"</string>
    <string name="other_android_permissions_content_description" msgid="2261431010048933820">"Jos haluat muuttaa muita Android-lupia, jotka sovellukselle on myönnetty, valitse Asetukset ja sitten Sovellukset"</string>
    <string name="manage_permissions_learn_more" msgid="2503189875093300767">"Lue tietosuojakäytäntö"</string>
    <string name="app_perms_content_provider_24h" msgid="5977152673988158889">"Käytetty 24 viime tunnin aikana"</string>
    <string name="app_access_title" msgid="7137018424885371763">"Sovellusten pääsyoikeudet"</string>
    <string name="connected_apps_empty_list_section_title" msgid="6821215432694207342">"Sinulla ei ole tällä hetkellä asennettuna yhteensopivia sovelluksia"</string>
    <string name="additional_access_label" msgid="4645249249222528341">"Lisäluvat"</string>
    <string name="removed_additional_permissions_toast" msgid="3443687215509477284">"Sovelluksen lisäluvat poistettu"</string>
    <string name="denied_apps_banner_title" msgid="1997745063608657965">"Poistetut sovellusluvat"</string>
    <string name="denied_apps_banner_message_one_app" msgid="17659513485678315">"Health Connect poisti luvat sovellukselta: <xliff:g id="APP_DATA">%s</xliff:g>"</string>
    <string name="denied_apps_banner_message_two_apps" msgid="1147216810892373640">"Health Connect poisti luvat näiltä: <xliff:g id="APP_DATA_0">%1$s</xliff:g> ja <xliff:g id="APP_DATA_TWO">%2$s</xliff:g>"</string>
    <string name="denied_apps_banner_message_three_apps" msgid="7978499051473471633">"Health Connect poisti luvat näiltä: <xliff:g id="APP_DATA_0">%1$s</xliff:g>, <xliff:g id="APP_DATA_TWO">%2$s</xliff:g> ja <xliff:g id="APP_DATA_THREE">%3$s</xliff:g>"</string>
    <string name="denied_apps_banner_message_many_apps" msgid="7249805432604650982">"Health Connect poisti luvat näiltä: <xliff:g id="APP_DATA_0">%1$s</xliff:g>, <xliff:g id="APP_DATA_TWO">%2$s</xliff:g>, <xliff:g id="APP_DATA_THREE">%3$s</xliff:g> ja muilta sovelluksilta"</string>
    <string name="denied_apps_banner_button" msgid="4438480389769298412">"Katso tiedot"</string>
    <string name="denied_apps_dialog_title" msgid="7470227827315635099">"Miksi Health Connect poistaa sovelluslupia"</string>
    <string name="denied_apps_dialog_message" msgid="7876664965504466099">"Jos sovellus on jäädytetty tai poistettu Google Playsta, Health Connect poistaa sovelluksen luvat automaattisesti.\n\nTämä tarkoittaa, että sovelluksella ei ole enää pääsyä Health Connectiin tallennettuun dataasi. Jos sovelluksessa on aiemmin kirjoitettua dataa, se näkyy epäaktiivisten sovellusten luettelossa."</string>
    <string name="denied_apps_dialog_got_it_button" msgid="4698003516923683959">"OK"</string>
    <string name="export_file_access_error_banner_button" msgid="6336949702329425932">"Ota käyttöön"</string>
    <string name="export_file_access_error_banner_title" msgid="8290988049467813322">"Dataa ei voitu viedä"</string>
    <string name="export_file_access_error_banner_summary" msgid="1226999878868505503">"Viennissä (<xliff:g id="DATE">%1$s</xliff:g>) oli ongelma. Ota käyttöön uusi ajoitettu vienti ja yritä uudelleen."</string>
    <string name="next_export_time" msgid="3138247220014510213">"Seuraava vienti: <xliff:g id="DATE">%1$s</xliff:g>"</string>
    <string name="backup_and_restore_settings_screen_title" msgid="5391086732955348809">"Varmuuskopioiminen ja palauttaminen"</string>
    <string name="last_export_time" msgid="9205875050823594041">"Edellinen vienti: <xliff:g id="DATE">%1$s</xliff:g>"</string>
    <string name="export_and_import_title" msgid="3241901922222465397">"Vienti ja tuonti"</string>
    <string name="scheduled_export" msgid="8737660963687364370">"Ajoitettu vienti"</string>
    <string name="import_data" msgid="404502315533233094">"Tuo tiedot"</string>
    <string name="import_data_description" msgid="4040178599441724296">"Palauta dataa aiemmin viedystä tiedostosta"</string>
    <!-- no translation found for import_wrong_file_error_banner_button (1518043363477255045) -->
    <skip />
    <!-- no translation found for import_wrong_file_error_banner_title (1841182157722596266) -->
    <skip />
    <!-- no translation found for import_wrong_file_error_banner_summary (4857514343099050126) -->
    <skip />
    <string name="backup_and_restore_footer_body_text" msgid="4854718727539851909">"Viennin avulla voit tallentaa dataa ja siirtää sen uuteen puhelimeen"</string>
    <string name="backup_and_restore_footer_link_text" msgid="5862384033902147721">"Lue lisää"</string>
    <string name="automatic_export_on" msgid="6972389773963624315">"Päällä"</string>
    <string name="automatic_export_off" msgid="3270255845008880841">"Pois päältä"</string>
    <string name="choose_frequency_category" msgid="2230821549715237663">"Valitse vientitiheys"</string>
    <string name="choose_frequency" msgid="1077467424225083246">"Valitse tallennustiheys"</string>
    <string name="choose_frequency_description" msgid="752601326653048254">"Valitse että data tallennetaan kerran tai automaattisesti tiettyinä aikoina."</string>
    <string name="frequency_daily" msgid="3596412357416125727">"Päivittäin"</string>
    <string name="frequency_weekly" msgid="7302587625019573393">"Viikoittain"</string>
    <string name="frequency_monthly" msgid="729674398053825938">"Kuukausittain"</string>
    <string name="export_destination_title" msgid="1434632545224158402">"Valitse, mihin data viedään"</string>
    <string name="export_invalid_storage" msgid="3945266169513895950">"Valitse tallennustilasovellus datan viemiseen"</string>
    <string name="import_decryption_title" msgid="396608799208392844">"Kirjoita salasana"</string>
    <string name="import_decryption_description" msgid="202259030890690376">"Salauksen salasana tarvitaan Health Connect ‑datan tuomiseen"</string>
    <string name="import_decryption_forgotten_password_link_text" msgid="2320323034848292225">"Unohditko salasanan?"</string>
    <string name="import_password_hint" msgid="5158553589723883063">"Salasana"</string>
    <string name="import_decrypt_footer_body_text" msgid="1891722629872724009">"Jos sinulla on yhä vanha puhelin, voit viedä dataa uudelleen uuden salasanan avulla"</string>
    <string name="export_back_button" msgid="3550795479165524982">"Takaisin"</string>
    <string name="export_next_button" msgid="657930567137105172">"Seuraava"</string>
    <string name="import_cancel_button" msgid="2191598074422096715">"Peru"</string>
    <string name="import_next_button" msgid="5706322508691854289">"Seuraava"</string>
<<<<<<< HEAD
    <string name="import_source_location_title" msgid="4444467438013749461">"Valitse, mistä tuodaan:"</string>
=======
    <string name="import_source_location_title" msgid="4444467438013749461">"Tuo täältä:"</string>
    <string name="import_invalid_storage" msgid="4873640088459948487">"Valitse tallennustilasovellus datan tuomiseen"</string>
    <!-- no translation found for export_import_tap_to_choose_account (5016799636886709580) -->
    <skip />
    <string name="export_import_choose_account_title" msgid="1047021319012735232">"Tilin valinta"</string>
    <string name="export_import_choose_account_cancel_button" msgid="7975616126298263479">"Peru"</string>
    <string name="export_import_choose_account_done_button" msgid="8450305343787469429">"Valmis"</string>
    <!-- no translation found for export_import_install_apps_text (5026922993254770904) -->
    <skip />
    <!-- no translation found for export_import_go_to_play_store_text (3210733429377429794) -->
    <skip />
>>>>>>> 08fb18e6
    <string name="onboarding_title" msgid="8550656211291180188">"Aloita Health Connectin käyttö"</string>
    <string name="onboarding_description" msgid="4873129122057931161">"Health Connect tallentaa terveys‑ ja kuntoiludatasi ja tarjoaa helpon tavan synkronoida eri sovelluksia puhelimellasi"</string>
    <string name="share_data" msgid="3481932156368883946">"Jaa dataa sovelluksille"</string>
    <string name="share_data_description" msgid="2919871301634375092">"Valitse, mitä dataa kukin sovellus voi lukea tai kirjoittaa Health Connectiin"</string>
    <string name="manage_your_settings" msgid="7391184508015127137">"Tee asetus- ja yksityisyysvalinnat"</string>
    <string name="manage_your_settings_description" msgid="557943168930365334">"Muuta sovelluslupia ja ylläpidä dataa milloin vain"</string>
    <string name="onboarding_go_back_button_text" msgid="5020083846511184625">"Takaisin"</string>
    <string name="onboarding_get_started_button_text" msgid="2348061971090731336">"Aloita"</string>
    <string name="delete_button_content_description" msgid="9125115327455379618">"Poista data"</string>
    <string name="enter_deletion_button_content_description" msgid="416336747251264118">"Lisää poiston tila"</string>
    <string name="exit_deletion_button_content_description" msgid="6579227028841619158">"Poista poiston tila"</string>
    <string name="time_range_title" msgid="6831605283322600165">"Valitse poistettava data"</string>
    <string name="time_range_next_button" msgid="5849096934896557888">"Seuraava"</string>
    <string name="time_range_message_all" msgid="7280888587242744729">"Tämä poistaa kaiken valitulla ajanjaksolla Health Connectiin lisätyn datan pysyvästi"</string>
    <string name="time_range_message_data_type" msgid="1896125004829258195">"Tämä poistaa kaiken tällaisen Health Connectiin valitulla ajanjaksolla lisätyn datan: <xliff:g id="DATA_TYPE">%s</xliff:g>"</string>
    <string name="time_range_message_category" msgid="1136451418397326356">"Tämä poistaa kaiken tällaisen Health Connectiin valitulla ajanjaksolla lisätyn datan: <xliff:g id="CATEGORY">%s</xliff:g>"</string>
    <string name="time_range_message_app_data" msgid="2590800457710603556">"Tämä poistaa kaiken Health Connectiin valitulla ajanjaksolla lisätyn <xliff:g id="APP_DATA">%s</xliff:g> -datan"</string>
    <string name="time_range_one_day" msgid="7162709826595446727">"Poista 24 viime tuntia"</string>
    <string name="time_range_one_week" msgid="8754523384275645434">"Poista seitsemän viime päivää"</string>
    <string name="time_range_one_month" msgid="3034747870231999766">"Poista 30 viime päivää"</string>
    <string name="time_range_all" msgid="8167350212705839943">"Poista kaikki data"</string>
    <string name="confirming_question_all" msgid="1585414659784742952">"Poistetaanko kaikki data kaikilta ajanjaksoilta pysyvästi?"</string>
    <string name="confirming_question_one_day" msgid="8001434729335611950">"Poistetaanko kaikki data 24 viime tunnin ajalta pysyvästi?"</string>
    <string name="confirming_question_one_week" msgid="5441506951423969587">"Poistetaanko kaikki data seitsemän viime päivän ajalta pysyvästi?"</string>
    <string name="confirming_question_one_month" msgid="4118595547587081940">"Poistetaanko kaikki data 30 viime päivän ajalta pysyvästi?"</string>
    <string name="confirming_question_data_type_all" msgid="1173934949902602037">"Poistetaanko tällainen data kaikilta ajanjaksoilta pysyvästi: <xliff:g id="DATA_TYPE">%s</xliff:g>?"</string>
    <string name="confirming_question_data_type_one_day" msgid="5386681714769751416">"Poistetaanko tällainen data 24 viime tunnin ajalta pysyvästi: <xliff:g id="DATA_TYPE">%s</xliff:g>?"</string>
    <string name="confirming_question_data_type_one_week" msgid="8346031951374422501">"Poistetaanko tällainen data seitsemän viime päivän ajalta pysyvästi: <xliff:g id="DATA_TYPE">%s</xliff:g>?"</string>
    <string name="confirming_question_data_type_one_month" msgid="7110328687576360400">"Poistetaanko tällainen data 30 viime päivän ajalta pysyvästi: <xliff:g id="DATA_TYPE">%s</xliff:g>?"</string>
    <string name="confirming_question_category_all" msgid="9182430869247761531">"Poistetaanko tällainen data kaikilta ajanjaksoilta pysyvästi: <xliff:g id="CATEGORY">%s</xliff:g>?"</string>
    <string name="confirming_question_category_one_day" msgid="4886776948515472679">"Poistetaanko tällainen data 24 viime tunnin ajalta pysyvästi: <xliff:g id="CATEGORY">%s</xliff:g>?"</string>
    <string name="confirming_question_category_one_week" msgid="1790565625674277693">"Poistetaanko tällainen data seitsemän viime päivän ajalta pysyvästi: <xliff:g id="CATEGORY">%s</xliff:g>?"</string>
    <string name="confirming_question_category_one_month" msgid="9181788460112796273">"Poistetaanko tällainen data 30 viime päivän ajalta pysyvästi: <xliff:g id="CATEGORY">%s</xliff:g>?"</string>
    <string name="confirming_question_app_data_all" msgid="4818571921949673097">"Poistetaanko <xliff:g id="APP_DATA">%s</xliff:g> -data kaikilta ajanjaksoilta pysyvästi?"</string>
    <string name="confirming_question_app_data_one_day" msgid="444028969015975031">"Poistetaanko <xliff:g id="APP_DATA">%s</xliff:g> -data 24 viime tunnin ajalta pysyvästi?"</string>
    <string name="confirming_question_app_data_one_week" msgid="2096555081811730496">"Poistetaanko <xliff:g id="APP_DATA">%s</xliff:g> -data seitsemän viime päivän ajalta pysyvästi?"</string>
    <string name="confirming_question_app_data_one_month" msgid="6438241250825892892">"Poistetaanko <xliff:g id="APP_DATA">%s</xliff:g> -data 30 viime päivän ajalta pysyvästi?"</string>
    <string name="confirming_question_app_remove_all_permissions" msgid="4170343072352701421">"Poista myös kaikki <xliff:g id="APP_WITH_PERMISSIONS">%s</xliff:g>-luvat Health Connectista"</string>
    <string name="confirming_question_data_type_from_app_all" msgid="8361163993548510509">"Poistetaanko pysyvästi kaikki data (<xliff:g id="DATA_TYPE">%1$s</xliff:g>), jota <xliff:g id="APP_DATA">%2$s</xliff:g> on lisännyt?"</string>
    <string name="confirming_question_single_entry" msgid="330919962071369305">"Poistetaanko tämä pysyvästi?"</string>
    <string name="confirming_question_message" msgid="2934249835529079545">"Yhdistetyt sovellukset eivät enää voi käyttää tätä dataa Health Connectin kautta"</string>
    <string name="confirming_question_message_menstruation" msgid="5286956266565962430">"Kaikki kuukautismerkinnät poistetaan ajalta <xliff:g id="START_DATE">%1$s</xliff:g>–<xliff:g id="END_DATE">%2$s</xliff:g>."</string>
    <string name="confirming_question_delete_button" msgid="1999996759507959985">"Poista"</string>
    <string name="confirming_question_go_back_button" msgid="9037523726124648221">"Takaisin"</string>
    <string name="delete_dialog_success_got_it_button" msgid="8047812840310612293">"Valmis"</string>
    <string name="delete_dialog_failure_close_button" msgid="4376647579348193224">"Sulje"</string>
    <string name="delete_dialog_success_title" msgid="5009733262743173477">"Data poistettu"</string>
    <string name="delete_dialog_success_message" msgid="2451953113522118128">"Tätä dataa ei enää säilytetä Health Connectissa."</string>
    <string name="delete_progress_indicator" msgid="5799502879065833417">"Dataa poistetaan"</string>
    <string name="delete_dialog_failure_title" msgid="1959020721355789496">"Dataa ei voitu poistaa"</string>
    <string name="delete_dialog_failure_message" msgid="7473241488471319963">"Jotain meni pieleen, eikä Health Connect voinut poistaa dataasi"</string>
    <string name="delete_dialog_failure_try_again_button" msgid="4323865124609424838">"Yritä uudelleen"</string>
    <string name="delete_data_notification_title" msgid="7740230240986343347">"Poistetaan Health Connect ‑dataa"</string>
    <string name="delete_data_notification_ticker_text" msgid="2604051567679235822">"Poistetaan Health Connect ‑dataa"</string>
    <string name="delete_data_notification_channel_name" msgid="4499713830012802095">"Datan poistaminen"</string>
    <string name="data_point_action_content_description" msgid="6881048311770784455">"Poista datamerkintä: <xliff:g id="ENTRY_TO_DELETE">%s</xliff:g>"</string>
    <string name="delete_data_point" msgid="1004049578454616738">"Poista merkintä: <xliff:g id="ENTRY_TO_DELETE">%s</xliff:g>"</string>
    <string name="aggregation_total" msgid="5641333638662325184">"Yhteensä: <xliff:g id="TOTAL_VALUE">%s</xliff:g>"</string>
    <string name="watt_format" msgid="8500953817369623803">"{value,plural, =1{1 W}other{# W}}"</string>
    <string name="watt_format_long" msgid="7107446926499116109">"{value,plural, =1{1 watti}other{# watti}}"</string>
    <string name="steps_value" msgid="5779393974668105298">"{count,plural, =1{1 askel}other{# askel}}"</string>
    <string name="steps_per_minute" msgid="5527133010067502098">"{value,plural, =1{1 askel/min}other{# askelta/min}}"</string>
    <string name="steps_per_minute_long" msgid="6146224261144843301">"{value,plural, =1{1 askel minuutissa}other{# askelta minuutissa}}"</string>
    <string name="heart_rate_value" msgid="6936476566204248578">"{count,plural, =1{1 bpm}other{# bpm}}"</string>
    <string name="heart_rate_long_value" msgid="7865319425119507300">"{count,plural, =1{1 lyönti minuutissa}other{# lyöntiä minuutissa}}"</string>
    <string name="velocity_speed_miles" msgid="616312758726506781">"{value,plural, =1{1 mph}other{# mph}}"</string>
    <string name="velocity_speed_km" msgid="2807705003203399350">"{value,plural, =1{1 km/h}other{# km/h}}"</string>
    <string name="velocity_speed_miles_long" msgid="7945167764392834498">"{value,plural, =1{1 maili tunnissa}other{# maili tunnissa}}"</string>
    <string name="velocity_speed_km_long" msgid="3962310367408338322">"{value,plural, =1{1 kilometri tunnissa}other{# kilometri tunnissa}}"</string>
    <string name="velocity_minute_miles" msgid="7700413725988014667">"<xliff:g id="MINUTE">%1$s</xliff:g> min/mi"</string>
    <string name="velocity_minute_km" msgid="4772380313506015301">"<xliff:g id="MINUTE">%1$s</xliff:g> min/km"</string>
    <string name="velocity_minute_miles_long" msgid="6889048307278340076">"<xliff:g id="MINUTE">%1$s</xliff:g> minuuttia/maili"</string>
    <string name="velocity_minute_km_long" msgid="4037299863590066470">"<xliff:g id="MINUTE">%1$s</xliff:g> minuuttia/kilometri"</string>
    <string name="velocity_minute_per_one_hundred_yards" msgid="647561643828842315">"<xliff:g id="MINUTE">%1$s</xliff:g> min / 100 yd"</string>
    <string name="velocity_minute_per_one_hundred_meters" msgid="4636956099725561607">"<xliff:g id="MINUTE">%1$s</xliff:g> min / 100 m"</string>
    <string name="velocity_minute_per_one_hundred_yards_long" msgid="3005945921657283386">"<xliff:g id="MINUTE">%1$s</xliff:g> minuutti / 100 jaardia"</string>
    <string name="velocity_minute_per_one_hundred_meters_long" msgid="6806485527680697198">"<xliff:g id="MINUTE">%1$s</xliff:g> minuutti / 100 metriä"</string>
    <string name="time_range_long" msgid="5067423945245490288">"<xliff:g id="START_TIME">%1$s</xliff:g>‒<xliff:g id="END_TIME">%2$s</xliff:g>"</string>
    <string name="date_range_long" msgid="6022190423982451176">"<xliff:g id="START_TIME">%1$s</xliff:g>‒<xliff:g id="END_TIME">%2$s</xliff:g>"</string>
    <string name="wheelchair_pushes" msgid="5807293867148465190">"{count,plural, =1{1 pyörätuolin työntö}other{# pyörätuolin työntöä}}"</string>
    <string name="liter" msgid="8276522589564337053">"{count,plural, =1{1 l}other{# l}}"</string>
    <string name="liter_long" msgid="7094280457555707835">"{count,plural, =1{1 litra}other{# litraa}}"</string>
    <string name="floors_climbed" msgid="7483572478744998930">"{count,plural, =1{1 kerros}other{# kerrosta}}"</string>
    <string name="elevation_meters" msgid="5099783382361572761">"{count,plural, =1{1 m}other{# m}}"</string>
    <string name="elevation_meters_long" msgid="3163136353148567981">"{count,plural, =1{1 metri}other{# metriä}}"</string>
    <string name="cycling_rpm" msgid="2271215098150068276">"{count,plural, =1{1 krt/min}other{# krt/min}}"</string>
    <string name="cycling_rpm_long" msgid="4914848042733587007">"{count,plural, =1{1 kierros minuutissa}other{# kierros minuutissa}}"</string>
    <string name="cycling_cadence_series_range_long" msgid="6852892013260504985">"<xliff:g id="MIN">%1$s</xliff:g>‒<xliff:g id="MAX">%2$s</xliff:g>"</string>
    <string name="sexual_activity_protected" msgid="4259473257597274326">"Suojattu"</string>
    <string name="sexual_activity_unprotected" msgid="2250981470537379807">"Suojaamaton"</string>
    <string name="spotting" msgid="1637175837078770520">"Tiputteluvuoto"</string>
    <string name="flow_spotting" msgid="832418664953780156">"Tiputteluvuoto"</string>
    <string name="flow_light" msgid="1937543318146228793">"Niukka vuoto"</string>
    <string name="flow_medium" msgid="3783688724668943154">"Keskirunsas vuoto"</string>
    <string name="flow_heavy" msgid="8672261792750634294">"Runsas vuoto"</string>
    <string name="period_day" msgid="3821944462093965882">"Kuukautisten päivä <xliff:g id="DAY">%1$d</xliff:g>/<xliff:g id="TOTAL_LENGTH">%2$d</xliff:g>"</string>
    <string name="ovulation_positive" msgid="6588547263126320238">"Positiivinen"</string>
    <string name="ovulation_negative" msgid="591588801112312454">"Negatiivinen"</string>
    <string name="ovulation_high" msgid="205362931427158291">"Korkea"</string>
    <string name="ovulation_inconclusive" msgid="3447066667631538756">"Tulokseton"</string>
    <string name="milliseconds" msgid="284845884516037268">"{count,plural, =1{1 millisekunti}other{# millisekuntia}}"</string>
    <string name="milliseconds_long" msgid="93246373745977286">"{count,plural, =1{1 millisekunti}other{# millisekuntia}}"</string>
    <string name="planned_exercise_session_notes_title" msgid="5398114870366766242">"Kommentit"</string>
    <string name="planned_exercise_block_repetitions" msgid="230530785149273276">"{count,plural, =1{1 kerran}other{# kertaa}}"</string>
    <string name="active_calories_burned" msgid="1164230083046893828">"Aktiivinen: <xliff:g id="ACTIVE_CALORIES">%1$s</xliff:g>"</string>
    <string name="total_calories_burned" msgid="1674210345283541450">"Yhteensä: <xliff:g id="TOTAL_CALORIES">%1$s</xliff:g>"</string>
    <string name="amrap_performance_goal" msgid="2225285957050151025">"Mahdollisimman monta toistoa"</string>
    <string name="rate_of_perceived_exertion_goal" msgid="7025839991503747361">"Rasitustaso: <xliff:g id="VALUE">%1$d</xliff:g>/10"</string>
    <string name="elapsed_time_placeholder" msgid="5154979833935704302">"--:--"</string>
    <string name="repetitions" msgid="5092687490665962229">"{count,plural, =1{1 toisto}other{# toistoa}}"</string>
    <string name="repetitions_long" msgid="9056502282298182438">"{count,plural, =1{1 toisto}other{# toistoa}}"</string>
    <string name="exercise_segments_header" msgid="2992953017179406012">"Liikunta"</string>
    <string name="exercise_laps_header" msgid="117228630553856372">"Kierrokset"</string>
    <string name="back_extension" msgid="426518933137440577">"Selkäojennus"</string>
    <string name="badminton" msgid="8839727076522086870">"Sulkapallo"</string>
    <string name="barbell_shoulder_press" msgid="3800236222803424251">"Pystypunnerrus tangolla"</string>
    <string name="baseball" msgid="2520520093470304570">"Pesäpallo"</string>
    <string name="basketball" msgid="1453863811744469210">"Koripallo"</string>
    <string name="bench_press" msgid="640506654204391301">"Penkkipunnerrus"</string>
    <string name="bench_sit_up" msgid="6601081870476287683">"Istumaannousu penkiltä"</string>
    <string name="biking" msgid="4108296097363777467">"Pyöräily"</string>
    <string name="biking_stationary" msgid="1538524429562124202">"Kuntopyöräily"</string>
    <string name="boot_camp" msgid="1554811887379786226">"Boot camp"</string>
    <string name="boxing" msgid="2200194516739940317">"Nyrkkeily"</string>
    <string name="burpee" msgid="1434605818712603589">"Yleisliike"</string>
    <string name="calisthenics" msgid="9080623890020954493">"Plastinen voimistelu"</string>
    <string name="cricket" msgid="7543586707938752011">"Kriketti"</string>
    <string name="crunch" msgid="4265356947720591896">"Vatsalihasrutistus"</string>
    <string name="dancing" msgid="4099572666298130171">"Tanssi"</string>
    <string name="deadlift" msgid="6880561478635890617">"Maastaveto"</string>
    <string name="dumbbell_curl_left_arm" msgid="4453594605921193509">"Vasemman käden käsipainokääntö"</string>
    <string name="dumbbell_curl_right_arm" msgid="4680998443002425166">"Oikean käden käsipainokääntö"</string>
    <string name="dumbbell_front_raise" msgid="4411281746015904879">"Käsipainon nosto eteen"</string>
    <string name="dumbbell_lateral_raise" msgid="5839946068429137241">"Käsipainon vipunosto"</string>
    <string name="dumbbell_triceps_extension_left_arm" msgid="6756023069611493063">"Vasemman käden ojentajan ojennus käsipainolla"</string>
    <string name="dumbbell_triceps_extension_right_arm" msgid="1498470275564554389">"Oikean käden ojentajan ojennus käsipainolla"</string>
    <string name="dumbbell_triceps_extension_two_arm" msgid="5409860665522903159">"Molempien käsien ojentajien ojennus käsipainolla"</string>
    <string name="elliptical" msgid="5148914059968910839">"Crosstrainer"</string>
    <string name="exercise_class" msgid="32582249527931454">"Ryhmäliikuntatunti"</string>
    <string name="fencing" msgid="410347890025055779">"Miekkailu"</string>
    <string name="football_american" msgid="8564554592554502623">"Amerikkalainen jalkapallo"</string>
    <string name="football_australian" msgid="5524598297723674661">"Australialainen jalkapallo"</string>
    <string name="forward_twist" msgid="2464895720533462566">"Kierto eteenpäin"</string>
    <string name="frisbee_disc" msgid="5167617057624738753">"Frisbee"</string>
    <string name="golf" msgid="2726655052150604682">"Golf"</string>
    <string name="guided_breathing" msgid="8688586393796970733">"Ohjattu hengitys"</string>
    <string name="gymnastics" msgid="1122967371410769598">"Voimistelu"</string>
    <string name="handball" msgid="3088985331906235361">"Käsipallo"</string>
    <string name="high_intensity_interval_training" msgid="8873384314130026442">"High intensity ‑intervalliharjoittelu"</string>
    <string name="hiking" msgid="5477476795295322496">"Vaellus"</string>
    <string name="ice_hockey" msgid="3615167122989198051">"Jääkiekko"</string>
    <string name="ice_skating" msgid="8509270149324068230">"Luistelu"</string>
    <string name="jumping_jack" msgid="8751015874477795657">"X-hyppy"</string>
    <string name="jump_rope" msgid="3065249477862282277">"Naruhyppy"</string>
    <string name="lat_pull_down" msgid="6974730398913678563">"Taljaveto"</string>
    <string name="lunge" msgid="6557814816897990529">"Askelkyykky"</string>
    <string name="martial_arts" msgid="3279383109083496658">"Kamppailulajit"</string>
    <string name="meditation" msgid="7578287714544679183">"Meditaatio"</string>
    <string name="paddling" msgid="746868067888160788">"Melonta"</string>
    <string name="paragliding" msgid="8328649138909727690">"Varjoliito"</string>
    <string name="pilates" msgid="8660903049535347415">"Pilates"</string>
    <string name="plank" msgid="5537839085592473449">"Lankku"</string>
    <string name="racquetball" msgid="8169482984904052538">"Racquetball"</string>
    <string name="rock_climbing" msgid="3123024521372083233">"Kalliokiipeily"</string>
    <string name="roller_hockey" msgid="3524872164646176686">"Rullakiekko"</string>
    <string name="rowing" msgid="615898011726585442">"Soutu"</string>
    <string name="rowing_machine" msgid="4075255566862183370">"Soutulaite"</string>
    <string name="rugby" msgid="5146215118571059267">"Rugby"</string>
    <string name="running" msgid="5135754380339217169">"Juokseminen"</string>
    <string name="running_treadmill" msgid="2083354407217486405">"Juoksumatto"</string>
    <string name="sailing" msgid="4924304145770903145">"Purjehdus"</string>
    <string name="scuba_diving" msgid="4548778216122159229">"Laitesukellus"</string>
    <string name="skating" msgid="7320438805566302784">"Luistelu"</string>
    <string name="skiing" msgid="6773127614153771204">"Hiihto"</string>
    <string name="snowboarding" msgid="890584874325367973">"Lumilautailu"</string>
    <string name="snowshoeing" msgid="8932096199095096139">"Lumikenkäily"</string>
    <string name="soccer" msgid="2631723269673549642">"Jalkapallo"</string>
    <string name="softball" msgid="8389418982713908334">"Softball"</string>
    <string name="squash" msgid="1588653991323140302">"Squash"</string>
    <string name="squat" msgid="7664163620113834611">"Jalkakyykky"</string>
    <string name="stair_climbing" msgid="4042085961630471238">"Portaiden nousu"</string>
    <string name="stair_climbing_machine" msgid="4003983194733092325">"Porrasnousulaite"</string>
    <string name="strength_training" msgid="56772956237540768">"Voimaharjoittelu"</string>
    <string name="stretching" msgid="8667864173383423787">"Venyttely"</string>
    <string name="surfing" msgid="7612503593241904984">"Surffaus"</string>
    <string name="swimming_open_water" msgid="1030388267758027037">"Uinti avovedessä"</string>
    <string name="swimming_pool" msgid="1584809250142187550">"Uinti uima-altaassa"</string>
    <string name="swimming_freestyle" msgid="5969535751316106638">"Vapaauinti"</string>
    <string name="swimming_backstroke" msgid="7293002996518694035">"Selkäuinti"</string>
    <string name="swimming_breaststroke" msgid="7168282910654289593">"Rintauinti"</string>
    <string name="swimming_butterfly" msgid="8553167046220664352">"Perhonen"</string>
    <string name="swimming_mixed" msgid="4486578691634921168">"Sekalainen"</string>
    <string name="swimming_other" msgid="2561131941506955982">"Muu"</string>
    <string name="table_tennis" msgid="4849741231221974485">"Pöytätennis"</string>
    <string name="tennis" msgid="6627063985750125504">"Tennis"</string>
    <string name="upper_twist" msgid="3382862516792841928">"Ylävartalon kierto"</string>
    <string name="volleyball" msgid="7469885673961163729">"Lentopallo"</string>
    <string name="walking" msgid="4782496160454621769">"Kävely"</string>
    <string name="water_polo" msgid="2527119748097860708">"Vesipallo"</string>
    <string name="weightlifting" msgid="7586735291662318085">"Painonnosto"</string>
    <string name="wheelchair" msgid="2226734836271500057">"Pyörätuoli"</string>
    <string name="workout" msgid="8583398837804461839">"Treenit"</string>
    <string name="yoga" msgid="138675430777247097">"Jooga"</string>
    <string name="arm_curl" msgid="1737456878333201848">"Hauiskääntö"</string>
    <string name="ball_slam" msgid="5996773678701283169">"Kuntopallon paiskaus"</string>
    <string name="double_arm_triceps_extension" msgid="4010735719203872078">"Molempien käsien ojentajien ojennus"</string>
    <string name="dumbbell_row" msgid="181791808359752158">"Soutu käsipainoilla"</string>
    <string name="front_raise" msgid="1030939481482621384">"Vipunosto eteen"</string>
    <string name="hip_thrust" msgid="8490916766767408053">"Lantion työntö"</string>
    <string name="hula_hoop" msgid="1651914953207761226">"Hulavanne"</string>
    <string name="kettlebell_swing" msgid="364783119882246413">"Kahvakuulan heilautus"</string>
    <string name="lateral_raise" msgid="1037404943175363734">"Vipunosto"</string>
    <string name="leg_curl" msgid="5327470513599472344">"Reiden koukistusliike"</string>
    <string name="leg_extension" msgid="1843556289395164421">"Reiden ojennusliike"</string>
    <string name="leg_press" msgid="4544551493384600086">"Jalkaprässi"</string>
    <string name="leg_raise" msgid="3206754140765952088">"Jalkojen nosto"</string>
    <string name="mountain_climber" msgid="6666288676718010900">"Vuorikiipeilijä"</string>
    <string name="pull_up" msgid="4056233737860296184">"Leuanveto"</string>
    <string name="punch" msgid="7915247952566217050">"Isku"</string>
    <string name="shoulder_press" msgid="4071573271892122319">"Pystypunnerrus"</string>
    <string name="single_arm_triceps_extension" msgid="4500495528709994121">"Yhden käden ojentajan ojennus"</string>
    <string name="sit_up" msgid="1872162440154479950">"Istumaannousu"</string>
    <string name="rest" msgid="5937058337671252210">"Lepo"</string>
    <string name="pause" msgid="5161459047750335691">"Keskeytä"</string>
    <string name="activity_type_australian_football" msgid="431838050917315084">"Australialainen jalkapallo"</string>
    <string name="sleep_session_default" msgid="7376764686701487196">"<xliff:g id="DURATION"> %1$s</xliff:g> unta"</string>
    <string name="sleep_stage_default" msgid="1539043695578480733">"<xliff:g id="DURATION">%1$s</xliff:g> <xliff:g id="NAME">%2$s</xliff:g>"</string>
    <string name="sleep_stage_awake" msgid="4526767634444460862">"hereillä"</string>
    <string name="sleep_stage_awake_in_bed" msgid="5533385496857888503">"hereillä sängyssä"</string>
    <string name="sleep_stage_sleeping" msgid="5122840110107303518">"unta"</string>
    <string name="sleep_stage_out_of_bed" msgid="522297068981578046">"poissa sängystä"</string>
    <string name="sleep_stage_rem" msgid="1694477904067543104">"REM-unta"</string>
    <string name="sleep_stage_light" msgid="1070117964678317880">"kevyttä unta"</string>
    <string name="sleep_stage_deep" msgid="3134557407657258364">"syvää unta"</string>
    <string name="sleep_stage_unknown" msgid="8664190491902295991">"ei tiedossa"</string>
    <string name="minute_duration" msgid="9035288227090160206">"<xliff:g id="MINUTE">%1$s</xliff:g> min"</string>
    <string name="hour_minute_duration_short" msgid="6862483734123680444">"<xliff:g id="HOUR">%1$s</xliff:g> t <xliff:g id="MIN">%2$s</xliff:g> min"</string>
    <string name="hour_duration" msgid="3472489613837138711">"<xliff:g id="HOUR">%1$s</xliff:g> t"</string>
    <string name="hour_minute_duration_accessibility" msgid="1863356122145811614">"<xliff:g id="HOURS">%1$s</xliff:g> <xliff:g id="MINUTES">%2$s</xliff:g>"</string>
    <string name="hour_duration_accessibility" msgid="4944782597053107276">"{count,plural, =1{1 tunti}other{# tuntia}}"</string>
    <string name="minute_duration_accessibility" msgid="399158463609534882">"{count,plural, =1{1 minuutti}other{# minuuttia}}"</string>
    <!-- no translation found for day_duration (3965793251448856729) -->
    <skip />
    <string name="day_hour_duration" msgid="6174865584368017275">"<xliff:g id="DAYS">%1$s</xliff:g> ja <xliff:g id="HOURS">%2$s</xliff:g>"</string>
    <string name="day_duration_accessibility" msgid="3023909370877112320">"{count,plural, =1{1 päivä}other{# päivää}}"</string>
    <string name="vo2_max" msgid="8129489055516944647">"{value,plural, =1{1 ml/(kg·min)}other{# ml/(kg·min)}}"</string>
    <string name="vo2_max_long" msgid="1031842712595851857">"{value,plural, =1{1 millilitra happea per painokilogramma minuutissa}other{# millilitraa happea per painokilogramma minuutissa}}"</string>
    <string name="vo2_metabolic_cart" msgid="4724757223373717896">"Maksimaalinen hapenottokyky"</string>
    <string name="vo2_heart_rate_ratio" msgid="8707274294125886148">"Sykearvo"</string>
    <string name="vo2_cooper_test" msgid="4713211595719031518">"Cooperin testi"</string>
    <string name="vo2_multistage_fitness_test" msgid="908967547838751749">"Monitasoinen kuntotesti"</string>
    <string name="vo2_rockport_fitness_test" msgid="2951465532122577281">"Rockport-kuntotesti"</string>
    <string name="vo2_other" msgid="5359013487285233550">"Muu"</string>
    <string name="mucus_dry" msgid="1065582777971603874">"Kuiva"</string>
    <string name="mucus_sticky" msgid="2086025099544529404">"Tahmea"</string>
    <string name="mucus_creamy" msgid="7525290054414941569">"Kermainen"</string>
    <string name="mucus_watery" msgid="1875540699006472048">"Vetinen"</string>
    <string name="mucus_egg_white" msgid="5578512593433767787">"Munanvalkuaismainen"</string>
    <string name="mucus_unusual" msgid="3987847850745292757">"Epätavallinen"</string>
    <string name="mucus_light" msgid="5309343389013086860">"Ohut"</string>
    <string name="mucus_medium" msgid="7666848347740570566">"Keskitaso"</string>
    <string name="mucus_heavy" msgid="7864873650773259133">"Paksu"</string>
    <string name="blood_pressure" msgid="7892828162554266437">"<xliff:g id="SYSTOLIC">%1$s</xliff:g>/<xliff:g id="DIASTOLIC">%2$s</xliff:g> mmHg"</string>
    <string name="blood_pressure_long" msgid="6487761539434451764">"<xliff:g id="SYSTOLIC">%1$s</xliff:g>/<xliff:g id="DIASTOLIC">%2$s</xliff:g> millimetri elohopeaa"</string>
    <string name="body_position_standing_up" msgid="1221924915768574594">"Seisoen"</string>
    <string name="body_position_sitting_down" msgid="8053875174780552282">"Istuen"</string>
    <string name="body_position_lying_down" msgid="1472381098179371143">"Maaten"</string>
    <string name="body_position_reclining" msgid="5676889701646839079">"Lepoasento"</string>
    <string name="blood_pressure_left_wrist" msgid="2047244346984766880">"Vasen ranne"</string>
    <string name="blood_pressure_right_wrist" msgid="1488133877790549424">"Oikea ranne"</string>
    <string name="blood_pressure_left_arm" msgid="5150436840115504433">"Vasen olkavarsi"</string>
    <string name="blood_pressure_right_arm" msgid="8660682684653121430">"Oikea olkavarsi"</string>
    <string name="millimoles_per_liter" msgid="3185457774991908223">"{count,plural, =1{1 mmol/l}other{# mmol/l}}"</string>
    <string name="millimoles_per_liter_long" msgid="7248942926237335084">"{count,plural, =1{1 millimooli litrassa}other{# millimooli litrassa}}"</string>
    <string name="specimen_source_interstitial_fluid" msgid="2201319049828128946">"Soluvälineste"</string>
    <string name="specimen_source_capillary_blood" msgid="5525024815754731735">"Kapillaariveri"</string>
    <string name="specimen_source_plasma" msgid="8794064916106457747">"Plasma"</string>
    <string name="specimen_source_serum" msgid="6383820057196352355">"Seerumi"</string>
    <string name="specimen_source_tears" msgid="4368541832400624080">"Kyyneleet"</string>
    <string name="specimen_source_whole_blood" msgid="8884838851343307557">"Kokoverinäyte"</string>
    <string name="blood_glucose_general" msgid="7566279829618085436">"Yleiset"</string>
    <string name="blood_glucose_fasting" msgid="2122662399203934350">"Paasto"</string>
    <string name="blood_glucose_before_meal" msgid="5125498172701953751">"Ennen ateriaa"</string>
    <string name="blood_glucose_after_meal" msgid="8101398122897992346">"Aterian jälkeen"</string>
    <string name="mealtype_label" msgid="5402474235944051844">"Ateriatyyppi"</string>
    <string name="mealtype_unknown" msgid="3024645648636923591">"Tuntematon"</string>
    <string name="mealtype_breakfast" msgid="119545434987870954">"Aamiainen"</string>
    <string name="mealtype_lunch" msgid="6212310262989550906">"Lounas"</string>
    <string name="mealtype_dinner" msgid="1896347121249081336">"Illallinen"</string>
    <string name="mealtype_snack" msgid="8454859872168781221">"Välipala"</string>
    <string name="biotin" msgid="4000818331802478073">"Biotiini"</string>
    <string name="caffeine" msgid="2847006945615912643">"Kofeiini"</string>
    <string name="calcium" msgid="4832722858820295752">"Kalsium"</string>
    <string name="chloride" msgid="2509193544740445654">"Kloridi"</string>
    <string name="cholesterol" msgid="4261128668088502049">"Kolesteroli"</string>
    <string name="chromium" msgid="807851794929222026">"Kromi"</string>
    <string name="copper" msgid="8603012497089601260">"Kupari"</string>
    <string name="dietary_fiber" msgid="6928876454420561553">"Ravintokuidut"</string>
    <string name="energy_consumed_total" msgid="7866804137119190606">"Energia"</string>
    <string name="energy_consumed_from_fat" msgid="8637734004867176038">"Rasvasta peräisin oleva energia"</string>
    <string name="folate" msgid="7728279545427110321">"Folaatti"</string>
    <string name="folic_acid" msgid="6861953414423667870">"Foolihappo"</string>
    <string name="iodine" msgid="2896913103021799237">"Jodi"</string>
    <string name="iron" msgid="6134405609706877219">"Rauta"</string>
    <string name="magnesium" msgid="6157495455437549170">"Magnesium"</string>
    <string name="manganese" msgid="8339856079280400610">"Mangaani"</string>
    <string name="molybdenum" msgid="3762866331212112454">"Molybdeeni"</string>
    <string name="monounsaturated_fat" msgid="1320950160552507057">"Kertatyydyttämätön rasva"</string>
    <string name="niacin" msgid="8425099536322826837">"Niasiini"</string>
    <string name="pantothenic_acid" msgid="5310842296212528685">"Pantoteenihappo"</string>
    <string name="phosphorus" msgid="3912318057064021441">"Fosfori"</string>
    <string name="polyunsaturated_fat" msgid="6386374757897543025">"Monityydyttämätön rasva"</string>
    <string name="potassium" msgid="723134189945209756">"Kalium"</string>
    <string name="protein" msgid="2731834509320364994">"Proteiinit"</string>
    <string name="riboflavin" msgid="5329306869379867435">"Riboflaviini"</string>
    <string name="saturated_fat" msgid="3174504848270051265">"Tyydyttynyt rasva"</string>
    <string name="selenium" msgid="8129594078116221891">"Seleeni"</string>
    <string name="sodium" msgid="7687341876185019438">"Natrium"</string>
    <string name="sugar" msgid="656190285547502122">"Sokeri"</string>
    <string name="thiamin" msgid="1662446837028039063">"Tiamiini"</string>
    <string name="total_carbohydrate" msgid="7034043840349284931">"Hiilihydraatit yhteensä"</string>
    <string name="total_fat" msgid="8193647297427112321">"Rasva yhteensä"</string>
    <string name="trans_fat" msgid="1059715899517909090">"Transrasva"</string>
    <string name="unsaturated_fat" msgid="5495925265449481356">"Tyydyttämätön rasva"</string>
    <string name="vitamin_a" msgid="2379293029664252095">"A-vitamiini"</string>
    <string name="vitamin_b12" msgid="180162813332325098">"B12-vitamiini"</string>
    <string name="vitamin_b6" msgid="370053149968231667">"B6-vitamiini"</string>
    <string name="vitamin_c" msgid="5383574357126292194">"C-vitamiini"</string>
    <string name="vitamin_d" msgid="2717952250555672580">"D-vitamiini"</string>
    <string name="vitamin_e" msgid="5214468880515744802">"E-vitamiini"</string>
    <string name="vitamin_k" msgid="2722297637910069736">"K-vitamiini"</string>
    <string name="zinc" msgid="5211975076671534013">"Sinkki"</string>
    <string name="nutrient_with_value" msgid="3327198262871257518">"<xliff:g id="NUTRIENT">%1$s</xliff:g>: <xliff:g id="AMOUNT">%2$s</xliff:g>"</string>
    <string name="meal_name" msgid="6060648788040408308">"Nimi"</string>
    <string name="gram_short_format" msgid="2355009811799735134">"{count,plural, =1{1 g}other{# g}}"</string>
    <string name="gram_long_format" msgid="6160392101513066663">"{count,plural, =1{1 gramma}other{# grammaa}}"</string>
    <string name="respiratory_rate_value" msgid="4546418213418344364">"{count,plural, =1{1 krt/min}other{# krt/min}}"</string>
    <string name="respiratory_rate_value_long" msgid="3822748008700697049">"{count,plural, =1{1 hengitys minuutissa}other{# hengitystä minuutissa}}"</string>
    <string name="kilograms_short_label" msgid="9098342853218050689">"{count,plural, =1{1 kg}other{# kg}}"</string>
    <string name="pounds_short_label" msgid="6256277330455003180">"{count,plural, =1{1 lb}other{# lb}}"</string>
    <string name="stone_short_label" msgid="8377585176530348612">"{count,plural, =1{1 st}other{# st}}"</string>
    <string name="stone_pound_short_label" msgid="7157344201618366834">"{stone_part}, {pound_part}"</string>
    <string name="kilograms_long_label" msgid="7883695071156297670">"{count,plural, =1{1 kilogramma}other{# kilogrammaa}}"</string>
    <string name="pounds_long_label" msgid="2916697485006416419">"{count,plural, =1{1 pauna}other{# paunaa}}"</string>
    <string name="stone_long_label" msgid="8951426283449456468">"{count,plural, =1{1 stone}other{# stonea}}"</string>
    <string name="stone_pound_long_label" msgid="1308941435682625204">"{stone_part}, {pound_part}"</string>
    <string name="temperature_celsius" msgid="8867121728397270787">"{value,plural, =1{1 ℃}other{# ℃}}"</string>
    <string name="temperature_celsius_long" msgid="5789974427381333869">"{value,plural, =1{1 celsiusaste}other{# celsiusastetta}}"</string>
    <string name="temperature_kelvin" msgid="358565033091774943">"{value,plural, =1{1 K}other{# K}}"</string>
    <string name="temperature_kelvin_long" msgid="6078037481989090665">"{value,plural, =1{1 kelvin}other{# kelviniä}}"</string>
    <string name="temperature_fahrenheit" msgid="4907172619457051144">"{value,plural, =1{1 ℉}other{# ℉}}"</string>
    <string name="temperature_fahrenheit_long" msgid="1668948424411289521">"{value,plural, =1{1 fahrenheitaste}other{# fahrenheitastetta}}"</string>
    <string name="temperatureDelta_celsius" msgid="4715618675614337612">"{value,plural, =1{{formattedValue} ℃}other{{formattedValue} ℃}}"</string>
    <string name="temperatureDelta_celsius_long" msgid="2696479973655631256">"{value,plural, =1{{formattedValue} celsiusaste}other{{formattedValue} celsiusastetta}}"</string>
    <string name="temperatureDelta_fahrenheit" msgid="4888310106252786060">"{value,plural, =1{{formattedValue} ℉}other{{formattedValue} ℉}}"</string>
    <string name="temperatureDelta_fahrenheit_long" msgid="6245718323010730238">"{value,plural, =1{{formattedValue} fahrenheitaste}other{{formattedValue} fahrenheitastetta}}"</string>
    <string name="temperatureDelta_kelvin" msgid="3417124829968605912">"{value,plural, =1{{formattedValue} K}other{{formattedValue} K}}"</string>
    <string name="temperatureDelta_kelvin_long" msgid="2778664973816301780">"{value,plural, =1{{formattedValue} kelvin}other{{formattedValue} kelviniä}}"</string>
    <string name="temperatureDelta_average_celsius" msgid="8285198789751919796">"{value,plural, =1{{formattedValue} ℃ (keskimääräinen vaihtelu)}other{{formattedValue} ℃ (keskimääräinen vaihtelu)}}"</string>
    <string name="temperatureDelta_average_celsius_long" msgid="2706133487120358878">"{value,plural, =1{{formattedValue} celsiusaste (keskim. vaihtelu)}other{{formattedValue} celsiusastetta (keskim. vaihtelu)}}"</string>
    <string name="temperatureDelta_average_fahrenheit" msgid="1610634095789007598">"{value,plural, =1{{formattedValue} ℉ (keskimääräinen vaihtelu)}other{{formattedValue} ℉ (keskimääräinen vaihtelu)}}"</string>
    <string name="temperatureDelta_average_fahrenheit_long" msgid="4931676720311048821">"{value,plural, =1{{formattedValue} fahrenheitaste (keskim. vaihtelu)}other{{formattedValue} fahrenheitastetta (keskim. vaihtelu)}}"</string>
    <string name="temperatureDelta_average_kelvin" msgid="3525443354201467789">"{value,plural, =1{{formattedValue} K (keskimääräinen vaihtelu)}other{{formattedValue} K (keskimääräinen vaihtelu)}}"</string>
    <string name="temperatureDelta_average_kelvin_long" msgid="9202084701113373151">"{value,plural, =1{{formattedValue} kelvin (keskim. vaihtelu)}other{{formattedValue} kelviniä (keskim. vaihtelu)}}"</string>
    <string name="temperature_location_armpit" msgid="8359661261125563155">"Kainalo"</string>
    <string name="temperature_location_finger" msgid="4915449065770967487">"Sormi"</string>
    <string name="temperature_location_forehead" msgid="8603219464757434635">"Otsa"</string>
    <string name="temperature_location_mouth" msgid="1535682736007063471">"Suu"</string>
    <string name="temperature_location_rectum" msgid="1503082804377850076">"Peräaukko"</string>
    <string name="temperature_location_temporal_artery" msgid="2830919806910102535">"Ohimovaltimo"</string>
    <string name="temperature_location_toe" msgid="36730991617372925">"Varvas"</string>
    <string name="temperature_location_ear" msgid="7024374111156026034">"Korva"</string>
    <string name="temperature_location_wrist" msgid="5290446688282752346">"Ranne"</string>
    <string name="temperature_location_vagina" msgid="1689485374825231749">"Vagina"</string>
    <string name="skin_temperature_measurement_location_title" msgid="3801036455392782236">"Mittaamiskohta"</string>
    <string name="skin_temperature_baseline_title" msgid="1883615483694543696">"Perustaso"</string>
    <string name="skin_temperature_delta_details_heading" msgid="7789483766417087430">"Vaihtelu perusarvoon verrattuna"</string>
    <string name="distance_miles" msgid="5419172432458896478">"{dist,plural, =1{1 maili}other{# mailia}}"</string>
    <string name="distance_km" msgid="6383736895665100602">"{dist,plural, =1{1 km}other{# km}}"</string>
    <string name="distance_miles_long" msgid="1830844568614100885">"{dist,plural, =1{1 maili}other{# mailia}}"</string>
    <string name="distance_km_long" msgid="6256504627418439859">"{dist,plural, =1{1 kilometri}other{# kilometriä}}"</string>
    <string name="height_cm" msgid="94329926270064717">"{height,plural, =1{1 cm}other{# cm}}"</string>
    <string name="height_cm_long" msgid="2821030110768530948">"{height,plural, =1{1 senttimetri}other{# senttimetriä}}"</string>
    <string name="height_in_long" msgid="6502316324841498419">"{height,plural, =1{1 tuuma}other{# tuumaa}}"</string>
    <string name="height_ft_long" msgid="7551582478724981895">"{height,plural, =1{1 jalka}other{# jalkaa}}"</string>
    <string name="height_in_compacted" msgid="6087182983411207466">"{height,plural, =1{1″}other{#″}}"</string>
    <string name="height_ft_compacted" msgid="1024585112134314039">"{height,plural, =1{1′}other{#′}}"</string>
    <string name="feet_inches_format" msgid="768610500549967860">"<xliff:g id="FT">%1$s</xliff:g> <xliff:g id="IN">%2$s</xliff:g>⁠"</string>
    <string name="feet_inches_format_long" msgid="5187265716573430363">"<xliff:g id="FT">%1$s</xliff:g> <xliff:g id="IN">%2$s</xliff:g>⁠"</string>
    <string name="calories_long" msgid="7225535148232419419">"{count,plural, =1{1 kalori}other{# kaloria}}"</string>
    <string name="calories" msgid="320906359079319632">"{count,plural, =1{1 kcal}other{# kcal}}"</string>
    <string name="kj" msgid="2742876437259085714">"{count,plural, =1{1 kJ}other{# kJ}}"</string>
    <string name="kj_long" msgid="1837278261960345400">"{count,plural, =1{1 kilojoule}other{# kilojoulea}}"</string>
    <string name="percent" formatted="false" msgid="9199428244800776575">"{value,plural, =1{1 %}other{# %}}"</string>
    <string name="percent_long" msgid="2201022757867534235">"{value,plural, =1{1 prosentti}other{# prosenttia}}"</string>
    <string name="units_cancel" msgid="5947097690625771995">"Peru"</string>
    <string name="units_title" msgid="6504086463237869339">"Yksiköt"</string>
    <string name="distance_unit_title" msgid="4696952932438418209">"Etäisyys"</string>
    <string name="height_unit_title" msgid="5461594609577078049">"Pituus"</string>
    <string name="weight_unit_title" msgid="7405186541678939987">"Paino"</string>
    <string name="energy_unit_title" msgid="1714627395963766769">"Energia"</string>
    <string name="temperature_unit_title" msgid="1973985121774654017">"Lämpötila"</string>
    <string name="distance_unit_kilometers_label" msgid="1361363017122240294">"Kilometreinä"</string>
    <string name="distance_unit_miles_label" msgid="848850214987608211">"Maileina"</string>
    <string name="height_unit_centimeters_label" msgid="4096031670561995574">"Senttimetreinä"</string>
    <string name="height_unit_feet_label" msgid="3311723678628261399">"Jalkoina ja tuumina"</string>
    <string name="weight_unit_pound_label" msgid="8210663393844989211">"Paunoina"</string>
    <string name="weight_unit_kilogram_label" msgid="6623938920860887238">"Kilogrammoina"</string>
    <string name="weight_unit_stone_label" msgid="3063787243474847180">"Stoneina"</string>
    <string name="energy_unit_calorie_label" msgid="3412965811470957296">"Kaloreina"</string>
    <string name="energy_unit_kilojoule_label" msgid="6481196724083455110">"Kilojouleina"</string>
    <string name="temperature_unit_celsius_label" msgid="4698347100553808449">"Celsiusasteina"</string>
    <string name="temperature_unit_fahrenheit_label" msgid="6590261955872562854">"Fahrenheitasteina"</string>
    <string name="temperature_unit_kelvin_label" msgid="3786210768294615821">"Kelvinasteina"</string>
    <string name="help_and_feedback" msgid="4772169905005369871">"Ohjeet ja palaute"</string>
    <string name="cant_see_all_your_apps_description" msgid="7344859063463536472">"Jos et näe asennettua sovellusta, se ei ehkä vielä ole yhteensopiva Health Connectin kanssa"</string>
    <string name="things_to_try" msgid="8200374691546152703">"Kokeile näitä"</string>
    <string name="check_for_updates" msgid="3841090978657783101">"Tarkista päivitykset"</string>
    <string name="check_for_updates_description" msgid="1347667778199095160">"Varmista, että asennetut sovellukset ovat ajan tasalla"</string>
    <string name="see_all_compatible_apps" msgid="6791146164535475726">"Katso kaikki yhteensopivat sovellukset"</string>
    <string name="see_all_compatible_apps_description" msgid="2092325337403254491">"Etsi sovelluksia Google Playsta"</string>
    <string name="send_feedback" msgid="7756927746070096780">"Lähetä palautetta"</string>
    <string name="send_feedback_description" msgid="2887207112856240778">"Kerro meille, mitä terveys- ja liikuntasovelluksia haluat käyttää Health Connectin kanssa"</string>
    <string name="playstore_app_title" msgid="4138464328693481809">"Play Kauppa"</string>
    <string name="auto_delete_button" msgid="8536451792268513619">"Automaattinen poisto"</string>
    <string name="auto_delete_title" msgid="8761742828224207826">"Automaattinen poisto"</string>
    <string name="auto_delete_header" msgid="4258649705159293715">"Valitse, miten pitkäksi aikaa datasi tallennetaan Health Connectiin, ajoittamalla datan poisto tietyn ajan kuluttua"</string>
    <string name="auto_delete_learn_more" msgid="7416469042791307994">"Lue lisää automaattisesta poistosta"</string>
    <string name="auto_delete_section" msgid="7732381000331475082">"Poista dataa automaattisesti"</string>
    <string name="range_after_x_months" msgid="3340127072680117121">"{count,plural, =1{# kuukauden jälkeen}other{# kuukauden jälkeen}}"</string>
    <string name="range_never" msgid="4429478261788361233">"Ei koskaan"</string>
    <string name="range_off" msgid="8178520557618184215">"Pois päältä"</string>
    <string name="auto_delete_rationale" msgid="5255442126521464878">"Kun muutat näitä asetuksia, Health Connect poistaa tallennetun datan uusien valintojesi mukaisesti"</string>
    <string name="confirming_question_x_months" msgid="8204363800605282103">"{count,plural, =1{Poistetaanko data automaattisesti # kuukauden jälkeen?}other{Poistetaanko data automaattisesti # kuukauden jälkeen?}}"</string>
    <string name="confirming_message_x_months" msgid="4798474593741471977">"{count,plural, =1{Health Connect poistaa uuden datan automaattisesti # kuukauden jälkeen. Jos valitset tämän asetuksen, myös yli # kuukautta vanha data poistetaan.}other{Health Connect poistaa uuden datan automaattisesti # kuukauden jälkeen. Jos valitset tämän asetuksen, myös yli # kuukautta vanha data poistetaan.}}"</string>
    <string name="set_auto_delete_button" msgid="268450418318199197">"Valitse automaattinen poisto"</string>
    <string name="deletion_started_title" msgid="1177766097121885025">"Nykyinen data poistetaan"</string>
    <string name="deletion_started_x_months" msgid="6567199107249615612">"{count,plural, =1{Health Connect poistaa kaiken yli # kuukautta vanhan datan. Muutokset saattavat näkyä yhdistetyissä sovelluksissasi vasta päivän kuluttua.}other{Health Connect poistaa kaiken yli # kuukautta vanhan datan. Muutokset saattavat näkyä yhdistetyissä sovelluksissasi vasta päivän kuluttua.}}"</string>
    <string name="deletion_started_category_list_section" msgid="3052940611815658991">"Data poistetaan näistä kategorioista"</string>
    <string name="deletion_started_done_button" msgid="1232018689825054257">"Valmis"</string>
    <string name="priority_dialog_title" msgid="7360654442596118085">"Valitse sovellusten prioriteetti"</string>
    <string name="priority_dialog_message" msgid="6971250365335018184">"Jos useampi kuin yksi sovellus lisää tätä dataa (<xliff:g id="DATA_TYPE">%s</xliff:g>), Health Connect priorisoi listalla korkeimpana olevaa sovellusta. Muuta sovellusten järjestystä vetämällä niitä."</string>
    <string name="priority_dialog_positive_button" msgid="2503570694373675092">"Tallenna"</string>
    <string name="action_drag_label_move_up" msgid="4221641798253080966">"Siirrä ylöspäin"</string>
    <string name="action_drag_label_move_down" msgid="3448000958912947588">"Siirrä alas"</string>
    <string name="action_drag_label_move_top" msgid="5114033774108663548">"Siirrä ylös"</string>
    <string name="action_drag_label_move_bottom" msgid="3117764196696569512">"Siirrä loppuun"</string>
    <string name="reorder_button_content_description" msgid="2685032520710743533">"Painike, jolla voit vetää ja muuttaa sovelluksen (<xliff:g id="SELECTED_APP">%s</xliff:g>) paikkaa tärkeiden listalla"</string>
    <string name="remove_button_content_description" msgid="6170490900032612048">"Painike, jolla <xliff:g id="SELECTED_APP">%s</xliff:g> poistuu tärkeiden listalta"</string>
    <string name="reorder_button_action_description" msgid="5197462036756192214">"Järjestä uudelleen: kaksoisnapauta ja vedä"</string>
    <string name="search_keywords_home" msgid="5386515593026555327">"kuntoilu, hyvinvointi"</string>
    <string name="search_keywords_permissions" msgid="7821010295153350533">"luvat"</string>
    <string name="search_keywords_data" msgid="5359602744325490523">"health connect, terveysdata, terveyskategoriat, datan pääsyoikeudet, toiminta, kehon mittaustulokset, kierron seuranta, ravitsemus, uni, elintoiminnot"</string>
    <string name="search_breadcrumbs_permissions" msgid="2667471090347475796">"Health Connect &gt; Sovellusluvat"</string>
    <string name="search_breadcrumbs_data" msgid="6635428480372024040">"Health Connect &gt; Data ja pääsyoikeudet"</string>
    <string name="search_connected_apps" msgid="8180770761876928851">"Hae sovelluksia"</string>
    <string name="no_results" msgid="4007426147286897998">"Ei tuloksia"</string>
    <string name="help" msgid="6028777453152686162">"Ohje"</string>
    <string name="request_route_header_title" msgid="6599707039845646714">"Saako <xliff:g id="APP_NAME">%1$s</xliff:g> pääsyn tähän treenireittiin Health Connectissa?"</string>
    <string name="request_route_disclaimer_notice" msgid="8060511384737662598">"Tämä sovellus voi nähdä aiemman sijaintisi reitillä"</string>
    <string name="date_owner_format" msgid="4431196384037157320">"<xliff:g id="DATE">%1$s</xliff:g> • <xliff:g id="APP_NAME">%2$s</xliff:g>"</string>
    <string name="request_route_info_header_title" msgid="4149969049719763190">"Harjoitusreitit sisältävät sijaintitietoja"</string>
    <string name="request_route_info_who_can_see_data_title" msgid="858355329937113994">"Kuka voi nähdä tämän datan?"</string>
    <string name="request_route_info_who_can_see_data_summary" msgid="2439434359808367150">"Vain sovellukset, joille myönnät pääsyn harjoitusreitteihin"</string>
    <string name="request_route_info_access_management_title" msgid="3222594923675464852">"Miten voin ylläpitää pääsyä?"</string>
    <string name="request_route_info_access_management_summary" msgid="2606548838292829495">"Voit ylläpitää sovellusten pääsyä harjoitusreitteihin Health Connectin asetuksissa"</string>
    <string name="request_route_allow" msgid="4427372851821847274">"Salli tämä reitti"</string>
    <string name="request_route_allow_all" msgid="314830698958736916">"Salli kaikki reitit"</string>
    <string name="request_route_dont_allow" msgid="1186236234664957228">"Älä salli"</string>
    <string name="route_permissions_always_allow" msgid="1383816362804293137">"Salli aina"</string>
    <string name="route_permissions_label" msgid="6293377940884373190">"Pääsy liikuntareitteihin"</string>
    <string name="route_permissions_summary" msgid="704859311037374130">"Salli sovellukselle (<xliff:g id="APP_NAME">%1$s</xliff:g>) pääsy reitteihin"</string>
    <string name="route_permissions_ask" msgid="3927020960754781917">"Kysy aina"</string>
    <string name="route_permissions_deny" msgid="4955644777239169593">"Älä salli"</string>
    <string name="exercise_permission_dialog_enable_title" msgid="4310997044811843391">"Otetaanko molemmat datatyypit käyttöön?"</string>
    <string name="exercise_permission_dialog_disable_title" msgid="1011777519918396883">"Poistetaanko molemmat datatyypit käytöstä?"</string>
    <string name="exercise_permission_dialog_enabled_summary" msgid="3404390796688813585">"<xliff:g id="APP_NAME">%1$s</xliff:g> tarvitsee harjoitusten lukuoikeuden, jotta harjoitusreitit voidaan ottaa käyttöön"</string>
    <string name="exercise_permission_dialog_disable_summary" msgid="397599718182778347">"<xliff:g id="APP_NAME">%1$s</xliff:g> tarvitsee pääsyn harjoituksiin, jotta harjoitusreitit voidaan ottaa käyttöön"</string>
    <string name="exercise_permission_dialog_positive_button" msgid="4545939654888655556">"Kyllä"</string>
    <string name="exercise_permission_dialog_negative_button" msgid="7433304732406274998">"Ei"</string>
    <string name="back_button" msgid="780519527385993407">"Takaisin"</string>
    <string name="loading" msgid="2526615755685950317">"Ladataan…"</string>
    <string name="migration_in_progress_screen_title" msgid="6564515269988205874">"Integrointi käynnissä"</string>
    <string name="migration_in_progress_screen_integration_details" msgid="5916989113111973466">"Health Connect integroidaan Android-järjestelmään.\n\nDatan ja lupien siirtämisessä voi mennä jonkin aikaa."</string>
    <string name="migration_in_progress_screen_integration_dont_close" msgid="2095732208438772444">"Älä sulje sovellusta, ennen kuin saat ilmoituksen, että prosessi on valmis."</string>
    <string name="migration_in_progress_notification_title" msgid="8873411008158407737">"Health Connectin integrointi käynnissä"</string>
    <string name="migration_update_needed_screen_title" msgid="3260466598312877429">"Päivitys tarvitaan"</string>
    <string name="migration_update_needed_screen_details" msgid="7984745102006782603">"Health Connectia integroidaan Android-järjestelmään, jotta saat pääsyn siihen suoraan asetuksista."</string>
    <string name="update_button" msgid="4544529019832009496">"Päivitä"</string>
    <string name="migration_update_needed_notification_content" msgid="478899618719297517">"Aloita päivitys, jotta Health Connect voi jatkaa integrointia järjestelmäasetuksiin"</string>
    <string name="migration_update_needed_notification_action" msgid="1219223694165492000">"Päivitä nyt"</string>
    <string name="migration_module_update_needed_notification_title" msgid="5428523284357105379">"Järjestelmä täytyy päivittää"</string>
    <string name="migration_module_update_needed_action" msgid="7211167950758064289">"Ennen kuin jatkat, päivitä puhelinjärjestelmä."</string>
    <string name="migration_module_update_needed_restart" msgid="1246884613546321798">"Jos olet jo päivittänyt puhelinjärjestelmän, kokeile uudelleenkäynnistää puhelin, jotta integrointia voidaan jatkaa"</string>
    <string name="migration_app_update_needed_notification_title" msgid="8971076370900025444">"Health Connect täytyy päivittää"</string>
    <string name="migration_app_update_needed_action" msgid="3289432528592774601">"Ennen kuin jatkat, päivitä Health Connect ‑sovellus uusimpaan versioon."</string>
    <string name="migration_more_space_needed_screen_title" msgid="1535473230886051579">"Lisää tallennustilaa tarvitaan"</string>
    <string name="migration_more_space_needed_screen_details" msgid="621140247825603412">"Health Connect tarvitsee <xliff:g id="SPACE_NEEDED">%1$s</xliff:g> tallennustilaa puhelimella, jotta integrointia voidaan jatkaa.\n\nVapauta tilaa puhelimella ja yritä sitten uudelleen."</string>
    <string name="try_again_button" msgid="8745496819992160789">"Yritä uudelleen"</string>
    <string name="free_up_space_button" msgid="4141013808635654695">"Vapauta tilaa"</string>
    <string name="migration_more_space_needed_notification_title" msgid="8238155395120107672">"Lisää tallennustilaa tarvitaan"</string>
    <string name="migration_more_space_needed_notification_content" msgid="4034728181940567836">"Health Connect tarvitsee <xliff:g id="SPACE_NEEDED">%1$s</xliff:g> tallennustilaa puhelimella, jotta integrointia voidaan jatkaa."</string>
    <string name="migration_paused_screen_title" msgid="8041170155372429894">"Integrointi keskeytetty"</string>
    <string name="migration_paused_screen_details" msgid="5898311710030340187">"Health Connect ‑sovellus sulkeutui, kun sitä integroitiin Android-järjestelmään.\n\nAvaa sovellus uudelleen ja jatka datan ja lupien siirtämistä klikkaamalla \"Jatka\"."</string>
    <string name="migration_paused_screen_details_timeout" msgid="353768000785837394">"Jos haluat säilyttää Health Connect ‑datan, sinulla on <xliff:g id="TIME_NEEDED">%1$s</xliff:g> aikaa tehdä integrointi"</string>
    <string name="resume_button" msgid="2255148549862208047">"Jatka"</string>
    <string name="migration_paused_notification_title" msgid="4368414714202113077">"Integrointi keskeytetty"</string>
    <string name="migration_paused_notification_content" msgid="1950511270109811771">"Health Connectia integroidaan Android-järjestelmään. Jatka napauttamalla"</string>
    <string name="resume_migration_banner_title" msgid="4443957114824045317">"Jatka integrointia"</string>
    <string name="resume_migration_banner_description" msgid="6236230413670826036">"Jatka Health Connectin integrointia Android-järjestelmään napauttamalla. Jos haluat säilyttää datasi, sinulla on <xliff:g id="TIME_NEEDED">%1$s</xliff:g> aikaa tehdä integrointi"</string>
    <string name="resume_migration_banner_description_fallback" msgid="6060444898839211883">"Jatka Health Connectin integrointia Android-järjestelmään napauttamalla."</string>
    <string name="resume_migration_banner_button" msgid="2112318760107756469">"Jatka"</string>
    <string name="resume_migration_notification_title" msgid="8859575633668908327">"Jatka Health Connectin integrointia"</string>
    <string name="resume_migration_notification_content" msgid="46172108837648715">"Jos haluat säilyttää datasi, sinulla on <xliff:g id="TIME_NEEDED">%1$s</xliff:g> aikaa tehdä integrointi"</string>
    <string name="app_update_needed_banner_title" msgid="4724335956851853802">"Sovellus täytyy päivittää"</string>
    <string name="app_update_needed_banner_description_single" msgid="1114809360264027362">"<xliff:g id="APP_NAME">%1$s</xliff:g> täytyy päivittää, jotta voit jatkaa Health Connectin kanssa synkronoimista"</string>
    <string name="app_update_needed_banner_description_multiple" msgid="4660700626698013764">"Jotkin sovellukset on päivitettävä, jotta voit jatkaa Health Connectin kanssa synkronoimista"</string>
    <string name="app_update_needed_banner_button" msgid="8223115764065649627">"Tarkista päivitykset"</string>
    <string name="app_update_needed_banner_learn_more_button" msgid="7269232067819258160">"Lue lisää"</string>
    <string name="migration_pending_permissions_dialog_title" msgid="6019552841791757048">"Health Connectin integrointi"</string>
    <string name="migration_pending_permissions_dialog_content" msgid="6350115816948005466">"Health Connect on valmis integroitavaksi Android-järjestelmään. Jos <xliff:g id="APP_NAME">%1$s</xliff:g> saa nyt pääsyoikeudet, kaikki ominaisuudet eivät välttämättä toimi, ennen kuin integrointi on valmis."</string>
    <string name="migration_pending_permissions_dialog_content_apps" msgid="6417173899016940664">"Health Connect on valmis integroitavaksi Android-järjestelmään. Jos sovellukset saavat nyt pääsyoikeudet, kaikki ominaisuudet eivät välttämättä toimi, ennen kuin integrointi on valmis."</string>
    <string name="migration_pending_permissions_dialog_button_continue" msgid="258571372365364506">"Jatka"</string>
    <string name="migration_pending_permissions_dialog_button_start_integration" msgid="754910196871313049">"Aloita integrointi"</string>
    <string name="migration_in_progress_permissions_dialog_title" msgid="2188354144857156984">"Health Connectin integrointi käynnissä"</string>
    <string name="migration_in_progress_permissions_dialog_content" msgid="2249793103623253693">"Health Connect integroidaan Android-järjestelmään.\n\nSaat ilmoituksen, kun integrointi on valmis ja <xliff:g id="APP_NAME">%1$s</xliff:g> on käytettävissä Health Connectin kanssa."</string>
    <string name="migration_in_progress_permissions_dialog_content_apps" msgid="8653954808926889199">"Health Connect integroidaan Android-järjestelmään.\n\nSaat ilmoituksen, kun integrointi on valmis ja voit käyttää Health Connectia."</string>
    <string name="migration_in_progress_permissions_dialog_button_got_it" msgid="3437208109334974656">"OK"</string>
    <string name="migration_not_complete_dialog_title" msgid="3725576338159027149">"Health Connectin integrointia ei suoritettu loppuun"</string>
    <string name="migration_not_complete_dialog_content" msgid="4992771587233088606">"Saat ilmoituksen, kun se on taas saatavilla."</string>
    <string name="migration_not_complete_dialog_button" msgid="3271842109680807482">"OK"</string>
    <string name="migration_not_complete_notification_title" msgid="7392885522310227293">"Health Connectin integrointia ei suoritettu loppuun"</string>
    <string name="migration_not_complete_notification_action" msgid="757041885992445657">"Lue lisää"</string>
    <string name="migration_complete_notification_title" msgid="4988631739109332404">"Health Connectin integrointi valmis"</string>
    <string name="migration_complete_notification_action" msgid="5350322865206331186">"Avaa"</string>
    <string name="migration_whats_new_dialog_title" msgid="2349465358457105228">"Uutta"</string>
    <string name="migration_whats_new_dialog_content" msgid="1271560399054864488">"Voit nyt käyttää Health Connectia suoraan asetuksista. Voit poistaa Health Connect ‑sovelluksen milloin tahansa vapauttaaksesi tallennustilaa."</string>
    <string name="migration_whats_new_dialog_button" msgid="642575552457587805">"OK"</string>
    <string name="data_restore_in_progress_screen_title" msgid="2516161353003274764">"Palautus on meneillään"</string>
    <string name="data_restore_in_progress_content" msgid="2684897189974069361">"Health Connect palauttaa dataa ja lupia, Tähän voi mennä jonkin aikaa."</string>
    <string name="data_restore_in_progress_dialog_title" msgid="9097805833675345598">"Health Connectin palautus on kesken"</string>
    <string name="data_restore_in_progress_dialog_button" msgid="2096525382430589845">"OK"</string>
    <string name="data_restore_pending_banner_title" msgid="6792157138348551175">"Päivitys tarvitaan"</string>
    <string name="data_restore_pending_banner_content" msgid="7631240781262092142">"Päivitä puhelimen järjestelmä ennen kuin jatkat datan palauttamista"</string>
    <string name="data_restore_pending_banner_button" msgid="2150345659341456815">"Päivitä nyt"</string>
    <string name="data_totals_header" msgid="8316977153276216025">"Datan tulokset"</string>
    <string name="app_sources_header" msgid="6343062519512947665">"Sovelluslähteet"</string>
    <string name="data_sources_footer" msgid="6414387142919741183">"Lisää listaan sovelluslähteitä, niin näet miten datan tulokset voivat muuttua. Jos sovellus poistetaan listalta, se ei enää osallistu tuloksiin, mutta sen kirjoituslupa säilyy."</string>
    <string name="data_sources_empty_state" msgid="1899652759274805556">"Ei sovelluslähteitä"</string>
    <string name="data_sources_empty_state_footer" msgid="8933950342291569638">"Kun annat sovellukselle luvan kirjoittaa kategorian <xliff:g id="CATEGORY_NAME">%1$s</xliff:g> dataa, lähteet näkyvät täällä."</string>
    <string name="data_sources_help_link" msgid="7740264923634947915">"Miten lähteet ja priorisointi toimivat"</string>
    <string name="data_sources_add_app" msgid="319926596123692514">"Sovelluksen lisääminen"</string>
    <string name="edit_data_sources" msgid="79641360876849547">"Muokkaa sovelluslähteitä"</string>
    <string name="default_app_summary" msgid="6183876151011837062">"Laitteen oletusasetus"</string>
    <string name="app_data_title" msgid="6499967982291000837">"Sovellusdata"</string>
    <string name="no_data_footer" msgid="4777297654713673100">"Täällä näkyy data sovelluksilta, joilla on pääsy Health Connectiin"</string>
    <string name="date_picker_day" msgid="3076687507968958991">"Päivä"</string>
    <string name="date_picker_week" msgid="1038805538316142229">"Viikko"</string>
    <string name="date_picker_month" msgid="3560692391260778560">"Kuukausi"</string>
    <string name="this_week_header" msgid="1280121922548216973">"Tämä viikko"</string>
    <string name="last_week_header" msgid="5194448963146719382">"Viime viikko"</string>
    <string name="this_month_header" msgid="2452395268894677189">"Tämä kuukausi"</string>
    <string name="last_month_header" msgid="1359164797239191253">"Viime kuukausi"</string>
    <string name="tab_entries" msgid="3402700951602029493">"Merkinnät"</string>
    <string name="tab_access" msgid="7818197975407243701">"Pääsy"</string>
    <string name="request_additional_permissions_header_title" msgid="948421892753976588">"Voiko <xliff:g id="APP_NAME">%1$s</xliff:g> saada lisäpääsyoikeudet?"</string>
    <string name="request_additional_permissions_description" msgid="4179425089090269042">"<xliff:g id="APP_NAME">%1$s</xliff:g> haluaa myös pääsyn näihin Health Connectin asetuksiin"</string>
    <string name="additional_access_combined_footer" msgid="5967785355544362840">"Ota käyttöön vähintään yksi lukuoikeus, jotta taustakäyttöoikeudet tai aiemmat pääsyoikeudet dataan voidaan laittaa päälle tälle sovellukselle"</string>
    <string name="additional_access_background_footer" msgid="1638739578431818525">"Ota käyttöön vähintään yksi lukuoikeus, jotta taustakäyttöoikeudet voidaan laittaa päälle tälle sovellukselle"</string>
    <string name="additional_access_history_footer" msgid="5326814559930548467">"Ota käyttöön vähintään yksi lukuoikeus, jotta aiemmat pääsyoikeudet voidaan laittaa päälle tälle sovellukselle"</string>
    <string name="all_data_selected_deletion_confirmation_dialog" msgid="8480788219767858637">"Poistetaanko kaikki data Health Connectista pysyvästi?"</string>
    <string name="some_data_selected_deletion_confirmation_dialog" msgid="8053452143397916044">"Poistetaanko valittu data Health Connectista pysyvästi?"</string>
    <string name="all_data_selected_deletion_confirmation_toast" msgid="4053974969132498842">"Kaikki data poistettu"</string>
    <string name="one_data_type_deletion_confirmation_toast" msgid="7773896019111767141">"Data poistettu: <xliff:g id="PERMISSION_TYPE">%s</xliff:g>"</string>
    <string name="multiple_data_types_deletion_confirmation_toast" msgid="8500329390797706450">"<xliff:g id="NUMBER_PERMISSION_TYPES">%s</xliff:g> kohdetta poistettu"</string>
</resources><|MERGE_RESOLUTION|>--- conflicted
+++ resolved
@@ -344,7 +344,7 @@
     <string name="last_export_time" msgid="9205875050823594041">"Edellinen vienti: <xliff:g id="DATE">%1$s</xliff:g>"</string>
     <string name="export_and_import_title" msgid="3241901922222465397">"Vienti ja tuonti"</string>
     <string name="scheduled_export" msgid="8737660963687364370">"Ajoitettu vienti"</string>
-    <string name="import_data" msgid="404502315533233094">"Tuo tiedot"</string>
+    <string name="import_data" msgid="404502315533233094">"Tuo dataa"</string>
     <string name="import_data_description" msgid="4040178599441724296">"Palauta dataa aiemmin viedystä tiedostosta"</string>
     <!-- no translation found for import_wrong_file_error_banner_button (1518043363477255045) -->
     <skip />
@@ -373,9 +373,6 @@
     <string name="export_next_button" msgid="657930567137105172">"Seuraava"</string>
     <string name="import_cancel_button" msgid="2191598074422096715">"Peru"</string>
     <string name="import_next_button" msgid="5706322508691854289">"Seuraava"</string>
-<<<<<<< HEAD
-    <string name="import_source_location_title" msgid="4444467438013749461">"Valitse, mistä tuodaan:"</string>
-=======
     <string name="import_source_location_title" msgid="4444467438013749461">"Tuo täältä:"</string>
     <string name="import_invalid_storage" msgid="4873640088459948487">"Valitse tallennustilasovellus datan tuomiseen"</string>
     <!-- no translation found for export_import_tap_to_choose_account (5016799636886709580) -->
@@ -387,7 +384,6 @@
     <skip />
     <!-- no translation found for export_import_go_to_play_store_text (3210733429377429794) -->
     <skip />
->>>>>>> 08fb18e6
     <string name="onboarding_title" msgid="8550656211291180188">"Aloita Health Connectin käyttö"</string>
     <string name="onboarding_description" msgid="4873129122057931161">"Health Connect tallentaa terveys‑ ja kuntoiludatasi ja tarjoaa helpon tavan synkronoida eri sovelluksia puhelimellasi"</string>
     <string name="share_data" msgid="3481932156368883946">"Jaa dataa sovelluksille"</string>
