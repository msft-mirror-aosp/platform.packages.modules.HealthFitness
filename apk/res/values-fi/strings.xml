<?xml version="1.0" encoding="UTF-8"?>
<!-- 
  Copyright (C) 2022 The Android Open Source Project

  Licensed under the Apache License, Version 2.0 (the "License");
  you may not use this file except in compliance with the License.
  You may obtain a copy of the License at

       http://www.apache.org/licenses/LICENSE-2.0

  Unless required by applicable law or agreed to in writing, software
  distributed under the License is distributed on an "AS IS" BASIS,
  WITHOUT WARRANTIES OR CONDITIONS OF ANY KIND, either express or implied.
  See the License for the specific language governing permissions and
  limitations under the License.
 -->

<resources xmlns:android="http://schemas.android.com/apk/res/android"
    xmlns:xliff="urn:oasis:names:tc:xliff:document:1.2">
    <string name="app_label" msgid="4768580772453324183">"Health Connect"</string>
    <string name="health_connect_summary" msgid="6401520186678972547">"Päätä sovellusten pääsystä terveysdataan"</string>
    <string name="permissions_and_data_header" msgid="4406105506837487805">"Luvat ja data"</string>
    <string name="home_subtitle" msgid="1750033322147357163">"Hallinnoi terveys‑ ja kuntoiludataa puhelimellasi ja valitse, millä sovelluksilla on pääsy dataan"</string>
    <string name="data_title" msgid="4456619761533380816">"Data ja pääsyoikeudet"</string>
    <string name="all_categories_title" msgid="1446410643217937926">"Kaikki kategoriat"</string>
    <string name="see_all_categories" msgid="5599882403901010434">"Katso kaikki kategoriat"</string>
    <string name="no_data" msgid="1906986019249068659">"Ei dataa"</string>
    <string name="connected_apps_title" msgid="279942692804743223">"Sovellusluvat"</string>
    <string name="connected_apps_subtitle" msgid="8464462995533399175">"Ylläpidä sovelluksia ja lupia"</string>
    <string name="only_one_connected_app_button_subtitle" msgid="1429452274331178121">"<xliff:g id="NUM_APPS_CONNECTED">%1$s</xliff:g>/<xliff:g id="NUM_POSSIBLE_APPS">%2$s</xliff:g> sovelluksella on pääsyoikeudet"</string>
    <string name="connected_apps_button_subtitle" msgid="8855528937028500370">"<xliff:g id="NUM_APPS_CONNECTED">%1$s</xliff:g>/<xliff:g id="NUM_POSSIBLE_APPS">%2$s</xliff:g> sovelluksella on pääsyoikeus"</string>
    <string name="connected_apps_all_apps_connected_subtitle" msgid="3432698291862059492">"<xliff:g id="NUM_APPS_CONNECTED">%1$s</xliff:g> sovelluksella on pääsyoikeus"</string>
    <string name="connected_apps_one_app_connected_subtitle" msgid="9095815882509754340">"<xliff:g id="NUM_APPS_CONNECTED">%1$s</xliff:g> sovelluksella on pääsyoikeus"</string>
    <string name="connected_apps_connected_subtitle" msgid="7412413366085718583">"{count,plural, =1{1 sovelluksella on pääsyoikeus}other{# sovelluksella on pääsyoikeudet}}"</string>
    <string name="connected_apps_button_no_permissions_subtitle" msgid="1651994862419752908">"–"</string>
    <string name="entry_details_title" msgid="590184849040247850">"Tiedot"</string>
    <string name="backup_title" msgid="211503191266235085">"Varmuuskopiointi"</string>
    <string name="data_sources_and_priority_title" msgid="2360222350913604558">"Datalähteet ja prioriteetit"</string>
    <string name="set_units_title" msgid="2657822539603758029">"Aseta yksiköt"</string>
    <string name="recent_access_header" msgid="7623497371790225888">"Viimeaikainen käyttö"</string>
    <string name="no_recent_access" msgid="4724297929902441784">"Sovellukset eivät ole käyttäneet Health Connectia äskettäin"</string>
    <string name="show_recent_access_entries_button_title" msgid="3483460066767350419">"Katso viimeaikainen käyttö"</string>
    <string name="recent_access_screen_description" msgid="331101209889185402">"Katso, mitkä sovellukset ovat käyttäneet dataa 24 viime tunnin aikana"</string>
    <string name="today_header" msgid="1006837293203834373">"Tänään"</string>
    <string name="yesterday_header" msgid="6652176268273681505">"Eilen"</string>
    <string name="read_data_access_label" msgid="8968758932021241976">"Luettu: <xliff:g id="DATA_TYPE">%s</xliff:g>"</string>
    <string name="write_data_access_label" msgid="105976369853871061">"Kirjoitettu: <xliff:g id="DATA_TYPE">%s</xliff:g>"</string>
    <string name="data_type_separator" msgid="1299848322898210658">", "</string>
    <string name="manage_permissions" msgid="8394221950712608160">"Muuta lupia"</string>
    <string name="recent_access_time_content_descritption" msgid="1137471676075811472">"Aika: <xliff:g id="RECENT_ACCESS_TIME">%1$s</xliff:g>"</string>
    <string name="activity_category_uppercase" msgid="136628843341377088">"Treeni"</string>
    <string name="activity_category_lowercase" msgid="3007220578865400601">"treeni"</string>
    <string name="body_measurements_category_uppercase" msgid="422923782603313038">"Kehon mittaustulokset"</string>
    <string name="body_measurements_category_lowercase" msgid="2259696274629666992">"kehon mittaustulokset"</string>
    <string name="sleep_category_uppercase" msgid="3422452674899706786">"Uni"</string>
    <string name="sleep_category_lowercase" msgid="842609634386839011">"uni"</string>
    <string name="vitals_category_uppercase" msgid="8982333138032938623">"Elintoiminnot"</string>
    <string name="vitals_category_lowercase" msgid="4664457787866407963">"elintoiminnot"</string>
    <string name="cycle_tracking_category_uppercase" msgid="4723200714782660489">"Kierron seuranta"</string>
    <string name="cycle_tracking_category_lowercase" msgid="5245446435975317209">"kierron seuranta"</string>
    <string name="nutrition_category_uppercase" msgid="6665096097987741036">"Ravinto"</string>
    <string name="nutrition_category_lowercase" msgid="7804134941649488990">"ravinto"</string>
    <string name="browse_data_category" msgid="4813955610391357638">"Selaa dataa"</string>
    <string name="manage_data_section" msgid="5859629270946511903">"Ylläpidä dataa"</string>
    <string name="export_data_button" msgid="7783329820434117744">"Eksportoi data"</string>
    <string name="delete_all_data_button" msgid="7238755635416521487">"Poista kaikki data"</string>
    <string name="no_categories" msgid="2636778482437506241">"Sinulla ei ole dataa Health Connectissa"</string>
    <string name="permission_types_title" msgid="7698058200557389436">"Datasi"</string>
    <string name="app_priority_button" msgid="3126133977893705098">"Sovellusprioriteetti"</string>
    <string name="delete_category_data_button" msgid="2324773398768267043">"Poista data (<xliff:g id="CATEGORY">%s</xliff:g>)"</string>
    <string name="select_all_apps_title" msgid="884487568464305913">"Kaikki sovellukset"</string>
    <string name="can_read" msgid="4568261079308309564">"Voi lukea: <xliff:g id="PERMISSION_TYPE">%s</xliff:g>"</string>
    <string name="can_write" msgid="5082414937218423823">"Voi kirjoittaa: <xliff:g id="PERMISSION_TYPE">%s</xliff:g>"</string>
    <string name="inactive_apps" msgid="8956546286760797760">"Epäaktiiviset sovellukset"</string>
    <string name="inactive_apps_message" msgid="4666501359079362486">"Nämä sovellukset eivät voi enää kirjoittaa tätä dataa (<xliff:g id="DATA_TYPE">%s</xliff:g>), mutta niiden dataa on yhä tallennettuna Health Connectiin"</string>
    <string name="data_access_empty_message" msgid="9084350402254264452">"Sovellukset eivät voi enää lukea tai kirjoittaa dataa (<xliff:g id="DATA_TYPE_0">%1$s</xliff:g>), eikä dataa (<xliff:g id="DATA_TYPE_2">%2$s</xliff:g>) ole tallennettu Health Connectin"</string>
    <string name="data_access_exercise_description" msgid="6868583522699443570">"Data sisältää aktiivisuusajan, harjoitustyypin, kierrosten, toistojen, harjoituskertojen ja uintityylin kaltaisia tietoja"</string>
    <string name="data_access_sleep_description" msgid="74293126050011153">"Data sisältää univaiheiden ja unikertojen kaltaisia tietoja"</string>
    <string name="all_entries_button" msgid="5109091107239135235">"Katso kaikki"</string>
    <string name="selected_date_view_action_description" msgid="6237240886988225664">"muuta"</string>
    <string name="delete_permission_type_data_button" msgid="2270819954943391797">"Poista data"</string>
    <string name="permgrouplab_health" msgid="468961137496587966">"Health Connect"</string>
    <string name="permgroupdesc_health" msgid="252080476917407273">"pääsy terveysdataan"</string>
    <string name="permlab_readCaloriesBurned" msgid="8998140381590624692">"Lukea poltetut kalorit"</string>
    <string name="permdesc_readCaloriesBurned" msgid="9012595355389868570">"Sallii sovelluksen lukea dataa poltetuista kaloreista"</string>
    <string name="background_read_title" msgid="5061383169517186234">"Pääsy dataan taustalla"</string>
    <string name="background_read_request_title" msgid="8492898140120977977">"Voiko <xliff:g id="APP_NAME">%1$s</xliff:g> saada pääsyn dataan taustalla?"</string>
    <string name="background_read_description" msgid="3203594555849969283">"Kun et käytä sovellusta, salli sille pääsy Health Connectin dataan"</string>
    <string name="background_read_request_description" msgid="1664402237648709581">"Jos sallit pääsyoikeudet, tämä sovellus saa pääsyn Health Connectin dataan, kun et käytä sovellusta."</string>
    <string name="historic_access_title" msgid="3584594624937737030">"Pääsy aiempaan dataan"</string>
    <string name="historic_access_request_title" msgid="4645920231853414742">"Voiko <xliff:g id="APP_NAME">%1$s</xliff:g> saada pääsyn aiempaan dataan?"</string>
    <string name="historic_access_description" msgid="2616669701088141765">"Salli sovellukselle pääsy Health Connectin dataan, joka on lisätty ennen <xliff:g id="DATA_ACCESS_DATE">%1$s</xliff:g>"</string>
    <string name="historic_access_description_fallback" msgid="3361696143557784403">"Salli sovellukselle pääsy aiempaan Health Connectin dataan"</string>
    <string name="historic_access_request_description" msgid="136335743939253358">"Jos sallit pääsyoikeudet, tämä sovellus saa pääsyn Health Connectin dataan, joka on lisätty ennen <xliff:g id="DATA_ACCESS_DATE">%1$s</xliff:g>."</string>
    <string name="historic_access_request_description_fallback" msgid="8519401358044984479">"Jos sallit pääsyoikeudet, tämä sovellus saa pääsyn kaikkeen aiempaan Health Connectin dataan."</string>
    <string name="active_calories_burned_uppercase_label" msgid="6231684842932528272">"Liikunnan aikana poltetut kalorit"</string>
    <string name="active_calories_burned_lowercase_label" msgid="6743090878253096737">"liikunnan aikana poltetut kalorit"</string>
    <string name="active_calories_burned_read_content_description" msgid="6449442660408754186">"Lukee liikunnan aikana poltetut kalorit"</string>
    <string name="active_calories_burned_write_content_description" msgid="8794383690157452892">"Kirjoittaa liikunnan aikana poltetut kalorit"</string>
    <string name="exercise_uppercase_label" msgid="9174662895529523172">"Liikunta"</string>
    <string name="exercise_lowercase_label" msgid="7210988327804427943">"liikunta"</string>
    <string name="exercise_read_content_description" msgid="2079728018078185556">"Lukee liikuntadataa"</string>
    <string name="exercise_write_content_description" msgid="3267630937895011886">"Kirjoittaa liikuntadataa"</string>
    <string name="exercise_route_uppercase_label" msgid="6678863538041931754">"Liikuntareitti"</string>
    <string name="exercise_route_lowercase_label" msgid="1691912731748211252">"liikuntareitti"</string>
    <string name="exercise_route_write_content_description" msgid="257809942953352611">"Kirjoittaa liikuntareitin"</string>
    <string name="exercise_route_read_content_description" msgid="8394028537674463440">"Lue liikuntareitti"</string>
    <string name="exercise_routes_read_content_description" msgid="9001690141308870706">"Lue harjoitusreitit"</string>
    <string name="planned_exercise_uppercase_label" msgid="3315909901236811375">"Treenisuunnitelmat"</string>
    <string name="planned_exercise_lowercase_label" msgid="7642993032791009809">"treenisuunnitelmat"</string>
    <string name="planned_exercise_read_content_description" msgid="3240286968325192534">"Lue treenisuunnitelmat"</string>
    <string name="planned_exercise_write_content_description" msgid="8146488636094126823">"Kirjoita treenisuunnitelmia"</string>
    <string name="distance_uppercase_label" msgid="1420705424462077174">"Etäisyys"</string>
    <string name="distance_lowercase_label" msgid="2287154001209381379">"etäisyys"</string>
    <string name="distance_read_content_description" msgid="8787235642020285789">"Lukee etäisyysdataa"</string>
    <string name="distance_write_content_description" msgid="494549494589487562">"Kirjoittaa etäisyysdataa"</string>
    <string name="elevation_gained_uppercase_label" msgid="7708101940695442377">"Noustu korkeus"</string>
    <string name="elevation_gained_lowercase_label" msgid="7532517182346738562">"noustu korkeus"</string>
    <string name="elevation_gained_read_content_description" msgid="6018756385903843355">"Lukee dataa noustusta korkeudesta"</string>
    <string name="elevation_gained_write_content_description" msgid="6790199544670231367">"Kirjoittaa dataa noustusta korkeudesta"</string>
    <string name="floors_climbed_uppercase_label" msgid="3754372357767832441">"Kiivetyt kerrokset"</string>
    <string name="floors_climbed_lowercase_label" msgid="5326072443481377299">"kiivetyt kerrokset"</string>
    <string name="floors_climbed_read_content_description" msgid="4730764877684911752">"Lukee dataa kiivetyistä kerroksista"</string>
    <string name="floors_climbed_write_content_description" msgid="3480340610185615655">"Kirjoittaa dataa kiivetyistä kerroksista"</string>
    <string name="power_uppercase_label" msgid="8027219480901448660">"Teho"</string>
    <string name="power_lowercase_label" msgid="3893286148577044369">"teho"</string>
    <string name="power_read_content_description" msgid="6821797135406643841">"Lukee tehodataa"</string>
    <string name="power_write_content_description" msgid="8091584558688087392">"Kirjoittaa tehodataa"</string>
    <string name="speed_uppercase_label" msgid="3307049861007518587">"Nopeus"</string>
    <string name="speed_lowercase_label" msgid="3462529886150464647">"nopeus"</string>
    <string name="speed_read_content_description" msgid="9097089387385110692">"Lukee nopeusdataa"</string>
    <string name="speed_write_content_description" msgid="5382921934987959251">"Kirjoittaa nopeusdataa"</string>
    <string name="steps_uppercase_label" msgid="2581405504646486105">"Askeleet"</string>
    <string name="steps_lowercase_label" msgid="706153549312838582">"askelta"</string>
    <string name="steps_read_content_description" msgid="7839297670092769964">"Lukee askeldataa"</string>
    <string name="steps_write_content_description" msgid="6360223825799711659">"Kirjoittaa askeldataa"</string>
    <string name="total_calories_burned_uppercase_label" msgid="2749855864302679314">"Kaloreita poltettu yhteensä"</string>
    <string name="total_calories_burned_lowercase_label" msgid="3185370725975873922">"kaloreita poltettu yhteensä"</string>
    <string name="total_calories_burned_read_content_description" msgid="1569722345910293531">"Lukee dataa poltetuista kaloreista yhteensä"</string>
    <string name="total_calories_burned_write_content_description" msgid="2727752180681851608">"Kirjoittaa dataa poltetuista kaloreista yhteensä"</string>
    <string name="vo2_max_uppercase_label" msgid="6614391499711390476">"VO2 max"</string>
    <string name="vo2_max_lowercase_label" msgid="824972630000900033">"VO2 max"</string>
    <string name="vo2_max_read_content_description" msgid="8132626885797169882">"Lukee VO2 max ‑dataa"</string>
    <string name="vo2_max_write_content_description" msgid="4783300275788728546">"Kirjoittaa VO2 max ‑dataa"</string>
    <string name="wheelchair_pushes_uppercase_label" msgid="5582991294340226965">"Pyörätuolin työnnöt"</string>
    <string name="wheelchair_pushes_lowercase_label" msgid="8919337990806379687">"pyörätuolin työnnöt"</string>
    <string name="wheelchair_pushes_read_content_description" msgid="157304610943976471">"Lukee dataa pyörätuolin työnnöistä"</string>
    <string name="wheelchair_pushes_write_content_description" msgid="2745600707106818641">"Kirjoittaa dataa pyörätuolin työnnöistä"</string>
    <string name="basal_metabolic_rate_uppercase_label" msgid="4802351493928086473">"Perusaineenvaihdunta"</string>
    <string name="basal_metabolic_rate_lowercase_label" msgid="7195596626083893231">"perusaineenvaihdunta"</string>
    <string name="basal_metabolic_rate_read_content_description" msgid="5583222212705234907">"Lukee dataa perusaineenvaihdunnasta"</string>
    <string name="basal_metabolic_rate_write_content_description" msgid="4246137679868953443">"Kirjoittaa dataa perusaineenvaihdunnasta"</string>
    <string name="body_fat_uppercase_label" msgid="4618860235119416449">"Kehon rasvaprosentti"</string>
    <string name="body_fat_lowercase_label" msgid="4090686510477176498">"kehon rasvaprosentti"</string>
    <string name="body_fat_read_content_description" msgid="801664410906939146">"Lukee dataa kehon rasvaprosentista"</string>
    <string name="body_fat_write_content_description" msgid="4863558071904720577">"Kirjoittaa dataa kehon rasvaprosentista"</string>
    <string name="body_water_mass_uppercase_label" msgid="7839393299147916863">"Kehon vesipitoisuus"</string>
    <string name="body_water_mass_lowercase_label" msgid="9196249948631920955">"kehon vesipitoisuus"</string>
    <string name="body_water_mass_read_content_description" msgid="1468266374858854184">"Lukee dataa kehon vesipitoisuudesta"</string>
    <string name="body_water_mass_write_content_description" msgid="8485284654932647383">"Kirjoittaa dataa kehon vesipitoisuudesta"</string>
    <string name="bone_mass_uppercase_label" msgid="6815438946872228501">"Luumassa"</string>
    <string name="bone_mass_lowercase_label" msgid="5127378263122564055">"luumassa"</string>
    <string name="bone_mass_read_content_description" msgid="8401070346821477225">"Lukee luumassadataa"</string>
    <string name="bone_mass_write_content_description" msgid="8711285422751587975">"Kirjoittaa luumassadataa"</string>
    <string name="height_uppercase_label" msgid="6839543632311723181">"Pituus"</string>
    <string name="height_lowercase_label" msgid="6232582306436492752">"pituus"</string>
    <string name="height_read_content_description" msgid="7107217731605127715">"Lukee pituusdataa"</string>
    <string name="height_write_content_description" msgid="6787078298523064040">"Kirjoittaa pituusdataa"</string>
    <string name="hip_circumference_uppercase_label" msgid="553907293616398764">"Lantion ympärysmitta"</string>
    <string name="hip_circumference_lowercase_label" msgid="5383037100089745103">"lantion ympärysmitta"</string>
    <string name="hip_circumference_read_content_description" msgid="3960843421475522701">"Lukee dataa lantion ympärysmitasta"</string>
    <string name="hip_circumference_write_content_description" msgid="3828616223599649051">"Kirjoittaa dataa lantion ympärysmitasta"</string>
    <string name="lean_body_mass_uppercase_label" msgid="1660166073148541008">"Kehon rasvaton massa"</string>
    <string name="lean_body_mass_lowercase_label" msgid="9060417901080844357">"kehon rasvaton massa"</string>
    <string name="lean_body_mass_read_content_description" msgid="3251903339784498051">"Lukee dataa kehon rasvattomasta massasta"</string>
    <string name="lean_body_mass_write_content_description" msgid="8778176250058913124">"Kirjoittaa dataa kehon rasvattomasta massasta"</string>
    <string name="waist_circumference_uppercase_label" msgid="864537723631507381">"Vyötärön ympärysmitta"</string>
    <string name="waist_circumference_lowercase_label" msgid="7389714051869012003">"vyötärön ympärysmitta"</string>
    <string name="waist_circumference_read_content_description" msgid="7742632529989685413">"Lukee dataa vyötärön ympärysmitasta"</string>
    <string name="waist_circumference_write_content_description" msgid="6455311628964793644">"Kirjoittaa dataa vyötärön ympärysmitasta"</string>
    <string name="weight_uppercase_label" msgid="2240396607601785080">"Paino"</string>
    <string name="weight_lowercase_label" msgid="6592458247010013299">"paino"</string>
    <string name="weight_read_content_description" msgid="3270514859844811665">"Lukee painodataa"</string>
    <string name="weight_write_content_description" msgid="555486014471042366">"Kirjoittaa painodataa"</string>
    <string name="cervical_mucus_uppercase_label" msgid="7479786340673820763">"Kohdunkaulan lima"</string>
    <string name="cervical_mucus_lowercase_label" msgid="7460634889750669420">"kohdunkaulan lima"</string>
    <string name="cervical_mucus_read_content_description" msgid="7163132301693064124">"Lukee dataa kohdunkaulan limasta"</string>
    <string name="cervical_mucus_write_content_description" msgid="175802615365382752">"Kirjoittaa dataa kohdunkaulan limasta"</string>
    <string name="intermenstrual_bleeding_uppercase_label" msgid="1681956139742028987">"Välivuodot"</string>
    <string name="intermenstrual_bleeding_lowercase_label" msgid="5284781275147619132">"välivuodot"</string>
    <string name="intermenstrual_bleeding_read_content_description" msgid="5970939335115119015">"Lue tietoja välivuodoista"</string>
    <string name="intermenstrual_bleeding_write_content_description" msgid="1377719923165234099">"Kirjoita tietoja välivuodoista"</string>
    <string name="menstruation_uppercase_label" msgid="9119506748428874832">"Kuukautiset"</string>
    <string name="menstruation_lowercase_label" msgid="8098816978006207242">"kuukautiset"</string>
    <string name="menstruation_read_content_description" msgid="7710047469771882021">"Lukee kuukautisdataa"</string>
    <string name="menstruation_write_content_description" msgid="5142669435897047396">"Kirjoittaa kuukautisdataa"</string>
    <string name="ovulation_test_uppercase_label" msgid="1929868571862288837">"Ovulaatiotesti"</string>
    <string name="ovulation_test_lowercase_label" msgid="93260039417722840">"ovulaatiotesti"</string>
    <string name="ovulation_test_read_content_description" msgid="8008351738285775840">"Lukee dataa ovulaatiotestistä"</string>
    <string name="ovulation_test_write_content_description" msgid="7061493310852203463">"Kirjoittaa dataa ovulaatiotestistä"</string>
    <string name="sexual_activity_uppercase_label" msgid="1093238473810194127">"Seksuaalinen toiminta"</string>
    <string name="sexual_activity_lowercase_label" msgid="8285364117437418834">"seksuaalinen toiminta"</string>
    <string name="sexual_activity_read_content_description" msgid="4937721417714312007">"Lukee dataa seksuaalisesta toiminnasta"</string>
    <string name="sexual_activity_write_content_description" msgid="3063448245882840534">"Kirjoittaa dataa seksuaalisesta toiminnasta"</string>
    <string name="spotting_uppercase_label" msgid="5106739829390033240">"Tiputteluvuoto"</string>
    <string name="spotting_lowercase_label" msgid="4361141146039580583">"tiputteluvuoto"</string>
    <string name="spotting_read_content_description" msgid="5422420770022357631">"Lukee tiputteluvuotodataa"</string>
    <string name="spotting_write_content_description" msgid="9049462631184362964">"Kirjoittaa tiputteluvuotodataa"</string>
    <string name="hydration_uppercase_label" msgid="1196083392597480565">"Nesteytys"</string>
    <string name="hydration_lowercase_label" msgid="7793261552870970551">"nesteytys"</string>
    <string name="hydration_read_content_description" msgid="3255941233933808082">"Lukee nesteytysdataa"</string>
    <string name="hydration_write_content_description" msgid="7549819425875969941">"Kirjoittaa nesteytysdataa"</string>
    <string name="nutrition_uppercase_label" msgid="2352959651072134084">"Ravinto"</string>
    <string name="nutrition_lowercase_label" msgid="4123518952030658702">"ravinto"</string>
    <string name="nutrition_read_content_description" msgid="5820331769605952082">"Lukee ravintodataa"</string>
    <string name="nutrition_write_content_description" msgid="6690090231218210367">"Kirjoittaa ravintodataa"</string>
    <string name="sleep_uppercase_label" msgid="1458084584315123727">"Uni"</string>
    <string name="sleep_lowercase_label" msgid="7795584924503475035">"uni"</string>
    <string name="sleep_read_content_description" msgid="7064608272681424436">"Lukee unidataa"</string>
    <string name="sleep_write_content_description" msgid="2259414465110376554">"Kirjoittaa unidataa"</string>
    <string name="basal_body_temperature_uppercase_label" msgid="4571393253935677019">"Kehon peruslämpötila"</string>
    <string name="basal_body_temperature_lowercase_label" msgid="3363829208971016662">"kehon peruslämpötila"</string>
    <string name="basal_body_temperature_read_content_description" msgid="3342604362011725500">"Lukee kehon peruslämpötilan"</string>
    <string name="basal_body_temperature_write_content_description" msgid="1081636817359407622">"Kirjoittaa kehon peruslämpötilan"</string>
    <string name="blood_glucose_uppercase_label" msgid="7462421849184720721">"Verensokeri"</string>
    <string name="blood_glucose_lowercase_label" msgid="5036157221577793772">"verensokeri"</string>
    <string name="blood_glucose_read_content_description" msgid="563393834563809318">"Lukee verensokeridataa"</string>
    <string name="blood_glucose_write_content_description" msgid="7688360165458091174">"Kirjoittaa verensokeridataa"</string>
    <string name="blood_pressure_uppercase_label" msgid="1091450873620857062">"Verenpaine"</string>
    <string name="blood_pressure_lowercase_label" msgid="5857335698134310172">"verenpaine"</string>
    <string name="blood_pressure_read_content_description" msgid="8573617892296408887">"Lukee verenpainedataa"</string>
    <string name="blood_pressure_write_content_description" msgid="2649850785684226949">"Kirjoittaa verenpainedataa"</string>
    <string name="body_temperature_uppercase_label" msgid="5104550330313775324">"Ruumiinlämpö"</string>
    <string name="body_temperature_lowercase_label" msgid="324124730971992259">"ruumiinlämpö"</string>
    <string name="body_temperature_read_content_description" msgid="5966765249024688738">"Lukee ruumiinlämpödataa"</string>
    <string name="body_temperature_write_content_description" msgid="5498016171067859369">"Kirjoittaa ruumiinlämpödataa"</string>
    <string name="heart_rate_uppercase_label" msgid="4990167215137642430">"Syke"</string>
    <string name="heart_rate_lowercase_label" msgid="693492686337628283">"syke"</string>
    <string name="heart_rate_read_content_description" msgid="4165867166260001259">"Lukee sykedataa"</string>
    <string name="heart_rate_write_content_description" msgid="2876667918366409170">"Kirjoittaa sykedataa"</string>
    <string name="heart_rate_variability_uppercase_label" msgid="2047887230527012536">"Sykevaihtelu"</string>
    <string name="heart_rate_variability_lowercase_label" msgid="2332638559415663836">"sykevaihtelu"</string>
    <string name="heart_rate_variability_read_content_description" msgid="5812707457872629556">"Lukee sykevaihteludataa"</string>
    <string name="heart_rate_variability_write_content_description" msgid="3628171603035566114">"Kirjoittaa sykevaihteludataa"</string>
    <string name="oxygen_saturation_uppercase_label" msgid="1396254185616418355">"Happisaturaatio"</string>
    <string name="oxygen_saturation_lowercase_label" msgid="7264179897533866327">"happisaturaatio"</string>
    <string name="oxygen_saturation_read_content_description" msgid="4756434113425028212">"Lukee happisaturaatiodataa"</string>
    <string name="oxygen_saturation_write_content_description" msgid="7189901097196830875">"Kirjoittaa happisaturaatiodataa"</string>
    <string name="respiratory_rate_uppercase_label" msgid="4609498171205294389">"Hengitystiheys"</string>
    <string name="respiratory_rate_lowercase_label" msgid="8138249029197360098">"hengitystiheys"</string>
    <string name="respiratory_rate_read_content_description" msgid="8545898979648419722">"Lukee hengitystiheysdataa"</string>
    <string name="respiratory_rate_write_content_description" msgid="7689533746809591931">"Kirjoittaa hengitystiheysdataa"</string>
    <string name="resting_heart_rate_uppercase_label" msgid="5700827752396195453">"Leposyke"</string>
    <string name="resting_heart_rate_lowercase_label" msgid="4533866739695973169">"leposyke"</string>
    <string name="resting_heart_rate_read_content_description" msgid="1068160055773401020">"Lukee leposykedataa"</string>
    <string name="resting_heart_rate_write_content_description" msgid="8848198128082739995">"Kirjoittaa leposykedataa"</string>
    <string name="skin_temperature_uppercase_label" msgid="4880306019368461268">"Ihon lämpötila"</string>
    <string name="skin_temperature_lowercase_label" msgid="7456421703641980581">"ihon lämpötila"</string>
    <string name="skin_temperature_read_content_description" msgid="1896127631429717621">"Lue ihon lämpötila"</string>
    <string name="skin_temperature_write_content_description" msgid="6448587289116206085">"Kirjoita ihon lämpötila"</string>
    <string name="read_permission_category" msgid="6002099618259628632">"Salli sovelluksen “<xliff:g id="APP_NAME">%1$s</xliff:g>” lukea"</string>
    <string name="write_permission_category" msgid="1529702804865008111">"Salli sovelluksen “<xliff:g id="APP_NAME">%1$s</xliff:g>” kirjoittaa"</string>
    <string name="request_permissions_cancel" msgid="1787483997235365393">"Peru"</string>
    <string name="request_permissions_allow" msgid="4201324235711040631">"Salli"</string>
    <string name="request_permissions_allow_all" msgid="3419414351406638770">"Salli kaikki"</string>
    <string name="request_permissions_dont_allow" msgid="6375307410951549030">"Älä salli"</string>
    <string name="request_permissions_header_desc" msgid="5561173070722750153">"Valitse, mitä Health Connect dataa‑ haluat sovelluksen kirjoittavan tai lukevan"</string>
    <string name="request_permissions_header_time_frame_desc" msgid="3023660534681391973">"Jos annat lukupääsyoikeudet, sovellus voi lukea uutta dataa ja dataa 30 viime päivältä"</string>
    <string name="request_permissions_header_time_frame_history_desc" msgid="3792732353571153175">"Jos annat lukupääsyoikeudet, sovellus voi lukea uutta ja aiempaa dataa"</string>
    <string name="request_permissions_header_title" msgid="4264236128614363479">"Saako <xliff:g id="APP_NAME">%1$s</xliff:g> pääsyn Health Connectiin?"</string>
    <string name="request_permissions_rationale" msgid="6154280355215802538">"Voit lukea <xliff:g id="PRIVACY_POLICY_LINK">%2$s</xliff:g> siitä, miten <xliff:g id="APP_NAME">%1$s</xliff:g> käsittelee dataasi"</string>
    <string name="request_permissions_privacy_policy" msgid="228503452643555737">"tietosuojakäytännöstä"</string>
    <string name="permissions_disconnect_dialog_title" msgid="7355211540619034695">"Poistetaanko kaikki luvat?"</string>
    <string name="permissions_disconnect_dialog_disconnect" msgid="8854787587948224752">"Poista kaikki"</string>
    <string name="permissions_disconnect_dialog_message" msgid="7961269838207365478">"<xliff:g id="APP_NAME">%1$s</xliff:g> ei voi enää lukea tai kirjoittaa mitään Health Connectin dataa.\n\nTämä ei vaikuta sovelluksen muihin lupiin, kuten kamera-, mikrofoni- tai sijaintilupaan."</string>
    <string name="permissions_disconnect_dialog_message_background" msgid="8655975996293893596">"<xliff:g id="APP_NAME">%1$s</xliff:g> ei voi enää lukea tai kirjoittaa mitään Health Connectin dataa, mukaan lukien taustatietoja.\n\nTämä ei vaikuta sovelluksen muihin lupiin, kuten sijainti-, kamera- tai mikrofonilupaan."</string>
    <string name="permissions_disconnect_dialog_message_history" msgid="3793206180295111081">"<xliff:g id="APP_NAME">%1$s</xliff:g> ei voi enää lukea tai kirjoittaa mitään Health Connectin dataa, mukaan lukien aiempaa dataa.\n\nTämä ei vaikuta sovelluksen muihin lupiin, kuten sijainti-, kamera- tai mikrofonilupaan."</string>
    <string name="permissions_disconnect_dialog_message_combined" msgid="4163369526932602203">"<xliff:g id="APP_NAME">%1$s</xliff:g> ei voi enää lukea tai kirjoittaa mitään Health Connectin dataa, mukaan lukien taustatietoja ja aiempaa data.\n\nTämä ei vaikuta sovelluksen muihin lupiin, kuten sijainti-, kamera- tai mikrofonilupaan."</string>
    <string name="permissions_disconnect_dialog_checkbox" msgid="8646951566431872823">"Poista Health Connectista myös tämä data: <xliff:g id="APP_NAME">%1$s</xliff:g>"</string>
    <string name="navigation_next_day" msgid="8853443471183944219">"Seuraava päivä"</string>
    <string name="navigation_selected_day" msgid="2510843479734091348">"Valittu päivä"</string>
    <string name="navigation_previous_day" msgid="718353386484938584">"Edellinen päivä"</string>
    <string name="default_error" msgid="7966868260616403475">"Jotain meni pieleen. Yritä uudelleen."</string>
    <string name="health_permission_header_description" msgid="7497601695462373927">"Sovellukset, joilla on tämä lupa, voivat lukea ja kirjoittaa terveys- ja liikuntadataa."</string>
    <string name="connected_apps_text" msgid="1177626440966855831">"Päätä, mitkä sovellukset voivat käyttää Health Connectiin tallennettua dataa. Napauta sovellusta, niin näet datan, jota se voi lukea tai kirjoittaa."</string>
    <string name="connected_apps_section_title" msgid="2415288099612126258">"Pääsy myönnetty"</string>
    <string name="not_connected_apps_section_title" msgid="452718769894103039">"Ei myönnettyä pääsyä"</string>
    <string name="needs_updating_apps_section_title" msgid="8561510523049921199">"Päivityksiä tarvitaan"</string>
    <string name="settings_and_help_header" msgid="5749710693017621168">"Asetukset ja ohje"</string>
    <string name="disconnect_all_apps" msgid="748945115977534726">"Poista lupa kaikilta sovelluksilta"</string>
    <string name="manage_permissions_read_header" msgid="2031153753057983683">"Lukeminen sallittu"</string>
    <string name="manage_permissions_write_header" msgid="6876806848658168370">"Kirjoittaminen sallittu"</string>
    <string name="no_apps_allowed" msgid="5794833581324128108">"Ei sovelluksia"</string>
    <string name="no_apps_denied" msgid="743327680286446017">"Ei sovelluksia"</string>
    <string name="permissions_disconnect_all_dialog_title" msgid="27474286046207122">"Poistetaanko kaikkien sovellusten pääsyoikeudet?"</string>
    <string name="permissions_disconnect_all_dialog_message" msgid="3151109627457270499">"Mikään sovelluksesi ei pääse käsiksi Health Connectin dataan tai voi lisätä sinne uutta dataa. Aiempaa dataa ei poisteta.\n\nTämä ei vaikuta sovelluksen muihin lupiin, esimerkiksi sijainti-, kamera- tai mikrofonilupaan."</string>
    <string name="permissions_disconnect_all_dialog_disconnect" msgid="2134136493310257746">"Poista kaikki"</string>
    <string name="manage_permissions_manage_app_header" msgid="6356348062088358761">"Muuta sovelluksen asetuksia"</string>
    <string name="see_app_data" msgid="3951030076195119476">"Näytä sovellusdata"</string>
    <string name="delete_app_data" msgid="6890357774873859952">"Poista sovellusdata"</string>
    <string name="inactive_apps_section_title" msgid="7492812973696378690">"Epäaktiiviset sovellukset"</string>
    <string name="inactive_apps_section_message" msgid="2610789262055974739">"Näillä sovelluksilla ei ole enää pääsyoikeuksia, mutta niillä on edelleen Health Connectiin tallennettua dataa"</string>
    <string name="manage_permissions_time_frame" msgid="1299483940842401923">"<xliff:g id="APP_NAME">%1$s</xliff:g> voi lukea <xliff:g id="DATA_ACCESS_DATE">%2$s</xliff:g> jälkeen lisättyä dataa"</string>
    <string name="other_android_permissions" msgid="8051485761573324702">"Jos haluat muuttaa muita Android-lupia, jotka sovellukselle on myönnetty, valitse Asetukset &gt; Sovellukset"</string>
    <string name="manage_permissions_rationale" msgid="9183689798847740274">"Sovellukselle (<xliff:g id="APP_NAME">%1$s</xliff:g>) jakamaasi dataa käsitellään sovelluksen tietosuojakäytännön mukaisesti"</string>
    <string name="other_android_permissions_content_description" msgid="2261431010048933820">"Jos haluat muuttaa muita Android-lupia, jotka sovellukselle on myönnetty, valitse Asetukset ja sitten Sovellukset"</string>
    <string name="manage_permissions_learn_more" msgid="2503189875093300767">"Lue tietosuojakäytäntö"</string>
    <string name="app_perms_content_provider_24h" msgid="5977152673988158889">"Käytetty 24 viime tunnin aikana"</string>
    <string name="app_access_title" msgid="7137018424885371763">"Sovellusten pääsyoikeudet"</string>
    <string name="connected_apps_empty_list_section_title" msgid="6821215432694207342">"Sinulla ei ole tällä hetkellä asennettuna yhteensopivia sovelluksia"</string>
    <string name="additional_access_label" msgid="4645249249222528341">"Lisäluvat"</string>
    <string name="removed_additional_permissions_toast" msgid="3443687215509477284">"Sovelluksen lisäluvat poistettu"</string>
    <string name="denied_apps_banner_title" msgid="1997745063608657965">"Poistetut sovellusluvat"</string>
    <string name="denied_apps_banner_message_one_app" msgid="17659513485678315">"Health Connect poisti luvat sovellukselta: <xliff:g id="APP_DATA">%s</xliff:g>"</string>
    <string name="denied_apps_banner_message_two_apps" msgid="1147216810892373640">"Health Connect poisti luvat näiltä: <xliff:g id="APP_DATA_0">%1$s</xliff:g> ja <xliff:g id="APP_DATA_TWO">%2$s</xliff:g>"</string>
    <string name="denied_apps_banner_message_three_apps" msgid="7978499051473471633">"Health Connect poisti luvat näiltä: <xliff:g id="APP_DATA_0">%1$s</xliff:g>, <xliff:g id="APP_DATA_TWO">%2$s</xliff:g> ja <xliff:g id="APP_DATA_THREE">%3$s</xliff:g>"</string>
    <string name="denied_apps_banner_message_many_apps" msgid="7249805432604650982">"Health Connect poisti luvat näiltä: <xliff:g id="APP_DATA_0">%1$s</xliff:g>, <xliff:g id="APP_DATA_TWO">%2$s</xliff:g>, <xliff:g id="APP_DATA_THREE">%3$s</xliff:g> ja muilta sovelluksilta"</string>
    <string name="denied_apps_banner_button" msgid="4438480389769298412">"Katso tiedot"</string>
    <string name="denied_apps_dialog_title" msgid="7470227827315635099">"Miksi Health Connect poistaa sovelluslupia"</string>
    <string name="denied_apps_dialog_message" msgid="7876664965504466099">"Jos sovellus on jäädytetty tai poistettu Google Playsta, Health Connect poistaa sovelluksen luvat automaattisesti.\n\nTämä tarkoittaa, että sovelluksella ei ole enää pääsyä Health Connectiin tallennettuun dataasi. Jos sovelluksessa on aiemmin kirjoitettua dataa, se näkyy epäaktiivisten sovellusten luettelossa."</string>
    <string name="denied_apps_dialog_got_it_button" msgid="4698003516923683959">"OK"</string>
    <!-- no translation found for export_file_access_error_banner_button (6336949702329425932) -->
    <skip />
    <!-- no translation found for export_file_access_error_banner_title (8290988049467813322) -->
    <skip />
    <!-- no translation found for export_file_access_error_banner_summary (1226999878868505503) -->
    <skip />
    <!-- no translation found for next_export_time (3138247220014510213) -->
    <skip />
    <string name="backup_and_restore_settings_screen_title" msgid="5391086732955348809">"Varmuuskopioiminen ja palauttaminen"</string>
    <!-- no translation found for last_export_time (9205875050823594041) -->
    <skip />
    <string name="export_and_import_title" msgid="3241901922222465397">"Vienti ja tuonti"</string>
    <string name="scheduled_export" msgid="8737660963687364370">"Ajoitettu vienti"</string>
    <string name="import_data" msgid="404502315533233094">"Tuo tiedot"</string>
    <string name="import_data_description" msgid="4040178599441724296">"Palauta dataa aiemmin viedystä tiedostosta"</string>
    <string name="backup_and_restore_footer_body_text" msgid="4854718727539851909">"Viennin avulla voit tallentaa dataa ja siirtää sen uuteen puhelimeen"</string>
    <string name="backup_and_restore_footer_link_text" msgid="5862384033902147721">"Lue lisää"</string>
    <string name="automatic_export_on" msgid="6972389773963624315">"Päällä"</string>
    <string name="automatic_export_off" msgid="3270255845008880841">"Pois päältä"</string>
    <string name="choose_frequency_category" msgid="2230821549715237663">"Valitse vientitiheys"</string>
    <string name="choose_frequency" msgid="1077467424225083246">"Valitse tallennustiheys"</string>
    <string name="choose_frequency_description" msgid="752601326653048254">"Valitse että data tallennetaan kerran tai automaattisesti tiettyinä aikoina."</string>
    <string name="frequency_daily" msgid="3596412357416125727">"Päivittäin"</string>
    <string name="frequency_weekly" msgid="7302587625019573393">"Viikoittain"</string>
    <string name="frequency_monthly" msgid="729674398053825938">"Kuukausittain"</string>
    <string name="export_destination_title" msgid="1434632545224158402">"Valitse, mihin data viedään"</string>
    <!-- no translation found for export_invalid_storage (3945266169513895950) -->
    <skip />
    <string name="import_decryption_title" msgid="396608799208392844">"Kirjoita salasana"</string>
    <string name="import_decryption_description" msgid="202259030890690376">"Salauksen salasana tarvitaan Health Connect ‑datan tuomiseen"</string>
    <string name="import_decryption_forgotten_password_link_text" msgid="2320323034848292225">"Unohditko salasanan?"</string>
    <string name="import_password_hint" msgid="5158553589723883063">"Salasana"</string>
    <string name="import_decrypt_footer_body_text" msgid="1891722629872724009">"Jos sinulla on yhä vanha puhelin, voit viedä dataa uudelleen uuden salasanan avulla"</string>
    <string name="export_back_button" msgid="3550795479165524982">"Takaisin"</string>
    <string name="export_next_button" msgid="657930567137105172">"Seuraava"</string>
    <string name="import_cancel_button" msgid="2191598074422096715">"Peru"</string>
    <string name="import_next_button" msgid="5706322508691854289">"Seuraava"</string>
<<<<<<< HEAD
    <string name="import_source_location_title" msgid="4444467438013749461">"Valitse, mistä tuodaan:"</string>
=======
    <string name="import_source_location_title" msgid="4444467438013749461">"Tuo täältä:"</string>
    <!-- no translation found for import_invalid_storage (4873640088459948487) -->
    <skip />
    <!-- no translation found for export_import_choose_account_title (1047021319012735232) -->
    <skip />
    <!-- no translation found for export_import_choose_account_cancel_button (7975616126298263479) -->
    <skip />
    <!-- no translation found for export_import_choose_account_done_button (8450305343787469429) -->
    <skip />
>>>>>>> 31377ae1
    <string name="onboarding_title" msgid="8550656211291180188">"Aloita Health Connectin käyttö"</string>
    <string name="onboarding_description" msgid="4873129122057931161">"Health Connect tallentaa terveys‑ ja kuntoiludatasi ja tarjoaa helpon tavan synkronoida eri sovelluksia puhelimellasi"</string>
    <string name="share_data" msgid="3481932156368883946">"Jaa dataa sovelluksille"</string>
    <string name="share_data_description" msgid="2919871301634375092">"Valitse, mitä dataa kukin sovellus voi lukea tai kirjoittaa Health Connectiin"</string>
    <string name="manage_your_settings" msgid="7391184508015127137">"Tee asetus- ja yksityisyysvalinnat"</string>
    <string name="manage_your_settings_description" msgid="557943168930365334">"Muuta sovelluslupia ja ylläpidä dataa milloin vain"</string>
    <string name="onboarding_go_back_button_text" msgid="5020083846511184625">"Takaisin"</string>
    <string name="onboarding_get_started_button_text" msgid="2348061971090731336">"Aloita"</string>
    <string name="delete_button_content_description" msgid="9125115327455379618">"Poista data"</string>
    <string name="enter_deletion_button_content_description" msgid="416336747251264118">"Lisää poiston tila"</string>
    <string name="exit_deletion_button_content_description" msgid="6579227028841619158">"Poista poiston tila"</string>
    <string name="time_range_title" msgid="6831605283322600165">"Valitse poistettava data"</string>
    <string name="time_range_next_button" msgid="5849096934896557888">"Seuraava"</string>
    <string name="time_range_message_all" msgid="7280888587242744729">"Tämä poistaa kaiken valitulla ajanjaksolla Health Connectiin lisätyn datan pysyvästi"</string>
    <string name="time_range_message_data_type" msgid="1896125004829258195">"Tämä poistaa kaiken tällaisen Health Connectiin valitulla ajanjaksolla lisätyn datan: <xliff:g id="DATA_TYPE">%s</xliff:g>"</string>
    <string name="time_range_message_category" msgid="1136451418397326356">"Tämä poistaa kaiken tällaisen Health Connectiin valitulla ajanjaksolla lisätyn datan: <xliff:g id="CATEGORY">%s</xliff:g>"</string>
    <string name="time_range_message_app_data" msgid="2590800457710603556">"Tämä poistaa kaiken Health Connectiin valitulla ajanjaksolla lisätyn <xliff:g id="APP_DATA">%s</xliff:g> -datan"</string>
    <string name="time_range_one_day" msgid="7162709826595446727">"Poista 24 viime tuntia"</string>
    <string name="time_range_one_week" msgid="8754523384275645434">"Poista seitsemän viime päivää"</string>
    <string name="time_range_one_month" msgid="3034747870231999766">"Poista 30 viime päivää"</string>
    <string name="time_range_all" msgid="8167350212705839943">"Poista kaikki data"</string>
    <string name="confirming_question_all" msgid="1585414659784742952">"Poistetaanko kaikki data kaikilta ajanjaksoilta pysyvästi?"</string>
    <string name="confirming_question_one_day" msgid="8001434729335611950">"Poistetaanko kaikki data 24 viime tunnin ajalta pysyvästi?"</string>
    <string name="confirming_question_one_week" msgid="5441506951423969587">"Poistetaanko kaikki data seitsemän viime päivän ajalta pysyvästi?"</string>
    <string name="confirming_question_one_month" msgid="4118595547587081940">"Poistetaanko kaikki data 30 viime päivän ajalta pysyvästi?"</string>
    <string name="confirming_question_data_type_all" msgid="1173934949902602037">"Poistetaanko tällainen data kaikilta ajanjaksoilta pysyvästi: <xliff:g id="DATA_TYPE">%s</xliff:g>?"</string>
    <string name="confirming_question_data_type_one_day" msgid="5386681714769751416">"Poistetaanko tällainen data 24 viime tunnin ajalta pysyvästi: <xliff:g id="DATA_TYPE">%s</xliff:g>?"</string>
    <string name="confirming_question_data_type_one_week" msgid="8346031951374422501">"Poistetaanko tällainen data seitsemän viime päivän ajalta pysyvästi: <xliff:g id="DATA_TYPE">%s</xliff:g>?"</string>
    <string name="confirming_question_data_type_one_month" msgid="7110328687576360400">"Poistetaanko tällainen data 30 viime päivän ajalta pysyvästi: <xliff:g id="DATA_TYPE">%s</xliff:g>?"</string>
    <string name="confirming_question_category_all" msgid="9182430869247761531">"Poistetaanko tällainen data kaikilta ajanjaksoilta pysyvästi: <xliff:g id="CATEGORY">%s</xliff:g>?"</string>
    <string name="confirming_question_category_one_day" msgid="4886776948515472679">"Poistetaanko tällainen data 24 viime tunnin ajalta pysyvästi: <xliff:g id="CATEGORY">%s</xliff:g>?"</string>
    <string name="confirming_question_category_one_week" msgid="1790565625674277693">"Poistetaanko tällainen data seitsemän viime päivän ajalta pysyvästi: <xliff:g id="CATEGORY">%s</xliff:g>?"</string>
    <string name="confirming_question_category_one_month" msgid="9181788460112796273">"Poistetaanko tällainen data 30 viime päivän ajalta pysyvästi: <xliff:g id="CATEGORY">%s</xliff:g>?"</string>
    <string name="confirming_question_app_data_all" msgid="4818571921949673097">"Poistetaanko <xliff:g id="APP_DATA">%s</xliff:g> -data kaikilta ajanjaksoilta pysyvästi?"</string>
    <string name="confirming_question_app_data_one_day" msgid="444028969015975031">"Poistetaanko <xliff:g id="APP_DATA">%s</xliff:g> -data 24 viime tunnin ajalta pysyvästi?"</string>
    <string name="confirming_question_app_data_one_week" msgid="2096555081811730496">"Poistetaanko <xliff:g id="APP_DATA">%s</xliff:g> -data seitsemän viime päivän ajalta pysyvästi?"</string>
    <string name="confirming_question_app_data_one_month" msgid="6438241250825892892">"Poistetaanko <xliff:g id="APP_DATA">%s</xliff:g> -data 30 viime päivän ajalta pysyvästi?"</string>
    <string name="confirming_question_app_remove_all_permissions" msgid="4170343072352701421">"Poista myös kaikki <xliff:g id="APP_WITH_PERMISSIONS">%s</xliff:g>-luvat Health Connectista"</string>
    <string name="confirming_question_data_type_from_app_all" msgid="8361163993548510509">"Poistetaanko pysyvästi kaikki data (<xliff:g id="DATA_TYPE">%1$s</xliff:g>), jota <xliff:g id="APP_DATA">%2$s</xliff:g> on lisännyt?"</string>
    <string name="confirming_question_single_entry" msgid="330919962071369305">"Poistetaanko tämä pysyvästi?"</string>
    <string name="confirming_question_message" msgid="2934249835529079545">"Yhdistetyt sovellukset eivät enää voi käyttää tätä dataa Health Connectin kautta"</string>
    <string name="confirming_question_message_menstruation" msgid="5286956266565962430">"Kaikki kuukautismerkinnät poistetaan ajalta <xliff:g id="START_DATE">%1$s</xliff:g>–<xliff:g id="END_DATE">%2$s</xliff:g>."</string>
    <string name="confirming_question_delete_button" msgid="1999996759507959985">"Poista"</string>
    <string name="confirming_question_go_back_button" msgid="9037523726124648221">"Takaisin"</string>
    <string name="delete_dialog_success_got_it_button" msgid="8047812840310612293">"Valmis"</string>
    <string name="delete_dialog_failure_close_button" msgid="4376647579348193224">"Sulje"</string>
    <string name="delete_dialog_success_title" msgid="5009733262743173477">"Data poistettu"</string>
    <string name="delete_dialog_success_message" msgid="2451953113522118128">"Tätä dataa ei enää säilytetä Health Connectissa."</string>
    <string name="delete_progress_indicator" msgid="5799502879065833417">"Dataa poistetaan"</string>
    <string name="delete_dialog_failure_title" msgid="1959020721355789496">"Dataa ei voitu poistaa"</string>
    <string name="delete_dialog_failure_message" msgid="7473241488471319963">"Jotain meni pieleen, eikä Health Connect voinut poistaa dataasi"</string>
    <string name="delete_dialog_failure_try_again_button" msgid="4323865124609424838">"Yritä uudelleen"</string>
    <string name="delete_data_notification_title" msgid="7740230240986343347">"Poistetaan Health Connect ‑dataa"</string>
    <string name="delete_data_notification_ticker_text" msgid="2604051567679235822">"Poistetaan Health Connect ‑dataa"</string>
    <string name="delete_data_notification_channel_name" msgid="4499713830012802095">"Datan poistaminen"</string>
    <string name="data_point_action_content_description" msgid="6881048311770784455">"Poista datamerkintä: <xliff:g id="ENTRY_TO_DELETE">%s</xliff:g>"</string>
    <string name="delete_data_point" msgid="1004049578454616738">"Poista merkintä: <xliff:g id="ENTRY_TO_DELETE">%s</xliff:g>"</string>
    <string name="aggregation_total" msgid="5641333638662325184">"Yhteensä: <xliff:g id="TOTAL_VALUE">%s</xliff:g>"</string>
    <string name="watt_format" msgid="8500953817369623803">"{value,plural, =1{1 W}other{# W}}"</string>
    <string name="watt_format_long" msgid="7107446926499116109">"{value,plural, =1{1 watti}other{# watti}}"</string>
    <string name="steps_value" msgid="5779393974668105298">"{count,plural, =1{1 askel}other{# askel}}"</string>
    <string name="steps_per_minute" msgid="5527133010067502098">"{value,plural, =1{1 askel/min}other{# askelta/min}}"</string>
    <string name="steps_per_minute_long" msgid="6146224261144843301">"{value,plural, =1{1 askel minuutissa}other{# askelta minuutissa}}"</string>
    <string name="heart_rate_value" msgid="6936476566204248578">"{count,plural, =1{1 bpm}other{# bpm}}"</string>
    <string name="heart_rate_long_value" msgid="7865319425119507300">"{count,plural, =1{1 lyönti minuutissa}other{# lyöntiä minuutissa}}"</string>
    <string name="velocity_speed_miles" msgid="616312758726506781">"{value,plural, =1{1 mph}other{# mph}}"</string>
    <string name="velocity_speed_km" msgid="2807705003203399350">"{value,plural, =1{1 km/h}other{# km/h}}"</string>
    <string name="velocity_speed_miles_long" msgid="7945167764392834498">"{value,plural, =1{1 maili tunnissa}other{# maili tunnissa}}"</string>
    <string name="velocity_speed_km_long" msgid="3962310367408338322">"{value,plural, =1{1 kilometri tunnissa}other{# kilometri tunnissa}}"</string>
    <string name="velocity_minute_miles" msgid="7700413725988014667">"<xliff:g id="MINUTE">%1$s</xliff:g> min/mi"</string>
    <string name="velocity_minute_km" msgid="4772380313506015301">"<xliff:g id="MINUTE">%1$s</xliff:g> min/km"</string>
    <string name="velocity_minute_miles_long" msgid="6889048307278340076">"<xliff:g id="MINUTE">%1$s</xliff:g> minuuttia/maili"</string>
    <string name="velocity_minute_km_long" msgid="4037299863590066470">"<xliff:g id="MINUTE">%1$s</xliff:g> minuuttia/kilometri"</string>
    <string name="velocity_minute_per_one_hundred_yards" msgid="647561643828842315">"<xliff:g id="MINUTE">%1$s</xliff:g> min / 100 yd"</string>
    <string name="velocity_minute_per_one_hundred_meters" msgid="4636956099725561607">"<xliff:g id="MINUTE">%1$s</xliff:g> min / 100 m"</string>
    <string name="velocity_minute_per_one_hundred_yards_long" msgid="3005945921657283386">"<xliff:g id="MINUTE">%1$s</xliff:g> minuutti / 100 jaardia"</string>
    <string name="velocity_minute_per_one_hundred_meters_long" msgid="6806485527680697198">"<xliff:g id="MINUTE">%1$s</xliff:g> minuutti / 100 metriä"</string>
    <string name="time_range_long" msgid="5067423945245490288">"<xliff:g id="START_TIME">%1$s</xliff:g>‒<xliff:g id="END_TIME">%2$s</xliff:g>"</string>
    <string name="date_range_long" msgid="6022190423982451176">"<xliff:g id="START_TIME">%1$s</xliff:g>‒<xliff:g id="END_TIME">%2$s</xliff:g>"</string>
    <string name="wheelchair_pushes" msgid="5807293867148465190">"{count,plural, =1{1 pyörätuolin työntö}other{# pyörätuolin työntöä}}"</string>
    <string name="liter" msgid="8276522589564337053">"{count,plural, =1{1 l}other{# l}}"</string>
    <string name="liter_long" msgid="7094280457555707835">"{count,plural, =1{1 litra}other{# litraa}}"</string>
    <string name="floors_climbed" msgid="7483572478744998930">"{count,plural, =1{1 kerros}other{# kerrosta}}"</string>
    <string name="elevation_meters" msgid="5099783382361572761">"{count,plural, =1{1 m}other{# m}}"</string>
    <string name="elevation_meters_long" msgid="3163136353148567981">"{count,plural, =1{1 metri}other{# metriä}}"</string>
    <string name="cycling_rpm" msgid="2271215098150068276">"{count,plural, =1{1 krt/min}other{# krt/min}}"</string>
    <string name="cycling_rpm_long" msgid="4914848042733587007">"{count,plural, =1{1 kierros minuutissa}other{# kierros minuutissa}}"</string>
    <string name="cycling_cadence_series_range_long" msgid="6852892013260504985">"<xliff:g id="MIN">%1$s</xliff:g>‒<xliff:g id="MAX">%2$s</xliff:g>"</string>
    <string name="sexual_activity_protected" msgid="4259473257597274326">"Suojattu"</string>
    <string name="sexual_activity_unprotected" msgid="2250981470537379807">"Suojaamaton"</string>
    <string name="spotting" msgid="1637175837078770520">"Tiputteluvuoto"</string>
    <string name="flow_spotting" msgid="832418664953780156">"Tiputteluvuoto"</string>
    <string name="flow_light" msgid="1937543318146228793">"Niukka vuoto"</string>
    <string name="flow_medium" msgid="3783688724668943154">"Keskirunsas vuoto"</string>
    <string name="flow_heavy" msgid="8672261792750634294">"Runsas vuoto"</string>
    <string name="period_day" msgid="3821944462093965882">"Kuukautisten päivä <xliff:g id="DAY">%1$d</xliff:g>/<xliff:g id="TOTAL_LENGTH">%2$d</xliff:g>"</string>
    <string name="ovulation_positive" msgid="6588547263126320238">"Positiivinen"</string>
    <string name="ovulation_negative" msgid="591588801112312454">"Negatiivinen"</string>
    <string name="ovulation_high" msgid="205362931427158291">"Korkea"</string>
    <string name="ovulation_inconclusive" msgid="3447066667631538756">"Tulokseton"</string>
    <string name="milliseconds" msgid="284845884516037268">"{count,plural, =1{1 millisekunti}other{# millisekuntia}}"</string>
    <string name="milliseconds_long" msgid="93246373745977286">"{count,plural, =1{1 millisekunti}other{# millisekuntia}}"</string>
    <string name="planned_exercise_session_notes_title" msgid="5398114870366766242">"Kommentit"</string>
    <string name="planned_exercise_block_repetitions" msgid="230530785149273276">"{count,plural, =1{1 kerran}other{# kertaa}}"</string>
    <string name="active_calories_burned" msgid="1164230083046893828">"Aktiivinen: <xliff:g id="ACTIVE_CALORIES">%1$s</xliff:g>"</string>
    <string name="total_calories_burned" msgid="1674210345283541450">"Yhteensä: <xliff:g id="TOTAL_CALORIES">%1$s</xliff:g>"</string>
    <string name="amrap_performance_goal" msgid="2225285957050151025">"Mahdollisimman monta toistoa"</string>
    <string name="rate_of_perceived_exertion_goal" msgid="7025839991503747361">"Rasitustaso: <xliff:g id="VALUE">%1$d</xliff:g>/10"</string>
    <string name="elapsed_time_placeholder" msgid="5154979833935704302">"--:--"</string>
    <string name="repetitions" msgid="5092687490665962229">"{count,plural, =1{1 toisto}other{# toistoa}}"</string>
    <string name="repetitions_long" msgid="9056502282298182438">"{count,plural, =1{1 toisto}other{# toistoa}}"</string>
    <string name="exercise_segments_header" msgid="2992953017179406012">"Liikunta"</string>
    <string name="exercise_laps_header" msgid="117228630553856372">"Kierrokset"</string>
    <string name="back_extension" msgid="426518933137440577">"Selkäojennus"</string>
    <string name="badminton" msgid="8839727076522086870">"Sulkapallo"</string>
    <string name="barbell_shoulder_press" msgid="3800236222803424251">"Pystypunnerrus tangolla"</string>
    <string name="baseball" msgid="2520520093470304570">"Pesäpallo"</string>
    <string name="basketball" msgid="1453863811744469210">"Koripallo"</string>
    <string name="bench_press" msgid="640506654204391301">"Penkkipunnerrus"</string>
    <string name="bench_sit_up" msgid="6601081870476287683">"Istumaannousu penkiltä"</string>
    <string name="biking" msgid="4108296097363777467">"Pyöräily"</string>
    <string name="biking_stationary" msgid="1538524429562124202">"Kuntopyöräily"</string>
    <string name="boot_camp" msgid="1554811887379786226">"Boot camp"</string>
    <string name="boxing" msgid="2200194516739940317">"Nyrkkeily"</string>
    <string name="burpee" msgid="1434605818712603589">"Yleisliike"</string>
    <string name="calisthenics" msgid="9080623890020954493">"Plastinen voimistelu"</string>
    <string name="cricket" msgid="7543586707938752011">"Kriketti"</string>
    <string name="crunch" msgid="4265356947720591896">"Vatsalihasrutistus"</string>
    <string name="dancing" msgid="4099572666298130171">"Tanssi"</string>
    <string name="deadlift" msgid="6880561478635890617">"Maastaveto"</string>
    <string name="dumbbell_curl_left_arm" msgid="4453594605921193509">"Vasemman käden käsipainokääntö"</string>
    <string name="dumbbell_curl_right_arm" msgid="4680998443002425166">"Oikean käden käsipainokääntö"</string>
    <string name="dumbbell_front_raise" msgid="4411281746015904879">"Käsipainon nosto eteen"</string>
    <string name="dumbbell_lateral_raise" msgid="5839946068429137241">"Käsipainon vipunosto"</string>
    <string name="dumbbell_triceps_extension_left_arm" msgid="6756023069611493063">"Vasemman käden ojentajan ojennus käsipainolla"</string>
    <string name="dumbbell_triceps_extension_right_arm" msgid="1498470275564554389">"Oikean käden ojentajan ojennus käsipainolla"</string>
    <string name="dumbbell_triceps_extension_two_arm" msgid="5409860665522903159">"Molempien käsien ojentajien ojennus käsipainolla"</string>
    <string name="elliptical" msgid="5148914059968910839">"Crosstrainer"</string>
    <string name="exercise_class" msgid="32582249527931454">"Ryhmäliikuntatunti"</string>
    <string name="fencing" msgid="410347890025055779">"Miekkailu"</string>
    <string name="football_american" msgid="8564554592554502623">"Amerikkalainen jalkapallo"</string>
    <string name="football_australian" msgid="5524598297723674661">"Australialainen jalkapallo"</string>
    <string name="forward_twist" msgid="2464895720533462566">"Kierto eteenpäin"</string>
    <string name="frisbee_disc" msgid="5167617057624738753">"Frisbee"</string>
    <string name="golf" msgid="2726655052150604682">"Golf"</string>
    <string name="guided_breathing" msgid="8688586393796970733">"Ohjattu hengitys"</string>
    <string name="gymnastics" msgid="1122967371410769598">"Voimistelu"</string>
    <string name="handball" msgid="3088985331906235361">"Käsipallo"</string>
    <string name="high_intensity_interval_training" msgid="8873384314130026442">"High intensity ‑intervalliharjoittelu"</string>
    <string name="hiking" msgid="5477476795295322496">"Vaellus"</string>
    <string name="ice_hockey" msgid="3615167122989198051">"Jääkiekko"</string>
    <string name="ice_skating" msgid="8509270149324068230">"Luistelu"</string>
    <string name="jumping_jack" msgid="8751015874477795657">"X-hyppy"</string>
    <string name="jump_rope" msgid="3065249477862282277">"Naruhyppy"</string>
    <string name="lat_pull_down" msgid="6974730398913678563">"Taljaveto"</string>
    <string name="lunge" msgid="6557814816897990529">"Askelkyykky"</string>
    <string name="martial_arts" msgid="3279383109083496658">"Kamppailulajit"</string>
    <string name="meditation" msgid="7578287714544679183">"Meditaatio"</string>
    <string name="paddling" msgid="746868067888160788">"Melonta"</string>
    <string name="paragliding" msgid="8328649138909727690">"Varjoliito"</string>
    <string name="pilates" msgid="8660903049535347415">"Pilates"</string>
    <string name="plank" msgid="5537839085592473449">"Lankku"</string>
    <string name="racquetball" msgid="8169482984904052538">"Racquetball"</string>
    <string name="rock_climbing" msgid="3123024521372083233">"Kalliokiipeily"</string>
    <string name="roller_hockey" msgid="3524872164646176686">"Rullakiekko"</string>
    <string name="rowing" msgid="615898011726585442">"Soutu"</string>
    <string name="rowing_machine" msgid="4075255566862183370">"Soutulaite"</string>
    <string name="rugby" msgid="5146215118571059267">"Rugby"</string>
    <string name="running" msgid="5135754380339217169">"Juokseminen"</string>
    <string name="running_treadmill" msgid="2083354407217486405">"Juoksumatto"</string>
    <string name="sailing" msgid="4924304145770903145">"Purjehdus"</string>
    <string name="scuba_diving" msgid="4548778216122159229">"Laitesukellus"</string>
    <string name="skating" msgid="7320438805566302784">"Luistelu"</string>
    <string name="skiing" msgid="6773127614153771204">"Hiihto"</string>
    <string name="snowboarding" msgid="890584874325367973">"Lumilautailu"</string>
    <string name="snowshoeing" msgid="8932096199095096139">"Lumikenkäily"</string>
    <string name="soccer" msgid="2631723269673549642">"Jalkapallo"</string>
    <string name="softball" msgid="8389418982713908334">"Softball"</string>
    <string name="squash" msgid="1588653991323140302">"Squash"</string>
    <string name="squat" msgid="7664163620113834611">"Jalkakyykky"</string>
    <string name="stair_climbing" msgid="4042085961630471238">"Portaiden nousu"</string>
    <string name="stair_climbing_machine" msgid="4003983194733092325">"Porrasnousulaite"</string>
    <string name="strength_training" msgid="56772956237540768">"Voimaharjoittelu"</string>
    <string name="stretching" msgid="8667864173383423787">"Venyttely"</string>
    <string name="surfing" msgid="7612503593241904984">"Surffaus"</string>
    <string name="swimming_open_water" msgid="1030388267758027037">"Uinti avovedessä"</string>
    <string name="swimming_pool" msgid="1584809250142187550">"Uinti uima-altaassa"</string>
    <string name="swimming_freestyle" msgid="5969535751316106638">"Vapaauinti"</string>
    <string name="swimming_backstroke" msgid="7293002996518694035">"Selkäuinti"</string>
    <string name="swimming_breaststroke" msgid="7168282910654289593">"Rintauinti"</string>
    <string name="swimming_butterfly" msgid="8553167046220664352">"Perhonen"</string>
    <string name="swimming_mixed" msgid="4486578691634921168">"Sekalainen"</string>
    <string name="swimming_other" msgid="2561131941506955982">"Muu"</string>
    <string name="table_tennis" msgid="4849741231221974485">"Pöytätennis"</string>
    <string name="tennis" msgid="6627063985750125504">"Tennis"</string>
    <string name="upper_twist" msgid="3382862516792841928">"Ylävartalon kierto"</string>
    <string name="volleyball" msgid="7469885673961163729">"Lentopallo"</string>
    <string name="walking" msgid="4782496160454621769">"Kävely"</string>
    <string name="water_polo" msgid="2527119748097860708">"Vesipallo"</string>
    <string name="weightlifting" msgid="7586735291662318085">"Painonnosto"</string>
    <string name="wheelchair" msgid="2226734836271500057">"Pyörätuoli"</string>
    <string name="workout" msgid="8583398837804461839">"Treenit"</string>
    <string name="yoga" msgid="138675430777247097">"Jooga"</string>
    <string name="arm_curl" msgid="1737456878333201848">"Hauiskääntö"</string>
    <string name="ball_slam" msgid="5996773678701283169">"Kuntopallon paiskaus"</string>
    <string name="double_arm_triceps_extension" msgid="4010735719203872078">"Molempien käsien ojentajien ojennus"</string>
    <string name="dumbbell_row" msgid="181791808359752158">"Soutu käsipainoilla"</string>
    <string name="front_raise" msgid="1030939481482621384">"Vipunosto eteen"</string>
    <string name="hip_thrust" msgid="8490916766767408053">"Lantion työntö"</string>
    <string name="hula_hoop" msgid="1651914953207761226">"Hulavanne"</string>
    <string name="kettlebell_swing" msgid="364783119882246413">"Kahvakuulan heilautus"</string>
    <string name="lateral_raise" msgid="1037404943175363734">"Vipunosto"</string>
    <string name="leg_curl" msgid="5327470513599472344">"Reiden koukistusliike"</string>
    <string name="leg_extension" msgid="1843556289395164421">"Reiden ojennusliike"</string>
    <string name="leg_press" msgid="4544551493384600086">"Jalkaprässi"</string>
    <string name="leg_raise" msgid="3206754140765952088">"Jalkojen nosto"</string>
    <string name="mountain_climber" msgid="6666288676718010900">"Vuorikiipeilijä"</string>
    <string name="pull_up" msgid="4056233737860296184">"Leuanveto"</string>
    <string name="punch" msgid="7915247952566217050">"Isku"</string>
    <string name="shoulder_press" msgid="4071573271892122319">"Pystypunnerrus"</string>
    <string name="single_arm_triceps_extension" msgid="4500495528709994121">"Yhden käden ojentajan ojennus"</string>
    <string name="sit_up" msgid="1872162440154479950">"Istumaannousu"</string>
    <string name="rest" msgid="5937058337671252210">"Lepo"</string>
    <string name="pause" msgid="5161459047750335691">"Keskeytä"</string>
    <string name="activity_type_australian_football" msgid="431838050917315084">"Australialainen jalkapallo"</string>
    <string name="sleep_session_default" msgid="7376764686701487196">"<xliff:g id="DURATION"> %1$s</xliff:g> unta"</string>
    <string name="sleep_stage_default" msgid="1539043695578480733">"<xliff:g id="DURATION">%1$s</xliff:g> <xliff:g id="NAME">%2$s</xliff:g>"</string>
    <string name="sleep_stage_awake" msgid="4526767634444460862">"hereillä"</string>
    <string name="sleep_stage_awake_in_bed" msgid="5533385496857888503">"hereillä sängyssä"</string>
    <string name="sleep_stage_sleeping" msgid="5122840110107303518">"unta"</string>
    <string name="sleep_stage_out_of_bed" msgid="522297068981578046">"poissa sängystä"</string>
    <string name="sleep_stage_rem" msgid="1694477904067543104">"REM-unta"</string>
    <string name="sleep_stage_light" msgid="1070117964678317880">"kevyttä unta"</string>
    <string name="sleep_stage_deep" msgid="3134557407657258364">"syvää unta"</string>
    <string name="sleep_stage_unknown" msgid="8664190491902295991">"ei tiedossa"</string>
    <string name="minute_duration" msgid="9035288227090160206">"<xliff:g id="MINUTE">%1$s</xliff:g> min"</string>
    <string name="hour_minute_duration_short" msgid="6862483734123680444">"<xliff:g id="HOUR">%1$s</xliff:g> t <xliff:g id="MIN">%2$s</xliff:g> min"</string>
    <string name="hour_duration" msgid="3472489613837138711">"<xliff:g id="HOUR">%1$s</xliff:g> t"</string>
    <string name="hour_minute_duration_accessibility" msgid="1863356122145811614">"<xliff:g id="HOURS">%1$s</xliff:g> <xliff:g id="MINUTES">%2$s</xliff:g>"</string>
    <string name="hour_duration_accessibility" msgid="4944782597053107276">"{count,plural, =1{1 tunti}other{# tuntia}}"</string>
    <string name="minute_duration_accessibility" msgid="399158463609534882">"{count,plural, =1{1 minuutti}other{# minuuttia}}"</string>
    <!-- no translation found for day_duration (3965793251448856729) -->
    <skip />
    <string name="day_hour_duration" msgid="6174865584368017275">"<xliff:g id="DAYS">%1$s</xliff:g> ja <xliff:g id="HOURS">%2$s</xliff:g>"</string>
    <string name="day_duration_accessibility" msgid="3023909370877112320">"{count,plural, =1{1 päivä}other{# päivää}}"</string>
    <string name="vo2_max" msgid="8129489055516944647">"{value,plural, =1{1 ml/(kg·min)}other{# ml/(kg·min)}}"</string>
    <string name="vo2_max_long" msgid="1031842712595851857">"{value,plural, =1{1 millilitra happea per painokilogramma minuutissa}other{# millilitraa happea per painokilogramma minuutissa}}"</string>
    <string name="vo2_metabolic_cart" msgid="4724757223373717896">"Maksimaalinen hapenottokyky"</string>
    <string name="vo2_heart_rate_ratio" msgid="8707274294125886148">"Sykearvo"</string>
    <string name="vo2_cooper_test" msgid="4713211595719031518">"Cooperin testi"</string>
    <string name="vo2_multistage_fitness_test" msgid="908967547838751749">"Monitasoinen kuntotesti"</string>
    <string name="vo2_rockport_fitness_test" msgid="2951465532122577281">"Rockport-kuntotesti"</string>
    <string name="vo2_other" msgid="5359013487285233550">"Muu"</string>
    <string name="mucus_dry" msgid="1065582777971603874">"Kuiva"</string>
    <string name="mucus_sticky" msgid="2086025099544529404">"Tahmea"</string>
    <string name="mucus_creamy" msgid="7525290054414941569">"Kermainen"</string>
    <string name="mucus_watery" msgid="1875540699006472048">"Vetinen"</string>
    <string name="mucus_egg_white" msgid="5578512593433767787">"Munanvalkuaismainen"</string>
    <string name="mucus_unusual" msgid="3987847850745292757">"Epätavallinen"</string>
    <string name="mucus_light" msgid="5309343389013086860">"Ohut"</string>
    <string name="mucus_medium" msgid="7666848347740570566">"Keskitaso"</string>
    <string name="mucus_heavy" msgid="7864873650773259133">"Paksu"</string>
    <string name="blood_pressure" msgid="7892828162554266437">"<xliff:g id="SYSTOLIC">%1$s</xliff:g>/<xliff:g id="DIASTOLIC">%2$s</xliff:g> mmHg"</string>
    <string name="blood_pressure_long" msgid="6487761539434451764">"<xliff:g id="SYSTOLIC">%1$s</xliff:g>/<xliff:g id="DIASTOLIC">%2$s</xliff:g> millimetri elohopeaa"</string>
    <string name="body_position_standing_up" msgid="1221924915768574594">"Seisoen"</string>
    <string name="body_position_sitting_down" msgid="8053875174780552282">"Istuen"</string>
    <string name="body_position_lying_down" msgid="1472381098179371143">"Maaten"</string>
    <string name="body_position_reclining" msgid="5676889701646839079">"Lepoasento"</string>
    <string name="blood_pressure_left_wrist" msgid="2047244346984766880">"Vasen ranne"</string>
    <string name="blood_pressure_right_wrist" msgid="1488133877790549424">"Oikea ranne"</string>
    <string name="blood_pressure_left_arm" msgid="5150436840115504433">"Vasen olkavarsi"</string>
    <string name="blood_pressure_right_arm" msgid="8660682684653121430">"Oikea olkavarsi"</string>
    <string name="millimoles_per_liter" msgid="3185457774991908223">"{count,plural, =1{1 mmol/l}other{# mmol/l}}"</string>
    <string name="millimoles_per_liter_long" msgid="7248942926237335084">"{count,plural, =1{1 millimooli litrassa}other{# millimooli litrassa}}"</string>
    <string name="specimen_source_interstitial_fluid" msgid="2201319049828128946">"Soluvälineste"</string>
    <string name="specimen_source_capillary_blood" msgid="5525024815754731735">"Kapillaariveri"</string>
    <string name="specimen_source_plasma" msgid="8794064916106457747">"Plasma"</string>
    <string name="specimen_source_serum" msgid="6383820057196352355">"Seerumi"</string>
    <string name="specimen_source_tears" msgid="4368541832400624080">"Kyyneleet"</string>
    <string name="specimen_source_whole_blood" msgid="8884838851343307557">"Kokoverinäyte"</string>
    <string name="blood_glucose_general" msgid="7566279829618085436">"Yleiset"</string>
    <string name="blood_glucose_fasting" msgid="2122662399203934350">"Paasto"</string>
    <string name="blood_glucose_before_meal" msgid="5125498172701953751">"Ennen ateriaa"</string>
    <string name="blood_glucose_after_meal" msgid="8101398122897992346">"Aterian jälkeen"</string>
    <string name="mealtype_label" msgid="5402474235944051844">"Ateriatyyppi"</string>
    <string name="mealtype_unknown" msgid="3024645648636923591">"Tuntematon"</string>
    <string name="mealtype_breakfast" msgid="119545434987870954">"Aamiainen"</string>
    <string name="mealtype_lunch" msgid="6212310262989550906">"Lounas"</string>
    <string name="mealtype_dinner" msgid="1896347121249081336">"Illallinen"</string>
    <string name="mealtype_snack" msgid="8454859872168781221">"Välipala"</string>
    <string name="biotin" msgid="4000818331802478073">"Biotiini"</string>
    <string name="caffeine" msgid="2847006945615912643">"Kofeiini"</string>
    <string name="calcium" msgid="4832722858820295752">"Kalsium"</string>
    <string name="chloride" msgid="2509193544740445654">"Kloridi"</string>
    <string name="cholesterol" msgid="4261128668088502049">"Kolesteroli"</string>
    <string name="chromium" msgid="807851794929222026">"Kromi"</string>
    <string name="copper" msgid="8603012497089601260">"Kupari"</string>
    <string name="dietary_fiber" msgid="6928876454420561553">"Ravintokuidut"</string>
    <string name="energy_consumed_total" msgid="7866804137119190606">"Energia"</string>
    <string name="energy_consumed_from_fat" msgid="8637734004867176038">"Rasvasta peräisin oleva energia"</string>
    <string name="folate" msgid="7728279545427110321">"Folaatti"</string>
    <string name="folic_acid" msgid="6861953414423667870">"Foolihappo"</string>
    <string name="iodine" msgid="2896913103021799237">"Jodi"</string>
    <string name="iron" msgid="6134405609706877219">"Rauta"</string>
    <string name="magnesium" msgid="6157495455437549170">"Magnesium"</string>
    <string name="manganese" msgid="8339856079280400610">"Mangaani"</string>
    <string name="molybdenum" msgid="3762866331212112454">"Molybdeeni"</string>
    <string name="monounsaturated_fat" msgid="1320950160552507057">"Kertatyydyttämätön rasva"</string>
    <string name="niacin" msgid="8425099536322826837">"Niasiini"</string>
    <string name="pantothenic_acid" msgid="5310842296212528685">"Pantoteenihappo"</string>
    <string name="phosphorus" msgid="3912318057064021441">"Fosfori"</string>
    <string name="polyunsaturated_fat" msgid="6386374757897543025">"Monityydyttämätön rasva"</string>
    <string name="potassium" msgid="723134189945209756">"Kalium"</string>
    <string name="protein" msgid="2731834509320364994">"Proteiinit"</string>
    <string name="riboflavin" msgid="5329306869379867435">"Riboflaviini"</string>
    <string name="saturated_fat" msgid="3174504848270051265">"Tyydyttynyt rasva"</string>
    <string name="selenium" msgid="8129594078116221891">"Seleeni"</string>
    <string name="sodium" msgid="7687341876185019438">"Natrium"</string>
    <string name="sugar" msgid="656190285547502122">"Sokeri"</string>
    <string name="thiamin" msgid="1662446837028039063">"Tiamiini"</string>
    <string name="total_carbohydrate" msgid="7034043840349284931">"Hiilihydraatit yhteensä"</string>
    <string name="total_fat" msgid="8193647297427112321">"Rasva yhteensä"</string>
    <string name="trans_fat" msgid="1059715899517909090">"Transrasva"</string>
    <string name="unsaturated_fat" msgid="5495925265449481356">"Tyydyttämätön rasva"</string>
    <string name="vitamin_a" msgid="2379293029664252095">"A-vitamiini"</string>
    <string name="vitamin_b12" msgid="180162813332325098">"B12-vitamiini"</string>
    <string name="vitamin_b6" msgid="370053149968231667">"B6-vitamiini"</string>
    <string name="vitamin_c" msgid="5383574357126292194">"C-vitamiini"</string>
    <string name="vitamin_d" msgid="2717952250555672580">"D-vitamiini"</string>
    <string name="vitamin_e" msgid="5214468880515744802">"E-vitamiini"</string>
    <string name="vitamin_k" msgid="2722297637910069736">"K-vitamiini"</string>
    <string name="zinc" msgid="5211975076671534013">"Sinkki"</string>
    <string name="nutrient_with_value" msgid="3327198262871257518">"<xliff:g id="NUTRIENT">%1$s</xliff:g>: <xliff:g id="AMOUNT">%2$s</xliff:g>"</string>
    <string name="meal_name" msgid="6060648788040408308">"Nimi"</string>
    <string name="gram_short_format" msgid="2355009811799735134">"{count,plural, =1{1 g}other{# g}}"</string>
    <string name="gram_long_format" msgid="6160392101513066663">"{count,plural, =1{1 gramma}other{# grammaa}}"</string>
    <string name="respiratory_rate_value" msgid="4546418213418344364">"{count,plural, =1{1 krt/min}other{# krt/min}}"</string>
    <string name="respiratory_rate_value_long" msgid="3822748008700697049">"{count,plural, =1{1 hengitys minuutissa}other{# hengitystä minuutissa}}"</string>
    <string name="kilograms_short_label" msgid="9098342853218050689">"{count,plural, =1{1 kg}other{# kg}}"</string>
    <string name="pounds_short_label" msgid="6256277330455003180">"{count,plural, =1{1 lb}other{# lb}}"</string>
    <string name="stone_short_label" msgid="8377585176530348612">"{count,plural, =1{1 st}other{# st}}"</string>
    <string name="stone_pound_short_label" msgid="7157344201618366834">"{stone_part}, {pound_part}"</string>
    <string name="kilograms_long_label" msgid="7883695071156297670">"{count,plural, =1{1 kilogramma}other{# kilogrammaa}}"</string>
    <string name="pounds_long_label" msgid="2916697485006416419">"{count,plural, =1{1 pauna}other{# paunaa}}"</string>
    <string name="stone_long_label" msgid="8951426283449456468">"{count,plural, =1{1 stone}other{# stonea}}"</string>
    <string name="stone_pound_long_label" msgid="1308941435682625204">"{stone_part}, {pound_part}"</string>
    <string name="temperature_celsius" msgid="8867121728397270787">"{value,plural, =1{1 ℃}other{# ℃}}"</string>
    <string name="temperature_celsius_long" msgid="5789974427381333869">"{value,plural, =1{1 celsiusaste}other{# celsiusastetta}}"</string>
    <string name="temperature_kelvin" msgid="358565033091774943">"{value,plural, =1{1 K}other{# K}}"</string>
    <string name="temperature_kelvin_long" msgid="6078037481989090665">"{value,plural, =1{1 kelvin}other{# kelviniä}}"</string>
    <string name="temperature_fahrenheit" msgid="4907172619457051144">"{value,plural, =1{1 ℉}other{# ℉}}"</string>
    <string name="temperature_fahrenheit_long" msgid="1668948424411289521">"{value,plural, =1{1 fahrenheitaste}other{# fahrenheitastetta}}"</string>
    <string name="temperatureDelta_celsius" msgid="4715618675614337612">"{value,plural, =1{{formattedValue} ℃}other{{formattedValue} ℃}}"</string>
    <string name="temperatureDelta_celsius_long" msgid="2696479973655631256">"{value,plural, =1{{formattedValue} celsiusaste}other{{formattedValue} celsiusastetta}}"</string>
    <string name="temperatureDelta_fahrenheit" msgid="4888310106252786060">"{value,plural, =1{{formattedValue} ℉}other{{formattedValue} ℉}}"</string>
    <string name="temperatureDelta_fahrenheit_long" msgid="6245718323010730238">"{value,plural, =1{{formattedValue} fahrenheitaste}other{{formattedValue} fahrenheitastetta}}"</string>
    <string name="temperatureDelta_kelvin" msgid="3417124829968605912">"{value,plural, =1{{formattedValue} K}other{{formattedValue} K}}"</string>
    <string name="temperatureDelta_kelvin_long" msgid="2778664973816301780">"{value,plural, =1{{formattedValue} kelvin}other{{formattedValue} kelviniä}}"</string>
    <string name="temperatureDelta_average_celsius" msgid="8285198789751919796">"{value,plural, =1{{formattedValue} ℃ (keskimääräinen vaihtelu)}other{{formattedValue} ℃ (keskimääräinen vaihtelu)}}"</string>
    <string name="temperatureDelta_average_celsius_long" msgid="2706133487120358878">"{value,plural, =1{{formattedValue} celsiusaste (keskim. vaihtelu)}other{{formattedValue} celsiusastetta (keskim. vaihtelu)}}"</string>
    <string name="temperatureDelta_average_fahrenheit" msgid="1610634095789007598">"{value,plural, =1{{formattedValue} ℉ (keskimääräinen vaihtelu)}other{{formattedValue} ℉ (keskimääräinen vaihtelu)}}"</string>
    <string name="temperatureDelta_average_fahrenheit_long" msgid="4931676720311048821">"{value,plural, =1{{formattedValue} fahrenheitaste (keskim. vaihtelu)}other{{formattedValue} fahrenheitastetta (keskim. vaihtelu)}}"</string>
    <string name="temperatureDelta_average_kelvin" msgid="3525443354201467789">"{value,plural, =1{{formattedValue} K (keskimääräinen vaihtelu)}other{{formattedValue} K (keskimääräinen vaihtelu)}}"</string>
    <string name="temperatureDelta_average_kelvin_long" msgid="9202084701113373151">"{value,plural, =1{{formattedValue} kelvin (keskim. vaihtelu)}other{{formattedValue} kelviniä (keskim. vaihtelu)}}"</string>
    <string name="temperature_location_armpit" msgid="8359661261125563155">"Kainalo"</string>
    <string name="temperature_location_finger" msgid="4915449065770967487">"Sormi"</string>
    <string name="temperature_location_forehead" msgid="8603219464757434635">"Otsa"</string>
    <string name="temperature_location_mouth" msgid="1535682736007063471">"Suu"</string>
    <string name="temperature_location_rectum" msgid="1503082804377850076">"Peräaukko"</string>
    <string name="temperature_location_temporal_artery" msgid="2830919806910102535">"Ohimovaltimo"</string>
    <string name="temperature_location_toe" msgid="36730991617372925">"Varvas"</string>
    <string name="temperature_location_ear" msgid="7024374111156026034">"Korva"</string>
    <string name="temperature_location_wrist" msgid="5290446688282752346">"Ranne"</string>
    <string name="temperature_location_vagina" msgid="1689485374825231749">"Vagina"</string>
    <string name="skin_temperature_measurement_location_title" msgid="3801036455392782236">"Mittaamiskohta"</string>
    <string name="skin_temperature_baseline_title" msgid="1883615483694543696">"Perustaso"</string>
    <string name="skin_temperature_delta_details_heading" msgid="7789483766417087430">"Vaihtelu perusarvoon verrattuna"</string>
    <string name="distance_miles" msgid="5419172432458896478">"{dist,plural, =1{1 maili}other{# mailia}}"</string>
    <string name="distance_km" msgid="6383736895665100602">"{dist,plural, =1{1 km}other{# km}}"</string>
    <string name="distance_miles_long" msgid="1830844568614100885">"{dist,plural, =1{1 maili}other{# mailia}}"</string>
    <string name="distance_km_long" msgid="6256504627418439859">"{dist,plural, =1{1 kilometri}other{# kilometriä}}"</string>
    <string name="height_cm" msgid="94329926270064717">"{height,plural, =1{1 cm}other{# cm}}"</string>
    <string name="height_cm_long" msgid="2821030110768530948">"{height,plural, =1{1 senttimetri}other{# senttimetriä}}"</string>
    <string name="height_in_long" msgid="6502316324841498419">"{height,plural, =1{1 tuuma}other{# tuumaa}}"</string>
    <string name="height_ft_long" msgid="7551582478724981895">"{height,plural, =1{1 jalka}other{# jalkaa}}"</string>
    <string name="height_in_compacted" msgid="6087182983411207466">"{height,plural, =1{1″}other{#″}}"</string>
    <string name="height_ft_compacted" msgid="1024585112134314039">"{height,plural, =1{1′}other{#′}}"</string>
    <string name="feet_inches_format" msgid="768610500549967860">"<xliff:g id="FT">%1$s</xliff:g> <xliff:g id="IN">%2$s</xliff:g>⁠"</string>
    <string name="feet_inches_format_long" msgid="5187265716573430363">"<xliff:g id="FT">%1$s</xliff:g> <xliff:g id="IN">%2$s</xliff:g>⁠"</string>
    <string name="calories_long" msgid="7225535148232419419">"{count,plural, =1{1 kalori}other{# kaloria}}"</string>
    <string name="calories" msgid="320906359079319632">"{count,plural, =1{1 kcal}other{# kcal}}"</string>
    <string name="kj" msgid="2742876437259085714">"{count,plural, =1{1 kJ}other{# kJ}}"</string>
    <string name="kj_long" msgid="1837278261960345400">"{count,plural, =1{1 kilojoule}other{# kilojoulea}}"</string>
    <string name="percent" formatted="false" msgid="9199428244800776575">"{value,plural, =1{1 %}other{# %}}"</string>
    <string name="percent_long" msgid="2201022757867534235">"{value,plural, =1{1 prosentti}other{# prosenttia}}"</string>
    <string name="units_cancel" msgid="5947097690625771995">"Peru"</string>
    <string name="units_title" msgid="6504086463237869339">"Yksiköt"</string>
    <string name="distance_unit_title" msgid="4696952932438418209">"Etäisyys"</string>
    <string name="height_unit_title" msgid="5461594609577078049">"Pituus"</string>
    <string name="weight_unit_title" msgid="7405186541678939987">"Paino"</string>
    <string name="energy_unit_title" msgid="1714627395963766769">"Energia"</string>
    <string name="temperature_unit_title" msgid="1973985121774654017">"Lämpötila"</string>
    <string name="distance_unit_kilometers_label" msgid="1361363017122240294">"Kilometreinä"</string>
    <string name="distance_unit_miles_label" msgid="848850214987608211">"Maileina"</string>
    <string name="height_unit_centimeters_label" msgid="4096031670561995574">"Senttimetreinä"</string>
    <string name="height_unit_feet_label" msgid="3311723678628261399">"Jalkoina ja tuumina"</string>
    <string name="weight_unit_pound_label" msgid="8210663393844989211">"Paunoina"</string>
    <string name="weight_unit_kilogram_label" msgid="6623938920860887238">"Kilogrammoina"</string>
    <string name="weight_unit_stone_label" msgid="3063787243474847180">"Stoneina"</string>
    <string name="energy_unit_calorie_label" msgid="3412965811470957296">"Kaloreina"</string>
    <string name="energy_unit_kilojoule_label" msgid="6481196724083455110">"Kilojouleina"</string>
    <string name="temperature_unit_celsius_label" msgid="4698347100553808449">"Celsiusasteina"</string>
    <string name="temperature_unit_fahrenheit_label" msgid="6590261955872562854">"Fahrenheitasteina"</string>
    <string name="temperature_unit_kelvin_label" msgid="3786210768294615821">"Kelvinasteina"</string>
    <string name="help_and_feedback" msgid="4772169905005369871">"Ohjeet ja palaute"</string>
    <string name="cant_see_all_your_apps_description" msgid="7344859063463536472">"Jos et näe asennettua sovellusta, se ei ehkä vielä ole yhteensopiva Health Connectin kanssa"</string>
    <string name="things_to_try" msgid="8200374691546152703">"Kokeile näitä"</string>
    <string name="check_for_updates" msgid="3841090978657783101">"Tarkista päivitykset"</string>
    <string name="check_for_updates_description" msgid="1347667778199095160">"Varmista, että asennetut sovellukset ovat ajan tasalla"</string>
    <string name="see_all_compatible_apps" msgid="6791146164535475726">"Katso kaikki yhteensopivat sovellukset"</string>
    <string name="see_all_compatible_apps_description" msgid="2092325337403254491">"Etsi sovelluksia Google Playsta"</string>
    <string name="send_feedback" msgid="7756927746070096780">"Lähetä palautetta"</string>
    <string name="send_feedback_description" msgid="2887207112856240778">"Kerro meille, mitä terveys- ja liikuntasovelluksia haluat käyttää Health Connectin kanssa"</string>
    <string name="playstore_app_title" msgid="4138464328693481809">"Play Kauppa"</string>
    <string name="auto_delete_button" msgid="8536451792268513619">"Automaattinen poisto"</string>
    <string name="auto_delete_title" msgid="8761742828224207826">"Automaattinen poisto"</string>
    <string name="auto_delete_header" msgid="4258649705159293715">"Valitse, miten pitkäksi aikaa datasi tallennetaan Health Connectiin, ajoittamalla datan poisto tietyn ajan kuluttua"</string>
    <string name="auto_delete_learn_more" msgid="7416469042791307994">"Lue lisää automaattisesta poistosta"</string>
    <string name="auto_delete_section" msgid="7732381000331475082">"Poista dataa automaattisesti"</string>
    <string name="range_after_x_months" msgid="3340127072680117121">"{count,plural, =1{# kuukauden jälkeen}other{# kuukauden jälkeen}}"</string>
    <string name="range_never" msgid="4429478261788361233">"Ei koskaan"</string>
    <string name="range_off" msgid="8178520557618184215">"Pois päältä"</string>
    <string name="auto_delete_rationale" msgid="5255442126521464878">"Kun muutat näitä asetuksia, Health Connect poistaa tallennetun datan uusien valintojesi mukaisesti"</string>
    <string name="confirming_question_x_months" msgid="8204363800605282103">"{count,plural, =1{Poistetaanko data automaattisesti # kuukauden jälkeen?}other{Poistetaanko data automaattisesti # kuukauden jälkeen?}}"</string>
    <string name="confirming_message_x_months" msgid="4798474593741471977">"{count,plural, =1{Health Connect poistaa uuden datan automaattisesti # kuukauden jälkeen. Jos valitset tämän asetuksen, myös yli # kuukautta vanha data poistetaan.}other{Health Connect poistaa uuden datan automaattisesti # kuukauden jälkeen. Jos valitset tämän asetuksen, myös yli # kuukautta vanha data poistetaan.}}"</string>
    <string name="set_auto_delete_button" msgid="268450418318199197">"Valitse automaattinen poisto"</string>
    <string name="deletion_started_title" msgid="1177766097121885025">"Nykyinen data poistetaan"</string>
    <string name="deletion_started_x_months" msgid="6567199107249615612">"{count,plural, =1{Health Connect poistaa kaiken yli # kuukautta vanhan datan. Muutokset saattavat näkyä yhdistetyissä sovelluksissasi vasta päivän kuluttua.}other{Health Connect poistaa kaiken yli # kuukautta vanhan datan. Muutokset saattavat näkyä yhdistetyissä sovelluksissasi vasta päivän kuluttua.}}"</string>
    <string name="deletion_started_category_list_section" msgid="3052940611815658991">"Data poistetaan näistä kategorioista"</string>
    <string name="deletion_started_done_button" msgid="1232018689825054257">"Valmis"</string>
    <string name="priority_dialog_title" msgid="7360654442596118085">"Valitse sovellusten prioriteetti"</string>
    <string name="priority_dialog_message" msgid="6971250365335018184">"Jos useampi kuin yksi sovellus lisää tätä dataa (<xliff:g id="DATA_TYPE">%s</xliff:g>), Health Connect priorisoi listalla korkeimpana olevaa sovellusta. Muuta sovellusten järjestystä vetämällä niitä."</string>
    <string name="priority_dialog_positive_button" msgid="2503570694373675092">"Tallenna"</string>
    <string name="action_drag_label_move_up" msgid="4221641798253080966">"Siirrä ylöspäin"</string>
    <string name="action_drag_label_move_down" msgid="3448000958912947588">"Siirrä alas"</string>
    <string name="action_drag_label_move_top" msgid="5114033774108663548">"Siirrä ylös"</string>
    <string name="action_drag_label_move_bottom" msgid="3117764196696569512">"Siirrä loppuun"</string>
    <string name="reorder_button_content_description" msgid="2685032520710743533">"Painike, jolla voit vetää ja muuttaa sovelluksen (<xliff:g id="SELECTED_APP">%s</xliff:g>) paikkaa tärkeiden listalla"</string>
    <string name="remove_button_content_description" msgid="6170490900032612048">"Painike, jolla <xliff:g id="SELECTED_APP">%s</xliff:g> poistuu tärkeiden listalta"</string>
    <string name="reorder_button_action_description" msgid="5197462036756192214">"Järjestä uudelleen: kaksoisnapauta ja vedä"</string>
    <string name="search_keywords_home" msgid="5386515593026555327">"kuntoilu, hyvinvointi"</string>
    <string name="search_keywords_permissions" msgid="7821010295153350533">"luvat"</string>
    <string name="search_keywords_data" msgid="5359602744325490523">"health connect, terveysdata, terveyskategoriat, datan pääsyoikeudet, toiminta, kehon mittaustulokset, kierron seuranta, ravitsemus, uni, elintoiminnot"</string>
    <string name="search_breadcrumbs_permissions" msgid="2667471090347475796">"Health Connect &gt; Sovellusluvat"</string>
    <string name="search_breadcrumbs_data" msgid="6635428480372024040">"Health Connect &gt; Data ja pääsyoikeudet"</string>
    <string name="search_connected_apps" msgid="8180770761876928851">"Hae sovelluksia"</string>
    <string name="no_results" msgid="4007426147286897998">"Ei tuloksia"</string>
    <string name="help" msgid="6028777453152686162">"Ohje"</string>
    <string name="request_route_header_title" msgid="6599707039845646714">"Saako <xliff:g id="APP_NAME">%1$s</xliff:g> pääsyn tähän treenireittiin Health Connectissa?"</string>
    <string name="request_route_disclaimer_notice" msgid="8060511384737662598">"Tämä sovellus voi nähdä aiemman sijaintisi reitillä"</string>
    <string name="date_owner_format" msgid="4431196384037157320">"<xliff:g id="DATE">%1$s</xliff:g> • <xliff:g id="APP_NAME">%2$s</xliff:g>"</string>
    <string name="request_route_info_header_title" msgid="4149969049719763190">"Harjoitusreitit sisältävät sijaintitietoja"</string>
    <string name="request_route_info_who_can_see_data_title" msgid="858355329937113994">"Kuka voi nähdä tämän datan?"</string>
    <string name="request_route_info_who_can_see_data_summary" msgid="2439434359808367150">"Vain sovellukset, joille myönnät pääsyn harjoitusreitteihin"</string>
    <string name="request_route_info_access_management_title" msgid="3222594923675464852">"Miten voin ylläpitää pääsyä?"</string>
    <string name="request_route_info_access_management_summary" msgid="2606548838292829495">"Voit ylläpitää sovellusten pääsyä harjoitusreitteihin Health Connectin asetuksissa"</string>
    <string name="request_route_allow" msgid="4427372851821847274">"Salli tämä reitti"</string>
    <string name="request_route_allow_all" msgid="314830698958736916">"Salli kaikki reitit"</string>
    <string name="request_route_dont_allow" msgid="1186236234664957228">"Älä salli"</string>
    <string name="route_permissions_always_allow" msgid="1383816362804293137">"Salli aina"</string>
    <string name="route_permissions_label" msgid="6293377940884373190">"Pääsy liikuntareitteihin"</string>
    <string name="route_permissions_summary" msgid="704859311037374130">"Salli sovellukselle (<xliff:g id="APP_NAME">%1$s</xliff:g>) pääsy reitteihin"</string>
    <string name="route_permissions_ask" msgid="3927020960754781917">"Kysy aina"</string>
    <string name="route_permissions_deny" msgid="4955644777239169593">"Älä salli"</string>
    <string name="exercise_permission_dialog_enable_title" msgid="4310997044811843391">"Otetaanko molemmat datatyypit käyttöön?"</string>
    <string name="exercise_permission_dialog_disable_title" msgid="1011777519918396883">"Poistetaanko molemmat datatyypit käytöstä?"</string>
    <string name="exercise_permission_dialog_enabled_summary" msgid="3404390796688813585">"<xliff:g id="APP_NAME">%1$s</xliff:g> tarvitsee harjoitusten lukuoikeuden, jotta harjoitusreitit voidaan ottaa käyttöön"</string>
    <string name="exercise_permission_dialog_disable_summary" msgid="397599718182778347">"<xliff:g id="APP_NAME">%1$s</xliff:g> tarvitsee pääsyn harjoituksiin, jotta harjoitusreitit voidaan ottaa käyttöön"</string>
    <string name="exercise_permission_dialog_positive_button" msgid="4545939654888655556">"Kyllä"</string>
    <string name="exercise_permission_dialog_negative_button" msgid="7433304732406274998">"Ei"</string>
    <string name="back_button" msgid="780519527385993407">"Takaisin"</string>
    <string name="loading" msgid="2526615755685950317">"Ladataan…"</string>
    <string name="migration_in_progress_screen_title" msgid="6564515269988205874">"Integrointi käynnissä"</string>
    <string name="migration_in_progress_screen_integration_details" msgid="5916989113111973466">"Health Connect integroidaan Android-järjestelmään.\n\nDatan ja lupien siirtämisessä voi mennä jonkin aikaa."</string>
    <string name="migration_in_progress_screen_integration_dont_close" msgid="2095732208438772444">"Älä sulje sovellusta, ennen kuin saat ilmoituksen, että prosessi on valmis."</string>
    <string name="migration_in_progress_notification_title" msgid="8873411008158407737">"Health Connectin integrointi käynnissä"</string>
    <string name="migration_update_needed_screen_title" msgid="3260466598312877429">"Päivitys tarvitaan"</string>
    <string name="migration_update_needed_screen_details" msgid="7984745102006782603">"Health Connectia integroidaan Android-järjestelmään, jotta saat pääsyn siihen suoraan asetuksista."</string>
    <string name="update_button" msgid="4544529019832009496">"Päivitä"</string>
    <string name="migration_update_needed_notification_content" msgid="478899618719297517">"Aloita päivitys, jotta Health Connect voi jatkaa integrointia järjestelmäasetuksiin"</string>
    <string name="migration_update_needed_notification_action" msgid="1219223694165492000">"Päivitä nyt"</string>
    <string name="migration_module_update_needed_notification_title" msgid="5428523284357105379">"Järjestelmä täytyy päivittää"</string>
    <string name="migration_module_update_needed_action" msgid="7211167950758064289">"Ennen kuin jatkat, päivitä puhelinjärjestelmä."</string>
    <string name="migration_module_update_needed_restart" msgid="1246884613546321798">"Jos olet jo päivittänyt puhelinjärjestelmän, kokeile uudelleenkäynnistää puhelin, jotta integrointia voidaan jatkaa"</string>
    <string name="migration_app_update_needed_notification_title" msgid="8971076370900025444">"Health Connect täytyy päivittää"</string>
    <string name="migration_app_update_needed_action" msgid="3289432528592774601">"Ennen kuin jatkat, päivitä Health Connect ‑sovellus uusimpaan versioon."</string>
    <string name="migration_more_space_needed_screen_title" msgid="1535473230886051579">"Lisää tallennustilaa tarvitaan"</string>
    <string name="migration_more_space_needed_screen_details" msgid="621140247825603412">"Health Connect tarvitsee <xliff:g id="SPACE_NEEDED">%1$s</xliff:g> tallennustilaa puhelimella, jotta integrointia voidaan jatkaa.\n\nVapauta tilaa puhelimella ja yritä sitten uudelleen."</string>
    <string name="try_again_button" msgid="8745496819992160789">"Yritä uudelleen"</string>
    <string name="free_up_space_button" msgid="4141013808635654695">"Vapauta tilaa"</string>
    <string name="migration_more_space_needed_notification_title" msgid="8238155395120107672">"Lisää tallennustilaa tarvitaan"</string>
    <string name="migration_more_space_needed_notification_content" msgid="4034728181940567836">"Health Connect tarvitsee <xliff:g id="SPACE_NEEDED">%1$s</xliff:g> tallennustilaa puhelimella, jotta integrointia voidaan jatkaa."</string>
    <string name="migration_paused_screen_title" msgid="8041170155372429894">"Integrointi keskeytetty"</string>
    <string name="migration_paused_screen_details" msgid="5898311710030340187">"Health Connect ‑sovellus sulkeutui, kun sitä integroitiin Android-järjestelmään.\n\nAvaa sovellus uudelleen ja jatka datan ja lupien siirtämistä klikkaamalla \"Jatka\"."</string>
    <string name="migration_paused_screen_details_timeout" msgid="353768000785837394">"Jos haluat säilyttää Health Connect ‑datan, sinulla on <xliff:g id="TIME_NEEDED">%1$s</xliff:g> aikaa tehdä integrointi"</string>
    <string name="resume_button" msgid="2255148549862208047">"Jatka"</string>
    <string name="migration_paused_notification_title" msgid="4368414714202113077">"Integrointi keskeytetty"</string>
    <string name="migration_paused_notification_content" msgid="1950511270109811771">"Health Connectia integroidaan Android-järjestelmään. Jatka napauttamalla"</string>
    <string name="resume_migration_banner_title" msgid="4443957114824045317">"Jatka integrointia"</string>
    <string name="resume_migration_banner_description" msgid="6236230413670826036">"Jatka Health Connectin integrointia Android-järjestelmään napauttamalla. Jos haluat säilyttää datasi, sinulla on <xliff:g id="TIME_NEEDED">%1$s</xliff:g> aikaa tehdä integrointi"</string>
    <string name="resume_migration_banner_description_fallback" msgid="6060444898839211883">"Jatka Health Connectin integrointia Android-järjestelmään napauttamalla."</string>
    <string name="resume_migration_banner_button" msgid="2112318760107756469">"Jatka"</string>
    <string name="resume_migration_notification_title" msgid="8859575633668908327">"Jatka Health Connectin integrointia"</string>
    <string name="resume_migration_notification_content" msgid="46172108837648715">"Jos haluat säilyttää datasi, sinulla on <xliff:g id="TIME_NEEDED">%1$s</xliff:g> aikaa tehdä integrointi"</string>
    <string name="app_update_needed_banner_title" msgid="4724335956851853802">"Sovellus täytyy päivittää"</string>
    <string name="app_update_needed_banner_description_single" msgid="1114809360264027362">"<xliff:g id="APP_NAME">%1$s</xliff:g> täytyy päivittää, jotta voit jatkaa Health Connectin kanssa synkronoimista"</string>
    <string name="app_update_needed_banner_description_multiple" msgid="4660700626698013764">"Jotkin sovellukset on päivitettävä, jotta voit jatkaa Health Connectin kanssa synkronoimista"</string>
    <string name="app_update_needed_banner_button" msgid="8223115764065649627">"Tarkista päivitykset"</string>
    <string name="app_update_needed_banner_learn_more_button" msgid="7269232067819258160">"Lue lisää"</string>
    <string name="migration_pending_permissions_dialog_title" msgid="6019552841791757048">"Health Connectin integrointi"</string>
    <string name="migration_pending_permissions_dialog_content" msgid="6350115816948005466">"Health Connect on valmis integroitavaksi Android-järjestelmään. Jos <xliff:g id="APP_NAME">%1$s</xliff:g> saa nyt pääsyoikeudet, kaikki ominaisuudet eivät välttämättä toimi, ennen kuin integrointi on valmis."</string>
    <string name="migration_pending_permissions_dialog_content_apps" msgid="6417173899016940664">"Health Connect on valmis integroitavaksi Android-järjestelmään. Jos sovellukset saavat nyt pääsyoikeudet, kaikki ominaisuudet eivät välttämättä toimi, ennen kuin integrointi on valmis."</string>
    <string name="migration_pending_permissions_dialog_button_continue" msgid="258571372365364506">"Jatka"</string>
    <string name="migration_pending_permissions_dialog_button_start_integration" msgid="754910196871313049">"Aloita integrointi"</string>
    <string name="migration_in_progress_permissions_dialog_title" msgid="2188354144857156984">"Health Connectin integrointi käynnissä"</string>
    <string name="migration_in_progress_permissions_dialog_content" msgid="2249793103623253693">"Health Connect integroidaan Android-järjestelmään.\n\nSaat ilmoituksen, kun integrointi on valmis ja <xliff:g id="APP_NAME">%1$s</xliff:g> on käytettävissä Health Connectin kanssa."</string>
    <string name="migration_in_progress_permissions_dialog_content_apps" msgid="8653954808926889199">"Health Connect integroidaan Android-järjestelmään.\n\nSaat ilmoituksen, kun integrointi on valmis ja voit käyttää Health Connectia."</string>
    <string name="migration_in_progress_permissions_dialog_button_got_it" msgid="3437208109334974656">"OK"</string>
    <string name="migration_not_complete_dialog_title" msgid="3725576338159027149">"Health Connectin integrointia ei suoritettu loppuun"</string>
    <string name="migration_not_complete_dialog_content" msgid="4992771587233088606">"Saat ilmoituksen, kun se on taas saatavilla."</string>
    <string name="migration_not_complete_dialog_button" msgid="3271842109680807482">"OK"</string>
    <string name="migration_not_complete_notification_title" msgid="7392885522310227293">"Health Connectin integrointia ei suoritettu loppuun"</string>
    <string name="migration_not_complete_notification_action" msgid="757041885992445657">"Lue lisää"</string>
    <string name="migration_complete_notification_title" msgid="4988631739109332404">"Health Connectin integrointi valmis"</string>
    <string name="migration_complete_notification_action" msgid="5350322865206331186">"Avaa"</string>
    <string name="migration_whats_new_dialog_title" msgid="2349465358457105228">"Uutta"</string>
    <string name="migration_whats_new_dialog_content" msgid="1271560399054864488">"Voit nyt käyttää Health Connectia suoraan asetuksista. Voit poistaa Health Connect ‑sovelluksen milloin tahansa vapauttaaksesi tallennustilaa."</string>
    <string name="migration_whats_new_dialog_button" msgid="642575552457587805">"OK"</string>
    <string name="data_restore_in_progress_screen_title" msgid="2516161353003274764">"Palautus on meneillään"</string>
    <string name="data_restore_in_progress_content" msgid="2684897189974069361">"Health Connect palauttaa dataa ja lupia, Tähän voi mennä jonkin aikaa."</string>
    <string name="data_restore_in_progress_dialog_title" msgid="9097805833675345598">"Health Connectin palautus on kesken"</string>
    <string name="data_restore_in_progress_dialog_button" msgid="2096525382430589845">"OK"</string>
    <string name="data_restore_pending_banner_title" msgid="6792157138348551175">"Päivitys tarvitaan"</string>
    <string name="data_restore_pending_banner_content" msgid="7631240781262092142">"Päivitä puhelimen järjestelmä ennen kuin jatkat datan palauttamista"</string>
    <string name="data_restore_pending_banner_button" msgid="2150345659341456815">"Päivitä nyt"</string>
    <string name="data_totals_header" msgid="8316977153276216025">"Datan tulokset"</string>
    <string name="app_sources_header" msgid="6343062519512947665">"Sovelluslähteet"</string>
    <string name="data_sources_footer" msgid="6414387142919741183">"Lisää listaan sovelluslähteitä, niin näet miten datan tulokset voivat muuttua. Jos sovellus poistetaan listalta, se ei enää osallistu tuloksiin, mutta sen kirjoituslupa säilyy."</string>
    <string name="data_sources_empty_state" msgid="1899652759274805556">"Ei sovelluslähteitä"</string>
    <string name="data_sources_empty_state_footer" msgid="8933950342291569638">"Kun annat sovellukselle luvan kirjoittaa kategorian <xliff:g id="CATEGORY_NAME">%1$s</xliff:g> dataa, lähteet näkyvät täällä."</string>
    <string name="data_sources_help_link" msgid="7740264923634947915">"Miten lähteet ja priorisointi toimivat"</string>
    <string name="data_sources_add_app" msgid="319926596123692514">"Sovelluksen lisääminen"</string>
    <string name="edit_data_sources" msgid="79641360876849547">"Muokkaa sovelluslähteitä"</string>
    <string name="default_app_summary" msgid="6183876151011837062">"Laitteen oletusasetus"</string>
    <string name="app_data_title" msgid="6499967982291000837">"Sovellusdata"</string>
    <string name="no_data_footer" msgid="4777297654713673100">"Täällä näkyy data sovelluksilta, joilla on pääsy Health Connectiin"</string>
    <string name="date_picker_day" msgid="3076687507968958991">"Päivä"</string>
    <string name="date_picker_week" msgid="1038805538316142229">"Viikko"</string>
    <string name="date_picker_month" msgid="3560692391260778560">"Kuukausi"</string>
    <string name="this_week_header" msgid="1280121922548216973">"Tämä viikko"</string>
    <string name="last_week_header" msgid="5194448963146719382">"Viime viikko"</string>
    <string name="this_month_header" msgid="2452395268894677189">"Tämä kuukausi"</string>
    <string name="last_month_header" msgid="1359164797239191253">"Viime kuukausi"</string>
    <string name="tab_entries" msgid="3402700951602029493">"Merkinnät"</string>
    <string name="tab_access" msgid="7818197975407243701">"Pääsy"</string>
    <string name="request_additional_permissions_header_title" msgid="948421892753976588">"Voiko <xliff:g id="APP_NAME">%1$s</xliff:g> saada lisäpääsyoikeudet?"</string>
    <string name="request_additional_permissions_description" msgid="4179425089090269042">"<xliff:g id="APP_NAME">%1$s</xliff:g> haluaa myös pääsyn näihin Health Connectin asetuksiin"</string>
    <string name="additional_access_combined_footer" msgid="5967785355544362840">"Ota käyttöön vähintään yksi lukuoikeus, jotta taustakäyttöoikeudet tai aiemmat pääsyoikeudet dataan voidaan laittaa päälle tälle sovellukselle"</string>
    <string name="additional_access_background_footer" msgid="1638739578431818525">"Ota käyttöön vähintään yksi lukuoikeus, jotta taustakäyttöoikeudet voidaan laittaa päälle tälle sovellukselle"</string>
    <string name="additional_access_history_footer" msgid="5326814559930548467">"Ota käyttöön vähintään yksi lukuoikeus, jotta aiemmat pääsyoikeudet voidaan laittaa päälle tälle sovellukselle"</string>
    <string name="all_data_selected_deletion_confirmation_dialog" msgid="8480788219767858637">"Poistetaanko kaikki data Health Connectista pysyvästi?"</string>
    <string name="some_data_selected_deletion_confirmation_dialog" msgid="8053452143397916044">"Poistetaanko valittu data Health Connectista pysyvästi?"</string>
    <string name="all_data_selected_deletion_confirmation_toast" msgid="4053974969132498842">"Kaikki data poistettu"</string>
    <string name="one_data_type_deletion_confirmation_toast" msgid="7773896019111767141">"Data poistettu: <xliff:g id="PERMISSION_TYPE">%s</xliff:g>"</string>
    <string name="multiple_data_types_deletion_confirmation_toast" msgid="8500329390797706450">"<xliff:g id="NUMBER_PERMISSION_TYPES">%s</xliff:g> kohdetta poistettu"</string>
</resources><|MERGE_RESOLUTION|>--- conflicted
+++ resolved
@@ -332,7 +332,7 @@
     <skip />
     <string name="export_and_import_title" msgid="3241901922222465397">"Vienti ja tuonti"</string>
     <string name="scheduled_export" msgid="8737660963687364370">"Ajoitettu vienti"</string>
-    <string name="import_data" msgid="404502315533233094">"Tuo tiedot"</string>
+    <string name="import_data" msgid="404502315533233094">"Tuo dataa"</string>
     <string name="import_data_description" msgid="4040178599441724296">"Palauta dataa aiemmin viedystä tiedostosta"</string>
     <string name="backup_and_restore_footer_body_text" msgid="4854718727539851909">"Viennin avulla voit tallentaa dataa ja siirtää sen uuteen puhelimeen"</string>
     <string name="backup_and_restore_footer_link_text" msgid="5862384033902147721">"Lue lisää"</string>
@@ -356,9 +356,6 @@
     <string name="export_next_button" msgid="657930567137105172">"Seuraava"</string>
     <string name="import_cancel_button" msgid="2191598074422096715">"Peru"</string>
     <string name="import_next_button" msgid="5706322508691854289">"Seuraava"</string>
-<<<<<<< HEAD
-    <string name="import_source_location_title" msgid="4444467438013749461">"Valitse, mistä tuodaan:"</string>
-=======
     <string name="import_source_location_title" msgid="4444467438013749461">"Tuo täältä:"</string>
     <!-- no translation found for import_invalid_storage (4873640088459948487) -->
     <skip />
@@ -368,7 +365,6 @@
     <skip />
     <!-- no translation found for export_import_choose_account_done_button (8450305343787469429) -->
     <skip />
->>>>>>> 31377ae1
     <string name="onboarding_title" msgid="8550656211291180188">"Aloita Health Connectin käyttö"</string>
     <string name="onboarding_description" msgid="4873129122057931161">"Health Connect tallentaa terveys‑ ja kuntoiludatasi ja tarjoaa helpon tavan synkronoida eri sovelluksia puhelimellasi"</string>
     <string name="share_data" msgid="3481932156368883946">"Jaa dataa sovelluksille"</string>
