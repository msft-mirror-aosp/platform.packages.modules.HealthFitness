<?xml version="1.0" encoding="UTF-8"?>
<!-- 
  Copyright (C) 2022 The Android Open Source Project

  Licensed under the Apache License, Version 2.0 (the "License");
  you may not use this file except in compliance with the License.
  You may obtain a copy of the License at

       http://www.apache.org/licenses/LICENSE-2.0

  Unless required by applicable law or agreed to in writing, software
  distributed under the License is distributed on an "AS IS" BASIS,
  WITHOUT WARRANTIES OR CONDITIONS OF ANY KIND, either express or implied.
  See the License for the specific language governing permissions and
  limitations under the License.
 -->

<resources xmlns:android="http://schemas.android.com/apk/res/android"
    xmlns:xliff="urn:oasis:names:tc:xliff:document:1.2">
    <string name="app_label" msgid="4768580772453324183">"Heilsutenging"</string>
    <string name="health_connect_summary" msgid="6401520186678972547">"Stjórna aðgangi forrita að heilsufarsgögnum"</string>
    <string name="permissions_and_data_header" msgid="4406105506837487805">"Heimildir og gögn"</string>
    <string name="home_subtitle" msgid="1750033322147357163">"Stjórnaðu heilsu- og hreystigögnum í símanum og stjórnaðu hvaða forrit hafa aðgang að þeim"</string>
    <string name="data_title" msgid="4456619761533380816">"Gögn og aðgangur"</string>
    <string name="all_categories_title" msgid="1446410643217937926">"Allir flokkar"</string>
    <string name="see_all_categories" msgid="5599882403901010434">"Sjá alla flokka"</string>
    <string name="no_data" msgid="1906986019249068659">"Engin gögn"</string>
    <string name="connected_apps_title" msgid="279942692804743223">"Heimildir forrita"</string>
    <string name="connected_apps_subtitle" msgid="8464462995533399175">"Stjórna forritum og heimildum"</string>
    <string name="only_one_connected_app_button_subtitle" msgid="1429452274331178121">"<xliff:g id="NUM_APPS_CONNECTED">%1$s</xliff:g> af <xliff:g id="NUM_POSSIBLE_APPS">%2$s</xliff:g> forritum er með aðgang"</string>
    <string name="connected_apps_button_subtitle" msgid="8855528937028500370">"<xliff:g id="NUM_APPS_CONNECTED">%1$s</xliff:g> af <xliff:g id="NUM_POSSIBLE_APPS">%2$s</xliff:g> forritum eru með aðgang"</string>
    <string name="connected_apps_all_apps_connected_subtitle" msgid="3432698291862059492">"<xliff:g id="NUM_APPS_CONNECTED">%1$s</xliff:g> forrit eru með aðgang"</string>
    <string name="connected_apps_one_app_connected_subtitle" msgid="9095815882509754340">"<xliff:g id="NUM_APPS_CONNECTED">%1$s</xliff:g> forrit er með aðgang"</string>
    <string name="connected_apps_connected_subtitle" msgid="7412413366085718583">"{count,plural, =1{Eitt forrit er með aðgang}one{# forrit er með aðgang}other{# forrit eru með aðgang}}"</string>
    <string name="connected_apps_button_no_permissions_subtitle" msgid="1651994862419752908">"Ekkert"</string>
    <string name="entry_details_title" msgid="590184849040247850">"Upplýsingar um færslu"</string>
    <string name="backup_title" msgid="211503191266235085">"Öryggisafrit"</string>
    <string name="data_sources_and_priority_title" msgid="2360222350913604558">"Gagnauppsprettur og forgangur"</string>
    <string name="set_units_title" msgid="2657822539603758029">"Velja mælieiningar"</string>
    <!-- no translation found for manage_data_preferences_category_title (1183110821140344472) -->
    <skip />
    <!-- no translation found for manage_data_category_title (6328886061582616519) -->
    <skip />
    <!-- no translation found for backup_and_restore_settings_summary (4345972157089493077) -->
    <skip />
    <string name="recent_access_header" msgid="7623497371790225888">"Nýlegur aðgangur"</string>
    <string name="no_recent_access" msgid="4724297929902441784">"Engin forrit hafa fengið aðgang að Heilsutengingu nýlega"</string>
    <string name="show_recent_access_entries_button_title" msgid="3483460066767350419">"Sjá allan nýlegan aðgang"</string>
    <string name="recent_access_screen_description" msgid="331101209889185402">"Sjáðu hvaða forrit hafa nálgast gögnin þín síðasta sólarhringinn"</string>
    <string name="today_header" msgid="1006837293203834373">"Í dag"</string>
    <string name="yesterday_header" msgid="6652176268273681505">"Í gær"</string>
    <string name="read_data_access_label" msgid="8968758932021241976">"Lesa: <xliff:g id="DATA_TYPE">%s</xliff:g>"</string>
    <string name="write_data_access_label" msgid="105976369853871061">"Skrifa: <xliff:g id="DATA_TYPE">%s</xliff:g>"</string>
    <string name="data_type_separator" msgid="1299848322898210658">", "</string>
    <string name="manage_permissions" msgid="8394221950712608160">"Stjórna heimildum"</string>
    <string name="recent_access_time_content_descritption" msgid="1137471676075811472">"Tími: <xliff:g id="RECENT_ACCESS_TIME">%1$s</xliff:g>"</string>
    <string name="activity_category_uppercase" msgid="136628843341377088">"Hreyfing"</string>
    <string name="activity_category_lowercase" msgid="3007220578865400601">"hreyfing"</string>
    <string name="body_measurements_category_uppercase" msgid="422923782603313038">"Líkamsmælingar"</string>
    <string name="body_measurements_category_lowercase" msgid="2259696274629666992">"líkamsmælingar"</string>
    <string name="sleep_category_uppercase" msgid="3422452674899706786">"Svefn"</string>
    <string name="sleep_category_lowercase" msgid="842609634386839011">"svefn"</string>
    <string name="vitals_category_uppercase" msgid="8982333138032938623">"Lífsmörk"</string>
    <string name="vitals_category_lowercase" msgid="4664457787866407963">"lífsmörk"</string>
    <string name="cycle_tracking_category_uppercase" msgid="4723200714782660489">"Skráning tíðahrings"</string>
    <string name="cycle_tracking_category_lowercase" msgid="5245446435975317209">"skráning tíðahrings"</string>
    <string name="nutrition_category_uppercase" msgid="6665096097987741036">"Næring"</string>
    <string name="nutrition_category_lowercase" msgid="7804134941649488990">"næring"</string>
    <string name="browse_data_category" msgid="4813955610391357638">"Skoða gögn"</string>
    <string name="manage_data_section" msgid="5859629270946511903">"Stjórna gögnum"</string>
    <string name="export_data_button" msgid="7783329820434117744">"Flytja út gögn"</string>
    <string name="delete_all_data_button" msgid="7238755635416521487">"Eyða öllum gögnum"</string>
    <string name="no_categories" msgid="2636778482437506241">"Þú átt engin gögn í Heilsutengingu"</string>
    <string name="permission_types_title" msgid="7698058200557389436">"Gögnin þín"</string>
    <string name="app_priority_button" msgid="3126133977893705098">"Forgangsröðun forrita"</string>
    <string name="delete_category_data_button" msgid="2324773398768267043">"Eyða gögnum af gerðinni „<xliff:g id="CATEGORY">%s</xliff:g>“"</string>
    <string name="select_all_apps_title" msgid="884487568464305913">"Öll forrit"</string>
    <string name="can_read" msgid="4568261079308309564">"Getur lesið <xliff:g id="PERMISSION_TYPE">%s</xliff:g>"</string>
    <string name="can_write" msgid="5082414937218423823">"Getur skrifað <xliff:g id="PERMISSION_TYPE">%s</xliff:g>"</string>
    <string name="inactive_apps" msgid="8956546286760797760">"Óvirk forrit"</string>
    <string name="inactive_apps_message" msgid="4666501359079362486">"Þessi forrit geta ekki lengur skrifað gögn af gerðinni „<xliff:g id="DATA_TYPE">%s</xliff:g>“ en gögn frá þeim verða áfram vistuð í Heilsutengingu"</string>
    <string name="data_access_empty_message" msgid="9084350402254264452">"Forrit geta hvorki lesið né skrifað gögn af gerðinni „<xliff:g id="DATA_TYPE_0">%1$s</xliff:g>“ lengur og engin gögn af gerðinni „<xliff:g id="DATA_TYPE_2">%2$s</xliff:g>“ eru geymd í Heilsutengingu"</string>
    <string name="data_access_exercise_description" msgid="6868583522699443570">"Þessi gögn innihalda upplýsingar á borð við hreyfingartíma, tegund æfinga, umferðir, endurtekningar, lotur eða sundtök"</string>
    <string name="data_access_sleep_description" msgid="74293126050011153">"Þessi gögn innihalda upplýsingar á borð við svefnstig og svefnlotur"</string>
    <string name="all_entries_button" msgid="5109091107239135235">"Sjá allar færslur"</string>
    <string name="selected_date_view_action_description" msgid="6237240886988225664">"breyta"</string>
    <string name="delete_permission_type_data_button" msgid="2270819954943391797">"Eyða þessum gögnum"</string>
    <string name="permgrouplab_health" msgid="468961137496587966">"Heilsutenging"</string>
    <string name="permgroupdesc_health" msgid="252080476917407273">"opna heilsugögn"</string>
    <string name="permlab_readCaloriesBurned" msgid="8998140381590624692">"Lesa brennslu hitaeininga"</string>
    <string name="permdesc_readCaloriesBurned" msgid="9012595355389868570">"Leyfir forritinu að lesa brennslu hitaeininga"</string>
    <string name="background_read_title" msgid="5061383169517186234">"Aðgangur að gögnum í bakgrunninum"</string>
    <string name="background_read_request_title" msgid="8492898140120977977">"Gefa <xliff:g id="APP_NAME">%1$s</xliff:g> aðgang að gögnum í bakgrunninum?"</string>
    <string name="background_read_description" msgid="3203594555849969283">"Gefa þessu forriti aðgang að gögnum úr Heilsutengingu þegar þú ert ekki að nota forritið"</string>
    <string name="background_read_request_description" msgid="1664402237648709581">"Ef þú leyfir þetta getur forritið fengið aðgang að gögnum úr Heilsutengingu þegar þú ert ekki að nota forritið."</string>
    <string name="historic_access_title" msgid="3584594624937737030">"Aðgangur að eldri gögnum"</string>
    <string name="historic_access_request_title" msgid="4645920231853414742">"Leyfa <xliff:g id="APP_NAME">%1$s</xliff:g> að fá aðgang að eldri gögnum?"</string>
    <string name="historic_access_description" msgid="2616669701088141765">"Gefa þessu forriti aðgang að gögnum úr Heilsutengingu sem bætt var við fyrir <xliff:g id="DATA_ACCESS_DATE">%1$s</xliff:g>"</string>
    <string name="historic_access_description_fallback" msgid="3361696143557784403">"Gefa þessu forriti aðgang að öllum eldri gögnum úr Heilsutengingu"</string>
    <string name="historic_access_request_description" msgid="136335743939253358">"Ef þú leyfir þetta getur forritið fengið aðgang að gögnum úr Heilsutengingu sem bætt var við fyrir <xliff:g id="DATA_ACCESS_DATE">%1$s</xliff:g>."</string>
    <string name="historic_access_request_description_fallback" msgid="8519401358044984479">"Ef þú gefur leyfi hefur þetta forrit aðgang að öllum eldri gögnum úr Heilsutengingu."</string>
    <string name="active_calories_burned_uppercase_label" msgid="6231684842932528272">"Brennsla hitaeininga við hreyfingu"</string>
    <string name="active_calories_burned_lowercase_label" msgid="6743090878253096737">"brennsla hitaeininga við hreyfingu"</string>
    <string name="active_calories_burned_read_content_description" msgid="6449442660408754186">"Lesa brennslu hitaeininga við hreyfingu"</string>
    <string name="active_calories_burned_write_content_description" msgid="8794383690157452892">"Skrifa brennslu hitaeininga við hreyfingu"</string>
    <string name="exercise_uppercase_label" msgid="9174662895529523172">"Æfing"</string>
    <string name="exercise_lowercase_label" msgid="7210988327804427943">"æfing"</string>
    <string name="exercise_read_content_description" msgid="2079728018078185556">"Lesa æfingar"</string>
    <string name="exercise_write_content_description" msgid="3267630937895011886">"Skrifa æfingu"</string>
    <string name="exercise_route_uppercase_label" msgid="6678863538041931754">"Æfingaleið"</string>
    <string name="exercise_route_lowercase_label" msgid="1691912731748211252">"æfingaleið"</string>
    <string name="exercise_route_write_content_description" msgid="257809942953352611">"Skrifa æfingaleið"</string>
    <string name="exercise_route_read_content_description" msgid="8394028537674463440">"Lesa æfingaleið"</string>
    <string name="exercise_routes_read_content_description" msgid="9001690141308870706">"Lesa æfingaleiðir"</string>
    <string name="planned_exercise_uppercase_label" msgid="3315909901236811375">"Æfingaáætlanir"</string>
    <string name="planned_exercise_lowercase_label" msgid="7642993032791009809">"æfingaáætlanir"</string>
    <string name="planned_exercise_read_content_description" msgid="3240286968325192534">"Lesa æfingaáætlanir"</string>
    <string name="planned_exercise_write_content_description" msgid="8146488636094126823">"Skrifa æfingaáætlanir"</string>
    <string name="distance_uppercase_label" msgid="1420705424462077174">"Vegalengd"</string>
    <string name="distance_lowercase_label" msgid="2287154001209381379">"vegalengd"</string>
    <string name="distance_read_content_description" msgid="8787235642020285789">"Lesa vegalengd"</string>
    <string name="distance_write_content_description" msgid="494549494589487562">"Skrifa vegalengd"</string>
    <string name="elevation_gained_uppercase_label" msgid="7708101940695442377">"Hækkun"</string>
    <string name="elevation_gained_lowercase_label" msgid="7532517182346738562">"hækkun"</string>
    <string name="elevation_gained_read_content_description" msgid="6018756385903843355">"Lesa hækkun"</string>
    <string name="elevation_gained_write_content_description" msgid="6790199544670231367">"Skrifa hækkun"</string>
    <string name="floors_climbed_uppercase_label" msgid="3754372357767832441">"Fjöldi genginna hæða"</string>
    <string name="floors_climbed_lowercase_label" msgid="5326072443481377299">"fjöldi genginna hæða"</string>
    <string name="floors_climbed_read_content_description" msgid="4730764877684911752">"Lesa fjölda genginna hæða"</string>
    <string name="floors_climbed_write_content_description" msgid="3480340610185615655">"Skrifa fjölda genginna hæða"</string>
    <string name="power_uppercase_label" msgid="8027219480901448660">"Afl"</string>
    <string name="power_lowercase_label" msgid="3893286148577044369">"afl"</string>
    <string name="power_read_content_description" msgid="6821797135406643841">"Lesa afl"</string>
    <string name="power_write_content_description" msgid="8091584558688087392">"Skrifa afl"</string>
    <string name="speed_uppercase_label" msgid="3307049861007518587">"Hraði"</string>
    <string name="speed_lowercase_label" msgid="3462529886150464647">"hraði"</string>
    <string name="speed_read_content_description" msgid="9097089387385110692">"Lesa hraða"</string>
    <string name="speed_write_content_description" msgid="5382921934987959251">"Skrifa hraða"</string>
    <string name="steps_uppercase_label" msgid="2581405504646486105">"Skref"</string>
    <string name="steps_lowercase_label" msgid="706153549312838582">"skref"</string>
    <string name="steps_read_content_description" msgid="7839297670092769964">"Lesa skref"</string>
    <string name="steps_write_content_description" msgid="6360223825799711659">"Skrifa skref"</string>
    <string name="total_calories_burned_uppercase_label" msgid="2749855864302679314">"Heildarbrennsla hitaeininga"</string>
    <string name="total_calories_burned_lowercase_label" msgid="3185370725975873922">"heildarbrennsla hitaeininga"</string>
    <string name="total_calories_burned_read_content_description" msgid="1569722345910293531">"Lesa heildarbrennslu hitaeininga"</string>
    <string name="total_calories_burned_write_content_description" msgid="2727752180681851608">"Skrifa heildarbrennslu hitaeininga"</string>
    <string name="vo2_max_uppercase_label" msgid="6614391499711390476">"Hámarkssúrefnisupptaka"</string>
    <string name="vo2_max_lowercase_label" msgid="824972630000900033">"Hámarkssúrefnisupptaka"</string>
    <string name="vo2_max_read_content_description" msgid="8132626885797169882">"Lesa hámarkssúrefnisupptöku"</string>
    <string name="vo2_max_write_content_description" msgid="4783300275788728546">"Skrifa hámarkssúrefnisupptöku"</string>
    <string name="wheelchair_pushes_uppercase_label" msgid="5582991294340226965">"Fjöldi skipta sem hjólastól er ýtt"</string>
    <string name="wheelchair_pushes_lowercase_label" msgid="8919337990806379687">"fjöldi skipta sem hjólastól er ýtt"</string>
    <string name="wheelchair_pushes_read_content_description" msgid="157304610943976471">"Lesa fjölda skipta sem hjólastól er ýtt"</string>
    <string name="wheelchair_pushes_write_content_description" msgid="2745600707106818641">"Skrifa fjölda skipta sem hjólastól er ýtt"</string>
    <string name="basal_metabolic_rate_uppercase_label" msgid="4802351493928086473">"Grunnefnaskiptahraði"</string>
    <string name="basal_metabolic_rate_lowercase_label" msgid="7195596626083893231">"grunnefnaskiptahraði"</string>
    <string name="basal_metabolic_rate_read_content_description" msgid="5583222212705234907">"Lesa grunnefnaskiptahraða"</string>
    <string name="basal_metabolic_rate_write_content_description" msgid="4246137679868953443">"Skrifa grunnefnaskiptahraða"</string>
    <string name="body_fat_uppercase_label" msgid="4618860235119416449">"Líkamsfita"</string>
    <string name="body_fat_lowercase_label" msgid="4090686510477176498">"líkamsfita"</string>
    <string name="body_fat_read_content_description" msgid="801664410906939146">"Lesa líkamsfitu"</string>
    <string name="body_fat_write_content_description" msgid="4863558071904720577">"Skrifa líkamsfitu"</string>
    <string name="body_water_mass_uppercase_label" msgid="7839393299147916863">"Vatnsmassi líkama"</string>
    <string name="body_water_mass_lowercase_label" msgid="9196249948631920955">"vatnsmassi líkama"</string>
    <string name="body_water_mass_read_content_description" msgid="1468266374858854184">"Lesa vatnsmassa líkama"</string>
    <string name="body_water_mass_write_content_description" msgid="8485284654932647383">"Skrifa vatnsmassa líkama"</string>
    <string name="bone_mass_uppercase_label" msgid="6815438946872228501">"Beinmassi"</string>
    <string name="bone_mass_lowercase_label" msgid="5127378263122564055">"beinmassi"</string>
    <string name="bone_mass_read_content_description" msgid="8401070346821477225">"Lesa beinmassa"</string>
    <string name="bone_mass_write_content_description" msgid="8711285422751587975">"Skrifa beinmassa"</string>
    <string name="height_uppercase_label" msgid="6839543632311723181">"Hæð"</string>
    <string name="height_lowercase_label" msgid="6232582306436492752">"hæð"</string>
    <string name="height_read_content_description" msgid="7107217731605127715">"Lesa hæð"</string>
    <string name="height_write_content_description" msgid="6787078298523064040">"Skrifa hæð"</string>
    <string name="hip_circumference_uppercase_label" msgid="553907293616398764">"Ummál mjaðma"</string>
    <string name="hip_circumference_lowercase_label" msgid="5383037100089745103">"ummál mjaðma"</string>
    <string name="hip_circumference_read_content_description" msgid="3960843421475522701">"Lesa ummál mjaðma"</string>
    <string name="hip_circumference_write_content_description" msgid="3828616223599649051">"Skrifa ummál mjaðma"</string>
    <string name="lean_body_mass_uppercase_label" msgid="1660166073148541008">"Fitufrír líkamsmassi"</string>
    <string name="lean_body_mass_lowercase_label" msgid="9060417901080844357">"fitufrír líkamsmassi"</string>
    <string name="lean_body_mass_read_content_description" msgid="3251903339784498051">"Lesa fitufrían líkamsmassa"</string>
    <string name="lean_body_mass_write_content_description" msgid="8778176250058913124">"Skrifa fitufrían líkamsmassa"</string>
    <string name="waist_circumference_uppercase_label" msgid="864537723631507381">"Mittismál"</string>
    <string name="waist_circumference_lowercase_label" msgid="7389714051869012003">"mittismál"</string>
    <string name="waist_circumference_read_content_description" msgid="7742632529989685413">"Lesa mittismál"</string>
    <string name="waist_circumference_write_content_description" msgid="6455311628964793644">"Skrifa mittismál"</string>
    <string name="weight_uppercase_label" msgid="2240396607601785080">"Þyngd"</string>
    <string name="weight_lowercase_label" msgid="6592458247010013299">"þyngd"</string>
    <string name="weight_read_content_description" msgid="3270514859844811665">"Lesa þyngd"</string>
    <string name="weight_write_content_description" msgid="555486014471042366">"Skrifa þyngd"</string>
    <string name="cervical_mucus_uppercase_label" msgid="7479786340673820763">"Leghálsslím"</string>
    <string name="cervical_mucus_lowercase_label" msgid="7460634889750669420">"leghálsslím"</string>
    <string name="cervical_mucus_read_content_description" msgid="7163132301693064124">"Lesa leghálsslím"</string>
    <string name="cervical_mucus_write_content_description" msgid="175802615365382752">"Skrifa leghálsslím"</string>
    <string name="intermenstrual_bleeding_uppercase_label" msgid="1681956139742028987">"Milliblæðingar"</string>
    <string name="intermenstrual_bleeding_lowercase_label" msgid="5284781275147619132">"milliblæðingar"</string>
    <string name="intermenstrual_bleeding_read_content_description" msgid="5970939335115119015">"Lesa milliblæðingar"</string>
    <string name="intermenstrual_bleeding_write_content_description" msgid="1377719923165234099">"Skrifa milliblæðingar"</string>
    <string name="menstruation_uppercase_label" msgid="9119506748428874832">"Tíðablæðingar"</string>
    <string name="menstruation_lowercase_label" msgid="8098816978006207242">"tíðablæðingar"</string>
    <string name="menstruation_read_content_description" msgid="7710047469771882021">"Lesa tíðablæðingar"</string>
    <string name="menstruation_write_content_description" msgid="5142669435897047396">"Skrifa tíðablæðingar"</string>
    <string name="ovulation_test_uppercase_label" msgid="1929868571862288837">"Egglospróf"</string>
    <string name="ovulation_test_lowercase_label" msgid="93260039417722840">"egglospróf"</string>
    <string name="ovulation_test_read_content_description" msgid="8008351738285775840">"Lesa egglospróf"</string>
    <string name="ovulation_test_write_content_description" msgid="7061493310852203463">"Skrifa egglospróf"</string>
    <string name="sexual_activity_uppercase_label" msgid="1093238473810194127">"Kynmök"</string>
    <string name="sexual_activity_lowercase_label" msgid="8285364117437418834">"kynmök"</string>
    <string name="sexual_activity_read_content_description" msgid="4937721417714312007">"Lesa kynmök"</string>
    <string name="sexual_activity_write_content_description" msgid="3063448245882840534">"Skrifa kynmök"</string>
    <string name="spotting_uppercase_label" msgid="5106739829390033240">"Blettablæðingar"</string>
    <string name="spotting_lowercase_label" msgid="4361141146039580583">"blettablæðingar"</string>
    <string name="spotting_read_content_description" msgid="5422420770022357631">"Lesa blettablæðingar"</string>
    <string name="spotting_write_content_description" msgid="9049462631184362964">"Skrifa blettablæðingar"</string>
    <string name="hydration_uppercase_label" msgid="1196083392597480565">"Vatnsdrykkja"</string>
    <string name="hydration_lowercase_label" msgid="7793261552870970551">"vatnsdrykkja"</string>
    <string name="hydration_read_content_description" msgid="3255941233933808082">"Lesa vatnsdrykkju"</string>
    <string name="hydration_write_content_description" msgid="7549819425875969941">"Skrifa vatnsdrykkju"</string>
    <string name="nutrition_uppercase_label" msgid="2352959651072134084">"Næring"</string>
    <string name="nutrition_lowercase_label" msgid="4123518952030658702">"næring"</string>
    <string name="nutrition_read_content_description" msgid="5820331769605952082">"Lesa næringu"</string>
    <string name="nutrition_write_content_description" msgid="6690090231218210367">"Skrifa næringu"</string>
    <string name="sleep_uppercase_label" msgid="1458084584315123727">"Svefn"</string>
    <string name="sleep_lowercase_label" msgid="7795584924503475035">"svefn"</string>
    <string name="sleep_read_content_description" msgid="7064608272681424436">"Lesa svefn"</string>
    <string name="sleep_write_content_description" msgid="2259414465110376554">"Skrifa svefn"</string>
    <string name="basal_body_temperature_uppercase_label" msgid="4571393253935677019">"Grunnlíkamshiti"</string>
    <string name="basal_body_temperature_lowercase_label" msgid="3363829208971016662">"grunnlíkamshiti"</string>
    <string name="basal_body_temperature_read_content_description" msgid="3342604362011725500">"Lesa grunnlíkamshita"</string>
    <string name="basal_body_temperature_write_content_description" msgid="1081636817359407622">"Skrifa grunnlíkamshita"</string>
    <string name="blood_glucose_uppercase_label" msgid="7462421849184720721">"Blóðsykur"</string>
    <string name="blood_glucose_lowercase_label" msgid="5036157221577793772">"blóðsykur"</string>
    <string name="blood_glucose_read_content_description" msgid="563393834563809318">"Lesa blóðsykur"</string>
    <string name="blood_glucose_write_content_description" msgid="7688360165458091174">"Skrifa blóðsykur"</string>
    <string name="blood_pressure_uppercase_label" msgid="1091450873620857062">"Blóðþrýstingur"</string>
    <string name="blood_pressure_lowercase_label" msgid="5857335698134310172">"blóðþrýstingur"</string>
    <string name="blood_pressure_read_content_description" msgid="8573617892296408887">"Lesa blóðþrýsting"</string>
    <string name="blood_pressure_write_content_description" msgid="2649850785684226949">"Skrifa blóðþrýsting"</string>
    <string name="body_temperature_uppercase_label" msgid="5104550330313775324">"Líkamshiti"</string>
    <string name="body_temperature_lowercase_label" msgid="324124730971992259">"líkamshiti"</string>
    <string name="body_temperature_read_content_description" msgid="5966765249024688738">"Lesa líkamshita"</string>
    <string name="body_temperature_write_content_description" msgid="5498016171067859369">"Skrifa líkamshita"</string>
    <string name="heart_rate_uppercase_label" msgid="4990167215137642430">"Hjartsláttur"</string>
    <string name="heart_rate_lowercase_label" msgid="693492686337628283">"hjartsláttur"</string>
    <string name="heart_rate_read_content_description" msgid="4165867166260001259">"Lesa hjartslátt"</string>
    <string name="heart_rate_write_content_description" msgid="2876667918366409170">"Skrifa hjartslátt"</string>
    <string name="heart_rate_variability_uppercase_label" msgid="2047887230527012536">"Breytileg hjartsláttartíðni"</string>
    <string name="heart_rate_variability_lowercase_label" msgid="2332638559415663836">"breytileg hjartsláttartíðni"</string>
    <string name="heart_rate_variability_read_content_description" msgid="5812707457872629556">"Lesa breytilega hjartsláttartíðni"</string>
    <string name="heart_rate_variability_write_content_description" msgid="3628171603035566114">"Skrifa breytilega hjartsláttartíðni"</string>
    <string name="oxygen_saturation_uppercase_label" msgid="1396254185616418355">"Súrefnismettun"</string>
    <string name="oxygen_saturation_lowercase_label" msgid="7264179897533866327">"súrefnismettun"</string>
    <string name="oxygen_saturation_read_content_description" msgid="4756434113425028212">"Lesa súrefnismettun"</string>
    <string name="oxygen_saturation_write_content_description" msgid="7189901097196830875">"Skrifa súrefnismettun"</string>
    <string name="respiratory_rate_uppercase_label" msgid="4609498171205294389">"Öndunartíðni"</string>
    <string name="respiratory_rate_lowercase_label" msgid="8138249029197360098">"öndunartíðni"</string>
    <string name="respiratory_rate_read_content_description" msgid="8545898979648419722">"Lesa öndunartíðni"</string>
    <string name="respiratory_rate_write_content_description" msgid="7689533746809591931">"Skrifa öndunartíðni"</string>
    <string name="resting_heart_rate_uppercase_label" msgid="5700827752396195453">"Hjartsláttur í hvíld"</string>
    <string name="resting_heart_rate_lowercase_label" msgid="4533866739695973169">"hjartsláttur í hvíld"</string>
    <string name="resting_heart_rate_read_content_description" msgid="1068160055773401020">"Lesa hjartslátt í hvíld"</string>
    <string name="resting_heart_rate_write_content_description" msgid="8848198128082739995">"Skrifa hjartslátt í hvíld"</string>
    <string name="skin_temperature_uppercase_label" msgid="4880306019368461268">"Hitastig húðar"</string>
    <string name="skin_temperature_lowercase_label" msgid="7456421703641980581">"hitastig húðar"</string>
    <string name="skin_temperature_read_content_description" msgid="1896127631429717621">"Lesa hitastig húðar"</string>
    <string name="skin_temperature_write_content_description" msgid="6448587289116206085">"Skrifa hitastig húðar"</string>
    <!-- no translation found for all_medical_data_uppercase_label (8415418677595814587) -->
    <skip />
    <!-- no translation found for all_medical_data_lowercase_label (7173275705446657735) -->
    <skip />
    <!-- no translation found for all_medical_data_content_description (6103488863059447886) -->
    <skip />
    <!-- no translation found for immunization_uppercase_label (1467176749064014020) -->
    <skip />
    <!-- no translation found for immunization_lowercase_label (6464922369026887687) -->
    <skip />
    <!-- no translation found for immunization_content_description (2910674919337229803) -->
    <skip />
    <string name="read_permission_category" msgid="6002099618259628632">"Leyfa „<xliff:g id="APP_NAME">%1$s</xliff:g>“ að lesa"</string>
    <string name="write_permission_category" msgid="1529702804865008111">"Leyfa „<xliff:g id="APP_NAME">%1$s</xliff:g>“ að skrifa"</string>
    <string name="request_permissions_cancel" msgid="1787483997235365393">"Hætta við"</string>
    <string name="request_permissions_allow" msgid="4201324235711040631">"Leyfa"</string>
    <string name="request_permissions_allow_all" msgid="3419414351406638770">"Leyfa allt"</string>
    <string name="request_permissions_dont_allow" msgid="6375307410951549030">"Ekki leyfa"</string>
    <string name="request_permissions_header_desc" msgid="5561173070722750153">"Veldu hvaða gögn þú vilt að forritið lesi eða skrifi á Heilsutengingu"</string>
    <string name="request_permissions_header_time_frame_desc" msgid="3023660534681391973">"Ef þú leyfir lesaðgang getur forritið lesið ný gögn og gögn síðustu 30 daga"</string>
    <string name="request_permissions_header_time_frame_history_desc" msgid="3792732353571153175">"Ef þú leyfir lesaðgang getur þetta forrit lesið ný og eldri gögn"</string>
    <string name="request_permissions_header_title" msgid="4264236128614363479">"Veita <xliff:g id="APP_NAME">%1$s</xliff:g> aðgang að Heilsutengingu?"</string>
    <string name="request_permissions_rationale" msgid="6154280355215802538">"Þú getur séð hvernig <xliff:g id="APP_NAME">%1$s</xliff:g> meðhöndlar gögnin þín í <xliff:g id="PRIVACY_POLICY_LINK">%2$s</xliff:g> þróunaraðilans"</string>
    <string name="request_permissions_privacy_policy" msgid="228503452643555737">"persónuverndarstefnu"</string>
    <string name="permissions_disconnect_dialog_title" msgid="7355211540619034695">"Fjarlægja allar heimildir?"</string>
    <string name="permissions_disconnect_dialog_disconnect" msgid="8854787587948224752">"Fjarlægja allt"</string>
    <string name="permissions_disconnect_dialog_message" msgid="7961269838207365478">"<xliff:g id="APP_NAME">%1$s</xliff:g> mun ekki lengur geta lesið eða skrifað nein gögn frá Heilsutengingu.\n\nÞetta hefur ekki áhrif á aðrar heimildir sem forritið kann að hafa, eins og fyrir myndavél, hljóðnema eða staðsetningu."</string>
    <string name="permissions_disconnect_dialog_message_background" msgid="8655975996293893596">"<xliff:g id="APP_NAME">%1$s</xliff:g> mun ekki lengur geta lesið eða skrifað nein gögn frá Heilsutengingu, þ.m.t. bakgrunnsgögn.\n\nÞetta hefur ekki áhrif á aðrar heimildir sem forritið kann að hafa, eins og fyrir staðsetningu, myndavél eða hljóðnema."</string>
    <string name="permissions_disconnect_dialog_message_history" msgid="3793206180295111081">"<xliff:g id="APP_NAME">%1$s</xliff:g> mun ekki lengur geta lesið eða skrifað nein gögn frá Heilsutengingu, þ.m.t. eldri gögn.\n\nÞetta hefur ekki áhrif á aðrar heimildir sem forritið kann að hafa, eins og fyrir staðsetningu, myndavél eða hljóðnema."</string>
    <string name="permissions_disconnect_dialog_message_combined" msgid="4163369526932602203">"<xliff:g id="APP_NAME">%1$s</xliff:g> mun ekki lengur geta lesið eða skrifað nein gögn frá Heilsutengingu, þ.m.t. bakgrunnsgögn og eldri gögn.\n\nÞetta hefur ekki áhrif á aðrar heimildir sem forritið kann að hafa, eins og fyrir staðsetningu, myndavél eða hljóðnema."</string>
    <string name="permissions_disconnect_dialog_checkbox" msgid="8646951566431872823">"Eyða einnig gögnum frá <xliff:g id="APP_NAME">%1$s</xliff:g> úr Heilsutengingu"</string>
    <string name="navigation_next_day" msgid="8853443471183944219">"Næsti dagur"</string>
    <string name="navigation_selected_day" msgid="2510843479734091348">"Valinn dagur"</string>
    <string name="navigation_previous_day" msgid="718353386484938584">"Fyrri dagur"</string>
    <string name="default_error" msgid="7966868260616403475">"Eitthvað fór úrskeiðis. Reyndu aftur."</string>
    <string name="health_permission_header_description" msgid="7497601695462373927">"Forrit með þessa heimild geta lesið og skrifað heilsu- og hreystigögn."</string>
    <string name="connected_apps_text" msgid="1177626440966855831">"Stjórnaðu því hvaða forrit fá aðgang að gögnum sem eru vistuð í Heilsutengingu. Ýttu á forrit til að sjá gögnin sem það les eða skrifar."</string>
    <string name="connected_apps_section_title" msgid="2415288099612126258">"Aðgangur leyfður"</string>
    <string name="not_connected_apps_section_title" msgid="452718769894103039">"Aðgangur ekki leyfður"</string>
    <string name="needs_updating_apps_section_title" msgid="8561510523049921199">"Þörf á uppfærslu"</string>
    <string name="settings_and_help_header" msgid="5749710693017621168">"Stillingar og hjálp"</string>
    <string name="disconnect_all_apps" msgid="748945115977534726">"Loka á aðgang allra forrita"</string>
    <string name="manage_permissions_read_header" msgid="2031153753057983683">"Má lesa"</string>
    <string name="manage_permissions_write_header" msgid="6876806848658168370">"Má skrifa"</string>
    <string name="no_apps_allowed" msgid="5794833581324128108">"Engin forrit leyfð"</string>
    <string name="no_apps_denied" msgid="743327680286446017">"Engum forritum hafnað"</string>
    <string name="permissions_disconnect_all_dialog_title" msgid="27474286046207122">"Loka á aðgang allra forrita?"</string>
    <string name="permissions_disconnect_all_dialog_message" msgid="3151109627457270499">"Ekkert forritanna þinna mun geta nálgast gögn eða bætt nýjum gögnum við Heilsutengingu. Þetta eyðir engum fyrirliggjandi gögnum.\n\nÞetta hefur ekki áhrif á aðrar heimildir sem þetta forrit kann að hafa, t.d. fyrir staðsetningu, myndavél eða hljóðnema."</string>
    <string name="permissions_disconnect_all_dialog_disconnect" msgid="2134136493310257746">"Fjarlægja allt"</string>
    <string name="manage_permissions_manage_app_header" msgid="6356348062088358761">"Stjórna forriti"</string>
    <string name="see_app_data" msgid="3951030076195119476">"Sjá forritsgögn"</string>
    <string name="delete_app_data" msgid="6890357774873859952">"Eyða forritsgögnum"</string>
    <string name="inactive_apps_section_title" msgid="7492812973696378690">"Óvirk forrit"</string>
    <string name="inactive_apps_section_message" msgid="2610789262055974739">"Þessi forrit hafa ekki lengur aðgang en gögn frá þeim eru enn vistuð í Heilsutengingu"</string>
    <string name="manage_permissions_time_frame" msgid="1299483940842401923">"<xliff:g id="APP_NAME">%1$s</xliff:g> getur lesið gögn sem bætt hefur verið við eftir <xliff:g id="DATA_ACCESS_DATE">%2$s</xliff:g>"</string>
    <string name="other_android_permissions" msgid="8051485761573324702">"Til að stjórna öðrum Android-heimildum sem þetta forrit hefur aðgang að skaltu fara í „Stillingar &gt; Forrit“"</string>
    <string name="manage_permissions_rationale" msgid="9183689798847740274">"Gögn sem þú deilir með <xliff:g id="APP_NAME">%1$s</xliff:g> falla undir persónuverndarstefnu viðkomandi forrits"</string>
    <string name="other_android_permissions_content_description" msgid="2261431010048933820">"Til að stjórna öðrum Android-heimildum sem þetta forrit hefur aðgang að skaltu fara í stillingar og ýta á „Forrit“"</string>
    <string name="manage_permissions_learn_more" msgid="2503189875093300767">"Lesa persónuverndarstefnuna"</string>
    <string name="app_perms_content_provider_24h" msgid="5977152673988158889">"Opnað síðasta sólarhringinn"</string>
    <string name="app_access_title" msgid="7137018424885371763">"Aðgangur forrita"</string>
    <string name="connected_apps_empty_list_section_title" msgid="6821215432694207342">"Engin samhæf forrit eru uppsett eins og stendur"</string>
    <string name="additional_access_label" msgid="4645249249222528341">"Aukinn aðgangur"</string>
    <string name="removed_additional_permissions_toast" msgid="3443687215509477284">"Viðbótarheimildir fjarlægðar fyrir þetta forrit"</string>
    <string name="denied_apps_banner_title" msgid="1997745063608657965">"Fjarlægðar heimildir forrits"</string>
    <string name="denied_apps_banner_message_one_app" msgid="17659513485678315">"Heilsutenging fjarlægði heimildir fyrir <xliff:g id="APP_DATA">%s</xliff:g>"</string>
    <string name="denied_apps_banner_message_two_apps" msgid="1147216810892373640">"Heilsutenging fjarlægði heimildir fyrir <xliff:g id="APP_DATA_0">%1$s</xliff:g> og <xliff:g id="APP_DATA_TWO">%2$s</xliff:g>"</string>
    <string name="denied_apps_banner_message_three_apps" msgid="7978499051473471633">"Heilsutenging fjarlægði heimildir fyrir <xliff:g id="APP_DATA_0">%1$s</xliff:g>, <xliff:g id="APP_DATA_TWO">%2$s</xliff:g> og <xliff:g id="APP_DATA_THREE">%3$s</xliff:g>"</string>
    <string name="denied_apps_banner_message_many_apps" msgid="7249805432604650982">"Heilsutenging fjarlægði heimildir fyrir <xliff:g id="APP_DATA_0">%1$s</xliff:g>, <xliff:g id="APP_DATA_TWO">%2$s</xliff:g>, <xliff:g id="APP_DATA_THREE">%3$s</xliff:g> og fleiri forrit"</string>
    <string name="denied_apps_banner_button" msgid="4438480389769298412">"Sjá nánar"</string>
    <string name="denied_apps_dialog_title" msgid="7470227827315635099">"Ástæða þess að Heilsutenging fjarlægir heimildir forrita"</string>
    <string name="denied_apps_dialog_message" msgid="7876664965504466099">"Ef Google Play fjarlægir eða lokar tímabundið á forrit fjarlægir Heilsutenging sjálfkrafa heimildir þess.\n\nÞað þýðir að forritið getur ekki nálgast gögn sem eru vistuð í Heilsutengingu. Ef viðkomandi forrit hefur skrifað gögn áður birtist það á listanum yfir óvirk forrit."</string>
    <string name="denied_apps_dialog_got_it_button" msgid="4698003516923683959">"Ég skil"</string>
    <string name="export_file_access_error_banner_button" msgid="6336949702329425932">"Setja upp"</string>
    <string name="export_file_access_error_banner_title" msgid="8290988049467813322">"Ekki tókst að flytja út gögn"</string>
    <string name="export_file_access_error_banner_summary" msgid="1226999878868505503">"Vandamál kom upp við útflutninginn fyrir <xliff:g id="DATE">%1$s</xliff:g>. Settu upp nýja útflutningsáætlun og reyndu aftur."</string>
    <string name="next_export_time" msgid="3138247220014510213">"Næsti útflutningur: <xliff:g id="DATE">%1$s</xliff:g>"</string>
    <string name="backup_and_restore_settings_screen_title" msgid="5391086732955348809">"Öryggisafritun og endurheimt"</string>
    <string name="last_export_time" msgid="9205875050823594041">"Síðasti útflutningur: <xliff:g id="DATE">%1$s</xliff:g>"</string>
    <string name="export_and_import_title" msgid="3241901922222465397">"Út- og innflutningur"</string>
    <string name="scheduled_export" msgid="8737660963687364370">"Tímasettur útflutningur"</string>
    <string name="import_data" msgid="404502315533233094">"Flytja inn gögn"</string>
    <string name="import_data_description" msgid="4040178599441724296">"Endurheimtu gögn úr skrá sem hefur áður verið flutt út"</string>
    <string name="backup_and_restore_footer_body_text" msgid="4854718727539851909">"Útflutningur gerir þér kleift að vista gögnin þín til að geta flutt þau yfir í nýjan síma"</string>
    <string name="backup_and_restore_footer_link_text" msgid="5862384033902147721">"Nánar"</string>
    <string name="automatic_export_on" msgid="6972389773963624315">"Kveikt"</string>
    <string name="automatic_export_off" msgid="3270255845008880841">"Slökkt"</string>
    <string name="choose_frequency_category" msgid="2230821549715237663">"Velja tíðni"</string>
    <string name="choose_frequency" msgid="1077467424225083246">"Velja tíðni"</string>
    <string name="choose_frequency_description" msgid="752601326653048254">"Veldu til að vista gögn einu sinni eða stilltu til að vista sjálfkrafa með vissu millibili."</string>
    <string name="frequency_daily" msgid="3596412357416125727">"Daglega"</string>
    <string name="frequency_weekly" msgid="7302587625019573393">"Vikulega"</string>
    <string name="frequency_monthly" msgid="729674398053825938">"Mánaðarlega"</string>
    <string name="export_destination_title" msgid="1434632545224158402">"Veldu hvert á að flytja"</string>
<<<<<<< HEAD
    <string name="export_encryption_title" msgid="8910343790595514359">"Kveikja á dulkóðun"</string>
    <string name="export_encryption_safety_description" msgid="7873719607220791312">"Dulkóða þarf gögn áður en þau eru vistuð. Enginn, ekki einu sinni Google eða Heilsutenging, hefur aðgang að þeim."</string>
    <string name="export_encryption_instruction_description" msgid="1479999086015040099">"Búðu til aðgangsorð til að vernda dulkóðuðu gögnin þín. Þú þarft þetta aðgangsorð til að flytja inn og endurheimta gögnin þín."</string>
    <string name="export_password_hint" msgid="7095895042846772342">"Aðgangsorð"</string>
    <string name="export_repeat_password_hint" msgid="6928833895602183194">"Endurtaktu aðgangsorðið"</string>
    <string name="export_passwords_mismatch_error" msgid="7705585397593119283">"Aðgangsorðin stemma ekki"</string>
    <string name="export_encryption_warning" msgid="664340221905199521">"Ef þú gleymir aðgangsorðinu þínu og týnir símanum þínum getur Heilsutenging ekki hjálpað þér að endurheimta vistuðu gögnin þín."</string>
=======
    <string name="export_invalid_storage" msgid="3945266169513895950">"Veldu geymsluforrit til að flytja gögnin þín út á"</string>
>>>>>>> a9f6b01f
    <string name="import_decryption_title" msgid="396608799208392844">"Sláðu inn aðgangsorð"</string>
    <string name="import_decryption_description" msgid="202259030890690376">"Dulkóðaða aðgangsorðsins þíns er krafist fyrir innflutning gagna úr Heilsutengingu"</string>
    <string name="import_decryption_forgotten_password_link_text" msgid="2320323034848292225">"Manstu ekki aðgangsorðið þitt?"</string>
    <string name="import_password_hint" msgid="5158553589723883063">"Aðgangsorð"</string>
    <string name="import_decrypt_footer_body_text" msgid="1891722629872724009">"Ef þú ert enn með gamla símann geturðu notað nýtt aðgangsorð til að flytja gögnin þín aftur út"</string>
    <string name="export_back_button" msgid="3550795479165524982">"Til baka"</string>
    <string name="export_next_button" msgid="657930567137105172">"Áfram"</string>
    <string name="import_cancel_button" msgid="2191598074422096715">"Hætta við"</string>
    <string name="import_next_button" msgid="5706322508691854289">"Áfram"</string>
    <string name="import_source_location_title" msgid="4444467438013749461">"Flytja inn úr"</string>
<<<<<<< HEAD
=======
    <string name="import_invalid_storage" msgid="4873640088459948487">"Veldu geymsluforrit til að flytja gögnin þín inn frá"</string>
    <string name="export_import_choose_account_title" msgid="1047021319012735232">"Veldu reikning"</string>
    <string name="export_import_choose_account_cancel_button" msgid="7975616126298263479">"Hætta við"</string>
    <string name="export_import_choose_account_done_button" msgid="8450305343787469429">"Lokið"</string>
>>>>>>> a9f6b01f
    <string name="onboarding_title" msgid="8550656211291180188">"Byrjaðu að nota Heilsutengingu"</string>
    <string name="onboarding_description" msgid="4873129122057931161">"Heilsutenging varðveitir heilsu- og hreystigögnin þín og gefur þér kost á að samstilla ýmis forrit í símanum á einfaldan hátt"</string>
    <string name="share_data" msgid="3481932156368883946">"Deildu gögnum með forritum"</string>
    <string name="share_data_description" msgid="2919871301634375092">"Veldu hvaða gögn hvert forrit getur lesið eða skrifað yfir í Heilsutengingu"</string>
    <string name="manage_your_settings" msgid="7391184508015127137">"Stjórnaðu stillingum og persónuvernd"</string>
    <string name="manage_your_settings_description" msgid="557943168930365334">"Breyttu heimildum forrita og stjórnaðu gögnunum þínum hvenær sem er"</string>
    <string name="onboarding_go_back_button_text" msgid="5020083846511184625">"Til baka"</string>
    <string name="onboarding_get_started_button_text" msgid="2348061971090731336">"Byrja"</string>
    <string name="delete_button_content_description" msgid="9125115327455379618">"Eyða gögnum"</string>
<<<<<<< HEAD
    <!-- no translation found for enter_deletion_button_content_description (416336747251264118) -->
    <skip />
    <!-- no translation found for exit_deletion_button_content_description (6579227028841619158) -->
    <skip />
=======
    <string name="enter_deletion_button_content_description" msgid="416336747251264118">"Eyða"</string>
    <string name="exit_deletion_button_content_description" msgid="6579227028841619158">"Hætta að eyða"</string>
>>>>>>> a9f6b01f
    <string name="time_range_title" msgid="6831605283322600165">"Veldu gögn til að eyða"</string>
    <string name="time_range_next_button" msgid="5849096934896557888">"Áfram"</string>
    <string name="time_range_message_all" msgid="7280888587242744729">"Nú verður öllum gögnum sem bætt var við Heilsutengingu á völdu tímabili eytt varanlega"</string>
    <string name="time_range_message_data_type" msgid="1896125004829258195">"Nú verður öllum gögnum af gerðinni „<xliff:g id="DATA_TYPE">%s</xliff:g>“ sem bætt var við Heilsutengingu á völdu tímabili eytt varanlega"</string>
    <string name="time_range_message_category" msgid="1136451418397326356">"Nú verður öllum gögnum af gerðinni „<xliff:g id="CATEGORY">%s</xliff:g>“ sem bætt var við Heilsutengingu á völdu tímabili eytt varanlega"</string>
    <string name="time_range_message_app_data" msgid="2590800457710603556">"Nú verður öllum gögnum af gerðinni „<xliff:g id="APP_DATA">%s</xliff:g>“ sem bætt var við Heilsutengingu á völdu tímabili eytt varanlega"</string>
    <string name="time_range_one_day" msgid="7162709826595446727">"Eyða síðasta sólarhring"</string>
    <string name="time_range_one_week" msgid="8754523384275645434">"Eyða síðustu 7 dögum"</string>
    <string name="time_range_one_month" msgid="3034747870231999766">"Eyða síðustu 30 dögum"</string>
    <string name="time_range_all" msgid="8167350212705839943">"Eyða öllum gögnum"</string>
    <string name="confirming_question_all" msgid="1585414659784742952">"Eyða varanlega öllum gögnum frá upphafi?"</string>
    <string name="confirming_question_one_day" msgid="8001434729335611950">"Eyða varanlega öllum gögnum frá síðasta sólarhring?"</string>
    <string name="confirming_question_one_week" msgid="5441506951423969587">"Eyða varanlega öllum gögnum frá síðustu 7 dögum?"</string>
    <string name="confirming_question_one_month" msgid="4118595547587081940">"Eyða varanlega öllum gögnum frá síðustu 30 dögum?"</string>
    <string name="confirming_question_data_type_all" msgid="1173934949902602037">"Eyða varanlega öllum gögnum af gerðinni „<xliff:g id="DATA_TYPE">%s</xliff:g>“?"</string>
    <string name="confirming_question_data_type_one_day" msgid="5386681714769751416">"Eyða varanlega gögnum af gerðinni „<xliff:g id="DATA_TYPE">%s</xliff:g>“ frá síðasta sólarhring?"</string>
    <string name="confirming_question_data_type_one_week" msgid="8346031951374422501">"Eyða varanlega gögnum af gerðinni „<xliff:g id="DATA_TYPE">%s</xliff:g>“ frá síðustu 7 dögum?"</string>
    <string name="confirming_question_data_type_one_month" msgid="7110328687576360400">"Eyða varanlega gögnum af gerðinni „<xliff:g id="DATA_TYPE">%s</xliff:g>“ frá síðustu 30 dögum?"</string>
    <string name="confirming_question_category_all" msgid="9182430869247761531">"Eyða varanlega öllum gögnum af gerðinni „<xliff:g id="CATEGORY">%s</xliff:g>“?"</string>
    <string name="confirming_question_category_one_day" msgid="4886776948515472679">"Eyða varanlega gögnum af gerðinni „<xliff:g id="CATEGORY">%s</xliff:g>“ frá síðasta sólarhring?"</string>
    <string name="confirming_question_category_one_week" msgid="1790565625674277693">"Eyða varanlega gögnum af gerðinni „<xliff:g id="CATEGORY">%s</xliff:g>“ frá síðustu 7 dögum?"</string>
    <string name="confirming_question_category_one_month" msgid="9181788460112796273">"Eyða varanlega gögnum af gerðinni „<xliff:g id="CATEGORY">%s</xliff:g>“ frá síðustu 30 dögum?"</string>
    <string name="confirming_question_app_data_all" msgid="4818571921949673097">"Eyða varanlega öllum gögnum af gerðinni „<xliff:g id="APP_DATA">%s</xliff:g>“?"</string>
    <string name="confirming_question_app_data_one_day" msgid="444028969015975031">"Eyða varanlega gögnum af gerðinni „<xliff:g id="APP_DATA">%s</xliff:g>“ frá síðasta sólarhring?"</string>
    <string name="confirming_question_app_data_one_week" msgid="2096555081811730496">"Eyða varanlega gögnum af gerðinni „<xliff:g id="APP_DATA">%s</xliff:g>“ frá síðustu 7 dögum?"</string>
    <string name="confirming_question_app_data_one_month" msgid="6438241250825892892">"Eyða varanlega gögnum af gerðinni „<xliff:g id="APP_DATA">%s</xliff:g>“ frá síðustu 30 dögum?"</string>
    <string name="confirming_question_app_remove_all_permissions" msgid="4170343072352701421">"Fjarlægja einnig allar heimildir <xliff:g id="APP_WITH_PERMISSIONS">%s</xliff:g> úr Heilsutengingu"</string>
    <string name="confirming_question_data_type_from_app_all" msgid="8361163993548510509">"Eyða varanlega öllum gögnum af gerðinni „<xliff:g id="DATA_TYPE">%1$s</xliff:g>“ sem <xliff:g id="APP_DATA">%2$s</xliff:g> bætti við?"</string>
    <string name="confirming_question_single_entry" msgid="330919962071369305">"Viltu eyða þessari færslu varanlega?"</string>
    <string name="confirming_question_message" msgid="2934249835529079545">"Tengd forrit munu ekki lengur geta opnað þessi gögn frá Heilsutengingu"</string>
    <string name="confirming_question_message_menstruation" msgid="5286956266565962430">"Þetta mun eyða öllum skráningum um tíðablæðingar frá <xliff:g id="START_DATE">%1$s</xliff:g> til <xliff:g id="END_DATE">%2$s</xliff:g>."</string>
    <string name="confirming_question_delete_button" msgid="1999996759507959985">"Eyða"</string>
    <string name="confirming_question_go_back_button" msgid="9037523726124648221">"Til baka"</string>
    <string name="delete_dialog_success_got_it_button" msgid="8047812840310612293">"Lokið"</string>
    <string name="delete_dialog_failure_close_button" msgid="4376647579348193224">"Loka"</string>
    <string name="delete_dialog_success_title" msgid="5009733262743173477">"Gögnum eytt"</string>
    <string name="delete_dialog_success_message" msgid="2451953113522118128">"Þessi gögn eru ekki lengur vistuð í Heilsutengingu."</string>
    <string name="delete_progress_indicator" msgid="5799502879065833417">"Eyðir gögnunum þínum"</string>
    <string name="delete_dialog_failure_title" msgid="1959020721355789496">"Ekki var hægt að eyða gögnum"</string>
    <string name="delete_dialog_failure_message" msgid="7473241488471319963">"Eitthvað fór úrskeiðis og Heilsutengingu tókst ekki að eyða gögnunum þínum"</string>
    <string name="delete_dialog_failure_try_again_button" msgid="4323865124609424838">"Reyna aftur"</string>
    <string name="delete_data_notification_title" msgid="7740230240986343347">"Eyðir gögnum Heilsutengingar"</string>
    <string name="delete_data_notification_ticker_text" msgid="2604051567679235822">"Eyðir gögnum Heilsutengingar"</string>
    <string name="delete_data_notification_channel_name" msgid="4499713830012802095">"Gagnaeyðing"</string>
    <string name="data_point_action_content_description" msgid="6881048311770784455">"Eyða færslunni „<xliff:g id="ENTRY_TO_DELETE">%s</xliff:g>“"</string>
    <string name="delete_data_point" msgid="1004049578454616738">"Eyða færslunni „<xliff:g id="ENTRY_TO_DELETE">%s</xliff:g>“"</string>
    <string name="aggregation_total" msgid="5641333638662325184">"Alls: <xliff:g id="TOTAL_VALUE">%s</xliff:g>"</string>
    <string name="watt_format" msgid="8500953817369623803">"{value,plural, =1{1 V}one{# V}other{# V}}"</string>
    <string name="watt_format_long" msgid="7107446926499116109">"{value,plural, =1{1 vatt}one{# vatt}other{# vött}}"</string>
    <string name="steps_value" msgid="5779393974668105298">"{count,plural, =1{1 skref}one{# skref}other{# skref}}"</string>
    <string name="steps_per_minute" msgid="5527133010067502098">"{value,plural, =1{1 skref/mín.}one{# skref/mín.}other{# skref/mín.}}"</string>
    <string name="steps_per_minute_long" msgid="6146224261144843301">"{value,plural, =1{1 skref á mínútu}one{# skref á mínútu}other{# skref á mínútu}}"</string>
    <string name="heart_rate_value" msgid="6936476566204248578">"{count,plural, =1{1 sl./mín.}one{# sl./mín.}other{# sl./mín.}}"</string>
    <string name="heart_rate_long_value" msgid="7865319425119507300">"{count,plural, =1{1 slag á mínútu}one{# slag á mínútu}other{# slög á mínútu}}"</string>
    <string name="velocity_speed_miles" msgid="616312758726506781">"{value,plural, =1{1 míl./klst.}one{# míl./klst.}other{# míl./klst.}}"</string>
    <string name="velocity_speed_km" msgid="2807705003203399350">"{value,plural, =1{1 km/klst.}one{# km/klst.}other{# km/klst.}}"</string>
    <string name="velocity_speed_miles_long" msgid="7945167764392834498">"{value,plural, =1{1 míla á klukkustund}one{# míla á klukkustund}other{# mílur á klukkustund}}"</string>
    <string name="velocity_speed_km_long" msgid="3962310367408338322">"{value,plural, =1{1 kílómetri á klukkustund}one{# kílómetri á klukkustund}other{# kílómetrar á klukkustund}}"</string>
    <string name="velocity_minute_miles" msgid="7700413725988014667">"<xliff:g id="MINUTE">%1$s</xliff:g> mín/míl"</string>
    <string name="velocity_minute_km" msgid="4772380313506015301">"<xliff:g id="MINUTE">%1$s</xliff:g> mín/km"</string>
    <string name="velocity_minute_miles_long" msgid="6889048307278340076">"<xliff:g id="MINUTE">%1$s</xliff:g> mínúta á mílu"</string>
    <string name="velocity_minute_km_long" msgid="4037299863590066470">"<xliff:g id="MINUTE">%1$s</xliff:g> mínúta á kílómetra"</string>
    <string name="velocity_minute_per_one_hundred_yards" msgid="647561643828842315">"<xliff:g id="MINUTE">%1$s</xliff:g> mín/100 yarda"</string>
    <string name="velocity_minute_per_one_hundred_meters" msgid="4636956099725561607">"<xliff:g id="MINUTE">%1$s</xliff:g> mín/100 metra"</string>
    <string name="velocity_minute_per_one_hundred_yards_long" msgid="3005945921657283386">"<xliff:g id="MINUTE">%1$s</xliff:g> mínúta á 100 yarda"</string>
    <string name="velocity_minute_per_one_hundred_meters_long" msgid="6806485527680697198">"<xliff:g id="MINUTE">%1$s</xliff:g> mínúta á 100 metra"</string>
    <string name="time_range_long" msgid="5067423945245490288">"frá <xliff:g id="START_TIME">%1$s</xliff:g> til <xliff:g id="END_TIME">%2$s</xliff:g>"</string>
    <string name="date_range_long" msgid="6022190423982451176">"frá <xliff:g id="START_TIME">%1$s</xliff:g> til <xliff:g id="END_TIME">%2$s</xliff:g>"</string>
    <string name="wheelchair_pushes" msgid="5807293867148465190">"{count,plural, =1{Hjólastól ýtt 1 sinni}one{Hjólastól ýtt # sinni}other{Hjólastól ýtt # sinnum}}"</string>
    <string name="liter" msgid="8276522589564337053">"{count,plural, =1{1 l}one{# l}other{# l}}"</string>
    <string name="liter_long" msgid="7094280457555707835">"{count,plural, =1{1 lítri}one{# lítri}other{# lítrar}}"</string>
    <string name="floors_climbed" msgid="7483572478744998930">"{count,plural, =1{1 hæð}one{# hæð}other{# hæðir}}"</string>
    <string name="elevation_meters" msgid="5099783382361572761">"{count,plural, =1{1 m}one{# m}other{# m}}"</string>
    <string name="elevation_meters_long" msgid="3163136353148567981">"{count,plural, =1{1 metri}one{# metri}other{# metrar}}"</string>
    <string name="cycling_rpm" msgid="2271215098150068276">"{count,plural, =1{1 sn./mín.}one{# sn./mín.}other{# sn./mín.}}"</string>
    <string name="cycling_rpm_long" msgid="4914848042733587007">"{count,plural, =1{1 snúningur á mínútu}one{# snúningur á mínútu}other{# snúningar á mínútu}}"</string>
    <string name="cycling_cadence_series_range_long" msgid="6852892013260504985">"frá <xliff:g id="MIN">%1$s</xliff:g> til <xliff:g id="MAX">%2$s</xliff:g>"</string>
    <string name="sexual_activity_protected" msgid="4259473257597274326">"Getnaðarvarnir notaðar"</string>
    <string name="sexual_activity_unprotected" msgid="2250981470537379807">"Getnaðarvarnir ekki notaðar"</string>
    <string name="spotting" msgid="1637175837078770520">"Blettablæðingar"</string>
    <string name="flow_spotting" msgid="832418664953780156">"Blettablæðingar"</string>
    <string name="flow_light" msgid="1937543318146228793">"Lítið flæði"</string>
    <string name="flow_medium" msgid="3783688724668943154">"Miðlungsflæði"</string>
    <string name="flow_heavy" msgid="8672261792750634294">"Mikið flæði"</string>
    <string name="period_day" msgid="3821944462093965882">"Dagur blæðinga <xliff:g id="DAY">%1$d</xliff:g> af <xliff:g id="TOTAL_LENGTH">%2$d</xliff:g>"</string>
    <string name="ovulation_positive" msgid="6588547263126320238">"Jákvætt"</string>
    <string name="ovulation_negative" msgid="591588801112312454">"Neikvætt"</string>
    <string name="ovulation_high" msgid="205362931427158291">"Mikið"</string>
    <string name="ovulation_inconclusive" msgid="3447066667631538756">"Óvíst"</string>
    <string name="milliseconds" msgid="284845884516037268">"{count,plural, =1{1 msek.}one{# msek.}other{# msek.}}"</string>
    <string name="milliseconds_long" msgid="93246373745977286">"{count,plural, =1{1 millisekúnda}one{# millisekúnda}other{# millisekúndur}}"</string>
    <string name="planned_exercise_session_notes_title" msgid="5398114870366766242">"Glósur"</string>
    <string name="planned_exercise_block_repetitions" msgid="230530785149273276">"{count,plural, =1{Einu sinni}one{# sinni}other{# sinnum}}"</string>
    <string name="active_calories_burned" msgid="1164230083046893828">"Virkt: <xliff:g id="ACTIVE_CALORIES">%1$s</xliff:g>"</string>
    <string name="total_calories_burned" msgid="1674210345283541450">"Alls: <xliff:g id="TOTAL_CALORIES">%1$s</xliff:g>"</string>
    <string name="amrap_performance_goal" msgid="2225285957050151025">"Eins margar endurtekningar og hægt er"</string>
    <string name="rate_of_perceived_exertion_goal" msgid="7025839991503747361">"Áreynslustig: <xliff:g id="VALUE">%1$d</xliff:g>/10"</string>
    <string name="elapsed_time_placeholder" msgid="5154979833935704302">"--:--"</string>
    <string name="repetitions" msgid="5092687490665962229">"{count,plural, =1{1 endurtekning}one{# endurtekning}other{# endurtekningar}}"</string>
    <string name="repetitions_long" msgid="9056502282298182438">"{count,plural, =1{1 endurtekning}one{# endurtekning}other{# endurtekningar}}"</string>
    <string name="exercise_segments_header" msgid="2992953017179406012">"Æfingahlutar"</string>
    <string name="exercise_laps_header" msgid="117228630553856372">"Umferðir"</string>
    <string name="back_extension" msgid="426518933137440577">"Bakfettur"</string>
    <string name="badminton" msgid="8839727076522086870">"Badminton"</string>
    <string name="barbell_shoulder_press" msgid="3800236222803424251">"Axlapressa með stöng"</string>
    <string name="baseball" msgid="2520520093470304570">"Hafnabolti"</string>
    <string name="basketball" msgid="1453863811744469210">"Körfubolti"</string>
    <string name="bench_press" msgid="640506654204391301">"Bekkpressa"</string>
    <string name="bench_sit_up" msgid="6601081870476287683">"Uppsetur á bekk"</string>
    <string name="biking" msgid="4108296097363777467">"Hjólreiðar"</string>
    <string name="biking_stationary" msgid="1538524429562124202">"Hjólreiðar á staðnum"</string>
    <string name="boot_camp" msgid="1554811887379786226">"Boot camp-æfing"</string>
    <string name="boxing" msgid="2200194516739940317">"Box"</string>
    <string name="burpee" msgid="1434605818712603589">"Froskar"</string>
    <string name="calisthenics" msgid="9080623890020954493">"Leikfimiæfingar"</string>
    <string name="cricket" msgid="7543586707938752011">"Krikket"</string>
    <string name="crunch" msgid="4265356947720591896">"Kviðkreppur"</string>
    <string name="dancing" msgid="4099572666298130171">"Dans"</string>
    <string name="deadlift" msgid="6880561478635890617">"Réttstöðulyfta"</string>
    <string name="dumbbell_curl_left_arm" msgid="4453594605921193509">"Tvíhöfðapressur með handlóði vinstra megin"</string>
    <string name="dumbbell_curl_right_arm" msgid="4680998443002425166">"Tvíhöfðapressur með handlóði hægra megin"</string>
    <string name="dumbbell_front_raise" msgid="4411281746015904879">"Axlalyfta með handlóðum"</string>
    <string name="dumbbell_lateral_raise" msgid="5839946068429137241">"Hliðaraxlalyfta með handlóðum"</string>
    <string name="dumbbell_triceps_extension_left_arm" msgid="6756023069611493063">"Þríhöfðapressur með handlóði vinstra megin"</string>
    <string name="dumbbell_triceps_extension_right_arm" msgid="1498470275564554389">"Þríhöfðapressur með handlóði hægra megin"</string>
    <string name="dumbbell_triceps_extension_two_arm" msgid="5409860665522903159">"Þríhöfðapressur með handlóðum báðum megin"</string>
    <string name="elliptical" msgid="5148914059968910839">"Fjölþjálfi"</string>
    <string name="exercise_class" msgid="32582249527931454">"Æfingatími"</string>
    <string name="fencing" msgid="410347890025055779">"Skylmingar"</string>
    <string name="football_american" msgid="8564554592554502623">"Amerískur fótbolti"</string>
    <string name="football_australian" msgid="5524598297723674661">"Ástralskur fótbolti"</string>
    <string name="forward_twist" msgid="2464895720533462566">"Frambeygja með snúningi"</string>
    <string name="frisbee_disc" msgid="5167617057624738753">"Svifdiskur"</string>
    <string name="golf" msgid="2726655052150604682">"Golf"</string>
    <string name="guided_breathing" msgid="8688586393796970733">"Leiddar öndunaræfingar"</string>
    <string name="gymnastics" msgid="1122967371410769598">"Fimleikar"</string>
    <string name="handball" msgid="3088985331906235361">"Handbolti"</string>
    <string name="high_intensity_interval_training" msgid="8873384314130026442">"Lotuþjálfun með mikilli ákefð (HIIT)"</string>
    <string name="hiking" msgid="5477476795295322496">"Göngur"</string>
    <string name="ice_hockey" msgid="3615167122989198051">"Íshokkí"</string>
    <string name="ice_skating" msgid="8509270149324068230">"Skautar á svelli"</string>
    <string name="jumping_jack" msgid="8751015874477795657">"Sprellikarlar"</string>
    <string name="jump_rope" msgid="3065249477862282277">"Sipp"</string>
    <string name="lat_pull_down" msgid="6974730398913678563">"Niðurtog"</string>
    <string name="lunge" msgid="6557814816897990529">"Framstig"</string>
    <string name="martial_arts" msgid="3279383109083496658">"Bardagalistir"</string>
    <string name="meditation" msgid="7578287714544679183">"Hugleiðsla"</string>
    <string name="paddling" msgid="746868067888160788">"Brettaróður"</string>
    <string name="paragliding" msgid="8328649138909727690">"Svifvængjaflug"</string>
    <string name="pilates" msgid="8660903049535347415">"Pílates"</string>
    <string name="plank" msgid="5537839085592473449">"Planki"</string>
    <string name="racquetball" msgid="8169482984904052538">"Veggtennis"</string>
    <string name="rock_climbing" msgid="3123024521372083233">"Klettaklifur"</string>
    <string name="roller_hockey" msgid="3524872164646176686">"Rúlluskautahokkí"</string>
    <string name="rowing" msgid="615898011726585442">"Róður"</string>
    <string name="rowing_machine" msgid="4075255566862183370">"Róðravél"</string>
    <string name="rugby" msgid="5146215118571059267">"Ruðningur"</string>
    <string name="running" msgid="5135754380339217169">"Hlaup"</string>
    <string name="running_treadmill" msgid="2083354407217486405">"Hlaup á hlaupabretti"</string>
    <string name="sailing" msgid="4924304145770903145">"Siglingar"</string>
    <string name="scuba_diving" msgid="4548778216122159229">"Köfun með köfunartæki"</string>
    <string name="skating" msgid="7320438805566302784">"Skautar"</string>
    <string name="skiing" msgid="6773127614153771204">"Skíði"</string>
    <string name="snowboarding" msgid="890584874325367973">"Snjóbretti"</string>
    <string name="snowshoeing" msgid="8932096199095096139">"Snjóþrúguganga"</string>
    <string name="soccer" msgid="2631723269673549642">"Fótbolti"</string>
    <string name="softball" msgid="8389418982713908334">"Mjúkbolti"</string>
    <string name="squash" msgid="1588653991323140302">"Skvass"</string>
    <string name="squat" msgid="7664163620113834611">"Hnébeygjur"</string>
    <string name="stair_climbing" msgid="4042085961630471238">"Stigaganga"</string>
    <string name="stair_climbing_machine" msgid="4003983194733092325">"Þrekstigi"</string>
    <string name="strength_training" msgid="56772956237540768">"Styrktarþjálfun"</string>
    <string name="stretching" msgid="8667864173383423787">"Teygjur"</string>
    <string name="surfing" msgid="7612503593241904984">"Brimbretti"</string>
    <string name="swimming_open_water" msgid="1030388267758027037">"Vatnasund"</string>
    <string name="swimming_pool" msgid="1584809250142187550">"Sund í sundlaug"</string>
    <string name="swimming_freestyle" msgid="5969535751316106638">"Skriðsund"</string>
    <string name="swimming_backstroke" msgid="7293002996518694035">"Baksund"</string>
    <string name="swimming_breaststroke" msgid="7168282910654289593">"Bringusund"</string>
    <string name="swimming_butterfly" msgid="8553167046220664352">"Flugsund"</string>
    <string name="swimming_mixed" msgid="4486578691634921168">"Blandað"</string>
    <string name="swimming_other" msgid="2561131941506955982">"Annað"</string>
    <string name="table_tennis" msgid="4849741231221974485">"Borðtennis"</string>
    <string name="tennis" msgid="6627063985750125504">"Tennis"</string>
    <string name="upper_twist" msgid="3382862516792841928">"Efri vinda"</string>
    <string name="volleyball" msgid="7469885673961163729">"Blak"</string>
    <string name="walking" msgid="4782496160454621769">"Ganga"</string>
    <string name="water_polo" msgid="2527119748097860708">"Sundknattleikur"</string>
    <string name="weightlifting" msgid="7586735291662318085">"Lyftingar"</string>
    <string name="wheelchair" msgid="2226734836271500057">"Hjólastóll"</string>
    <string name="workout" msgid="8583398837804461839">"Æfing"</string>
    <string name="yoga" msgid="138675430777247097">"Jóga"</string>
    <string name="arm_curl" msgid="1737456878333201848">"Tvíhöfðapressa"</string>
    <string name="ball_slam" msgid="5996773678701283169">"Boltaslamm"</string>
    <string name="double_arm_triceps_extension" msgid="4010735719203872078">"Þríhöfðapressur báðum megin"</string>
    <string name="dumbbell_row" msgid="181791808359752158">"Róður með handlóði"</string>
    <string name="front_raise" msgid="1030939481482621384">"Framlyfta"</string>
    <string name="hip_thrust" msgid="8490916766767408053">"Mjaðmalyfta"</string>
    <string name="hula_hoop" msgid="1651914953207761226">"Húlahringur"</string>
    <string name="kettlebell_swing" msgid="364783119882246413">"Ketilbjöllusveifla"</string>
    <string name="lateral_raise" msgid="1037404943175363734">"Hliðarlyfta"</string>
    <string name="leg_curl" msgid="5327470513599472344">"Fótakreppa"</string>
    <string name="leg_extension" msgid="1843556289395164421">"Fótrétta"</string>
    <string name="leg_press" msgid="4544551493384600086">"Fótapressa"</string>
    <string name="leg_raise" msgid="3206754140765952088">"Fótalyfta"</string>
    <string name="mountain_climber" msgid="6666288676718010900">"Fjallaklifur (hné að olnboga)"</string>
    <string name="pull_up" msgid="4056233737860296184">"Upphífing"</string>
    <string name="punch" msgid="7915247952566217050">"Högg"</string>
    <string name="shoulder_press" msgid="4071573271892122319">"Axlapressa"</string>
    <string name="single_arm_triceps_extension" msgid="4500495528709994121">"Þríhöfðapressur með handlóðum öðrum megin"</string>
    <string name="sit_up" msgid="1872162440154479950">"Uppsetur"</string>
    <string name="rest" msgid="5937058337671252210">"Hvíld"</string>
    <string name="pause" msgid="5161459047750335691">"Hlé"</string>
    <string name="activity_type_australian_football" msgid="431838050917315084">"Ástralskur fótbolti"</string>
    <string name="sleep_session_default" msgid="7376764686701487196">"<xliff:g id="DURATION"> %1$s</xliff:g> sofandi"</string>
    <string name="sleep_stage_default" msgid="1539043695578480733">"<xliff:g id="DURATION">%1$s</xliff:g> <xliff:g id="NAME">%2$s</xliff:g>"</string>
    <string name="sleep_stage_awake" msgid="4526767634444460862">"vakandi"</string>
    <string name="sleep_stage_awake_in_bed" msgid="5533385496857888503">"vakandi í rúminu"</string>
    <string name="sleep_stage_sleeping" msgid="5122840110107303518">"sofandi"</string>
    <string name="sleep_stage_out_of_bed" msgid="522297068981578046">"ekki í rúminu"</string>
    <string name="sleep_stage_rem" msgid="1694477904067543104">"REM-svefn"</string>
    <string name="sleep_stage_light" msgid="1070117964678317880">"laus svefn"</string>
    <string name="sleep_stage_deep" msgid="3134557407657258364">"djúpsvefn"</string>
    <string name="sleep_stage_unknown" msgid="8664190491902295991">"óþekkt"</string>
    <string name="minute_duration" msgid="9035288227090160206">"<xliff:g id="MINUTE">%1$s</xliff:g> mín."</string>
    <string name="hour_minute_duration_short" msgid="6862483734123680444">"<xliff:g id="HOUR">%1$s</xliff:g> klst. <xliff:g id="MIN">%2$s</xliff:g> mín."</string>
    <string name="hour_duration" msgid="3472489613837138711">"<xliff:g id="HOUR">%1$s</xliff:g> klst."</string>
    <string name="hour_minute_duration_accessibility" msgid="1863356122145811614">"<xliff:g id="HOURS">%1$s</xliff:g> <xliff:g id="MINUTES">%2$s</xliff:g>"</string>
    <string name="hour_duration_accessibility" msgid="4944782597053107276">"{count,plural, =1{1 klukkustund}one{# klukkustund}other{# klukkustundir}}"</string>
    <string name="minute_duration_accessibility" msgid="399158463609534882">"{count,plural, =1{1 mínúta}one{# mínúta}other{# mínútur}}"</string>
    <!-- no translation found for day_duration (3965793251448856729) -->
    <skip />
    <string name="day_hour_duration" msgid="6174865584368017275">"<xliff:g id="DAYS">%1$s</xliff:g> og <xliff:g id="HOURS">%2$s</xliff:g>"</string>
    <string name="day_duration_accessibility" msgid="3023909370877112320">"{count,plural, =1{1 dagur}one{# dagur}other{# dagar}}"</string>
    <string name="vo2_max" msgid="8129489055516944647">"{value,plural, =1{1 ml/(kg/mín.)}one{# ml/(kg/mín.)}other{# ml/(kg/mín.)}}"</string>
    <string name="vo2_max_long" msgid="1031842712595851857">"{value,plural, =1{1 millilítri af súrefni á hvert kílógramm líkamsmassa á mínútu}one{# millilítri af súrefni á hvert kílógramm líkamsmassa á mínútu}other{# millilítrar af súrefni á hvert kílógramm líkamsmassa á mínútu}}"</string>
    <string name="vo2_metabolic_cart" msgid="4724757223373717896">"Cart-mæling efnaskipta"</string>
    <string name="vo2_heart_rate_ratio" msgid="8707274294125886148">"Hjartsláttarhlutfall"</string>
    <string name="vo2_cooper_test" msgid="4713211595719031518">"Cooper-próf"</string>
    <string name="vo2_multistage_fitness_test" msgid="908967547838751749">"Fjölþætt hreystipróf"</string>
    <string name="vo2_rockport_fitness_test" msgid="2951465532122577281">"Rockport-hreystipróf"</string>
    <string name="vo2_other" msgid="5359013487285233550">"Annað"</string>
    <string name="mucus_dry" msgid="1065582777971603874">"Þurrt"</string>
    <string name="mucus_sticky" msgid="2086025099544529404">"Klístrað"</string>
    <string name="mucus_creamy" msgid="7525290054414941569">"Rjómakennt"</string>
    <string name="mucus_watery" msgid="1875540699006472048">"Vatnskennt"</string>
    <string name="mucus_egg_white" msgid="5578512593433767787">"Eggjahvítt"</string>
    <string name="mucus_unusual" msgid="3987847850745292757">"Óvenjulegt"</string>
    <string name="mucus_light" msgid="5309343389013086860">"Ljóst"</string>
    <string name="mucus_medium" msgid="7666848347740570566">"Miðlungs"</string>
    <string name="mucus_heavy" msgid="7864873650773259133">"Mikið"</string>
    <string name="blood_pressure" msgid="7892828162554266437">"<xliff:g id="SYSTOLIC">%1$s</xliff:g>/<xliff:g id="DIASTOLIC">%2$s</xliff:g> mmHg"</string>
    <string name="blood_pressure_long" msgid="6487761539434451764">"<xliff:g id="SYSTOLIC">%1$s</xliff:g>/<xliff:g id="DIASTOLIC">%2$s</xliff:g> millimetrar af kvikasilfri"</string>
    <string name="body_position_standing_up" msgid="1221924915768574594">"Standandi"</string>
    <string name="body_position_sitting_down" msgid="8053875174780552282">"Sitjandi"</string>
    <string name="body_position_lying_down" msgid="1472381098179371143">"Liggjandi"</string>
    <string name="body_position_reclining" msgid="5676889701646839079">"Hálfliggjandi"</string>
    <string name="blood_pressure_left_wrist" msgid="2047244346984766880">"Vinstri úlnliður"</string>
    <string name="blood_pressure_right_wrist" msgid="1488133877790549424">"Hægri úlnliður"</string>
    <string name="blood_pressure_left_arm" msgid="5150436840115504433">"Vinstri upphandleggur"</string>
    <string name="blood_pressure_right_arm" msgid="8660682684653121430">"Hægri upphandleggur"</string>
    <string name="millimoles_per_liter" msgid="3185457774991908223">"{count,plural, =1{1 mmól/l}one{# mmól/l}other{# mmól/l}}"</string>
    <string name="millimoles_per_liter_long" msgid="7248942926237335084">"{count,plural, =1{1 millimól á lítra}one{# millimól á lítra}other{# millimól á lítra}}"</string>
    <string name="specimen_source_interstitial_fluid" msgid="2201319049828128946">"Millifrumuvökvi"</string>
    <string name="specimen_source_capillary_blood" msgid="5525024815754731735">"Háræðablóð"</string>
    <string name="specimen_source_plasma" msgid="8794064916106457747">"Blóðvökvi"</string>
    <string name="specimen_source_serum" msgid="6383820057196352355">"Sermi"</string>
    <string name="specimen_source_tears" msgid="4368541832400624080">"Tár"</string>
    <string name="specimen_source_whole_blood" msgid="8884838851343307557">"Heilblóð"</string>
    <string name="blood_glucose_general" msgid="7566279829618085436">"Almennt"</string>
    <string name="blood_glucose_fasting" msgid="2122662399203934350">"Fastandi"</string>
    <string name="blood_glucose_before_meal" msgid="5125498172701953751">"Fyrir máltíð"</string>
    <string name="blood_glucose_after_meal" msgid="8101398122897992346">"Eftir máltíð"</string>
    <string name="mealtype_label" msgid="5402474235944051844">"Gerð máltíðar"</string>
    <string name="mealtype_unknown" msgid="3024645648636923591">"Óþekkt"</string>
    <string name="mealtype_breakfast" msgid="119545434987870954">"Morgunmatur"</string>
    <string name="mealtype_lunch" msgid="6212310262989550906">"Hádegismatur"</string>
    <string name="mealtype_dinner" msgid="1896347121249081336">"Kvöldmatur"</string>
    <string name="mealtype_snack" msgid="8454859872168781221">"Snarl"</string>
    <string name="biotin" msgid="4000818331802478073">"Bíótín"</string>
    <string name="caffeine" msgid="2847006945615912643">"Koffín"</string>
    <string name="calcium" msgid="4832722858820295752">"Kalk"</string>
    <string name="chloride" msgid="2509193544740445654">"Klóríð"</string>
    <string name="cholesterol" msgid="4261128668088502049">"Kólesteról"</string>
    <string name="chromium" msgid="807851794929222026">"Króm"</string>
    <string name="copper" msgid="8603012497089601260">"Kopar"</string>
    <string name="dietary_fiber" msgid="6928876454420561553">"Trefjar"</string>
    <string name="energy_consumed_total" msgid="7866804137119190606">"Orka"</string>
    <string name="energy_consumed_from_fat" msgid="8637734004867176038">"Orka úr fitu"</string>
    <string name="folate" msgid="7728279545427110321">"Fólat"</string>
    <string name="folic_acid" msgid="6861953414423667870">"Fólínsýra"</string>
    <string name="iodine" msgid="2896913103021799237">"Joð"</string>
    <string name="iron" msgid="6134405609706877219">"Járn"</string>
    <string name="magnesium" msgid="6157495455437549170">"Magnesíum"</string>
    <string name="manganese" msgid="8339856079280400610">"Mangan"</string>
    <string name="molybdenum" msgid="3762866331212112454">"Mólýbden"</string>
    <string name="monounsaturated_fat" msgid="1320950160552507057">"Einómettuð fita"</string>
    <string name="niacin" msgid="8425099536322826837">"Níasín"</string>
    <string name="pantothenic_acid" msgid="5310842296212528685">"Pantóþensýra"</string>
    <string name="phosphorus" msgid="3912318057064021441">"Fosfór"</string>
    <string name="polyunsaturated_fat" msgid="6386374757897543025">"Fjölómettuð fita"</string>
    <string name="potassium" msgid="723134189945209756">"Kalíum"</string>
    <string name="protein" msgid="2731834509320364994">"Prótín"</string>
    <string name="riboflavin" msgid="5329306869379867435">"Ríbóflavín"</string>
    <string name="saturated_fat" msgid="3174504848270051265">"Mettuð fita"</string>
    <string name="selenium" msgid="8129594078116221891">"Selen"</string>
    <string name="sodium" msgid="7687341876185019438">"Natríum"</string>
    <string name="sugar" msgid="656190285547502122">"Sykur"</string>
    <string name="thiamin" msgid="1662446837028039063">"Þíamín"</string>
    <string name="total_carbohydrate" msgid="7034043840349284931">"Kolvetni alls"</string>
    <string name="total_fat" msgid="8193647297427112321">"Fita alls"</string>
    <string name="trans_fat" msgid="1059715899517909090">"Transfita"</string>
    <string name="unsaturated_fat" msgid="5495925265449481356">"Ómettuð fita"</string>
    <string name="vitamin_a" msgid="2379293029664252095">"A-vítamín"</string>
    <string name="vitamin_b12" msgid="180162813332325098">"B12-vítamín"</string>
    <string name="vitamin_b6" msgid="370053149968231667">"B6-vítamín"</string>
    <string name="vitamin_c" msgid="5383574357126292194">"C-vítamín"</string>
    <string name="vitamin_d" msgid="2717952250555672580">"D-vítamín"</string>
    <string name="vitamin_e" msgid="5214468880515744802">"E-vítamín"</string>
    <string name="vitamin_k" msgid="2722297637910069736">"K-vítamín"</string>
    <string name="zinc" msgid="5211975076671534013">"Sink"</string>
    <string name="nutrient_with_value" msgid="3327198262871257518">"<xliff:g id="NUTRIENT">%1$s</xliff:g>: <xliff:g id="AMOUNT">%2$s</xliff:g>"</string>
    <string name="meal_name" msgid="6060648788040408308">"Heiti"</string>
    <string name="gram_short_format" msgid="2355009811799735134">"{count,plural, =1{1 g}one{# g}other{# g}}"</string>
    <string name="gram_long_format" msgid="6160392101513066663">"{count,plural, =1{1 gramm}one{# gramm}other{# grömm}}"</string>
    <string name="respiratory_rate_value" msgid="4546418213418344364">"{count,plural, =1{1 andardr./mín.}one{# andardr./mín.}other{# andardr./mín.}}"</string>
    <string name="respiratory_rate_value_long" msgid="3822748008700697049">"{count,plural, =1{1 andardráttur á mínútu}one{# andardráttur á mínútu}other{# andardrættir á mínútu}}"</string>
    <string name="kilograms_short_label" msgid="9098342853218050689">"{count,plural, =1{1 kg}one{# kg}other{# kg}}"</string>
    <string name="pounds_short_label" msgid="6256277330455003180">"{count,plural, =1{1 pund}one{# pund}other{# pund}}"</string>
    <string name="stone_short_label" msgid="8377585176530348612">"{count,plural, =1{1 st}one{# st}other{# st}}"</string>
    <string name="stone_pound_short_label" msgid="7157344201618366834">"{stone_part} {pound_part}"</string>
    <string name="kilograms_long_label" msgid="7883695071156297670">"{count,plural, =1{1 kílógramm}one{# kílógramm}other{# kílógrömm}}"</string>
    <string name="pounds_long_label" msgid="2916697485006416419">"{count,plural, =1{1 pund}one{# pund}other{# pund}}"</string>
    <string name="stone_long_label" msgid="8951426283449456468">"{count,plural, =1{1 steinn}one{# steinn}other{# steinar}}"</string>
    <string name="stone_pound_long_label" msgid="1308941435682625204">"{stone_part} {pound_part}"</string>
    <string name="temperature_celsius" msgid="8867121728397270787">"{value,plural, =1{1℃}one{#℃}other{#℃}}"</string>
    <string name="temperature_celsius_long" msgid="5789974427381333869">"{value,plural, =1{1 gráða á Celsíus}one{# gráða á Celsíus}other{# gráður á Celsíus}}"</string>
    <string name="temperature_kelvin" msgid="358565033091774943">"{value,plural, =1{1 K}one{# K}other{# K}}"</string>
    <string name="temperature_kelvin_long" msgid="6078037481989090665">"{value,plural, =1{1 Kelvin}one{# Kelvin}other{# Kelvin}}"</string>
    <string name="temperature_fahrenheit" msgid="4907172619457051144">"{value,plural, =1{1℉}one{#℉}other{#℉}}"</string>
    <string name="temperature_fahrenheit_long" msgid="1668948424411289521">"{value,plural, =1{1 gráða á Fahrenheit}one{# gráða á Fahrenheit}other{# gráður á Fahrenheit}}"</string>
    <string name="temperatureDelta_celsius" msgid="4715618675614337612">"{value,plural, =1{{formattedValue}℃}one{{formattedValue}℃}other{{formattedValue}℃}}"</string>
    <string name="temperatureDelta_celsius_long" msgid="2696479973655631256">"{value,plural, =1{{formattedValue} gráða á Celsíus}one{{formattedValue} gráða á Celsíus}other{{formattedValue} gráður á Celsíus}}"</string>
    <string name="temperatureDelta_fahrenheit" msgid="4888310106252786060">"{value,plural, =1{{formattedValue}℉}one{{formattedValue}℉}other{{formattedValue}℉}}"</string>
    <string name="temperatureDelta_fahrenheit_long" msgid="6245718323010730238">"{value,plural, =1{{formattedValue} gráða á Fahrenheit}one{{formattedValue} gráða á Fahrenheit}other{{formattedValue} gráður á Fahrenheit}}"</string>
    <string name="temperatureDelta_kelvin" msgid="3417124829968605912">"{value,plural, =1{{formattedValue}K}one{{formattedValue}K}other{{formattedValue}K}}"</string>
    <string name="temperatureDelta_kelvin_long" msgid="2778664973816301780">"{value,plural, =1{{formattedValue} kelvin}one{{formattedValue} kelvin}other{{formattedValue} kelvin}}"</string>
    <string name="temperatureDelta_average_celsius" msgid="8285198789751919796">"{value,plural, =1{{formattedValue}℃ (meðalfrávik)}one{{formattedValue}℃ (meðalfrávik)}other{{formattedValue}℃ (meðalfrávik)}}"</string>
    <string name="temperatureDelta_average_celsius_long" msgid="2706133487120358878">"{value,plural, =1{{formattedValue} gráða á Celsíus (meðalfrávik)}one{{formattedValue} gráða á Celsíus (meðalfrávik)}other{{formattedValue} gráður á Celsíus (meðalfrávik)}}"</string>
    <string name="temperatureDelta_average_fahrenheit" msgid="1610634095789007598">"{value,plural, =1{{formattedValue}℉ (meðalfrávik)}one{{formattedValue}℉ (meðalfrávik)}other{{formattedValue}℉ (meðalfrávik)}}"</string>
    <string name="temperatureDelta_average_fahrenheit_long" msgid="4931676720311048821">"{value,plural, =1{{formattedValue} gráða á Fahrenheit (meðalfrávik)}one{{formattedValue} gráða á Fahrenheit (meðalfrávik)}other{{formattedValue} gráður á Fahrenheit (meðalfrávik)}}"</string>
    <string name="temperatureDelta_average_kelvin" msgid="3525443354201467789">"{value,plural, =1{{formattedValue}K (meðalfrávik)}one{{formattedValue}K (meðalfrávik)}other{{formattedValue}K (meðalfrávik)}}"</string>
    <string name="temperatureDelta_average_kelvin_long" msgid="9202084701113373151">"{value,plural, =1{{formattedValue} kelvin (meðalfrávik)}one{{formattedValue} kelvin (meðalfrávik)}other{{formattedValue} kelvin (meðalfrávik)}}"</string>
    <string name="temperature_location_armpit" msgid="8359661261125563155">"Handarkriki"</string>
    <string name="temperature_location_finger" msgid="4915449065770967487">"Fingur"</string>
    <string name="temperature_location_forehead" msgid="8603219464757434635">"Enni"</string>
    <string name="temperature_location_mouth" msgid="1535682736007063471">"Munnur"</string>
    <string name="temperature_location_rectum" msgid="1503082804377850076">"Endaþarmur"</string>
    <string name="temperature_location_temporal_artery" msgid="2830919806910102535">"Slagæð við gagnauga"</string>
    <string name="temperature_location_toe" msgid="36730991617372925">"Tá"</string>
    <string name="temperature_location_ear" msgid="7024374111156026034">"Eyra"</string>
    <string name="temperature_location_wrist" msgid="5290446688282752346">"Úlnliður"</string>
    <string name="temperature_location_vagina" msgid="1689485374825231749">"Leggöng"</string>
    <string name="skin_temperature_measurement_location_title" msgid="3801036455392782236">"Staðsetning mælinga"</string>
    <string name="skin_temperature_baseline_title" msgid="1883615483694543696">"Grunnlína"</string>
    <string name="skin_temperature_delta_details_heading" msgid="7789483766417087430">"Frávik frá grunnlínu"</string>
    <string name="distance_miles" msgid="5419172432458896478">"{dist,plural, =1{1 míla}one{# míla}other{# mílur}}"</string>
    <string name="distance_km" msgid="6383736895665100602">"{dist,plural, =1{1 km}one{# km}other{# km}}"</string>
    <string name="distance_miles_long" msgid="1830844568614100885">"{dist,plural, =1{1 míla}one{# míla}other{# mílur}}"</string>
    <string name="distance_km_long" msgid="6256504627418439859">"{dist,plural, =1{1 kílómetri}one{# kílómetri}other{# kílómetrar}}"</string>
    <string name="height_cm" msgid="94329926270064717">"{height,plural, =1{1 cm}one{# cm}other{# cm}}"</string>
    <string name="height_cm_long" msgid="2821030110768530948">"{height,plural, =1{1 sentimetri}one{# sentimetri}other{# sentimetrar}}"</string>
    <string name="height_in_long" msgid="6502316324841498419">"{height,plural, =1{1 tomma}one{# tomma}other{# tommur}}"</string>
    <string name="height_ft_long" msgid="7551582478724981895">"{height,plural, =1{1 fet}one{# fet}other{# fet}}"</string>
    <string name="height_in_compacted" msgid="6087182983411207466">"{height,plural, =1{1″}one{#″}other{#″}}"</string>
    <string name="height_ft_compacted" msgid="1024585112134314039">"{height,plural, =1{1′}one{#′}other{#′}}"</string>
    <string name="feet_inches_format" msgid="768610500549967860">"<xliff:g id="FT">%1$s</xliff:g><xliff:g id="IN">%2$s</xliff:g>"</string>
    <string name="feet_inches_format_long" msgid="5187265716573430363">"<xliff:g id="FT">%1$s</xliff:g> <xliff:g id="IN">%2$s</xliff:g>"</string>
    <string name="calories_long" msgid="7225535148232419419">"{count,plural, =1{1 hitaeining}one{# hitaeining}other{# hitaeiningar}}"</string>
    <string name="calories" msgid="320906359079319632">"{count,plural, =1{1 he}one{# he}other{# he}}"</string>
    <string name="kj" msgid="2742876437259085714">"{count,plural, =1{1 kJ}one{# kJ}other{# kJ}}"</string>
    <string name="kj_long" msgid="1837278261960345400">"{count,plural, =1{1 kílójúl}one{# kílójúl}other{# kílójúl}}"</string>
    <string name="percent" formatted="false" msgid="9199428244800776575">"{value,plural, =1{1%}one{#%}other{#%}}"</string>
    <string name="percent_long" msgid="2201022757867534235">"{value,plural, =1{1 prósent}one{# prósent}other{# prósent}}"</string>
    <string name="units_cancel" msgid="5947097690625771995">"Hætta við"</string>
    <string name="units_title" msgid="6504086463237869339">"Mælieiningar"</string>
    <string name="distance_unit_title" msgid="4696952932438418209">"Vegalengd"</string>
    <string name="height_unit_title" msgid="5461594609577078049">"Hæð"</string>
    <string name="weight_unit_title" msgid="7405186541678939987">"Þyngd"</string>
    <string name="energy_unit_title" msgid="1714627395963766769">"Orka"</string>
    <string name="temperature_unit_title" msgid="1973985121774654017">"Hitastig"</string>
    <string name="distance_unit_kilometers_label" msgid="1361363017122240294">"Kílómetrar"</string>
    <string name="distance_unit_miles_label" msgid="848850214987608211">"Mílur"</string>
    <string name="height_unit_centimeters_label" msgid="4096031670561995574">"Sentimetrar"</string>
    <string name="height_unit_feet_label" msgid="3311723678628261399">"Fet og tommur"</string>
    <string name="weight_unit_pound_label" msgid="8210663393844989211">"Pund"</string>
    <string name="weight_unit_kilogram_label" msgid="6623938920860887238">"Kílógrömm"</string>
    <string name="weight_unit_stone_label" msgid="3063787243474847180">"Steinar"</string>
    <string name="energy_unit_calorie_label" msgid="3412965811470957296">"Hitaeiningar"</string>
    <string name="energy_unit_kilojoule_label" msgid="6481196724083455110">"Kílójúl"</string>
    <string name="temperature_unit_celsius_label" msgid="4698347100553808449">"Celsíus"</string>
    <string name="temperature_unit_fahrenheit_label" msgid="6590261955872562854">"Fahrenheit"</string>
    <string name="temperature_unit_kelvin_label" msgid="3786210768294615821">"Kelvin"</string>
    <string name="help_and_feedback" msgid="4772169905005369871">"Hjálp og ábendingar"</string>
    <string name="cant_see_all_your_apps_description" msgid="7344859063463536472">"Ef þú sérð ekki uppsett forrit er það hugsanlega ekki samhæft Heilsutengingu enn sem komið er"</string>
    <string name="things_to_try" msgid="8200374691546152703">"Ýmislegt til að prófa"</string>
    <string name="check_for_updates" msgid="3841090978657783101">"Leita að uppfærslum"</string>
    <string name="check_for_updates_description" msgid="1347667778199095160">"Gakktu úr skugga um að uppsett forrit séu uppfærð"</string>
    <string name="see_all_compatible_apps" msgid="6791146164535475726">"Sjá öll samhæf forrit"</string>
    <string name="see_all_compatible_apps_description" msgid="2092325337403254491">"Finna forrit á Google Play"</string>
    <string name="send_feedback" msgid="7756927746070096780">"Senda ábendingu"</string>
    <string name="send_feedback_description" msgid="2887207112856240778">"Segðu okkur hvaða heilsu- og hreystiforrit þú vilt að virki með Heilsutengingu"</string>
    <string name="playstore_app_title" msgid="4138464328693481809">"Play Store"</string>
    <string name="auto_delete_button" msgid="8536451792268513619">"Sjálfvirk eyðing"</string>
    <string name="auto_delete_title" msgid="8761742828224207826">"Sjálfvirk eyðing"</string>
    <string name="auto_delete_header" msgid="4258649705159293715">"Stjórnaðu því hversu lengi gögn eru geymd í Heilsutengingu með því að ákvarða eftir hversu langan tíma þeim verður eytt"</string>
    <string name="auto_delete_learn_more" msgid="7416469042791307994">"Nánar um sjálfvirka eyðingu"</string>
    <string name="auto_delete_section" msgid="7732381000331475082">"Eyða gögnum sjálfvirkt"</string>
    <string name="range_after_x_months" msgid="3340127072680117121">"{count,plural, =1{Eftir # mánuð}one{Eftir # mánuð}other{Eftir # mánuði}}"</string>
    <string name="range_never" msgid="4429478261788361233">"Aldrei"</string>
    <string name="range_off" msgid="8178520557618184215">"Slökkt"</string>
    <string name="auto_delete_rationale" msgid="5255442126521464878">"Þegar þú breytir þessum stillingum mun Heilsutenging eyða fyrirliggjandi gögnum í samræmi við nýjar kjörstillingar"</string>
    <string name="confirming_question_x_months" msgid="8204363800605282103">"{count,plural, =1{Eyða gögnum sjálfvirkt eftir # mánuð?}one{Eyða gögnum sjálfvirkt eftir # mánuð?}other{Eyða gögnum sjálfvirkt eftir # mánuði?}}"</string>
    <string name="confirming_message_x_months" msgid="4798474593741471977">"{count,plural, =1{Heilsutenging mun eyða nýjum gögnum sjálfvirkt eftir # mánuð. Með þessari stillingu verður fyrirliggjandi gögnum sem eru eldri en # mánaðar einnig eytt.}one{Heilsutenging mun eyða nýjum gögnum sjálfvirkt eftir # mánuð. Með þessari stillingu verður fyrirliggjandi gögnum sem eru eldri en # mánaðar einnig eytt.}other{Heilsutenging mun eyða nýjum gögnum sjálfvirkt eftir # mánuði. Með þessari stillingu verður fyrirliggjandi gögnum sem eru eldri en # mánaða einnig eytt.}}"</string>
    <string name="set_auto_delete_button" msgid="268450418318199197">"Stilla sjálfvirka eyðingu"</string>
    <string name="deletion_started_title" msgid="1177766097121885025">"Fyrirliggjandi gögnum verður eytt"</string>
    <string name="deletion_started_x_months" msgid="6567199107249615612">"{count,plural, =1{Heilsutenging mun eyða öllum gögnum sem eru eldri en # mánaðar. Einn dagur gæti liðið áður en breytingarnar birtast í tengdum forritum.}one{Heilsutenging mun eyða öllum gögnum sem eru eldri en # mánaðar. Einn dagur gæti liðið áður en breytingarnar birtast í tengdum forritum.}other{Heilsutenging mun eyða öllum gögnum sem eru eldri en # mánaða. Einn dagur gæti liðið áður en breytingarnar birtast í tengdum forritum.}}"</string>
    <string name="deletion_started_category_list_section" msgid="3052940611815658991">"Gögnum verður eytt úr eftirfarandi"</string>
    <string name="deletion_started_done_button" msgid="1232018689825054257">"Lokið"</string>
    <string name="priority_dialog_title" msgid="7360654442596118085">"Stilla forgangsröðun forrita"</string>
    <string name="priority_dialog_message" msgid="6971250365335018184">"Ef fleiri en eitt forrit bæta við gögnum af gerðinni „<xliff:g id="DATA_TYPE">%s</xliff:g>“ mun Heilsutenging forgangsraða forritinu sem er efst á þessum lista. Dragðu forrit til að breyta röðun þeirra."</string>
    <string name="priority_dialog_positive_button" msgid="2503570694373675092">"Vista"</string>
    <string name="action_drag_label_move_up" msgid="4221641798253080966">"Færa upp"</string>
    <string name="action_drag_label_move_down" msgid="3448000958912947588">"Færa niður"</string>
    <string name="action_drag_label_move_top" msgid="5114033774108663548">"Færa efst"</string>
    <string name="action_drag_label_move_bottom" msgid="3117764196696569512">"Færa neðst"</string>
    <string name="reorder_button_content_description" msgid="2685032520710743533">"Hnappur til að draga og endurraða <xliff:g id="SELECTED_APP">%s</xliff:g> á forgangslista"</string>
    <string name="remove_button_content_description" msgid="6170490900032612048">"Hnappur til að fjarlægja <xliff:g id="SELECTED_APP">%s</xliff:g> af forgangslista"</string>
    <string name="reorder_button_action_description" msgid="5197462036756192214">"Ýttu tvisvar og dragðu til að endurraða"</string>
    <string name="search_keywords_home" msgid="5386515593026555327">"hreysti, vellíðan"</string>
    <string name="search_keywords_permissions" msgid="7821010295153350533">"heimildir"</string>
    <string name="search_keywords_data" msgid="5359602744325490523">"heilsutenging, heilsugögn, heilsuflokkar, aðgangur að gögnum, hreyfing, líkamsmælingar, skráning tíðahrings, næring, svefn, lífsmörk"</string>
    <string name="search_breadcrumbs_permissions" msgid="2667471090347475796">"Heilsutenging &gt; Heimildir forrita"</string>
    <string name="search_breadcrumbs_data" msgid="6635428480372024040">"Heilsutenging &gt; Gögn og aðgangur"</string>
    <string name="search_connected_apps" msgid="8180770761876928851">"Leita að forritum"</string>
    <string name="no_results" msgid="4007426147286897998">"Engar niðurstöður"</string>
    <string name="help" msgid="6028777453152686162">"Hjálp"</string>
    <string name="request_route_header_title" msgid="6599707039845646714">"Veita <xliff:g id="APP_NAME">%1$s</xliff:g> aðgang að þessari æfingaleið í Heilsutengingu?"</string>
    <string name="request_route_disclaimer_notice" msgid="8060511384737662598">"Þetta forrit mun geta lesið fyrri staðsetningu þína á leiðinni"</string>
    <string name="date_owner_format" msgid="4431196384037157320">"<xliff:g id="DATE">%1$s</xliff:g> • <xliff:g id="APP_NAME">%2$s</xliff:g>"</string>
    <string name="request_route_info_header_title" msgid="4149969049719763190">"Æfingaleiðir innihalda upplýsingar um staðsetningu"</string>
    <string name="request_route_info_who_can_see_data_title" msgid="858355329937113994">"Hverjir geta séð gögnin?"</string>
    <string name="request_route_info_who_can_see_data_summary" msgid="2439434359808367150">"Aðeins forrit sem þú veitir aðgang að æfingaleiðunum þínum"</string>
    <string name="request_route_info_access_management_title" msgid="3222594923675464852">"Hvernig stjórna ég aðgangi?"</string>
    <string name="request_route_info_access_management_summary" msgid="2606548838292829495">"Þú getur stjórnað aðgangi forrita að æfingaleiðum í stillingum Heilsutengingar"</string>
    <string name="request_route_allow" msgid="4427372851821847274">"Leyfa þessa leið"</string>
    <string name="request_route_allow_all" msgid="314830698958736916">"Leyfa allar leiðir"</string>
    <string name="request_route_dont_allow" msgid="1186236234664957228">"Ekki leyfa"</string>
    <string name="route_permissions_always_allow" msgid="1383816362804293137">"Alltaf leyfa"</string>
    <string name="route_permissions_label" msgid="6293377940884373190">"Opna fyrir æfingaleiðir"</string>
    <string name="route_permissions_summary" msgid="704859311037374130">"Leyfa <xliff:g id="APP_NAME">%1$s</xliff:g> að opna leiðir"</string>
    <string name="route_permissions_ask" msgid="3927020960754781917">"Spyrja í hvert skipti"</string>
    <string name="route_permissions_deny" msgid="4955644777239169593">"Ekki leyfa"</string>
    <string name="exercise_permission_dialog_enable_title" msgid="4310997044811843391">"Virkja báðar gagnagerðir?"</string>
    <string name="exercise_permission_dialog_disable_title" msgid="1011777519918396883">"Gera báðar gagnagerðir óvirkar?"</string>
    <string name="exercise_permission_dialog_enabled_summary" msgid="3404390796688813585">"<xliff:g id="APP_NAME">%1$s</xliff:g> þarf lesaðgang að æfingum svo hægt sé að virkja æfingaleiðir"</string>
    <string name="exercise_permission_dialog_disable_summary" msgid="397599718182778347">"<xliff:g id="APP_NAME">%1$s</xliff:g> krefst aðgangs að æfingum svo hægt sé að virkja æfingaleiðir"</string>
    <string name="exercise_permission_dialog_positive_button" msgid="4545939654888655556">"Já"</string>
    <string name="exercise_permission_dialog_negative_button" msgid="7433304732406274998">"Nei"</string>
    <string name="back_button" msgid="780519527385993407">"Til baka"</string>
    <string name="loading" msgid="2526615755685950317">"Hleður…"</string>
    <string name="migration_in_progress_screen_title" msgid="6564515269988205874">"Samþætting í gangi"</string>
    <string name="migration_in_progress_screen_integration_details" msgid="5916989113111973466">"Samþætting Heilsutengingar og Android-kerfisins er í gangi.\n\nÞað gæti tekið nokkurn tíma að flytja gögn og heimildir."</string>
    <string name="migration_in_progress_screen_integration_dont_close" msgid="2095732208438772444">"Ekki loka forritinu fyrr en þú færð tilkynningu um að ferlinu sé lokið."</string>
    <string name="migration_in_progress_notification_title" msgid="8873411008158407737">"Samþætting Heilsutengingar er í gangi"</string>
    <string name="migration_update_needed_screen_title" msgid="3260466598312877429">"Uppfærslu krafist"</string>
    <string name="migration_update_needed_screen_details" msgid="7984745102006782603">"Verið er að samþætta Heilsutengingu og Android-kerfið svo þú getir opnað forritið beint úr stillingunum."</string>
    <string name="update_button" msgid="4544529019832009496">"Uppfæra"</string>
    <string name="migration_update_needed_notification_content" msgid="478899618719297517">"Uppfærðu núna svo samþætting Heilsutengingar og kerfisstillinga geti haldið áfram"</string>
    <string name="migration_update_needed_notification_action" msgid="1219223694165492000">"Uppfæra núna"</string>
    <string name="migration_module_update_needed_notification_title" msgid="5428523284357105379">"Kerfisuppfærslu krafist"</string>
    <string name="migration_module_update_needed_action" msgid="7211167950758064289">"Uppfærðu kerfi símans áður en þú heldur áfram."</string>
    <string name="migration_module_update_needed_restart" msgid="1246884613546321798">"Ef þú hefur þegar uppfært kerfi símans skaltu prófa að endurræsa símann til að halda samþættingunni áfram"</string>
    <string name="migration_app_update_needed_notification_title" msgid="8971076370900025444">"Uppfærslu Heilsutengingar krafist"</string>
    <string name="migration_app_update_needed_action" msgid="3289432528592774601">"Uppfærðu forrit Heilsutengingar í nýjustu útgáfuna áður en þú heldur áfram."</string>
    <string name="migration_more_space_needed_screen_title" msgid="1535473230886051579">"Aukins geymslurýmis krafist"</string>
    <string name="migration_more_space_needed_screen_details" msgid="621140247825603412">"Heilsutenging þarf <xliff:g id="SPACE_NEEDED">%1$s</xliff:g> geymslurými í símanum til að halda samþættingunni áfram.\n\nLosaðu um pláss í símanum og reyndu síðan aftur."</string>
    <string name="try_again_button" msgid="8745496819992160789">"Reyna aftur"</string>
    <string name="free_up_space_button" msgid="4141013808635654695">"Losa um pláss"</string>
    <string name="migration_more_space_needed_notification_title" msgid="8238155395120107672">"Aukins geymslurýmis krafist"</string>
    <string name="migration_more_space_needed_notification_content" msgid="4034728181940567836">"Heilsutenging þarf <xliff:g id="SPACE_NEEDED">%1$s</xliff:g> geymslurými í símanum til að halda samþættingunni áfram."</string>
    <string name="migration_paused_screen_title" msgid="8041170155372429894">"Hlé var gert á samþættingu"</string>
    <string name="migration_paused_screen_details" msgid="5898311710030340187">"Forrit Heilsutengingar lokaðist meðan á samþættingu við Android-kerfið stóð.\n\nSmelltu á „Halda áfram“ til að opna forritið aftur og halda flutningi gagna og heimilda áfram."</string>
    <string name="migration_paused_screen_details_timeout" msgid="353768000785837394">"Ljúktu þessu innan <xliff:g id="TIME_NEEDED">%1$s</xliff:g> til að halda Heilsutengingargögnunum þínum."</string>
    <string name="resume_button" msgid="2255148549862208047">"Halda áfram"</string>
    <string name="migration_paused_notification_title" msgid="4368414714202113077">"Hlé var gert á samþættingu"</string>
    <string name="migration_paused_notification_content" msgid="1950511270109811771">"Samþætting Heilsutengingar og Android-kerfisins er í gangi. Ýttu til að halda áfram"</string>
    <string name="resume_migration_banner_title" msgid="4443957114824045317">"Halda samþættingu áfram"</string>
    <string name="resume_migration_banner_description" msgid="6236230413670826036">"Ýttu til að halda samþættingu Heilsutengingar og Android-kerfisins áfram. Ljúktu þessu innan <xliff:g id="TIME_NEEDED">%1$s</xliff:g> til að halda gögnunum þínum."</string>
    <string name="resume_migration_banner_description_fallback" msgid="6060444898839211883">"Ýttu til að halda samþættingu Heilsutengingar og Android-kerfisins áfram."</string>
    <string name="resume_migration_banner_button" msgid="2112318760107756469">"Halda áfram"</string>
    <string name="resume_migration_notification_title" msgid="8859575633668908327">"Halda samþættingu Heilsutengingar áfram"</string>
    <string name="resume_migration_notification_content" msgid="46172108837648715">"Ljúktu þessu innan <xliff:g id="TIME_NEEDED">%1$s</xliff:g> til að halda gögnunum þínum."</string>
    <string name="app_update_needed_banner_title" msgid="4724335956851853802">"Uppfærslu forrits krafist"</string>
    <string name="app_update_needed_banner_description_single" msgid="1114809360264027362">"Þú þarft að uppfæra <xliff:g id="APP_NAME">%1$s</xliff:g> til að geta haldið áfram að samstilla við Heilsutengingu"</string>
    <string name="app_update_needed_banner_description_multiple" msgid="4660700626698013764">"Þú þarft að uppfæra einhver forrit til að geta haldið áfram að samstilla við Heilsutengingu"</string>
    <string name="app_update_needed_banner_button" msgid="8223115764065649627">"Leita að uppfærslum"</string>
    <string name="app_update_needed_banner_learn_more_button" msgid="7269232067819258160">"Nánar"</string>
    <string name="migration_pending_permissions_dialog_title" msgid="6019552841791757048">"Samþætting Heilsutengingar"</string>
    <string name="migration_pending_permissions_dialog_content" msgid="6350115816948005466">"Nú geturðu samþætt Heilsutengingu og Android-kerfið. Ef þú veitir <xliff:g id="APP_NAME">%1$s</xliff:g> aðgang núna virka sumir eiginleikar hugsanlega ekki fyrr en samþættingu er lokið."</string>
    <string name="migration_pending_permissions_dialog_content_apps" msgid="6417173899016940664">"Nú geturðu samþætt Heilsutengingu og Android-kerfið. Ef þú veitir forritum aðgang núna virka sumir eiginleikar hugsanlega ekki fyrr en samþættingu er lokið."</string>
    <string name="migration_pending_permissions_dialog_button_continue" msgid="258571372365364506">"Halda áfram"</string>
    <string name="migration_pending_permissions_dialog_button_start_integration" msgid="754910196871313049">"Hefja samþættingu"</string>
    <string name="migration_in_progress_permissions_dialog_title" msgid="2188354144857156984">"Samþætting Heilsutengingar er í gangi"</string>
    <string name="migration_in_progress_permissions_dialog_content" msgid="2249793103623253693">"Samþætting Heilsutengingar og Android-kerfisins er í gangi.\n\nÞú færð tilkynningu þegar ferlinu er lokið og hægt er að nota <xliff:g id="APP_NAME">%1$s</xliff:g> með Heilsutengingu."</string>
    <string name="migration_in_progress_permissions_dialog_content_apps" msgid="8653954808926889199">"Samþætting Heilsutengingar og Android-kerfisins er í gangi.\n\nÞú færð tilkynningu þegar ferlinu er lokið og hægt er að nota Heilsutengingu."</string>
    <string name="migration_in_progress_permissions_dialog_button_got_it" msgid="3437208109334974656">"Ég skil"</string>
    <string name="migration_not_complete_dialog_title" msgid="3725576338159027149">"Samþætting Heilsutengingar tókst ekki"</string>
    <string name="migration_not_complete_dialog_content" msgid="4992771587233088606">"Þú færð tilkynningu þegar þetta verður aftur í boði."</string>
    <string name="migration_not_complete_dialog_button" msgid="3271842109680807482">"Ég skil"</string>
    <string name="migration_not_complete_notification_title" msgid="7392885522310227293">"Samþætting Heilsutengingar tókst ekki"</string>
    <string name="migration_not_complete_notification_action" msgid="757041885992445657">"Lesa meira"</string>
    <string name="migration_complete_notification_title" msgid="4988631739109332404">"Samþættingu Heilsutengingar er lokið"</string>
    <string name="migration_complete_notification_action" msgid="5350322865206331186">"Opna"</string>
    <string name="migration_whats_new_dialog_title" msgid="2349465358457105228">"Nýjungar"</string>
    <string name="migration_whats_new_dialog_content" msgid="1271560399054864488">"Nú geturðu opnað Heilsutengingu beint úr stillingunum. Þú getur fjarlægt forrit Heilsutengingar hvenær sem er til að losa geymslurými."</string>
    <string name="migration_whats_new_dialog_button" msgid="642575552457587805">"Ég skil"</string>
    <string name="data_restore_in_progress_screen_title" msgid="2516161353003274764">"Endurheimt í gangi"</string>
    <string name="data_restore_in_progress_content" msgid="2684897189974069361">"Heilsutenging er að endurheimta gögn og heimildir. Það gæti tekið smástund."</string>
    <string name="data_restore_in_progress_dialog_title" msgid="9097805833675345598">"Endurheimt Heilsutengingar í gangi"</string>
    <string name="data_restore_in_progress_dialog_button" msgid="2096525382430589845">"Ég skil"</string>
    <string name="data_restore_pending_banner_title" msgid="6792157138348551175">"Uppfærslu er krafist"</string>
    <string name="data_restore_pending_banner_content" msgid="7631240781262092142">"Uppfærðu kerfi símans áður en þú heldur áfram að endurheimta gögn"</string>
    <string name="data_restore_pending_banner_button" msgid="2150345659341456815">"Uppfæra núna"</string>
    <string name="data_totals_header" msgid="8316977153276216025">"Gagnasamtölur"</string>
    <string name="app_sources_header" msgid="6343062519512947665">"Upprunaforrit"</string>
    <string name="data_sources_footer" msgid="6414387142919741183">"Bættu upprunaforritum á listann til að sýna hvernig gagnasamtölur breytast. Þegar forrit er fjarlægt af listanum er það ekki lengur tekið með í samtölum en hefur samt sem áður áfram skrifheimildir."</string>
    <string name="data_sources_empty_state" msgid="1899652759274805556">"Enginn uppruni forrits"</string>
    <string name="data_sources_empty_state_footer" msgid="8933950342291569638">"Þegar þú hefur veitt forriti heimild til að skrifa <xliff:g id="CATEGORY_NAME">%1$s</xliff:g>-gögn birtist uppruninn hér."</string>
    <string name="data_sources_help_link" msgid="7740264923634947915">"Virkni uppruna og forgangs"</string>
    <string name="data_sources_add_app" msgid="319926596123692514">"Bæta við forriti"</string>
    <string name="edit_data_sources" msgid="79641360876849547">"Bæta við eða fjarlægja forrit sem veita upplýsingar"</string>
    <string name="default_app_summary" msgid="6183876151011837062">"Sjálfgefin stilling tækis"</string>
    <string name="app_data_title" msgid="6499967982291000837">"Forritsgögn"</string>
    <string name="no_data_footer" msgid="4777297654713673100">"Gögn frá forritum með aðgang að Heilsutengingu birtast hér"</string>
    <string name="date_picker_day" msgid="3076687507968958991">"Dagur"</string>
    <string name="date_picker_week" msgid="1038805538316142229">"Vika"</string>
    <string name="date_picker_month" msgid="3560692391260778560">"Mánuður"</string>
    <string name="this_week_header" msgid="1280121922548216973">"Þessi vika"</string>
    <string name="last_week_header" msgid="5194448963146719382">"Síðasta vika"</string>
    <string name="this_month_header" msgid="2452395268894677189">"Þessi mánuður"</string>
    <string name="last_month_header" msgid="1359164797239191253">"Síðasti mánuður"</string>
    <string name="tab_entries" msgid="3402700951602029493">"Skráningar"</string>
    <string name="tab_access" msgid="7818197975407243701">"Aðgangur"</string>
    <string name="request_additional_permissions_header_title" msgid="948421892753976588">"Gefa <xliff:g id="APP_NAME">%1$s</xliff:g> viðbótaraðgang?"</string>
    <string name="request_additional_permissions_description" msgid="4179425089090269042">"<xliff:g id="APP_NAME">%1$s</xliff:g> vill einnig aðgang að þessum stillingum í Heilsutengingu"</string>
    <string name="additional_access_combined_footer" msgid="5967785355544362840">"Leyfðu að minnsta kosti eina lestrarheimild til þess að kveikja á bakgrunnsaðgangi eða aðgangi að eldri gögnum fyrir þetta forrit"</string>
    <string name="additional_access_background_footer" msgid="1638739578431818525">"Leyfðu að minnsta kosti eina lestrarheimild til þess að kveikja á bakgrunnsaðgangi fyrir þetta forrit"</string>
    <string name="additional_access_history_footer" msgid="5326814559930548467">"Leyfðu að minnsta kosti eina lestrarheimild til þess að kveikja á aðgangi að eldri gögnum fyrir þetta forrit"</string>
<<<<<<< HEAD
    <!-- no translation found for all_data_selected_deletion_confirmation_dialog (8480788219767858637) -->
    <skip />
    <!-- no translation found for some_data_selected_deletion_confirmation_dialog (8053452143397916044) -->
    <skip />
    <!-- no translation found for all_data_selected_deletion_confirmation_toast (4053974969132498842) -->
    <skip />
    <!-- no translation found for one_data_type_deletion_confirmation_toast (7773896019111767141) -->
    <skip />
    <!-- no translation found for multiple_data_types_deletion_confirmation_toast (8500329390797706450) -->
    <skip />
=======
    <string name="all_data_selected_deletion_confirmation_dialog" msgid="8480788219767858637">"Eyða öllum gögnum Heilsutengingar varanlega?"</string>
    <string name="some_data_selected_deletion_confirmation_dialog" msgid="8053452143397916044">"Eyða völdum gögnum Heilsutengingar varanlega?"</string>
    <string name="all_data_selected_deletion_confirmation_toast" msgid="4053974969132498842">"Öllum gögnum var eytt"</string>
    <string name="one_data_type_deletion_confirmation_toast" msgid="7773896019111767141">"Gögnum um <xliff:g id="PERMISSION_TYPE">%s</xliff:g> var eytt"</string>
    <string name="multiple_data_types_deletion_confirmation_toast" msgid="8500329390797706450">"<xliff:g id="NUMBER_PERMISSION_TYPES">%s</xliff:g> atriðum var eytt"</string>
>>>>>>> a9f6b01f
</resources><|MERGE_RESOLUTION|>--- conflicted
+++ resolved
@@ -358,17 +358,7 @@
     <string name="frequency_weekly" msgid="7302587625019573393">"Vikulega"</string>
     <string name="frequency_monthly" msgid="729674398053825938">"Mánaðarlega"</string>
     <string name="export_destination_title" msgid="1434632545224158402">"Veldu hvert á að flytja"</string>
-<<<<<<< HEAD
-    <string name="export_encryption_title" msgid="8910343790595514359">"Kveikja á dulkóðun"</string>
-    <string name="export_encryption_safety_description" msgid="7873719607220791312">"Dulkóða þarf gögn áður en þau eru vistuð. Enginn, ekki einu sinni Google eða Heilsutenging, hefur aðgang að þeim."</string>
-    <string name="export_encryption_instruction_description" msgid="1479999086015040099">"Búðu til aðgangsorð til að vernda dulkóðuðu gögnin þín. Þú þarft þetta aðgangsorð til að flytja inn og endurheimta gögnin þín."</string>
-    <string name="export_password_hint" msgid="7095895042846772342">"Aðgangsorð"</string>
-    <string name="export_repeat_password_hint" msgid="6928833895602183194">"Endurtaktu aðgangsorðið"</string>
-    <string name="export_passwords_mismatch_error" msgid="7705585397593119283">"Aðgangsorðin stemma ekki"</string>
-    <string name="export_encryption_warning" msgid="664340221905199521">"Ef þú gleymir aðgangsorðinu þínu og týnir símanum þínum getur Heilsutenging ekki hjálpað þér að endurheimta vistuðu gögnin þín."</string>
-=======
     <string name="export_invalid_storage" msgid="3945266169513895950">"Veldu geymsluforrit til að flytja gögnin þín út á"</string>
->>>>>>> a9f6b01f
     <string name="import_decryption_title" msgid="396608799208392844">"Sláðu inn aðgangsorð"</string>
     <string name="import_decryption_description" msgid="202259030890690376">"Dulkóðaða aðgangsorðsins þíns er krafist fyrir innflutning gagna úr Heilsutengingu"</string>
     <string name="import_decryption_forgotten_password_link_text" msgid="2320323034848292225">"Manstu ekki aðgangsorðið þitt?"</string>
@@ -379,13 +369,10 @@
     <string name="import_cancel_button" msgid="2191598074422096715">"Hætta við"</string>
     <string name="import_next_button" msgid="5706322508691854289">"Áfram"</string>
     <string name="import_source_location_title" msgid="4444467438013749461">"Flytja inn úr"</string>
-<<<<<<< HEAD
-=======
     <string name="import_invalid_storage" msgid="4873640088459948487">"Veldu geymsluforrit til að flytja gögnin þín inn frá"</string>
     <string name="export_import_choose_account_title" msgid="1047021319012735232">"Veldu reikning"</string>
     <string name="export_import_choose_account_cancel_button" msgid="7975616126298263479">"Hætta við"</string>
     <string name="export_import_choose_account_done_button" msgid="8450305343787469429">"Lokið"</string>
->>>>>>> a9f6b01f
     <string name="onboarding_title" msgid="8550656211291180188">"Byrjaðu að nota Heilsutengingu"</string>
     <string name="onboarding_description" msgid="4873129122057931161">"Heilsutenging varðveitir heilsu- og hreystigögnin þín og gefur þér kost á að samstilla ýmis forrit í símanum á einfaldan hátt"</string>
     <string name="share_data" msgid="3481932156368883946">"Deildu gögnum með forritum"</string>
@@ -395,15 +382,8 @@
     <string name="onboarding_go_back_button_text" msgid="5020083846511184625">"Til baka"</string>
     <string name="onboarding_get_started_button_text" msgid="2348061971090731336">"Byrja"</string>
     <string name="delete_button_content_description" msgid="9125115327455379618">"Eyða gögnum"</string>
-<<<<<<< HEAD
-    <!-- no translation found for enter_deletion_button_content_description (416336747251264118) -->
-    <skip />
-    <!-- no translation found for exit_deletion_button_content_description (6579227028841619158) -->
-    <skip />
-=======
     <string name="enter_deletion_button_content_description" msgid="416336747251264118">"Eyða"</string>
     <string name="exit_deletion_button_content_description" msgid="6579227028841619158">"Hætta að eyða"</string>
->>>>>>> a9f6b01f
     <string name="time_range_title" msgid="6831605283322600165">"Veldu gögn til að eyða"</string>
     <string name="time_range_next_button" msgid="5849096934896557888">"Áfram"</string>
     <string name="time_range_message_all" msgid="7280888587242744729">"Nú verður öllum gögnum sem bætt var við Heilsutengingu á völdu tímabili eytt varanlega"</string>
@@ -963,22 +943,9 @@
     <string name="additional_access_combined_footer" msgid="5967785355544362840">"Leyfðu að minnsta kosti eina lestrarheimild til þess að kveikja á bakgrunnsaðgangi eða aðgangi að eldri gögnum fyrir þetta forrit"</string>
     <string name="additional_access_background_footer" msgid="1638739578431818525">"Leyfðu að minnsta kosti eina lestrarheimild til þess að kveikja á bakgrunnsaðgangi fyrir þetta forrit"</string>
     <string name="additional_access_history_footer" msgid="5326814559930548467">"Leyfðu að minnsta kosti eina lestrarheimild til þess að kveikja á aðgangi að eldri gögnum fyrir þetta forrit"</string>
-<<<<<<< HEAD
-    <!-- no translation found for all_data_selected_deletion_confirmation_dialog (8480788219767858637) -->
-    <skip />
-    <!-- no translation found for some_data_selected_deletion_confirmation_dialog (8053452143397916044) -->
-    <skip />
-    <!-- no translation found for all_data_selected_deletion_confirmation_toast (4053974969132498842) -->
-    <skip />
-    <!-- no translation found for one_data_type_deletion_confirmation_toast (7773896019111767141) -->
-    <skip />
-    <!-- no translation found for multiple_data_types_deletion_confirmation_toast (8500329390797706450) -->
-    <skip />
-=======
     <string name="all_data_selected_deletion_confirmation_dialog" msgid="8480788219767858637">"Eyða öllum gögnum Heilsutengingar varanlega?"</string>
     <string name="some_data_selected_deletion_confirmation_dialog" msgid="8053452143397916044">"Eyða völdum gögnum Heilsutengingar varanlega?"</string>
     <string name="all_data_selected_deletion_confirmation_toast" msgid="4053974969132498842">"Öllum gögnum var eytt"</string>
     <string name="one_data_type_deletion_confirmation_toast" msgid="7773896019111767141">"Gögnum um <xliff:g id="PERMISSION_TYPE">%s</xliff:g> var eytt"</string>
     <string name="multiple_data_types_deletion_confirmation_toast" msgid="8500329390797706450">"<xliff:g id="NUMBER_PERMISSION_TYPES">%s</xliff:g> atriðum var eytt"</string>
->>>>>>> a9f6b01f
 </resources>