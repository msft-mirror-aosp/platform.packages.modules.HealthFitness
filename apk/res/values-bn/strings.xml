<?xml version="1.0" encoding="UTF-8"?>
<!-- 
  Copyright (C) 2022 The Android Open Source Project

  Licensed under the Apache License, Version 2.0 (the "License");
  you may not use this file except in compliance with the License.
  You may obtain a copy of the License at

       http://www.apache.org/licenses/LICENSE-2.0

  Unless required by applicable law or agreed to in writing, software
  distributed under the License is distributed on an "AS IS" BASIS,
  WITHOUT WARRANTIES OR CONDITIONS OF ANY KIND, either express or implied.
  See the License for the specific language governing permissions and
  limitations under the License.
 -->

<resources xmlns:android="http://schemas.android.com/apk/res/android"
    xmlns:xliff="urn:oasis:names:tc:xliff:document:1.2">
    <string name="app_label" msgid="4768580772453324183">"Health Connect"</string>
    <string name="health_connect_summary" msgid="6401520186678972547">"স্বাস্থ্য সম্পর্কিত ডেটাতে অ্যাপের অ্যাক্সেস ম্যানেজ করুন"</string>
    <string name="permissions_and_data_header" msgid="4406105506837487805">"অনুমতি ও ডেটা"</string>
    <string name="home_subtitle" msgid="1750033322147357163">"আপনার ফোনে স্বাস্থ্য ও ফিটনেস সংক্রান্ত ডেটা ম্যানেজ করুন ও কোন কোন অ্যাপ এই ডেটা অ্যাক্সেস করতে পারবে তা নিয়ন্ত্রণ করুন"</string>
    <string name="data_title" msgid="4456619761533380816">"ডেটা ও অ্যাক্সেস"</string>
    <string name="all_categories_title" msgid="1446410643217937926">"সব বিভাগ"</string>
    <string name="see_all_categories" msgid="5599882403901010434">"সব বিভাগ দেখুন"</string>
    <string name="no_data" msgid="1906986019249068659">"কোনও ডেটা নেই"</string>
    <string name="connected_apps_title" msgid="279942692804743223">"অ্যাপকে দেওয়া অনুমতি"</string>
    <string name="connected_apps_subtitle" msgid="8464462995533399175">"আপনার অ্যাপ ও অনুমতি ম্যানেজ করুন"</string>
    <string name="connected_apps_button_subtitle" msgid="8855528937028500370">"<xliff:g id="NUM_POSSIBLE_APPS">%2$s</xliff:g>টি অ্যাপের মধ্যে <xliff:g id="NUM_APPS_CONNECTED">%1$s</xliff:g>টির অ্যাক্সেস আছে"</string>
    <string name="connected_apps_all_apps_connected_subtitle" msgid="3432698291862059492">"<xliff:g id="NUM_APPS_CONNECTED">%1$s</xliff:g>টি অ্যাপের অ্যাক্সেস আছে"</string>
    <string name="connected_apps_one_app_connected_subtitle" msgid="9095815882509754340">"<xliff:g id="NUM_APPS_CONNECTED">%1$s</xliff:g>টি অ্যাপের অ্যাক্সেস আছে"</string>
    <string name="connected_apps_button_no_permissions_subtitle" msgid="1651994862419752908">"কোনওটিই নয়"</string>
    <string name="entry_details_title" msgid="590184849040247850">"এন্ট্রি সংক্রান্ত বিবরণ"</string>
    <string name="recent_access_header" msgid="7623497371790225888">"সাম্প্রতিক অ্যাক্সেস"</string>
    <string name="no_recent_access" msgid="4724297929902441784">"সম্প্রতি কোনও অ্যাপ Health Connect অ্যাক্সেস করেনি"</string>
    <string name="show_recent_access_entries_button_title" msgid="3483460066767350419">"সাম্প্রতিক সব অ্যাক্সেস দেখুন"</string>
    <string name="recent_access_screen_description" msgid="331101209889185402">"বিগত ২৪ ঘণ্টায় কোন কোন অ্যাপ আপনার ডেটা অ্যাক্সেস করেছে তা দেখুন"</string>
    <string name="today_header" msgid="1006837293203834373">"আজ"</string>
    <string name="yesterday_header" msgid="6652176268273681505">"গতকাল"</string>
    <string name="read_data_access_label" msgid="7145747310980361968">"পড়ুন: %s"</string>
    <string name="write_data_access_label" msgid="7955988316773000250">"লেখা: %s"</string>
    <string name="data_type_separator" msgid="1299848322898210658">", "</string>
    <string name="manage_permissions" msgid="8394221950712608160">"অনুমতি ম্যানেজ করুন"</string>
    <string name="activity_category_uppercase" msgid="136628843341377088">"অ্যাক্টিভিটি"</string>
    <string name="activity_category_lowercase" msgid="3007220578865400601">"অ্যাক্টিভিটি"</string>
    <string name="body_measurements_category_uppercase" msgid="422923782603313038">"শরীরের পরিমাপ সংক্রান্ত ডেটা"</string>
    <string name="body_measurements_category_lowercase" msgid="2259696274629666992">"শরীরের পরিমাপ সংক্রান্ত ডেটা"</string>
    <string name="sleep_category_uppercase" msgid="3422452674899706786">"ঘুম সংক্রান্ত ডেটা"</string>
    <string name="sleep_category_lowercase" msgid="842609634386839011">"ঘুম সংক্রান্ত ডেটা"</string>
    <string name="vitals_category_uppercase" msgid="8982333138032938623">"জরুরি তথ্য সংক্রান্ত ডেটা"</string>
    <string name="vitals_category_lowercase" msgid="4664457787866407963">"জরুরি তথ্য সংক্রান্ত ডেটা"</string>
    <string name="cycle_tracking_category_uppercase" msgid="4723200714782660489">"সাইকেল ট্র্যাক করা"</string>
    <string name="cycle_tracking_category_lowercase" msgid="5245446435975317209">"সাইকেল ট্র্যাক করা"</string>
    <string name="nutrition_category_uppercase" msgid="6665096097987741036">"পুষ্টি সংক্রান্ত ডেটা"</string>
    <string name="nutrition_category_lowercase" msgid="7804134941649488990">"পুষ্টি সংক্রান্ত ডেটা"</string>
    <string name="browse_data_category" msgid="4813955610391357638">"ডেটা ব্রাউজ করুন"</string>
    <string name="manage_data_section" msgid="5859629270946511903">"ডেটা ম্যানেজ করুন"</string>
    <string name="export_data_button" msgid="7783329820434117744">"ডেটা এক্সপোর্ট করুন"</string>
    <string name="delete_all_data_button" msgid="7238755635416521487">"সব ডেটা মুছে দিন"</string>
    <string name="no_categories" msgid="2636778482437506241">"Health Connect-এ আপনার কোনও ডেটা নেই"</string>
    <string name="permission_types_title" msgid="7698058200557389436">"আপনার ডেটা"</string>
    <string name="app_priority_button" msgid="3126133977893705098">"অ্যাপ প্রায়োরিটি"</string>
    <string name="delete_category_data_button" msgid="2324773398768267043">"<xliff:g id="CATEGORY">%s</xliff:g> বিভাগের ডেটা মুছুন"</string>
    <string name="select_all_apps_title" msgid="884487568464305913">"সব অ্যাপ"</string>
    <string name="can_read" msgid="4568261079308309564">"<xliff:g id="PERMISSION_TYPE">%s</xliff:g> দেখতে পারবে"</string>
    <string name="can_write" msgid="5082414937218423823">"<xliff:g id="PERMISSION_TYPE">%s</xliff:g> এডিট করতে পারবে"</string>
    <string name="inactive_apps" msgid="8956546286760797760">"বন্ধ থাকা অ্যাপ"</string>
    <string name="inactive_apps_message" msgid="4666501359079362486">"এইসব অ্যাপ আর <xliff:g id="DATA_TYPE">%s</xliff:g> সংক্রান্ত ডেটা এডিট করবে না, কিন্তু ডেটা এখনও Health Connect-এ সেভ করা থাকবে"</string>
    <string name="data_access_empty_message" msgid="9084350402254264452">"অ্যাপ আর <xliff:g id="DATA_TYPE_0">%1$s</xliff:g> সংক্রান্ত ডেটা দেখতে বা এডিট করতে পারবে না এবং Health Connect-এ <xliff:g id="DATA_TYPE_2">%2$s</xliff:g> সংক্রান্ত কোনও ডেটা সেভ করা নেই"</string>
    <string name="data_access_exercise_description" msgid="6868583522699443570">"কতক্ষণ ব্যায়াম করেছেন, ব্যায়ামের ধরন, ল্যাপের সংখ্যা, রিপিট হওয়া, সেশন বা সাঁতারের স্ট্রোকের মতো তথ্য এই ডেটায় অন্তর্ভুক্ত থাকে"</string>
    <string name="data_access_sleep_description" msgid="74293126050011153">"ঘুমের বিভিন্ন পর্যায় ও স্লিপ সেশনের মতো তথ্য এই ডেটায় অন্তর্ভুক্ত থাকে"</string>
    <string name="all_entries_button" msgid="5109091107239135235">"সব এন্ট্রি দেখুন"</string>
    <string name="delete_permission_type_data_button" msgid="2270819954943391797">"এই ডেটা মুছুন"</string>
    <string name="permgrouplab_health" msgid="468961137496587966">"Health Connect"</string>
    <string name="permgroupdesc_health" msgid="252080476917407273">"আপনার স্বাস্থ্য সংক্রান্ত ডেটা অ্যাক্সেস করুন"</string>
    <string name="permlab_readCaloriesBurned" msgid="8998140381590624692">"ক্যালোরি খরচের ডেটা দেখা"</string>
    <string name="permdesc_readCaloriesBurned" msgid="9012595355389868570">"কত ক্যালোরি খরচ হয়েছে সেই সংক্রান্ত ডেটা"</string>
    <string name="active_calories_burned_uppercase_label" msgid="6231684842932528272">"অ্যাক্টিভিটির সময় খরচ হওয়া ক্যালোরি সংক্রান্ত ডেটা"</string>
    <string name="active_calories_burned_lowercase_label" msgid="6743090878253096737">"অ্যাক্টিভিটির সময় খরচ হওয়া ক্যালোরি সংক্রান্ত ডেটা"</string>
    <string name="active_calories_burned_read_content_description" msgid="6449442660408754186">"অ্যাক্টিভিটির সময় কতটা ক্যালোরি খরচ হয়েছে সেই সংক্রান্ত ডেটা দেখার অনুমতি দিন"</string>
    <string name="active_calories_burned_write_content_description" msgid="8794383690157452892">"অ্যাক্টিভিটির সময় কতটা ক্যালোরি খরচ হয়েছে সেই সংক্রান্ত ডেটা এডিট করার অনুমতি দিন"</string>
    <string name="exercise_uppercase_label" msgid="9174662895529523172">"ব্যায়াম সংক্রান্ত ডেটা"</string>
    <string name="exercise_lowercase_label" msgid="7210988327804427943">"ব্যায়াম সংক্রান্ত ডেটা"</string>
    <string name="exercise_read_content_description" msgid="2079728018078185556">"ব্যায়াম সংক্রান্ত ডেটা দেখুন"</string>
    <string name="exercise_write_content_description" msgid="3267630937895011886">"ব্যায়াম সংক্রান্ত ডেটা এডিট করুন"</string>
    <string name="exercise_route_uppercase_label" msgid="6678863538041931754">"ব্যায়ামের পদ্ধতি"</string>
    <string name="exercise_route_lowercase_label" msgid="1691912731748211252">"ব্যায়ামের পদ্ধতি"</string>
    <string name="exercise_route_write_content_description" msgid="257809942953352611">"ব্যায়ামের পদ্ধতি লিখুন"</string>
    <string name="exercise_route_read_content_description" msgid="8394028537674463440">"ব্যায়ামের রুটিন দেখা"</string>
    <string name="distance_uppercase_label" msgid="1420705424462077174">"দূরত্ব"</string>
    <string name="distance_lowercase_label" msgid="2287154001209381379">"দূরত্ব"</string>
    <string name="distance_read_content_description" msgid="8787235642020285789">"দূরত্ব সংক্রান্ত ডেটা দেখুন"</string>
    <string name="distance_write_content_description" msgid="494549494589487562">"দূরত্ব সংক্রান্ত ডেটা এডিট করুন"</string>
    <string name="elevation_gained_uppercase_label" msgid="7708101940695442377">"উচ্চতা বৃদ্ধি সংক্রান্ত ডেটা"</string>
    <string name="elevation_gained_lowercase_label" msgid="7532517182346738562">"উচ্চতা বৃদ্ধি সংক্রান্ত ডেটা"</string>
    <string name="elevation_gained_read_content_description" msgid="6018756385903843355">"উচ্চতা বৃদ্ধি সংক্রান্ত ডেটা দেখুন"</string>
    <string name="elevation_gained_write_content_description" msgid="6790199544670231367">"উচ্চতা বৃদ্ধি সংক্রান্ত ডেটা এডিট করুন"</string>
    <string name="floors_climbed_uppercase_label" msgid="3754372357767832441">"কত তলা উঠেছেন তার ডেটা"</string>
    <string name="floors_climbed_lowercase_label" msgid="5326072443481377299">"কত তলা উঠেছেন তার ডেটা"</string>
    <string name="floors_climbed_read_content_description" msgid="4730764877684911752">"কত তলা উঠেছেন তার ডেটা দেখুন"</string>
    <string name="floors_climbed_write_content_description" msgid="3480340610185615655">"কত তলা উঠেছেন তার ডেটা এডিট করুন"</string>
    <string name="power_uppercase_label" msgid="8027219480901448660">"পাওয়ার সংক্রান্ত ডেটা"</string>
    <string name="power_lowercase_label" msgid="3893286148577044369">"পাওয়ার সংক্রান্ত ডেটা"</string>
    <string name="power_read_content_description" msgid="6821797135406643841">"পাওয়ার সংক্রান্ত ডেটা দেখুন"</string>
    <string name="power_write_content_description" msgid="8091584558688087392">"পাওয়ার সংক্রান্ত ডেটা এডিট করুন"</string>
    <string name="speed_uppercase_label" msgid="3307049861007518587">"গতিবেগ সংক্রান্ত ডেটা"</string>
    <string name="speed_lowercase_label" msgid="3462529886150464647">"গতিবেগ সংক্রান্ত ডেটা"</string>
    <string name="speed_read_content_description" msgid="9097089387385110692">"গতিবেগ সংক্রান্ত ডেটা দেখুন"</string>
    <string name="speed_write_content_description" msgid="5382921934987959251">"গতিবেগ সংক্রান্ত ডেটা এডিট করুন"</string>
    <string name="steps_uppercase_label" msgid="2581405504646486105">"হাঁটা সংক্রান্ত ডেটা"</string>
    <string name="steps_lowercase_label" msgid="706153549312838582">"হাঁটা সংক্রান্ত ডেটা"</string>
    <string name="steps_read_content_description" msgid="7839297670092769964">"হাঁটা সংক্রান্ত ডেটা দেখুন"</string>
    <string name="steps_write_content_description" msgid="6360223825799711659">"হাঁটা সংক্রান্ত ডেটা এডিট করুন"</string>
    <string name="total_calories_burned_uppercase_label" msgid="2749855864302679314">"মোট খরচ হওয়া ক্যালোরি সংক্রান্ত ডেটা"</string>
    <string name="total_calories_burned_lowercase_label" msgid="3185370725975873922">"মোট খরচ হওয়া ক্যালোরি সংক্রান্ত ডেটা"</string>
    <string name="total_calories_burned_read_content_description" msgid="1569722345910293531">"মোট খরচ হওয়া ক্যালোরি সংক্রান্ত ডেটা দেখুন"</string>
    <string name="total_calories_burned_write_content_description" msgid="2727752180681851608">"মোট খরচ হওয়া ক্যালোরি সংক্রান্ত ডেটা এডিট করুন"</string>
    <string name="vo2_max_uppercase_label" msgid="6614391499711390476">"সর্বোচ্চ VO2 সংক্রান্ত ডেটা"</string>
    <string name="vo2_max_lowercase_label" msgid="824972630000900033">"সর্বোচ্চ VO2 সংক্রান্ত ডেটা"</string>
    <string name="vo2_max_read_content_description" msgid="8132626885797169882">"সর্বোচ্চ VO2 সংক্রান্ত ডেটা দেখুন"</string>
    <string name="vo2_max_write_content_description" msgid="4783300275788728546">"সর্বোচ্চ VO2 সংক্রান্ত ডেটা এডিট করুন"</string>
    <string name="wheelchair_pushes_uppercase_label" msgid="5582991294340226965">"হুইলচেয়ার পুশ করা সংক্রান্ত ডেটা"</string>
    <string name="wheelchair_pushes_lowercase_label" msgid="8919337990806379687">"হুইলচেয়ার পুশ করা সংক্রান্ত ডেটা"</string>
    <string name="wheelchair_pushes_read_content_description" msgid="157304610943976471">"হুইলচেয়ার পুশ করা সংক্রান্ত ডেটা দেখুন"</string>
    <string name="wheelchair_pushes_write_content_description" msgid="2745600707106818641">"হুইলচেয়ার পুশ করা সংক্রান্ত ডেটা এডিট করুন"</string>
    <string name="basal_metabolic_rate_uppercase_label" msgid="4802351493928086473">"স্বাভাবিক অবস্থায় মেটাবলিক রেটের ডেটা"</string>
    <string name="basal_metabolic_rate_lowercase_label" msgid="7195596626083893231">"স্বাভাবিক অবস্থায় মেটাবলিক রেটের ডেটা"</string>
    <string name="basal_metabolic_rate_read_content_description" msgid="5583222212705234907">"স্বাভাবিক অবস্থায় মেটাবলিক রেট সংক্রান্ত ডেটা দেখুন"</string>
    <string name="basal_metabolic_rate_write_content_description" msgid="4246137679868953443">"স্বাভাবিক অবস্থায় মেটাবলিক রেট সংক্রান্ত ডেটা এডিট করুন"</string>
    <string name="body_fat_uppercase_label" msgid="4618860235119416449">"শরীরে থাকা ফ্যাট সংক্রান্ত ডেটা"</string>
    <string name="body_fat_lowercase_label" msgid="4090686510477176498">"শরীরে থাকা ফ্যাট সংক্রান্ত ডেটা"</string>
    <string name="body_fat_read_content_description" msgid="801664410906939146">"শরীরে থাকা ফ্যাট সংক্রান্ত ডেটা দেখুন"</string>
    <string name="body_fat_write_content_description" msgid="4863558071904720577">"শরীরে থাকা ফ্যাট সংক্রান্ত ডেটা এডিট করুন"</string>
    <string name="body_water_mass_uppercase_label" msgid="7839393299147916863">"শরীরে থাকা জলের পরিমাণ সংক্রান্ত ডেটা"</string>
    <string name="body_water_mass_lowercase_label" msgid="9196249948631920955">"শরীরে থাকা জলের পরিমাণ সংক্রান্ত ডেটা"</string>
    <string name="body_water_mass_read_content_description" msgid="1468266374858854184">"শরীরে থাকা জলের পরিমাণ সংক্রান্ত ডেটা দেখুন"</string>
    <string name="body_water_mass_write_content_description" msgid="8485284654932647383">"শরীরে থাকা জলের পরিমাণ সংক্রান্ত ডেটা এডিট করুন"</string>
    <string name="bone_mass_uppercase_label" msgid="6815438946872228501">"হাড়ের ওজন সংক্রান্ত ডেটা"</string>
    <string name="bone_mass_lowercase_label" msgid="5127378263122564055">"হাড়ের ওজন সংক্রান্ত ডেটা"</string>
    <string name="bone_mass_read_content_description" msgid="8401070346821477225">"হাড়ের ওজন সংক্রান্ত ডেটা দেখুন"</string>
    <string name="bone_mass_write_content_description" msgid="8711285422751587975">"হাড়ের ওজন সংক্রান্ত ডেটা এডিট করুন"</string>
    <string name="height_uppercase_label" msgid="6839543632311723181">"উচ্চতা সংক্রান্ত ডেটা"</string>
    <string name="height_lowercase_label" msgid="6232582306436492752">"উচ্চতা সংক্রান্ত ডেটা"</string>
    <string name="height_read_content_description" msgid="7107217731605127715">"উচ্চতা সংক্রান্ত ডেটা দেখুন"</string>
    <string name="height_write_content_description" msgid="6787078298523064040">"উচ্চতা সংক্রান্ত ডেটা দেখুন"</string>
    <string name="hip_circumference_uppercase_label" msgid="553907293616398764">"কোমরের নিচের অংশের মাপ সংক্রান্ত ডেটা"</string>
    <string name="hip_circumference_lowercase_label" msgid="5383037100089745103">"কোমরের নিচের অংশের মাপ সংক্রান্ত ডেটা"</string>
    <string name="hip_circumference_read_content_description" msgid="3960843421475522701">"কোমরের নিচের অংশের মাপ সংক্রান্ত ডেটা দেখুন"</string>
    <string name="hip_circumference_write_content_description" msgid="3828616223599649051">"কোমরের নিচের অংশের মাপ সংক্রান্ত ডেটা এডিট করুন"</string>
    <string name="lean_body_mass_uppercase_label" msgid="1660166073148541008">"ফ্যাটহীন শরীরের ওজন সংক্রান্ত ডেটা"</string>
    <string name="lean_body_mass_lowercase_label" msgid="9060417901080844357">"ফ্যাটহীন শরীরের ওজন সংক্রান্ত ডেটা"</string>
    <string name="lean_body_mass_read_content_description" msgid="3251903339784498051">"ফ্যাটহীন শরীরের ওজন সংক্রান্ত ডেটা দেখুন"</string>
    <string name="lean_body_mass_write_content_description" msgid="8778176250058913124">"ফ্যাটহীন শরীরের ওজন সংক্রান্ত ডেটা এডিট করুন"</string>
    <string name="waist_circumference_uppercase_label" msgid="864537723631507381">"কোমরের মাপ সংক্রান্ত ডেটা"</string>
    <string name="waist_circumference_lowercase_label" msgid="7389714051869012003">"কোমরের মাপ সংক্রান্ত ডেটা"</string>
    <string name="waist_circumference_read_content_description" msgid="7742632529989685413">"কোমরের মাপ সংক্রান্ত ডেটা দেখুন"</string>
    <string name="waist_circumference_write_content_description" msgid="6455311628964793644">"কোমরের মাপ সংক্রান্ত ডেটা এডিট করুন"</string>
    <string name="weight_uppercase_label" msgid="2240396607601785080">"ওজন সংক্রান্ত ডেটা"</string>
    <string name="weight_lowercase_label" msgid="6592458247010013299">"ওজন সংক্রান্ত ডেটা"</string>
    <string name="weight_read_content_description" msgid="3270514859844811665">"ওজন সংক্রান্ত ডেটা দেখুন"</string>
    <string name="weight_write_content_description" msgid="555486014471042366">"ওজন সংক্রান্ত ডেটা দেখুন"</string>
    <string name="cervical_mucus_uppercase_label" msgid="7479786340673820763">"সার্ভিকাল মিউকাস সংক্রান্ত ডেটা"</string>
    <string name="cervical_mucus_lowercase_label" msgid="7460634889750669420">"সার্ভিকাল মিউকাস সংক্রান্ত ডেটা"</string>
    <string name="cervical_mucus_read_content_description" msgid="7163132301693064124">"সার্ভিকাল মিউকাস সংক্রান্ত ডেটা দেখুন"</string>
    <string name="cervical_mucus_write_content_description" msgid="175802615365382752">"সার্ভিকাল মিউকাস সংক্রান্ত ডেটা এডিট করুন"</string>
    <string name="intermenstrual_bleeding_uppercase_label" msgid="1681956139742028987">"ঋতুস্রাব চক্রের মধ্যবর্তী সময়ে হওয়া রক্তক্ষরণ"</string>
    <string name="intermenstrual_bleeding_lowercase_label" msgid="5284781275147619132">"ঋতুস্রাব চক্রের মধ্যবর্তী সময়ে হওয়া রক্তক্ষরণ"</string>
    <string name="intermenstrual_bleeding_read_content_description" msgid="5970939335115119015">"ঋতুস্রাব চক্রের মধ্যবর্তী সময়ে হওয়া রক্তক্ষরণ সম্পর্কিত ডেটা পড়ুন"</string>
    <string name="intermenstrual_bleeding_write_content_description" msgid="1377719923165234099">"ঋতুস্রাব চক্রের মধ্যবর্তী সময়ে হওয়া রক্তক্ষরণ সম্পর্কিত ডেটা লিখুন"</string>
    <string name="menstruation_uppercase_label" msgid="9119506748428874832">"পিরিয়ড সংক্রান্ত ডেটা"</string>
    <string name="menstruation_lowercase_label" msgid="8098816978006207242">"পিরিয়ড সংক্রান্ত ডেটা"</string>
    <string name="menstruation_read_content_description" msgid="7710047469771882021">"পিরিয়ড সংক্রান্ত ডেটা দেখুন"</string>
    <string name="menstruation_write_content_description" msgid="5142669435897047396">"পিরিয়ড সংক্রান্ত ডেটা এডিট করুন"</string>
    <string name="ovulation_test_uppercase_label" msgid="1929868571862288837">"ওভিউলেশন টেস্ট সংক্রান্ত ডেটা"</string>
    <string name="ovulation_test_lowercase_label" msgid="93260039417722840">"ওভিউলেশন টেস্ট সংক্রান্ত ডেটা"</string>
    <string name="ovulation_test_read_content_description" msgid="8008351738285775840">"ওভিউলেশন টেস্ট সংক্রান্ত ডেটা দেখুন"</string>
    <string name="ovulation_test_write_content_description" msgid="7061493310852203463">"ওভিউলেশন টেস্ট সংক্রান্ত ডেটা এডিট করুন"</string>
    <string name="sexual_activity_uppercase_label" msgid="1093238473810194127">"যৌন কার্যকলাপ সংক্রান্ত ডেটা"</string>
    <string name="sexual_activity_lowercase_label" msgid="8285364117437418834">"যৌন কার্যকলাপ সংক্রান্ত ডেটা"</string>
    <string name="sexual_activity_read_content_description" msgid="4937721417714312007">"যৌন কার্যকলাপ সংক্রান্ত ডেটা দেখুন"</string>
    <string name="sexual_activity_write_content_description" msgid="3063448245882840534">"যৌন কার্যকলাপ সংক্রান্ত ডেটা এডিট করুন"</string>
    <string name="spotting_uppercase_label" msgid="5106739829390033240">"পিরিয়ড সংক্রান্ত ডেটা"</string>
    <string name="spotting_lowercase_label" msgid="4361141146039580583">"পিরিয়ড সংক্রান্ত ডেটা"</string>
    <string name="spotting_read_content_description" msgid="5422420770022357631">"পিরিয়ড সংক্রান্ত ডেটা দেখুন"</string>
    <string name="spotting_write_content_description" msgid="9049462631184362964">"পিরিয়ড সংক্রান্ত ডেটা এডিট করুন"</string>
    <string name="hydration_uppercase_label" msgid="1196083392597480565">"জল খাওয়া সংক্রান্ত ডেটা"</string>
    <string name="hydration_lowercase_label" msgid="7793261552870970551">"জল খাওয়া সংক্রান্ত ডেটা"</string>
    <string name="hydration_read_content_description" msgid="3255941233933808082">"জল খাওয়া সংক্রান্ত ডেটা দেখুন"</string>
    <string name="hydration_write_content_description" msgid="7549819425875969941">"জল খাওয়া সংক্রান্ত ডেটা এডিট করুন"</string>
    <string name="nutrition_uppercase_label" msgid="2352959651072134084">"পুষ্টি সংক্রান্ত ডেটা"</string>
    <string name="nutrition_lowercase_label" msgid="4123518952030658702">"পুষ্টি সংক্রান্ত ডেটা"</string>
    <string name="nutrition_read_content_description" msgid="5820331769605952082">"পুষ্টি সংক্রান্ত ডেটা দেখুন"</string>
    <string name="nutrition_write_content_description" msgid="6690090231218210367">"পুষ্টি সংক্রান্ত ডেটা এডিট করুন"</string>
    <string name="sleep_uppercase_label" msgid="1458084584315123727">"ঘুম সংক্রান্ত ডেটা"</string>
    <string name="sleep_lowercase_label" msgid="7795584924503475035">"ঘুম সংক্রান্ত ডেটা"</string>
    <string name="sleep_read_content_description" msgid="7064608272681424436">"ঘুম সংক্রান্ত ডেটা দেখুন"</string>
    <string name="sleep_write_content_description" msgid="2259414465110376554">"ঘুম সংক্রান্ত ডেটা এডিট করুন"</string>
    <string name="basal_body_temperature_uppercase_label" msgid="4571393253935677019">"শরীরের স্বাভাবিক তাপমাত্রা সংক্রান্ত ডেটা"</string>
    <string name="basal_body_temperature_lowercase_label" msgid="3363829208971016662">"শরীরের স্বাভাবিক তাপমাত্রা সংক্রান্ত ডেটা"</string>
    <string name="basal_body_temperature_read_content_description" msgid="3342604362011725500">"শরীরের স্বাভাবিক তাপমাত্রা সংক্রান্ত ডেটা দেখুন"</string>
    <string name="basal_body_temperature_write_content_description" msgid="1081636817359407622">"শরীরের স্বাভাবিক তাপমাত্রা সংক্রান্ত ডেটা এডিট করুন"</string>
    <string name="blood_glucose_uppercase_label" msgid="7462421849184720721">"রক্তের গ্লুকোজ সংক্রান্ত ডেটা"</string>
    <string name="blood_glucose_lowercase_label" msgid="5036157221577793772">"রক্তের গ্লুকোজ সংক্রান্ত ডেটা"</string>
    <string name="blood_glucose_read_content_description" msgid="563393834563809318">"রক্তের গ্লুকোজ সংক্রান্ত ডেটা দেখুন"</string>
    <string name="blood_glucose_write_content_description" msgid="7688360165458091174">"রক্তের গ্লুকোজ সংক্রান্ত ডেটা এডিট করুন"</string>
    <string name="blood_pressure_uppercase_label" msgid="1091450873620857062">"রক্তচাপ সংক্রান্ত ডেটা"</string>
    <string name="blood_pressure_lowercase_label" msgid="5857335698134310172">"রক্তচাপ সংক্রান্ত ডেটা"</string>
    <string name="blood_pressure_read_content_description" msgid="8573617892296408887">"রক্তচাপ সংক্রান্ত ডেটা দেখুন"</string>
    <string name="blood_pressure_write_content_description" msgid="2649850785684226949">"রক্তচাপ সংক্রান্ত ডেটা এডিট করুন"</string>
    <string name="body_temperature_uppercase_label" msgid="5104550330313775324">"শরীরের তাপমাত্রা সংক্রান্ত ডেটা"</string>
    <string name="body_temperature_lowercase_label" msgid="324124730971992259">"শরীরের তাপমাত্রা সংক্রান্ত ডেটা"</string>
    <string name="body_temperature_read_content_description" msgid="5966765249024688738">"শরীরের তাপমাত্রা সংক্রান্ত ডেটা দেখুন"</string>
    <string name="body_temperature_write_content_description" msgid="5498016171067859369">"শরীরের তাপমাত্রা সংক্রান্ত ডেটা এডিট করুন"</string>
    <string name="heart_rate_uppercase_label" msgid="4990167215137642430">"হার্ট রেট সংক্রান্ত ডেটা"</string>
    <string name="heart_rate_lowercase_label" msgid="693492686337628283">"হার্ট রেট সংক্রান্ত ডেটা"</string>
    <string name="heart_rate_read_content_description" msgid="4165867166260001259">"হার্ট রেট সংক্রান্ত ডেটা দেখুন"</string>
    <string name="heart_rate_write_content_description" msgid="2876667918366409170">"হার্ট রেট সংক্রান্ত ডেটা দেখুন"</string>
    <string name="heart_rate_variability_uppercase_label" msgid="2047887230527012536">"হার্ট রেটের তারতম্য সংক্রান্ত ডেটা"</string>
    <string name="heart_rate_variability_lowercase_label" msgid="2332638559415663836">"হার্ট রেটের তারতম্য সংক্রান্ত ডেটা"</string>
    <string name="heart_rate_variability_read_content_description" msgid="5812707457872629556">"হার্ট রেটের তারতম্য সংক্রান্ত ডেটা দেখুন"</string>
    <string name="heart_rate_variability_write_content_description" msgid="3628171603035566114">"হার্ট রেটের তারতম্য সংক্রান্ত ডেটা এডিট করুন"</string>
    <string name="oxygen_saturation_uppercase_label" msgid="1396254185616418355">"অক্সিজেন স্যাচুরেশন সংক্রান্ত ডেটা"</string>
    <string name="oxygen_saturation_lowercase_label" msgid="7264179897533866327">"অক্সিজেন স্যাচুরেশন সংক্রান্ত ডেটা"</string>
    <string name="oxygen_saturation_read_content_description" msgid="4756434113425028212">"অক্সিজেন স্যাচুরেশন সংক্রান্ত ডেটা দেখুন"</string>
    <string name="oxygen_saturation_write_content_description" msgid="7189901097196830875">"অক্সিজেন স্যাচুরেশন সংক্রান্ত ডেটা এডিট করুন"</string>
    <string name="respiratory_rate_uppercase_label" msgid="4609498171205294389">"শ্বাস-প্রশ্বাসের হার সংক্রান্ত ডেটা"</string>
    <string name="respiratory_rate_lowercase_label" msgid="8138249029197360098">"শ্বাস-প্রশ্বাসের হার সংক্রান্ত ডেটা"</string>
    <string name="respiratory_rate_read_content_description" msgid="8545898979648419722">"শ্বাস-প্রশ্বাসের হার সংক্রান্ত ডেটা দেখুন"</string>
    <string name="respiratory_rate_write_content_description" msgid="7689533746809591931">"শ্বাস-প্রশ্বাসের হার সংক্রান্ত ডেটা এডিট করুন"</string>
    <string name="resting_heart_rate_uppercase_label" msgid="5700827752396195453">"বিশ্রামকালীন হার্ট রেট সংক্রান্ত ডেটা"</string>
    <string name="resting_heart_rate_lowercase_label" msgid="4533866739695973169">"বিশ্রামকালীন হার্ট রেট সংক্রান্ত ডেটা"</string>
    <string name="resting_heart_rate_read_content_description" msgid="1068160055773401020">"বিশ্রামকালীন হার্ট রেট সংক্রান্ত ডেটা দেখুন"</string>
    <string name="resting_heart_rate_write_content_description" msgid="8848198128082739995">"বিশ্রামকালীন হার্ট রেট সংক্রান্ত ডেটা এডিট করুন"</string>
    <string name="read_permission_category" msgid="6002099618259628632">"“<xliff:g id="APP_NAME">%1$s</xliff:g>”-কে দেখার অনুমতি দিন"</string>
    <string name="write_permission_category" msgid="1529702804865008111">"“<xliff:g id="APP_NAME">%1$s</xliff:g>”-কে এডিট করার অনুমতি দিন"</string>
    <string name="request_permissions_cancel" msgid="1787483997235365393">"বাতিল করুন"</string>
    <string name="request_permissions_allow" msgid="4201324235711040631">"অনুমতি দিন"</string>
    <string name="request_permissions_allow_all" msgid="3419414351406638770">"সব অনুমতি দিন"</string>
    <string name="request_permissions_dont_allow" msgid="6375307410951549030">"অনুমতি দেবেন না"</string>
    <string name="request_permissions_header_desc" msgid="5561173070722750153">"Health Connect-এর কোন ডেটা এই অ্যাপ দেখতে ও এডিট করতে পারবে তা বেছে নিন"</string>
    <string name="request_permissions_header_time_frame_desc" msgid="4617392728203291453">"আপনি এই অ্যাপকে দেখার অ্যাক্সেস দিলে এই অ্যাপ নতুন ডেটা সহ বিগত ৩০ দিনের ডেটাও দেখতে পারবে"</string>
    <string name="request_permissions_header_title" msgid="4264236128614363479">"<xliff:g id="APP_NAME">%1$s</xliff:g>-কে Health Connect অ্যাক্সেস করার অনুমতি দেবেন?"</string>
    <string name="request_permissions_rationale" msgid="6154280355215802538">"কীভাবে <xliff:g id="APP_NAME">%1$s</xliff:g> আপনার ডেটা ম্যানেজ করে, ডেভেলপারের <xliff:g id="PRIVACY_POLICY_LINK">%2$s</xliff:g> থেকে আপনি তা জানতে পারবেন"</string>
    <string name="request_permissions_privacy_policy" msgid="228503452643555737">"গোপনীয়তা নীতি"</string>
    <string name="permissions_disconnect_dialog_title" msgid="7355211540619034695">"সব অনুমতি সরাবেন?"</string>
    <string name="permissions_disconnect_dialog_disconnect" msgid="8854787587948224752">"সবকটি সরান"</string>
    <string name="permissions_disconnect_dialog_message" msgid="8679363015400954541">"<xliff:g id="APP_NAME">%1$s</xliff:g> Health Connect-এর কোনও ডেটা দেখতে বা এডিট করতে পারবে না।\n\nএই অ্যাপের জন্য অন্য কোনও কিছুতে অনুমতি (যেমন, লোকেশন, ক্যামেরা বা মাইক্রোফোন) থাকলে তাতে কোনও প্রভাব পড়বে না।"</string>
    <string name="permissions_disconnect_dialog_checkbox" msgid="8646951566431872823">"এছাড়া, <xliff:g id="APP_NAME">%1$s</xliff:g>-এর ডেটাও Health Connect থেকে মুছে দিন"</string>
    <string name="navigation_next_day" msgid="8853443471183944219">"পরের দিন"</string>
    <string name="navigation_selected_day" msgid="2510843479734091348">"দিন বেছে নেওয়া হয়েছে"</string>
    <string name="navigation_previous_day" msgid="718353386484938584">"আগের দিন"</string>
    <string name="default_error" msgid="7966868260616403475">"কিছু সমস্যা হয়েছে। আবার চেষ্টা করুন।"</string>
<<<<<<< HEAD
    <string name="health_permission_header_description" msgid="715159548992861374">"এই অনুমতি থাকা অ্যাপ আপনার স্বাস্থ্য সংক্রান্ত ডেটা দেখতে ও এডিট করতে পারবে।"</string>
=======
    <string name="health_permission_header_description" msgid="7497601695462373927">"এই অনুমতি পাওয়া অ্যাপ আপনার স্বাস্থ্য ও ফিটনেস সম্পর্কিত ডেটা পড়তে এবং লিখতে পারবে।"</string>
>>>>>>> 8f3989a4
    <string name="connected_apps_text" msgid="1177626440966855831">"Health Connect-এ সেভ করা ডেটা কোন কোন অ্যাপ অ্যাক্সেস করতে পারবে তা নিয়ন্ত্রণ করুন। কোন কোন ডেটা অ্যাপ দেখতে ও এডিট করতে পারবে তা পর্যালোচনা করতে এটির উপরে ট্যাপ করুন।"</string>
    <string name="connected_apps_section_title" msgid="2415288099612126258">"অ্যাক্সেসের অনুমতি আছে"</string>
    <string name="not_connected_apps_section_title" msgid="452718769894103039">"অ্যাক্সেসের অনুমতি নেই"</string>
    <string name="settings_and_help_header" msgid="5749710693017621168">"সেটিংস ও সাহায্য"</string>
    <string name="disconnect_all_apps" msgid="748945115977534726">"সব অ্যাপের জন্য অ্যাক্সেস সরান"</string>
    <string name="manage_permissions_read_header" msgid="2031153753057983683">"দেখার অনুমতি দেওয়া হয়েছে"</string>
    <string name="manage_permissions_write_header" msgid="6876806848658168370">"এডিট করার অনুমতি দেওয়া হয়েছে"</string>
    <string name="no_apps_allowed" msgid="5794833581324128108">"কোনও অ্যাপের অনুমতি নেই"</string>
    <string name="no_apps_denied" msgid="743327680286446017">"সব অ্যাপকে অনুমতি দেওয়া হয়েছে"</string>
    <string name="permissions_disconnect_all_dialog_title" msgid="27474286046207122">"সব অ্যাপের জন্য অ্যাক্সেস সরাবেন?"</string>
<<<<<<< HEAD
    <string name="permissions_disconnect_all_dialog_message" msgid="7031529588341182402">"আপনার কোনও অ্যাপ আর Health Connect-এর ডেটা অ্যাক্সেস বা এতে নতুন ডেটা যোগ করতে পারবে না। এটি আগে থাকা কোনও ডেটা মুছে ফেলে না।\n\nএই অ্যাপটি কাছে থাকতে পারে এমন অন্যান্য অনুমতির উপরে এটি প্রভাব ফেলে না, যেমন লোকেশন, ক্যামেরা বা মাইক্রোফোন।"</string>
=======
    <string name="permissions_disconnect_all_dialog_message" msgid="3151109627457270499">"আপনার কোনও অ্যাপ আর Health Connect-এর ডেটা অ্যাক্সেস বা এতে নতুন ডেটা যোগ করতে পারবে না। এটি আগে সেভ থাকা কোনও ডেটা মুছে ফেলে না।\n\nএই অ্যাপের থাকতে পারে এমন অন্যান্য অনুমতির উপরে এটি প্রভাব ফেলে না, যেমন লোকেশন, ক্যামেরা বা মাইক্রোফোন।"</string>
>>>>>>> 8f3989a4
    <string name="permissions_disconnect_all_dialog_disconnect" msgid="2134136493310257746">"সবকটি সরান"</string>
    <string name="manage_permissions_manage_app_header" msgid="6356348062088358761">"অ্যাপ ম্যানেজ করা"</string>
    <string name="delete_app_data" msgid="6890357774873859952">"অ্যাপ ডেটা মুছে দিন"</string>
    <string name="inactive_apps_section_title" msgid="7492812973696378690">"বন্ধ থাকা অ্যাপ"</string>
    <string name="inactive_apps_section_message" msgid="2610789262055974739">"এইসব অ্যাপের আর অ্যাক্সেস না থাকলেও, এখনও এদের ডেটা Health Connect-এ সেভ করা আছে"</string>
<<<<<<< HEAD
    <string name="manage_permissions_time_frame" msgid="1092609621784987611">"<xliff:g id="APP_NAME">%1$s</xliff:g>, <xliff:g id="DATA_ACCESS_DATE">%2$s</xliff:g>-এর পরে যোগ করা যেকোনও ডেটা অ্যাক্সেস করতে পারবে"</string>
=======
    <string name="manage_permissions_time_frame" msgid="1299483940842401923">"<xliff:g id="APP_NAME">%1$s</xliff:g>, <xliff:g id="DATA_ACCESS_DATE">%2$s</xliff:g>-এর পরে যোগ করা যেকোনও ডেটা পড়তে পারবে"</string>
>>>>>>> 8f3989a4
    <string name="other_android_permissions" msgid="8051485761573324702">"এই অ্যাপ অ্যাক্সেস করতে পারে এমন সব Android অনুমতি ম্যানেজ করতে \'সেটিংস &gt; অ্যাপ\' বিকল্পে যান"</string>
    <string name="manage_permissions_rationale" msgid="9183689798847740274">"<xliff:g id="APP_NAME">%1$s</xliff:g>-এর সাথে আপনার শেয়ার করা ডেটা সেটির গোপনীয়তা নীতি অনুযায়ী প্রযোজ্য"</string>
    <string name="other_android_permissions_content_description" msgid="2261431010048933820">"এই অ্যাপের অ্যাক্সেস থাকা অন্যান্য Android অনুমতি ম্যানেজ করতে, প্রথমে সেটিংসে যান, তারপরে \'অ্যাপ\' বিকল্পে ট্যাপ করুন"</string>
    <string name="manage_permissions_learn_more" msgid="2503189875093300767">"গোপনীয়তা নীতি পড়ুন"</string>
    <string name="app_perms_content_provider_24h" msgid="5977152673988158889">"গত ২৪ ঘণ্টায় অ্যাক্সেস করা হয়েছে"</string>
    <string name="app_access_title" msgid="7137018424885371763">"অ্যাপের অ্যাক্সেস"</string>
<<<<<<< HEAD
    <string name="connected_apps_empty_list_section_title" msgid="2595037914540550683">"বর্তমানে কোনও মানানসই অ্যাপ ইনস্টল করা নেই"</string>
=======
    <string name="connected_apps_empty_list_section_title" msgid="6821215432694207342">"বর্তমানে আপনার কাছে মানানসই কোনও অ্যাপ ইনস্টল করা নেই"</string>
>>>>>>> 8f3989a4
    <string name="denied_apps_banner_title" msgid="1997745063608657965">"অ্যাপকে দেওয়া অনুমতি সরানো হয়েছে"</string>
    <string name="denied_apps_banner_message_one_app" msgid="17659513485678315">"Health Connect <xliff:g id="APP_DATA">%s</xliff:g>-এর জন্য অনুমতি সরিয়ে দিয়েছে"</string>
    <string name="denied_apps_banner_message_two_apps" msgid="1147216810892373640">"Health Connect <xliff:g id="APP_DATA_0">%1$s</xliff:g> ও <xliff:g id="APP_DATA_TWO">%2$s</xliff:g>-এর জন্য অনুমতি সরিয়ে দিয়েছে"</string>
    <string name="denied_apps_banner_message_three_apps" msgid="7978499051473471633">"Health Connect <xliff:g id="APP_DATA_0">%1$s</xliff:g>, <xliff:g id="APP_DATA_TWO">%2$s</xliff:g> ও <xliff:g id="APP_DATA_THREE">%3$s</xliff:g>-এর জন্য অনুমতি সরিয়ে দিয়েছে"</string>
    <string name="denied_apps_banner_message_many_apps" msgid="7249805432604650982">"Health Connect <xliff:g id="APP_DATA_0">%1$s</xliff:g>, <xliff:g id="APP_DATA_TWO">%2$s</xliff:g>, <xliff:g id="APP_DATA_THREE">%3$s</xliff:g> ও অন্যান্য অ্যাপের জন্য অনুমতি সরিয়ে দিয়েছে"</string>
    <string name="denied_apps_banner_button" msgid="4438480389769298412">"বিবরণ দেখুন"</string>
    <string name="denied_apps_dialog_title" msgid="7470227827315635099">"Health Connect কেন অ্যাপকে দেওয়া অনুমতি সরিয়ে দেয়"</string>
    <string name="denied_apps_dialog_message" msgid="7876664965504466099">"কোনও অ্যাপ Google Play থেকে সাসপেন্ড করা বা সরানো হলে, Health Connect অটোমেটিকভাবে এর অনুমতি সরিয়ে দেয়।\n\nএর অর্থ হল অ্যাপটি Health Connect-এ স্টোর করে রাখা ডেটা আর অ্যাক্সেস করতে পারবে না। এই অ্যাপ যদি আগে কোনও ডেটা সেভ করে থাকে, বন্ধ থাকা অ্যাপের তালিকায় এটি দেখা যাবে।"</string>
    <string name="denied_apps_dialog_got_it_button" msgid="4698003516923683959">"বুঝেছি"</string>
    <string name="onboarding_title" msgid="7930941018430608076">"Health Connect ব্যবহার করা শুরু করুন"</string>
    <string name="onboarding_description" msgid="4873129122057931161">"Health Connect, আপনার স্বাস্থ্য ও ফিটনেস সংক্রান্ত ডেটা সেভ করে, যার ফলে সহজেই বিভিন্ন অ্যাপ আপনার ফোনে সিঙ্ক করে নিতে পারেন"</string>
    <string name="share_data" msgid="3481932156368883946">"অ্যাপের সাথে ডেটা শেয়ার করুন"</string>
    <string name="share_data_description" msgid="2919871301634375092">"প্রতিটি অ্যাপ, Health Connect-এর যেসব ডেটা দেখতে ও এডিট করতে পারবে সেগুলি বেছে নিন"</string>
    <string name="manage_your_settings" msgid="7391184508015127137">"আপনার সেটিংস ও গোপনীয়তা ম্যানেজ করুন"</string>
    <string name="manage_your_settings_description" msgid="557943168930365334">"যেকোনও সময় অ্যাপকে দেওয়া অনুমতি পরিবর্তন ও আপনার ডেটা ম্যানেজ করুন"</string>
    <string name="onboarding_go_back_button_text" msgid="5020083846511184625">"ফিরে যান"</string>
    <string name="onboarding_get_started_button_text" msgid="2348061971090731336">"শুরু করুন"</string>
    <string name="delete_button_content_description" msgid="9125115327455379618">"ডেটা মুছে দিন"</string>
    <string name="time_range_title" msgid="6831605283322600165">"ডেটা মুছে দেওয়ার সময়সীমা বেছে নেওয়া"</string>
    <string name="time_range_next_button" msgid="5849096934896557888">"পরবর্তী"</string>
    <string name="time_range_message_all" msgid="7280888587242744729">"এর ফলে, বেছে নেওয়া সময় সীমার মধ্যে Health Connect-এর সাথে যোগ করা সব ডেটা স্থায়ীভাবে মুছে যায়"</string>
    <string name="time_range_message_data_type" msgid="1896125004829258195">"এর ফলে, বেছে নেওয়া সময় সীমার মধ্যে Health Connect-এর সাথে যোগ করা <xliff:g id="DATA_TYPE">%s</xliff:g> সংক্রান্ত ডেটা স্থায়ীভাবে মুছে যায়"</string>
    <string name="time_range_message_category" msgid="1136451418397326356">"এর ফলে, বেছে নেওয়া সময় সীমার মধ্যে Health Connect-এর সাথে যোগ করা <xliff:g id="CATEGORY">%s</xliff:g> বিভাগের ডেটা স্থায়ীভাবে মুছে যায়"</string>
    <string name="time_range_message_app_data" msgid="2590800457710603556">"এর ফলে, বেছে নেওয়া সময় সীমার মধ্যে Health Connect-এর সাথে যোগ করা <xliff:g id="APP_DATA">%s</xliff:g>-এর ডেটা স্থায়ীভাবে মুছে যায়"</string>
    <string name="time_range_one_day" msgid="7162709826595446727">"শেষ ২৪ ঘণ্টার ডেটা মুছে দিন"</string>
    <string name="time_range_one_week" msgid="8754523384275645434">"শেষ ৭ দিনের ডেটা মুছে দিন"</string>
    <string name="time_range_one_month" msgid="3034747870231999766">"শেষ ৩০ ঘণ্টার ডেটা মুছে দিন"</string>
    <string name="time_range_all" msgid="8167350212705839943">"সব ডেটা মুছে দিন"</string>
    <string name="confirming_question_all" msgid="1585414659784742952">"সব পুরনো সময়ের ডেটা স্থায়ীভাবে মুছে দিতে চান?"</string>
    <string name="confirming_question_one_day" msgid="8001434729335611950">"শেষ ২৪ ঘণ্টার সব ডেটা স্থায়ীভাবে মুছে দিতে চান?"</string>
    <string name="confirming_question_one_week" msgid="5441506951423969587">"শেষ ৭ দিনের সব ডেটা স্থায়ীভাবে মুছে দিতে চান?"</string>
    <string name="confirming_question_one_month" msgid="4118595547587081940">"শেষ ৩০ দিনের সব ডেটা স্থায়ীভাবে মুছে দিতে চান?"</string>
    <string name="confirming_question_data_type_all" msgid="1173934949902602037">"<xliff:g id="DATA_TYPE">%s</xliff:g> সংক্রান্ত সব পুরনো ডেটা স্থায়ীভাবে মুছে দিতে চান?"</string>
    <string name="confirming_question_data_type_one_day" msgid="5386681714769751416">"শেষ ২৪ ঘণ্টার <xliff:g id="DATA_TYPE">%s</xliff:g> সংক্রান্ত ডেটা স্থায়ীভাবে মুছে দিতে চান?"</string>
    <string name="confirming_question_data_type_one_week" msgid="8346031951374422501">"শেষ ৭ দিনের <xliff:g id="DATA_TYPE">%s</xliff:g> সংক্রান্ত ডেটা স্থায়ীভাবে মুছে দিতে চান?"</string>
    <string name="confirming_question_data_type_one_month" msgid="7110328687576360400">"শেষ ৩০ দিনের <xliff:g id="DATA_TYPE">%s</xliff:g> সংক্রান্ত ডেটা স্থায়ীভাবে মুছে দিতে চান?"</string>
    <string name="confirming_question_category_all" msgid="9182430869247761531">"<xliff:g id="CATEGORY">%s</xliff:g> বিভাগের সব পুরনো ডেটা স্থায়ীভাবে মুছে দিতে চান?"</string>
    <string name="confirming_question_category_one_day" msgid="4886776948515472679">"<xliff:g id="CATEGORY">%s</xliff:g> বিভাগের শেষ ২৪ ঘণ্টার ডেটা স্থায়ীভাবে মুছে দিতে চান?"</string>
    <string name="confirming_question_category_one_week" msgid="1790565625674277693">"<xliff:g id="CATEGORY">%s</xliff:g> বিভাগের শেষ ৭ দিনের ডেটা স্থায়ীভাবে মুছে দিতে চান?"</string>
    <string name="confirming_question_category_one_month" msgid="9181788460112796273">"<xliff:g id="CATEGORY">%s</xliff:g> বিভাগের শেষ ৩০ দিনের ডেটা স্থায়ীভাবে মুছে দিতে চান?"</string>
    <string name="confirming_question_app_data_all" msgid="4818571921949673097">"<xliff:g id="APP_DATA">%s</xliff:g>-এর সব পুরনো সময়ের ডেটা স্থায়ীভাবে মুছে দিতে চান?"</string>
    <string name="confirming_question_app_data_one_day" msgid="444028969015975031">"<xliff:g id="APP_DATA">%s</xliff:g>-এর শেষ ২৪ ঘণ্টার ডেটা স্থায়ীভাবে মুছে দিতে চান?"</string>
    <string name="confirming_question_app_data_one_week" msgid="2096555081811730496">"<xliff:g id="APP_DATA">%s</xliff:g>-এর শেষ ৭ দিনের ডেটা স্থায়ীভাবে মুছে দিতে চান?"</string>
    <string name="confirming_question_app_data_one_month" msgid="6438241250825892892">"<xliff:g id="APP_DATA">%s</xliff:g>-এর শেষ ৩০ দিনের ডেটা স্থায়ীভাবে মুছে দিতে চান?"</string>
    <string name="confirming_question_app_remove_all_permissions" msgid="4170343072352701421">"এছাড়া, Health Connect থেকে সবকটি <xliff:g id="APP_WITH_PERMISSIONS">%s</xliff:g>-এর অনুমতি সরিয়ে দিন"</string>
    <string name="confirming_question_data_type_from_app_all" msgid="8361163993548510509">"<xliff:g id="APP_DATA">%2$s</xliff:g>-এর যোগ করা <xliff:g id="DATA_TYPE">%1$s</xliff:g> সংক্রান্ত সব ডেটা স্থায়ীভাবে মুছে দিতে চান?"</string>
    <string name="confirming_question_single_entry" msgid="330919962071369305">"এই এন্ট্রি স্থায়ীভাবে মুছে দিতে চান?"</string>
    <string name="confirming_question_message" msgid="2934249835529079545">"কানেক্ট করা অ্যাপ Health Connect থেকে এই ডেটা আর অ্যাক্সেস করতে পারবে না"</string>
<<<<<<< HEAD
=======
    <string name="confirming_question_message_menstruation" msgid="5286956266565962430">"এটি <xliff:g id="START_DATE">%1$s</xliff:g> থেকে <xliff:g id="END_DATE">%2$s</xliff:g>-এর সব পিরিয়ড সংক্রান্ত ডেটার এন্ট্রি মুছে দেবে।"</string>
>>>>>>> 8f3989a4
    <string name="confirming_question_delete_button" msgid="1999996759507959985">"মুছে দিন"</string>
    <string name="confirming_question_go_back_button" msgid="9037523726124648221">"ফিরে যান"</string>
    <string name="delete_dialog_success_got_it_button" msgid="8047812840310612293">"হয়ে গেছে"</string>
    <string name="delete_dialog_failure_close_button" msgid="4376647579348193224">"বন্ধ করুন"</string>
    <string name="delete_dialog_success_title" msgid="5009733262743173477">"ডেটা মোছা হয়েছে"</string>
    <string name="delete_dialog_success_message" msgid="2451953113522118128">"এই ডেটা Health Connect-এ আর সেভ করে রাখা হয় না।"</string>
    <string name="delete_progress_indicator" msgid="5799502879065833417">"আপনার ডেটা মুছে ফেলা হচ্ছে"</string>
    <string name="delete_dialog_failure_title" msgid="1959020721355789496">"ডেটা মোছা যায়নি"</string>
    <string name="delete_dialog_failure_message" msgid="7473241488471319963">"কিছু সমস্যা হয়েছে, তাই Health Connect আপনার ডেটা মুছতে পারেনি"</string>
    <string name="delete_dialog_failure_try_again_button" msgid="4323865124609424838">"আবার চেষ্টা করুন"</string>
    <string name="delete_data_notification_title" msgid="7740230240986343347">"Health Connect-এ থাকা ডেটা মুছে ফেলা"</string>
    <string name="delete_data_notification_ticker_text" msgid="2604051567679235822">"Health Connect-এ থাকা ডেটা মুছে ফেলা"</string>
    <string name="delete_data_notification_channel_name" msgid="4499713830012802095">"ডেটা মুছে ফেলা"</string>
    <string name="data_point_action_content_description" msgid="7872439279343967754">"ডেটা এন্ট্রি মুছুন"</string>
    <string name="delete_data_point" msgid="4234569507133768630">"এন্ট্রি মুছুন"</string>
    <string name="watt_format" msgid="8500953817369623803">"{value,plural, =1{১ ওয়াট}one{# ওয়াট}other{# ওয়াট}}"</string>
    <string name="watt_format_long" msgid="7107446926499116109">"{value,plural, =1{১ ওয়াট}one{# ওয়াট}other{# ওয়াট}}"</string>
    <string name="steps_value" msgid="5779393974668105298">"{count,plural, =1{১ পা হেঁটেছেন}one{# পা হেঁটেছেন}other{# পা হেঁটেছেন}}"</string>
    <string name="steps_per_minute" msgid="5527133010067502098">"{value,plural, =1{১ পা/মিনিট}one{# পা/মিনিট}other{# পা/মিনিট}}"</string>
    <string name="steps_per_minute_long" msgid="6146224261144843301">"{value,plural, =1{প্রতি মিনিটে ১ পা}one{প্রতি মিনিটে # পা}other{প্রতি মিনিটে # পা}}"</string>
    <string name="heart_rate_value" msgid="6936476566204248578">"{count,plural, =1{১ BPM}one{# BPM}other{# BPM}}"</string>
    <string name="heart_rate_long_value" msgid="7865319425119507300">"{count,plural, =1{প্রতি মিনিটে ১ বার হার্ট বিট}one{প্রতি মিনিটে # বার হার্ট বিট}other{প্রতি মিনিটে # বার হার্ট বিট}}"</string>
    <string name="velocity_speed_miles" msgid="616312758726506781">"{value,plural, =1{প্রতি ঘণ্টায় ১ মাইল}one{প্রতি ঘণ্টায় # মাইল}other{প্রতি ঘণ্টায় # মাইল}}"</string>
    <string name="velocity_speed_km" msgid="2807705003203399350">"{value,plural, =1{১ কিমি/ঘণ্টা}one{# কিমি/ঘণ্টা}other{# কিমি/ঘণ্টা}}"</string>
    <string name="velocity_speed_miles_long" msgid="7945167764392834498">"{value,plural, =1{প্রতি ঘণ্টায় ১ মাইল}one{প্রতি ঘণ্টায় # মাইল}other{প্রতি ঘণ্টায় # মাইল}}"</string>
    <string name="velocity_speed_km_long" msgid="3962310367408338322">"{value,plural, =1{প্রতি ঘণ্টায় ১ কিলোমিটার}one{প্রতি ঘণ্টায় # কিলোমিটার}other{প্রতি ঘণ্টায় # কিলোমিটার}}"</string>
    <string name="time_range_long" msgid="5067423945245490288">"<xliff:g id="START_TIME">%1$s</xliff:g> থেকে <xliff:g id="END_TIME">%2$s</xliff:g> পর্যন্ত"</string>
    <string name="date_range_long" msgid="6022190423982451176">"<xliff:g id="START_TIME">%1$s</xliff:g> থেকে <xliff:g id="END_TIME">%2$s</xliff:g> পর্যন্ত"</string>
    <string name="wheelchair_pushes" msgid="5807293867148465190">"{count,plural, =1{১ বার হুইলচেয়ার পুশ করা}one{# বার হুইলচেয়ার পুশ করা}other{# বার হুইলচেয়ার পুশ করা}}"</string>
    <string name="liter" msgid="8276522589564337053">"{count,plural, =1{১ লিটার}one{# লিটার}other{# লিটার}}"</string>
    <string name="liter_long" msgid="7094280457555707835">"{count,plural, =1{১ লিটার}one{# লিটার}other{# লিটার}}"</string>
    <string name="floors_climbed" msgid="7483572478744998930">"{count,plural, =1{১ তলা}one{# তলা}other{# তলা}}"</string>
    <string name="elevation_meters" msgid="5099783382361572761">"{count,plural, =1{১ মিটার}one{# মিটার}other{# মিটার}}"</string>
    <string name="elevation_meters_long" msgid="3163136353148567981">"{count,plural, =1{১ মিটার}one{# মিটার}other{# মিটার}}"</string>
    <string name="cycling_rpm" msgid="2271215098150068276">"{count,plural, =1{১ RPM}one{# RPM}other{# RPM}}"</string>
    <string name="cycling_rpm_long" msgid="4914848042733587007">"{count,plural, =1{১ রেভোলিউশন পার মিনিট (RPM)}one{# রেভোলিউশন পার মিনিট (RPM)}other{# রেভোলিউশন পার মিনিট (RPM)}}"</string>
    <string name="cycling_cadence_series_range_long" msgid="6852892013260504985">"<xliff:g id="MIN">%1$s</xliff:g> থেকে <xliff:g id="MAX">%2$s</xliff:g> পর্যন্ত"</string>
    <string name="sexual_activity_protected" msgid="4259473257597274326">"সুরক্ষিত"</string>
    <string name="sexual_activity_unprotected" msgid="2250981470537379807">"অসুরক্ষিত"</string>
    <string name="spotting" msgid="1637175837078770520">"রক্তক্ষরণ"</string>
    <string name="flow_spotting" msgid="832418664953780156">"রক্তক্ষরণ"</string>
    <string name="flow_light" msgid="1937543318146228793">"লাইট ফ্লো"</string>
    <string name="flow_medium" msgid="3783688724668943154">"মিডিয়াম ফ্লো"</string>
    <string name="flow_heavy" msgid="8672261792750634294">"হেভি ফ্লো"</string>
    <string name="period_day" msgid="3821944462093965882">"<xliff:g id="TOTAL_LENGTH">%2$d</xliff:g> দিনের মধ্যে ঋতুস্রাবের <xliff:g id="DAY">%1$d</xliff:g>তম দিন"</string>
    <string name="ovulation_positive" msgid="6588547263126320238">"পজিটিভ"</string>
    <string name="ovulation_negative" msgid="591588801112312454">"নেগেটিভ"</string>
    <string name="ovulation_high" msgid="205362931427158291">"বেশি"</string>
    <string name="ovulation_inconclusive" msgid="3447066667631538756">"সিদ্ধান্তে আসা যায়নি"</string>
    <string name="milliseconds" msgid="284845884516037268">"{count,plural, =1{১ মিলিসেকেন্ড}one{# মিলিসেকেন্ড}other{# মিলিসেকেন্ড}}"</string>
    <string name="milliseconds_long" msgid="93246373745977286">"{count,plural, =1{১ মিলিসেকেন্ড}one{# মিলিসেকেন্ড}other{# মিলিসেকেন্ড}}"</string>
    <string name="repetitions" msgid="5092687490665962229">"{count,plural, =1{১ বার পুনরাবৃত্তি}one{# বার পুনরাবৃত্তি}other{# বার পুনরাবৃত্তি}}"</string>
    <string name="repetitions_long" msgid="9056502282298182438">"{count,plural, =1{১ বার পুনরাবৃত্তি}one{# বার পুনরাবৃত্তি}other{# বার পুনরাবৃত্তি}}"</string>
    <string name="exercise_segments_header" msgid="2992953017179406012">"ব্যায়ামের বিভাগ"</string>
    <string name="exercise_laps_header" msgid="117228630553856372">"ল্যাপ"</string>
    <string name="back_extension" msgid="426518933137440577">"পিঠের ব্যায়াম"</string>
    <string name="badminton" msgid="8839727076522086870">"ব্যাডমিন্টন"</string>
    <string name="barbell_shoulder_press" msgid="3800236222803424251">"বার্বেল শোল্ডার প্রেস"</string>
    <string name="baseball" msgid="2520520093470304570">"বেসবল"</string>
    <string name="basketball" msgid="1453863811744469210">"বাস্কেটবল"</string>
    <string name="bench_press" msgid="640506654204391301">"বেঞ্চ প্রেস"</string>
    <string name="bench_sit_up" msgid="6601081870476287683">"বেঞ্চ সিট আপ"</string>
    <string name="biking" msgid="4108296097363777467">"বাইকিং"</string>
    <string name="biking_stationary" msgid="1538524429562124202">"বাইকিং স্টেশনারি"</string>
    <string name="boot_camp" msgid="1554811887379786226">"বুট ক্যাম্প"</string>
    <string name="boxing" msgid="2200194516739940317">"বক্সিং"</string>
    <string name="burpee" msgid="1434605818712603589">"বারপি"</string>
    <string name="calisthenics" msgid="9080623890020954493">"ক্যালিস্থেনিক"</string>
    <string name="cricket" msgid="7543586707938752011">"ক্রিকেট"</string>
    <string name="crunch" msgid="4265356947720591896">"ক্রাঞ্চ"</string>
    <string name="dancing" msgid="4099572666298130171">"ডান্সিং"</string>
    <string name="deadlift" msgid="6880561478635890617">"ডেড-লিফ্ট"</string>
    <string name="dumbbell_curl_left_arm" msgid="4453594605921193509">"বাঁহাতের ডাম্বেল কার্ল"</string>
    <string name="dumbbell_curl_right_arm" msgid="4680998443002425166">"ডান হাতের ডাম্বেল কার্ল"</string>
    <string name="dumbbell_front_raise" msgid="4411281746015904879">"ডাম্বেল ফ্রন্ট রেইজ"</string>
    <string name="dumbbell_lateral_raise" msgid="5839946068429137241">"ডাম্বেল ল্যাটেরাল রেইজ"</string>
    <string name="dumbbell_triceps_extension_left_arm" msgid="6756023069611493063">"বাঁ হাতের ডাম্বেল ট্রাইসেপস এক্সটেনশন"</string>
    <string name="dumbbell_triceps_extension_right_arm" msgid="1498470275564554389">"ডান হাতের ডাম্বেল ট্রাইসেপস এক্সটেনশন"</string>
    <string name="dumbbell_triceps_extension_two_arm" msgid="5409860665522903159">"দুটি হাতের ডাম্বেল ট্রাইসেপস এক্সটেনশন"</string>
    <string name="elliptical" msgid="5148914059968910839">"এলিপটিক্যাল"</string>
    <string name="exercise_class" msgid="32582249527931454">"ব্যায়ামের ক্লাস"</string>
    <string name="fencing" msgid="410347890025055779">"ফেন্সিং"</string>
    <string name="football_american" msgid="8564554592554502623">"আমেরিকান ফুটবল"</string>
    <string name="football_australian" msgid="5524598297723674661">"অস্ট্রেলিয়ান ফুটবল"</string>
    <string name="forward_twist" msgid="2464895720533462566">"ফরওয়ার্ড টুইস্ট"</string>
    <string name="frisbee_disc" msgid="5167617057624738753">"ফ্রিসবি"</string>
    <string name="golf" msgid="2726655052150604682">"গল্ফ খেলা"</string>
    <string name="guided_breathing" msgid="8688586393796970733">"গাইডেড ব্রিদিং"</string>
    <string name="gymnastics" msgid="1122967371410769598">"জিমন্যাস্টিকস"</string>
    <string name="handball" msgid="3088985331906235361">"হ্যান্ডবল"</string>
    <string name="high_intensity_interval_training" msgid="8873384314130026442">"হাই ইনটেনসিটি ইন্টারভাল ট্রেনিং"</string>
    <string name="hiking" msgid="5477476795295322496">"হাইকিং"</string>
    <string name="ice_hockey" msgid="3615167122989198051">"আইস হকি"</string>
    <string name="ice_skating" msgid="8509270149324068230">"আইস স্কেটিং"</string>
    <string name="jumping_jack" msgid="8751015874477795657">"জাম্পিং জ্যাক"</string>
    <string name="jump_rope" msgid="3065249477862282277">"জাম্প রোপ"</string>
    <string name="lat_pull_down" msgid="6974730398913678563">"ল্যাট পুলডাউন"</string>
    <string name="lunge" msgid="6557814816897990529">"লাঞ্জ"</string>
    <string name="martial_arts" msgid="3279383109083496658">"মার্শাল আর্ট"</string>
    <string name="meditation" msgid="7578287714544679183">"ধ্যান"</string>
    <string name="paddling" msgid="746868067888160788">"প্যাডলিং"</string>
    <string name="paragliding" msgid="8328649138909727690">"প্যারাগ্লাইডিং"</string>
    <string name="pilates" msgid="8660903049535347415">"পাইলেটস"</string>
    <string name="plank" msgid="5537839085592473449">"প্লাঙ্ক"</string>
    <string name="racquetball" msgid="8169482984904052538">"র‌্যাকেটবল"</string>
    <string name="rock_climbing" msgid="3123024521372083233">"রক ক্লাইম্বিং"</string>
    <string name="roller_hockey" msgid="3524872164646176686">"রোলার হকি"</string>
    <string name="rowing" msgid="615898011726585442">"রোয়িং"</string>
    <string name="rowing_machine" msgid="4075255566862183370">"রোয়িং মেশিন"</string>
    <string name="rugby" msgid="5146215118571059267">"রাগবি"</string>
    <string name="running" msgid="5135754380339217169">"রানিং"</string>
    <string name="running_treadmill" msgid="2083354407217486405">"ট্রেডমিলে দৌড়ানো"</string>
    <string name="sailing" msgid="4924304145770903145">"সেইলিং"</string>
    <string name="scuba_diving" msgid="4548778216122159229">"স্কুবা ডাইভিং"</string>
    <string name="skating" msgid="7320438805566302784">"স্কেটিং"</string>
    <string name="skiing" msgid="6773127614153771204">"স্কিইং"</string>
    <string name="snowboarding" msgid="890584874325367973">"স্নোবোর্ডিং"</string>
    <string name="snowshoeing" msgid="8932096199095096139">"স্নো-শুয়িং"</string>
    <string name="soccer" msgid="2631723269673549642">"ফুটবল"</string>
    <string name="softball" msgid="8389418982713908334">"সফ্টবল"</string>
    <string name="squash" msgid="1588653991323140302">"স্কোয়াশ"</string>
    <string name="squat" msgid="7664163620113834611">"স্কোয়াট"</string>
    <string name="stair_climbing" msgid="4042085961630471238">"স্টেয়ার ক্লাইম্বিং"</string>
    <string name="stair_climbing_machine" msgid="4003983194733092325">"স্টেয়ার ক্লাইম্বিং মেশিন"</string>
    <string name="strength_training" msgid="56772956237540768">"স্ট্রেন্থ ট্রেনিং"</string>
    <string name="stretching" msgid="8667864173383423787">"স্ট্রেচিং"</string>
    <string name="surfing" msgid="7612503593241904984">"সার্ফিং"</string>
    <string name="swimming_open_water" msgid="1030388267758027037">"ওপেন ওয়াটার সুইমিং"</string>
    <string name="swimming_pool" msgid="1584809250142187550">"পুলে সুইমিং"</string>
    <string name="swimming_freestyle" msgid="5969535751316106638">"ফ্রিস্টাইল"</string>
    <string name="swimming_backstroke" msgid="7293002996518694035">"ব্যাকস্ট্রোক"</string>
    <string name="swimming_breaststroke" msgid="7168282910654289593">"ব্রেস্টস্ট্রোক"</string>
    <string name="swimming_butterfly" msgid="8553167046220664352">"বাটারফ্লাই"</string>
    <string name="swimming_mixed" msgid="4486578691634921168">"মিক্সড"</string>
    <string name="swimming_other" msgid="2561131941506955982">"অন্যান্য"</string>
    <string name="table_tennis" msgid="4849741231221974485">"টেবিল টেনিস"</string>
    <string name="tennis" msgid="6627063985750125504">"টেনিস"</string>
    <string name="upper_twist" msgid="3382862516792841928">"আপার টুইস্ট"</string>
    <string name="volleyball" msgid="7469885673961163729">"ভলিবল"</string>
    <string name="walking" msgid="4782496160454621769">"হাঁটা"</string>
    <string name="water_polo" msgid="2527119748097860708">"ওয়াটার পোলো"</string>
    <string name="weightlifting" msgid="7586735291662318085">"ওয়েটলিফ্টিং"</string>
    <string name="wheelchair" msgid="2226734836271500057">"হুইলচেয়ার"</string>
    <string name="workout" msgid="8583398837804461839">"ওয়ার্ক-আউট"</string>
    <string name="yoga" msgid="138675430777247097">"যোগ ব্যায়াম"</string>
    <string name="arm_curl" msgid="1737456878333201848">"আর্ম কার্ল"</string>
    <string name="ball_slam" msgid="5996773678701283169">"বল স্ল্যাম"</string>
    <string name="double_arm_triceps_extension" msgid="4010735719203872078">"ডবল আর্ম ট্রাইসেপস এক্সটেনশন"</string>
    <string name="dumbbell_row" msgid="181791808359752158">"ডাম্বেল রো"</string>
    <string name="front_raise" msgid="1030939481482621384">"ফ্রন্ট রেইজ"</string>
    <string name="hip_thrust" msgid="8490916766767408053">"হিপ থ্রাস্ট"</string>
    <string name="hula_hoop" msgid="1651914953207761226">"হুলা হুপ"</string>
    <string name="kettlebell_swing" msgid="364783119882246413">"কেটলবেল স্যুইং"</string>
    <string name="lateral_raise" msgid="1037404943175363734">"ল্যাটেরাল রেইজ"</string>
    <string name="leg_curl" msgid="5327470513599472344">"লেগ কার্ল"</string>
    <string name="leg_extension" msgid="1843556289395164421">"লেগ এক্সটেনশন"</string>
    <string name="leg_press" msgid="4544551493384600086">"লেগ প্রেস"</string>
    <string name="leg_raise" msgid="3206754140765952088">"লেগ রেইজ"</string>
    <string name="mountain_climber" msgid="6666288676718010900">"মাউন্টেন ক্লাইমবার"</string>
    <string name="pull_up" msgid="4056233737860296184">"পুল-আপ"</string>
    <string name="punch" msgid="7915247952566217050">"পাঞ্চ"</string>
    <string name="shoulder_press" msgid="4071573271892122319">"শোল্ডার প্রেস"</string>
    <string name="single_arm_triceps_extension" msgid="4500495528709994121">"সিঙ্গেল আর্ম ট্রাইসেপস এক্সটেনশন"</string>
    <string name="sit_up" msgid="1872162440154479950">"সিট আপ"</string>
    <string name="rest" msgid="5937058337671252210">"বিশ্রাম"</string>
    <string name="pause" msgid="5161459047750335691">"পজ করুন"</string>
    <string name="activity_type_australian_football" msgid="431838050917315084">"অস্ট্রেলিয়ান ফুটবল"</string>
    <string name="sleep_session_default" msgid="7376764686701487196">"<xliff:g id="DURATION"> %1$s</xliff:g> ঘুমিয়েছেন"</string>
    <string name="sleep_stage_default" msgid="1539043695578480733">"<xliff:g id="DURATION">%1$s</xliff:g> <xliff:g id="NAME">%2$s</xliff:g>⁠"</string>
    <string name="sleep_stage_awake" msgid="4526767634444460862">"জেগে ছিলেন"</string>
    <string name="sleep_stage_sleeping" msgid="5122840110107303518">"ঘুমিয়েছেন"</string>
    <string name="sleep_stage_out_of_bed" msgid="522297068981578046">"বিছানায় ছিলেন না"</string>
    <string name="sleep_stage_rem" msgid="1694477904067543104">"র‌্যাপিড আই মুভমেন্ট (REM) হয়েছে"</string>
    <string name="sleep_stage_light" msgid="1070117964678317880">"হাল্কা ঘুম"</string>
    <string name="sleep_stage_deep" msgid="3134557407657258364">"গভীর ঘুম"</string>
    <string name="sleep_stage_unknown" msgid="8664190491902295991">"অজানা"</string>
    <string name="minute_duration" msgid="9035288227090160206">"<xliff:g id="MINUTE">%1$s</xliff:g> মিনিট"</string>
    <string name="hour_minute_duration_short" msgid="6862483734123680444">"<xliff:g id="HOUR">%1$s</xliff:g> ঘণ্টা <xliff:g id="MIN">%2$s</xliff:g> মিনিট"</string>
    <string name="hour_duration" msgid="3472489613837138711">"<xliff:g id="HOUR">%1$s</xliff:g> ঘণ্টা"</string>
    <string name="hour_minute_duration_accessibility" msgid="1863356122145811614">"<xliff:g id="HOURS">%1$s</xliff:g> <xliff:g id="MINUTES">%2$s</xliff:g>⁠"</string>
    <string name="hour_duration_accessibility" msgid="4944782597053107276">"{count,plural, =1{১ ঘণ্টা}one{# ঘণ্টা}other{# ঘণ্টা}}"</string>
    <string name="minute_duration_accessibility" msgid="399158463609534882">"{count,plural, =1{১ মিনিট}one{# মিনিট}other{# মিনিট}}"</string>
    <!-- no translation found for day_duration (3965793251448856729) -->
    <skip />
    <string name="day_hour_duration" msgid="6174865584368017275">"<xliff:g id="DAYS">%1$s</xliff:g> ও <xliff:g id="HOURS">%2$s</xliff:g>"</string>
    <string name="day_duration_accessibility" msgid="3023909370877112320">"{count,plural, =1{১ দিন}one{# দিন}other{# দিন}}"</string>
    <string name="vo2_max" msgid="8129489055516944647">"{value,plural, =1{১ মিলি/(কেজি মিঃ)}one{# মিলি/(কেজি মিঃ)}other{# মিলি/(কেজি মিঃ)}}"</string>
    <string name="vo2_max_long" msgid="1031842712595851857">"{value,plural, =1{প্রতি কিলোগ্রাম শরীরের ওজনের জন্য ১ মিলিলিটার অক্সিজেন}one{প্রতি কিলোগ্রাম শরীরের ওজনের জন্য # মিলিলিটার অক্সিজেন}other{প্রতি কিলোগ্রাম শরীরের ওজনের জন্য # মিলিলিটার অক্সিজেন}}"</string>
    <string name="vo2_metabolic_cart" msgid="4724757223373717896">"মেটাবলিক কার্ট"</string>
    <string name="vo2_heart_rate_ratio" msgid="8707274294125886148">"হার্ট রেটের অনুপাত"</string>
    <string name="vo2_cooper_test" msgid="4713211595719031518">"কুপার টেস্ট"</string>
    <string name="vo2_multistage_fitness_test" msgid="908967547838751749">"মাল্টিস্টেজ ফিটনেস টেস্ট"</string>
    <string name="vo2_rockport_fitness_test" msgid="2951465532122577281">"রকপোর্ট ফিটনেস টেস্ট"</string>
    <string name="vo2_other" msgid="5359013487285233550">"অন্যান্য"</string>
    <string name="mucus_dry" msgid="1065582777971603874">"শুকনো"</string>
    <string name="mucus_sticky" msgid="2086025099544529404">"চটচটে"</string>
    <string name="mucus_creamy" msgid="7525290054414941569">"ক্রিমের মতো"</string>
    <string name="mucus_watery" msgid="1875540699006472048">"জলের মতো"</string>
    <string name="mucus_egg_white" msgid="5578512593433767787">"ডিমের মতো সাদা"</string>
    <string name="mucus_unusual" msgid="3987847850745292757">"অস্বাভাবিক"</string>
    <string name="mucus_light" msgid="5309343389013086860">"হাল্কা"</string>
    <string name="mucus_medium" msgid="7666848347740570566">"মাঝারি"</string>
    <string name="mucus_heavy" msgid="7864873650773259133">"খুব"</string>
    <string name="blood_pressure" msgid="7892828162554266437">"<xliff:g id="SYSTOLIC">%1$s</xliff:g>/<xliff:g id="DIASTOLIC">%2$s</xliff:g> mmHg"</string>
    <string name="blood_pressure_long" msgid="6487761539434451764">"<xliff:g id="SYSTOLIC">%1$s</xliff:g>/<xliff:g id="DIASTOLIC">%2$s</xliff:g> পারদের সিস্টোলিক/ডায়স্টোলিক মিলিমিটার"</string>
    <string name="body_position_standing_up" msgid="1221924915768574594">"দাঁড়ানো"</string>
    <string name="body_position_sitting_down" msgid="8053875174780552282">"বসে থাকা"</string>
    <string name="body_position_lying_down" msgid="1472381098179371143">"শুয়ে থাকা"</string>
    <string name="body_position_reclining" msgid="5676889701646839079">"গা এলিয়ে থাকা"</string>
    <string name="blood_pressure_left_wrist" msgid="2047244346984766880">"বাঁ কব্জি"</string>
    <string name="blood_pressure_right_wrist" msgid="1488133877790549424">"ডান হাতের কব্জি"</string>
    <string name="blood_pressure_left_arm" msgid="5150436840115504433">"বাঁ হাতের উপরিভাগ"</string>
    <string name="blood_pressure_right_arm" msgid="8660682684653121430">"ডান হাতের উপরিভাগ"</string>
    <string name="millimoles_per_liter" msgid="3185457774991908223">"{count,plural, =1{১ মিলিমোল/প্রতি লিটারে}one{# মিলিমোল/প্রতি লিটারে}other{# মিলিমোল/প্রতি লিটারে}}"</string>
    <string name="millimoles_per_liter_long" msgid="7248942926237335084">"{count,plural, =1{প্রতি লিটারে ১ মিলিমোল}one{প্রতি লিটারে # মিলিমোল}other{প্রতি লিটারে # মিলিমোল}}"</string>
    <string name="specimen_source_interstitial_fluid" msgid="2201319049828128946">"ইন্টারস্টিশিয়াল ফ্লুইড"</string>
    <string name="specimen_source_capillary_blood" msgid="5525024815754731735">"ক্যাপিলারি ব্লাড"</string>
    <string name="specimen_source_plasma" msgid="8794064916106457747">"প্লাজমা"</string>
    <string name="specimen_source_serum" msgid="6383820057196352355">"সিরাম"</string>
    <string name="specimen_source_tears" msgid="4368541832400624080">"চোখের জল"</string>
    <string name="specimen_source_whole_blood" msgid="8884838851343307557">"হোল ব্লাড"</string>
    <string name="blood_glucose_general" msgid="7566279829618085436">"সাধারণ"</string>
    <string name="blood_glucose_fasting" msgid="2122662399203934350">"উপবাস"</string>
    <string name="blood_glucose_before_meal" msgid="5125498172701953751">"খাওয়ার আগে"</string>
    <string name="blood_glucose_after_meal" msgid="8101398122897992346">"খাওয়ার পর"</string>
    <string name="mealtype_label" msgid="5402474235944051844">"খাবারের ধরন"</string>
    <string name="mealtype_unknown" msgid="3024645648636923591">"অজানা"</string>
    <string name="mealtype_breakfast" msgid="119545434987870954">"ব্রেকফাস্ট"</string>
    <string name="mealtype_lunch" msgid="6212310262989550906">"লাঞ্চ"</string>
    <string name="mealtype_dinner" msgid="1896347121249081336">"ডিনার"</string>
    <string name="mealtype_snack" msgid="8454859872168781221">"স্ন্যাক্স"</string>
    <string name="biotin" msgid="4000818331802478073">"বায়োটিন"</string>
    <string name="caffeine" msgid="2847006945615912643">"কাফেইন"</string>
    <string name="calcium" msgid="4832722858820295752">"ক্যালসিয়াম"</string>
    <string name="chloride" msgid="2509193544740445654">"ক্লোরাইড"</string>
    <string name="cholesterol" msgid="4261128668088502049">"কোলেস্টেরল"</string>
    <string name="chromium" msgid="807851794929222026">"ক্রোমিয়াম"</string>
    <string name="copper" msgid="8603012497089601260">"কপার"</string>
    <string name="dietary_fiber" msgid="6928876454420561553">"খাবারে থাকা ফাইবার"</string>
    <string name="energy_consumed_total" msgid="7866804137119190606">"এনার্জি"</string>
    <string name="energy_consumed_from_fat" msgid="8637734004867176038">"ফ্যাট থেকে পাওয়া এনার্জি"</string>
    <string name="folate" msgid="7728279545427110321">"ফোলেট"</string>
    <string name="folic_acid" msgid="6861953414423667870">"ফোলিক অ্যাসিড"</string>
    <string name="iodine" msgid="2896913103021799237">"আয়োডিন"</string>
    <string name="iron" msgid="6134405609706877219">"আয়রন"</string>
    <string name="magnesium" msgid="6157495455437549170">"ম্যাগনেসিয়াম"</string>
    <string name="manganese" msgid="8339856079280400610">"ম্যাঙ্গানিজ"</string>
    <string name="molybdenum" msgid="3762866331212112454">"মলিবডেনাম"</string>
    <string name="monounsaturated_fat" msgid="1320950160552507057">"মোনোস্যাচুরেটেড ফ্যাট"</string>
    <string name="niacin" msgid="8425099536322826837">"নিয়াসিন"</string>
    <string name="pantothenic_acid" msgid="5310842296212528685">"প্যান্টোথেনিক অ্যাসিড"</string>
    <string name="phosphorus" msgid="3912318057064021441">"ফসফেরাস"</string>
    <string name="polyunsaturated_fat" msgid="6386374757897543025">"পলিস্যাচুরেটেড ফ্যাট"</string>
    <string name="potassium" msgid="723134189945209756">"পটাশিয়াম"</string>
    <string name="protein" msgid="2731834509320364994">"প্রোটিন"</string>
    <string name="riboflavin" msgid="5329306869379867435">"রাইবোফ্ল্যাবিন"</string>
    <string name="saturated_fat" msgid="3174504848270051265">"স্যাচুরেটেড ফ্যাট"</string>
    <string name="selenium" msgid="8129594078116221891">"সেলেনিয়াম"</string>
    <string name="sodium" msgid="7687341876185019438">"সোডিয়াম"</string>
    <string name="sugar" msgid="656190285547502122">"সুগার"</string>
    <string name="thiamin" msgid="1662446837028039063">"থিয়ামিন"</string>
    <string name="total_carbohydrate" msgid="7034043840349284931">"কার্বোহাইড্রেটের মোট পরিমাণ"</string>
    <string name="total_fat" msgid="8193647297427112321">"ফ্যাটের মোট পরিমাণ"</string>
    <string name="trans_fat" msgid="1059715899517909090">"ট্রান্স ফ্যাট"</string>
    <string name="unsaturated_fat" msgid="5495925265449481356">"আনস্যাচুরেটেড ফ্যাট"</string>
    <string name="vitamin_a" msgid="2379293029664252095">"ভিটামিন এ"</string>
    <string name="vitamin_b12" msgid="180162813332325098">"ভিটামিন বি১২"</string>
    <string name="vitamin_b6" msgid="370053149968231667">"ভিটামিন বি৬"</string>
    <string name="vitamin_c" msgid="5383574357126292194">"ভিটামিন সি"</string>
    <string name="vitamin_d" msgid="2717952250555672580">"ভিটামিন ডি"</string>
    <string name="vitamin_e" msgid="5214468880515744802">"ভিটামিন ই"</string>
    <string name="vitamin_k" msgid="2722297637910069736">"ভিটামিন কে"</string>
    <string name="zinc" msgid="5211975076671534013">"জিঙ্ক"</string>
    <string name="nutrient_with_value" msgid="3327198262871257518">"<xliff:g id="NUTRIENT">%1$s</xliff:g>: <xliff:g id="AMOUNT">%2$s</xliff:g>"</string>
    <string name="meal_name" msgid="6060648788040408308">"নাম"</string>
    <string name="gram_short_format" msgid="2355009811799735134">"{count,plural, =1{১ গ্রাম}one{# গ্রাম}other{# গ্রাম}}"</string>
    <string name="gram_long_format" msgid="6160392101513066663">"{count,plural, =1{১ গ্রাম}one{# গ্রাম}other{# গ্রাম}}"</string>
    <string name="respiratory_rate_value" msgid="4546418213418344364">"{count,plural, =1{১ rpm}one{# rpm}other{# rpm}}"</string>
    <string name="respiratory_rate_value_long" msgid="3822748008700697049">"{count,plural, =1{প্রতি মিনিটে ১ বার শ্বাস-প্রশ্বাস}one{প্রতি মিনিটে # বার শ্বাস-প্রশ্বাস}other{প্রতি মিনিটে # বার শ্বাস-প্রশ্বাস}}"</string>
    <string name="kilograms_short_label" msgid="9098342853218050689">"{count,plural, =1{১ কেজি}one{# কেজি}other{# কেজি}}"</string>
    <string name="pounds_short_label" msgid="6256277330455003180">"{count,plural, =1{১ পাউন্ড}one{# পাউন্ড}other{# পাউন্ড}}"</string>
    <string name="stone_short_label" msgid="8377585176530348612">"{count,plural, =1{১ ম}one{# ম}other{# ম}}"</string>
    <string name="stone_pound_short_label" msgid="7157344201618366834">"{stone_part} {pound_part}"</string>
    <string name="kilograms_long_label" msgid="7883695071156297670">"{count,plural, =1{১ কিলোগ্রাম}one{# কিলোগ্রাম}other{# কিলোগ্রাম}}"</string>
    <string name="pounds_long_label" msgid="2916697485006416419">"{count,plural, =1{১ পাউন্ড}one{# পাউন্ড}other{# পাউন্ড}}"</string>
    <string name="stone_long_label" msgid="8951426283449456468">"{count,plural, =1{১ স্টোন}one{#টি স্টোন}other{#টি স্টোন}}"</string>
    <string name="stone_pound_long_label" msgid="1308941435682625204">"{stone_part} {pound_part}"</string>
    <string name="temperature_celsius" msgid="4552465686251118136">"{value,plural, =1{১ °সে}one{# °সে}other{# °সে}}"</string>
    <string name="temperature_celsius_long" msgid="5789974427381333869">"{value,plural, =1{১ ডিগ্রি সেলসিয়াস}one{# ডিগ্রি সেলসিয়াস}other{# ডিগ্রি সেলসিয়াস}}"</string>
    <string name="temperature_kelvin" msgid="4805698375607189394">"{value,plural, =1{১ কে}one{# কে}other{# কে}}"</string>
    <string name="temperature_kelvin_long" msgid="6078037481989090665">"{value,plural, =1{১ কেলভিন}one{# কেলভিন}other{# কেলভিন}}"</string>
    <string name="temperature_fahrenheit" msgid="8288674479506567057">"{value,plural, =1{১ °ফা}one{# °ফা}other{# °ফা}}"</string>
    <string name="temperature_fahrenheit_long" msgid="1668948424411289521">"{value,plural, =1{১ ডিগ্রি ফারেনহাইট}one{# ডিগ্রি ফারেনহাইট}other{# ডিগ্রি ফারেনহাইট}}"</string>
    <string name="temperature_location_armpit" msgid="8359661261125563155">"বগল"</string>
    <string name="temperature_location_finger" msgid="4915449065770967487">"আঙুল"</string>
    <string name="temperature_location_forehead" msgid="8603219464757434635">"কপাল"</string>
    <string name="temperature_location_mouth" msgid="1535682736007063471">"মুখ"</string>
    <string name="temperature_location_rectum" msgid="1503082804377850076">"মলদ্বার"</string>
    <string name="temperature_location_temporal_artery" msgid="2830919806910102535">"টেম্পোরাল ধমনী"</string>
    <string name="temperature_location_toe" msgid="36730991617372925">"পায়ের আঙুল"</string>
    <string name="temperature_location_ear" msgid="7024374111156026034">"কান"</string>
    <string name="temperature_location_wrist" msgid="5290446688282752346">"কব্জি"</string>
    <string name="temperature_location_vagina" msgid="1689485374825231749">"যোনি"</string>
    <string name="distance_miles" msgid="5419172432458896478">"{dist,plural, =1{১ মাইল}one{# মাইল}other{# মাইল}}"</string>
    <string name="distance_km" msgid="6383736895665100602">"{dist,plural, =1{১ কিমি}one{# কিমি}other{# কিমি}}"</string>
    <string name="distance_miles_long" msgid="1830844568614100885">"{dist,plural, =1{১ মাইল}one{# মাইল}other{# মাইল}}"</string>
    <string name="distance_km_long" msgid="6256504627418439859">"{dist,plural, =1{১ কিলোমিটার}one{# কিলোমিটার}other{# কিলোমিটার}}"</string>
    <string name="height_cm" msgid="94329926270064717">"{height,plural, =1{১ সেমি}one{# সেমি}other{# সেমি}}"</string>
    <string name="height_cm_long" msgid="2821030110768530948">"{height,plural, =1{১ সেন্টিমিটার}one{# সেন্টিমিটার}other{# সেন্টিমিটার}}"</string>
    <string name="height_in_long" msgid="6502316324841498419">"{height,plural, =1{১ ইঞ্চি}one{# ইঞ্চি}other{# ইঞ্চি}}"</string>
    <string name="height_ft_long" msgid="7551582478724981895">"{height,plural, =1{১ ফুট}one{# ফুট}other{# ফুট}}"</string>
    <string name="height_in_compacted" msgid="6087182983411207466">"{height,plural, =1{1″}one{#″}other{#″}}"</string>
    <string name="height_ft_compacted" msgid="1024585112134314039">"{height,plural, =1{1′}one{#′}other{#′}}"</string>
    <string name="feet_inches_format" msgid="768610500549967860">"<xliff:g id="FT">%1$s</xliff:g><xliff:g id="IN">%2$s</xliff:g>"</string>
    <string name="feet_inches_format_long" msgid="5187265716573430363">"<xliff:g id="FT">%1$s</xliff:g> <xliff:g id="IN">%2$s</xliff:g>"</string>
    <string name="calories_long" msgid="7225535148232419419">"{count,plural, =1{১ ক্যালোরি}one{# ক্যালোরি}other{# ক্যালোরি}}"</string>
    <string name="calories" msgid="320906359079319632">"{count,plural, =1{১ ক্যালোরি}one{# ক্যালোরি}other{# ক্যালোরি}}"</string>
    <string name="kj" msgid="2742876437259085714">"{count,plural, =1{১ কিলোজুল}one{# কিলোজুল}other{# কিলোজুল}}"</string>
    <string name="kj_long" msgid="1837278261960345400">"{count,plural, =1{১ কিলোজুল}one{# কিলোজুল}other{# কিলোজুল}}"</string>
    <string name="percent" formatted="false" msgid="9199428244800776575">"{value,plural, =1{১%}one{#%}other{#%}}"</string>
    <string name="percent_long" msgid="2201022757867534235">"{value,plural, =1{১ শতাংশ}one{# শতাংশ}other{# শতাংশ}}"</string>
    <string name="units_cancel" msgid="5947097690625771995">"বাতিল করুন"</string>
    <string name="units_title" msgid="6504086463237869339">"একক"</string>
    <string name="set_units_label" msgid="6566059089772896105">"ডেটা সংক্রান্ত একক সেট করুন"</string>
    <string name="distance_unit_title" msgid="4696952932438418209">"দূরত্ব"</string>
    <string name="height_unit_title" msgid="5461594609577078049">"উচ্চতা"</string>
    <string name="weight_unit_title" msgid="7405186541678939987">"ওজন"</string>
    <string name="energy_unit_title" msgid="1714627395963766769">"এনার্জি"</string>
    <string name="temperature_unit_title" msgid="1973985121774654017">"তাপমাত্রা"</string>
    <string name="distance_unit_kilometers_label" msgid="1361363017122240294">"কিলোমিটার"</string>
    <string name="distance_unit_miles_label" msgid="848850214987608211">"মাইল"</string>
    <string name="height_unit_centimeters_label" msgid="4096031670561995574">"সেন্টিমিটার"</string>
    <string name="height_unit_feet_label" msgid="3311723678628261399">"ফুট ও ইঞ্চি"</string>
    <string name="weight_unit_pound_label" msgid="8210663393844989211">"পাউন্ড"</string>
    <string name="weight_unit_kilogram_label" msgid="6623938920860887238">"কিলোগ্রাম"</string>
    <string name="weight_unit_stone_label" msgid="3063787243474847180">"স্টোন"</string>
    <string name="energy_unit_calorie_label" msgid="3412965811470957296">"ক্যালোরি"</string>
    <string name="energy_unit_kilojoule_label" msgid="6481196724083455110">"কিলোজুল"</string>
    <string name="temperature_unit_celsius_label" msgid="4698347100553808449">"সেলসিয়াস"</string>
    <string name="temperature_unit_fahrenheit_label" msgid="6590261955872562854">"ফারেনহাইট"</string>
    <string name="temperature_unit_kelvin_label" msgid="3786210768294615821">"কেলভিন"</string>
    <string name="help_and_feedback" msgid="4772169905005369871">"সহায়তা ও মতামত"</string>
<<<<<<< HEAD
    <string name="cant_see_all_your_apps_description" msgid="3961611343621846795">"ইনস্টল করা কোনও অ্যাপ দেখতে না পেলে, সেটি হয়ত Health Connect-এর সাথে এখনও মানানসই নয়"</string>
=======
    <string name="cant_see_all_your_apps_description" msgid="7344859063463536472">"ইনস্টল করা কোনও অ্যাপ দেখতে না পেলে, সেটি হয়ত এখনও Health Connect-এর সাথে মানানসই হয়নি"</string>
>>>>>>> 8f3989a4
    <string name="things_to_try" msgid="8200374691546152703">"যেসব বিকল্প ব্যবহার করে দেখতে পারেন"</string>
    <string name="check_for_updates" msgid="3841090978657783101">"কোনও আপডেট আছে কিনা তা চেক করুন"</string>
    <string name="check_for_updates_description" msgid="1347667778199095160">"ইনস্টল করা অ্যাপ আপ-টু-ডেট আছে কিনা তা দেখে নিন"</string>
    <string name="see_all_compatible_apps" msgid="6791146164535475726">"সবকটি মানানসই অ্যাপ দেখুন"</string>
    <string name="see_all_compatible_apps_description" msgid="2092325337403254491">"Google Play-তে অ্যাপ দেখুন"</string>
    <string name="send_feedback" msgid="7756927746070096780">"মতামত জানান"</string>
<<<<<<< HEAD
    <string name="send_feedback_description" msgid="1353916733836472498">"Health Connect-এর সাথে কোন কোন স্বাস্থ্য ও ফিটনেস অ্যাপ আপনি ব্যবহার করতে চান তা আমাদের জানান"</string>
=======
    <string name="send_feedback_description" msgid="2887207112856240778">"Health Connect-এর সাথে কোন কোন স্বাস্থ্য &amp; ফিটনেস অ্যাপ আপনি ব্যবহার করতে চান তা আমাদের জানান"</string>
>>>>>>> 8f3989a4
    <string name="playstore_app_title" msgid="4138464328693481809">"Play Store"</string>
    <string name="auto_delete_button" msgid="8536451792268513619">"অটোমেটিক মুছে দিন"</string>
    <string name="auto_delete_title" msgid="8761742828224207826">"অটোমেটিক মুছে দিন"</string>
    <string name="auto_delete_header" msgid="4258649705159293715">"সেট করা সময়ের পরে শিডিউল করে ডেটা মুছে ফেলার মাধ্যমে কতক্ষণ আপনার ডেটা Health Connect-এ সেভ করা থাকবে তা নিয়ন্ত্রণ করুন"</string>
    <string name="auto_delete_learn_more" msgid="2853655230440111557">"আরও জানুন"</string>
    <string name="auto_delete_section" msgid="7732381000331475082">"ডেটা অটোমেটিক মুছে দিন"</string>
    <string name="range_after_x_months" msgid="3340127072680117121">"{count,plural, =1{# মাস পরে}one{# মাস পরে}other{# মাস পরে}}"</string>
    <string name="range_never" msgid="4429478261788361233">"কখনওই নয়"</string>
    <string name="range_off" msgid="8178520557618184215">"বন্ধ আছে"</string>
    <string name="auto_delete_rationale" msgid="5255442126521464878">"আপনি এইসব সেটিংস পরিবর্তন করলে, Health Connect আপনার নতুন পছন্দ প্রতিফলিত করতে আগে থেকে রয়েছে এমন ডেটা মুছে দেয়"</string>
    <string name="confirming_question_x_months" msgid="8204363800605282103">"{count,plural, =1{# মাস পরে ডেটা অটোমেটিক মুছে দিতে চান?}one{# মাস পরে ডেটা অটোমেটিক মুছে দিতে চান?}other{# মাস পরে ডেটা অটোমেটিক মুছে দিতে চান?}}"</string>
    <string name="confirming_message_x_months" msgid="4798474593741471977">"{count,plural, =1{# মাস পরে Health Connect নতুন ডেটা অটোমেটিক মুছে দেবে। এছাড়া, এটি সেট করা হলে বর্তমানে থাকা # মাসের চেয়ে পুরনো ডেটা অটোমেটিক মুছে যাবে।}one{# মাস পরে Health Connect নতুন ডেটা অটোমেটিক মুছে দেবে। এছাড়া, এটি সেট করা হলে বর্তমানে থাকা # মাসের চেয়ে পুরনো ডেটা অটোমেটিক মুছে যাবে।}other{# মাস পরে Health Connect নতুন ডেটা অটোমেটিক মুছে দেবে। এছাড়া, এটি সেট করা হলে বর্তমানে থাকা # মাসের চেয়ে পুরনো ডেটা অটোমেটিক মুছে যাবে।}}"</string>
    <string name="set_auto_delete_button" msgid="268450418318199197">"\'অটোমেটিক মুছে দিন\' সেটিং সেট-আপ করুন"</string>
    <string name="deletion_started_title" msgid="1177766097121885025">"আগে থাকা ডেটা মুছে ফেলা হবে"</string>
    <string name="deletion_started_x_months" msgid="6567199107249615612">"{count,plural, =1{Health Connect # মাসের বেশি পুরনো সব ডেটা মুছে দেবে। আপনার কানেক্ট করা অ্যাপে এইসব পরিবর্তন দেখতে পাওয়ার জন্য এক দিন সময় লাগতে পারে।}one{Health Connect # মাসের বেশি পুরনো সব ডেটা মুছে দেবে। আপনার কানেক্ট করা অ্যাপে এইসব পরিবর্তন দেখতে পাওয়ার জন্য এক দিন সময় লাগতে পারে।}other{Health Connect # মাসের বেশি পুরনো সব ডেটা মুছে দেবে। আপনার কানেক্ট করা অ্যাপে এইসব পরিবর্তন দেখতে পাওয়ার জন্য এক দিন সময় লাগতে পারে।}}"</string>
    <string name="deletion_started_category_list_section" msgid="3052940611815658991">"এইসব বিভাগ থেকে ডেটা মুছে ফেলা হবে"</string>
    <string name="deletion_started_done_button" msgid="1232018689825054257">"হয়ে গেছে"</string>
    <string name="priority_dialog_title" msgid="7360654442596118085">"অ্যাপের প্রায়োরিটি সেট আপ করুন"</string>
    <string name="priority_dialog_message" msgid="6971250365335018184">"একাধিক অ্যাপ <xliff:g id="DATA_TYPE">%s</xliff:g> ডেটা যোগ করলে, Health Connect অ্যাপটিকে তালিকায় সবার উপরে প্রায়োরিটি দেয়। অ্যাপগুলি আবার সাজাতে টেনে আনুন।"</string>
    <string name="priority_dialog_positive_button" msgid="2503570694373675092">"সেভ করুন"</string>
    <string name="action_drag_label_move_up" msgid="4221641798253080966">"উপরে তুলুন"</string>
    <string name="action_drag_label_move_down" msgid="3448000958912947588">"নিচে নামান"</string>
    <string name="action_drag_label_move_top" msgid="5114033774108663548">"উপরে সরান"</string>
    <string name="action_drag_label_move_bottom" msgid="3117764196696569512">"নিচে সরিয়ে দিন"</string>
    <string name="search_keywords_home" msgid="5386515593026555327">"ফিটনেস, সুস্থতা"</string>
    <string name="search_keywords_permissions" msgid="7821010295153350533">"অনুমতি"</string>
    <string name="search_keywords_data" msgid="5359602744325490523">"Health Connect, স্বাস্থ্য সংক্রান্ত ডেটা, স্বাস্থ্য বিভাগ, ডেটা অ্যাক্সেস, অ্যাক্টিভিটি, শরীরের পরিমাপ সংক্রান্ত ডেটা, সাইকেল ট্র্যাকিং, নিউট্রিশন, স্লিপ, জরুরি তথ্য"</string>
    <string name="search_breadcrumbs_permissions" msgid="2667471090347475796">"Health Connect &gt; অ্যাপকে দেওয়া অনুমতি"</string>
    <string name="search_breadcrumbs_data" msgid="6635428480372024040">"Health Connect &gt; ডেটা এবং অ্যাক্সেস"</string>
    <string name="search_connected_apps" msgid="8180770761876928851">"অ্যাপ খুঁজুন"</string>
    <string name="no_results" msgid="4007426147286897998">"কোনও ফলাফল নেই"</string>
    <string name="help" msgid="6028777453152686162">"সহায়তা"</string>
    <string name="request_route_header_title" msgid="6599707039845646714">"Health Connect-এ এই ব্যায়ামের রুট অ্যাক্সেস করার অনুমতি <xliff:g id="APP_NAME">%1$s</xliff:g>-কে দেবেন?"</string>
    <string name="request_route_disclaimer_notice" msgid="8060511384737662598">"রুটে আপনার আগের লোকেশন এই অ্যাপ দেখতে পারবে"</string>
    <string name="date_owner_format" msgid="4431196384037157320">"<xliff:g id="DATE">%1$s</xliff:g> • <xliff:g id="APP_NAME">%2$s</xliff:g>"</string>
    <string name="request_route_info_header_title" msgid="4149969049719763190">"এক্সারসাইজ রুটে লোকেশন সম্পর্কিত তথ্য আছে"</string>
    <string name="request_route_info_who_can_see_data_title" msgid="858355329937113994">"কারা এই ডেটা দেখতে পাবেন?"</string>
    <string name="request_route_info_who_can_see_data_summary" msgid="2439434359808367150">"শুধুমাত্র যেসব অ্যাপকে আপনি এক্সারসাইজ রুট অ্যাক্সেস করার অনুমতি দিয়েছেন"</string>
    <string name="request_route_info_access_management_title" msgid="3222594923675464852">"কীভাবে আমি অ্যাক্সেস ম্যানেজ করব?"</string>
    <string name="request_route_info_access_management_summary" msgid="2606548838292829495">"Health Connect-এর সেটিংসে গিয়ে, এক্সারসাইজ রুটে অ্যাপের অ্যাক্সেস ম্যানেজ করতে পারবেন"</string>
    <string name="back_button" msgid="780519527385993407">"ফিরে যান"</string>
    <string name="loading" msgid="2526615755685950317">"লোড হচ্ছে…"</string>
<<<<<<< HEAD
    <!-- no translation found for migration_in_progress_screen_title (6564515269988205874) -->
    <skip />
    <!-- no translation found for migration_in_progress_screen_integration_details (5916989113111973466) -->
    <skip />
    <!-- no translation found for migration_in_progress_screen_integration_dont_close (9175622854569375370) -->
    <skip />
    <!-- no translation found for migration_in_progress_notification_title (8873411008158407737) -->
    <skip />
    <!-- no translation found for migration_update_needed_screen_title (3260466598312877429) -->
    <skip />
    <!-- no translation found for migration_update_needed_screen_details (7984745102006782603) -->
    <skip />
    <!-- no translation found for update_button (4544529019832009496) -->
    <skip />
    <!-- no translation found for migration_update_needed_notification_content (478899618719297517) -->
    <skip />
    <!-- no translation found for migration_update_needed_notification_action (1219223694165492000) -->
    <skip />
    <!-- no translation found for migration_module_update_needed_notification_title (5428523284357105379) -->
    <skip />
    <!-- no translation found for migration_module_update_needed_action (7211167950758064289) -->
    <skip />
    <!-- no translation found for migration_module_update_needed_restart (5195683570815523946) -->
    <skip />
    <!-- no translation found for migration_app_update_needed_notification_title (8971076370900025444) -->
    <skip />
    <!-- no translation found for migration_app_update_needed_action (3289432528592774601) -->
    <skip />
    <!-- no translation found for migration_more_space_needed_screen_title (1535473230886051579) -->
    <skip />
    <!-- no translation found for migration_more_space_needed_screen_details (621140247825603412) -->
    <skip />
    <!-- no translation found for try_again_button (8745496819992160789) -->
    <skip />
    <!-- no translation found for free_up_space_button (4141013808635654695) -->
    <skip />
    <!-- no translation found for migration_more_space_needed_notification_title (8238155395120107672) -->
    <skip />
    <!-- no translation found for migration_more_space_needed_notification_content (4034728181940567836) -->
    <skip />
    <!-- no translation found for migration_paused_screen_title (8041170155372429894) -->
    <skip />
    <!-- no translation found for migration_paused_screen_details (5898311710030340187) -->
    <skip />
    <!-- no translation found for migration_paused_screen_details_timeout (353768000785837394) -->
    <skip />
    <!-- no translation found for resume_button (2255148549862208047) -->
    <skip />
    <!-- no translation found for migration_paused_notification_title (6020271090296330698) -->
    <skip />
    <!-- no translation found for resume_migration_banner_title (4443957114824045317) -->
    <skip />
    <!-- no translation found for resume_migration_banner_description (6236230413670826036) -->
    <skip />
    <!-- no translation found for resume_migration_banner_description_fallback (6060444898839211883) -->
    <skip />
    <!-- no translation found for resume_migration_banner_button (2112318760107756469) -->
    <skip />
    <!-- no translation found for resume_migration_notification_title (8859575633668908327) -->
    <skip />
    <!-- no translation found for resume_migration_notification_content (46172108837648715) -->
    <skip />
    <!-- no translation found for app_update_needed_banner_title (4724335956851853802) -->
    <skip />
    <!-- no translation found for app_update_needed_banner_description_single (2229935331303234217) -->
    <skip />
    <!-- no translation found for app_update_needed_banner_description_multiple (1523113182062764912) -->
    <skip />
    <!-- no translation found for app_update_needed_banner_button (8223115764065649627) -->
    <skip />
    <!-- no translation found for migration_pending_permissions_dialog_title (6019552841791757048) -->
    <skip />
    <!-- no translation found for migration_pending_permissions_dialog_content (6350115816948005466) -->
    <skip />
    <!-- no translation found for migration_pending_permissions_dialog_button_continue (258571372365364506) -->
    <skip />
    <!-- no translation found for migration_in_progress_permissions_dialog_title (2188354144857156984) -->
    <skip />
    <!-- no translation found for migration_in_progress_permissions_dialog_content (6150412818710483467) -->
    <skip />
    <!-- no translation found for migration_in_progress_permissions_dialog_button_got_it (3437208109334974656) -->
    <skip />
    <!-- no translation found for migration_not_complete_dialog_title (1215384228192150345) -->
    <skip />
    <!-- no translation found for migration_not_complete_dialog_content (331340306988875119) -->
    <skip />
    <!-- no translation found for migration_not_complete_dialog_button (3271842109680807482) -->
    <skip />
    <!-- no translation found for migration_not_complete_notification_title (4882693412343350489) -->
    <skip />
    <!-- no translation found for migration_not_complete_notification_action (757041885992445657) -->
    <skip />
    <!-- no translation found for migration_complete_notification_title (4988631739109332404) -->
    <skip />
    <!-- no translation found for migration_complete_notification_action (5350322865206331186) -->
    <skip />
    <!-- no translation found for migration_whats_new_dialog_title (5063564438674582321) -->
    <skip />
    <!-- no translation found for migration_whats_new_dialog_content (4694000152976201257) -->
    <skip />
    <!-- no translation found for migration_whats_new_dialog_button (642575552457587805) -->
    <skip />
=======
    <string name="migration_in_progress_screen_title" msgid="6564515269988205874">"ইন্টিগ্রেশনের কাজ চলছে"</string>
    <string name="migration_in_progress_screen_integration_details" msgid="5916989113111973466">"Health Connect, Android সিস্টেমের মাধ্যমে ইন্টিগ্রেট করা হচ্ছে।\n\nআপনার ডেটা ও অনুমতি ট্রান্সফার হতে কিছুটা সময় লাগতে পারে।"</string>
    <string name="migration_in_progress_screen_integration_dont_close" msgid="2095732208438772444">"প্রসেস যে সম্পূর্ণ হয়েছে সেই সম্পর্কিত বিজ্ঞপ্তি না পাওয়া পর্যন্ত অ্যাপ বন্ধ করবেন না।"</string>
    <string name="migration_in_progress_notification_title" msgid="8873411008158407737">"Health Connect ইন্টিগ্রেশনের কাজ চলছে"</string>
    <string name="migration_update_needed_screen_title" msgid="3260466598312877429">"আপডেট করা প্রয়োজন"</string>
    <string name="migration_update_needed_screen_details" msgid="7984745102006782603">"Health Connect Android সিস্টেমের মাধ্যমে ইন্টিগ্রেট করা হচ্ছে যাতে আপনি নিজের সেটিংস থেকে এটি সরাসরি অ্যাক্সেস করতে পারেন।"</string>
    <string name="update_button" msgid="4544529019832009496">"আপডেট করুন"</string>
    <string name="migration_update_needed_notification_content" msgid="478899618719297517">"এই আপডেট চালু করুন যাতে Health Connect আপনার সিস্টেমের সেটিংসের মাধ্যমে ইন্টিগ্রেশন চালিয়ে যেতে পারে"</string>
    <string name="migration_update_needed_notification_action" msgid="1219223694165492000">"এখনই আপডেট করুন"</string>
    <string name="migration_module_update_needed_notification_title" msgid="5428523284357105379">"সিস্টেম আপডেট করা প্রয়োজন"</string>
    <string name="migration_module_update_needed_action" msgid="7211167950758064289">"চালিয়ে যাওয়ার আগে, আপনার ফোনের সিস্টেম আপডেট করুন।"</string>
    <string name="migration_module_update_needed_restart" msgid="1246884613546321798">"আপনি আগেই নিজের ফোনের সিস্টেম আপডেট করে থাকলে, ইন্টিগ্রেশন চালিয়ে যেতে ফোন রিস্টার্ট করে দেখুন"</string>
    <string name="migration_app_update_needed_notification_title" msgid="8971076370900025444">"Health Connect আপডেট করা প্রয়োজন"</string>
    <string name="migration_app_update_needed_action" msgid="3289432528592774601">"চালিয়ে যাওয়ার আগে, Health Connect অ্যাপকে লেটেস্ট ভার্সনে আপডেট করুন।"</string>
    <string name="migration_more_space_needed_screen_title" msgid="1535473230886051579">"আরও জায়গা প্রয়োজন"</string>
    <string name="migration_more_space_needed_screen_details" msgid="621140247825603412">"ইন্টিগ্রেশন চালিয়ে যাওয়ার জন্য, আপনার ফোনে Health Connect-এর <xliff:g id="SPACE_NEEDED">%1$s</xliff:g> স্টোরেজের জায়গা প্রয়োজন।\n\nআপনার ফোনে কিছুটা জায়গা খালি করে আবার চেষ্টা করুন।"</string>
    <string name="try_again_button" msgid="8745496819992160789">"আবার চেষ্টা করুন"</string>
    <string name="free_up_space_button" msgid="4141013808635654695">"স্টোরেজ খালি করুন"</string>
    <string name="migration_more_space_needed_notification_title" msgid="8238155395120107672">"আরও জায়গা প্রয়োজন"</string>
    <string name="migration_more_space_needed_notification_content" msgid="4034728181940567836">"ইন্টিগ্রেশন চালিয়ে যাওয়ার জন্য, আপনার ফোনে Health Connect-এর <xliff:g id="SPACE_NEEDED">%1$s</xliff:g> স্টোরেজের জায়গা প্রয়োজন।"</string>
    <string name="migration_paused_screen_title" msgid="8041170155372429894">"ইন্টিগ্রেশন বন্ধ করা হয়েছে"</string>
    <string name="migration_paused_screen_details" msgid="5898311710030340187">"Health Connect অ্যাপটি Android সিস্টেমের সাথে ইন্টিগ্রেট করার সময় বন্ধ হয়ে গেছে।\n\nঅ্যাপটি আবার খুলতে \'চালু করুন\' বিকল্পে ক্লিক করে নিজের ডেটা ও অনুমতি ট্রান্সফার করা চালিয়ে যান।"</string>
    <string name="migration_paused_screen_details_timeout" msgid="353768000785837394">"আপনার Health Connect সম্পর্কিত ডেটা রেখে দিতে, <xliff:g id="TIME_NEEDED">%1$s</xliff:g>-এর মধ্যে সম্পূর্ণ করুন"</string>
    <string name="resume_button" msgid="2255148549862208047">"আবার চালু করুন"</string>
    <string name="migration_paused_notification_title" msgid="6020271090296330698">"Health Connect ইন্টিগ্রেশন পজ করা হয়েছে"</string>
    <string name="resume_migration_banner_title" msgid="4443957114824045317">"ইন্টিগ্রেশন আবার চালু করুন"</string>
    <string name="resume_migration_banner_description" msgid="6236230413670826036">"Android সিস্টেমের মাধ্যমে Health Connect ইন্টিগ্রেট করা চালিয়ে যেতে ট্যাপ করুন। আপনার ডেটা রেখে দিতে, এটি <xliff:g id="TIME_NEEDED">%1$s</xliff:g>-এর মধ্যে সম্পূর্ণ করুন"</string>
    <string name="resume_migration_banner_description_fallback" msgid="6060444898839211883">"Android সিস্টেমের মাধ্যমে Health Connect ইন্টিগ্রেট করা চালিয়ে যেতে ট্যাপ করুন।"</string>
    <string name="resume_migration_banner_button" msgid="2112318760107756469">"চালিয়ে যান"</string>
    <string name="resume_migration_notification_title" msgid="8859575633668908327">"Health Connect ইন্টিগ্রেশন আবার চালু করুন"</string>
    <string name="resume_migration_notification_content" msgid="46172108837648715">"আপনার ডেটা রেখে দিতে, এটি <xliff:g id="TIME_NEEDED">%1$s</xliff:g>-এর মধ্যে সম্পূর্ণ করুন"</string>
    <string name="app_update_needed_banner_title" msgid="4724335956851853802">"অ্যাপ আপডেট করতে হবে"</string>
    <string name="app_update_needed_banner_description_single" msgid="2229935331303234217">"Health Connect-এর মাধ্যমে কাজ চালিয়ে যাওয়ার জন্য <xliff:g id="APP_NAME">%1$s</xliff:g> আপ-টু-ডেট করতে হবে"</string>
    <string name="app_update_needed_banner_description_multiple" msgid="1523113182062764912">"Health Connect-এর মাধ্যমে কাজ চালিয়ে যাওয়ার জন্য কিছু অ্যাপ আপ-টু-ডেট করতে হবে"</string>
    <string name="app_update_needed_banner_button" msgid="8223115764065649627">"কোনও আপডেট আছে কিনা দেখুন"</string>
    <string name="migration_pending_permissions_dialog_title" msgid="6019552841791757048">"Health Connect ইন্টিগ্রেশন"</string>
    <string name="migration_pending_permissions_dialog_content" msgid="6350115816948005466">"Health Connect আপনার Android সিস্টেমের মাধ্যমে ইন্টিগ্রেট করার জন্য তৈরি। আপনি এখন <xliff:g id="APP_NAME">%1$s</xliff:g>-কে অ্যাক্সেস দিলে কিছু ফিচার, ইন্টিগ্রেশন সম্পূর্ণ না হওয়া পর্যন্ত কাজ নাও করতে পারে।"</string>
    <string name="migration_pending_permissions_dialog_button_continue" msgid="258571372365364506">"চালিয়ে যান"</string>
    <string name="migration_in_progress_permissions_dialog_title" msgid="2188354144857156984">"Health Connect ইন্টিগ্রেশনের কাজ চলছে"</string>
    <string name="migration_in_progress_permissions_dialog_content" msgid="2249793103623253693">"Health Connect, Android সিস্টেমের মাধ্যমে ইন্টিগ্রেট করা হচ্ছে।\n\nপ্রসেস সম্পূর্ণ হলে আপনাকে বিজ্ঞপ্তি পাঠানো হবে এবং আপনি Health Connect-এর মাধ্যমে <xliff:g id="APP_NAME">%1$s</xliff:g> ব্যবহার করতে পারবেন।"</string>
    <string name="migration_in_progress_permissions_dialog_button_got_it" msgid="3437208109334974656">"বুঝেছি"</string>
    <string name="migration_not_complete_dialog_title" msgid="3725576338159027149">"Health Connect ইন্টিগ্রেশন সম্পূর্ণ হয়নি"</string>
    <string name="migration_not_complete_dialog_content" msgid="4992771587233088606">"এটি আবার উপলভ্য হলে আপনি বিজ্ঞপ্তি পাবেন।"</string>
    <string name="migration_not_complete_dialog_button" msgid="3271842109680807482">"বুঝেছি"</string>
    <string name="migration_not_complete_notification_title" msgid="7392885522310227293">"Health Connect ইন্টিগ্রেশন সম্পূর্ণ হয়নি"</string>
    <string name="migration_not_complete_notification_action" msgid="757041885992445657">"আরও পড়ুন"</string>
    <string name="migration_complete_notification_title" msgid="4988631739109332404">"Health Connect ইন্টিগ্রেশন সম্পূর্ণ হয়েছে"</string>
    <string name="migration_complete_notification_action" msgid="5350322865206331186">"খুলুন"</string>
    <string name="migration_whats_new_dialog_title" msgid="2349465358457105228">"নতুন কী রয়েছে"</string>
    <string name="migration_whats_new_dialog_content" msgid="4694000152976201257">"আপনি এখন নিজের সেটিংস থেকে সরাসরি Health Connect অ্যাক্সেস করতে পারবেন। যেকোনও সময় Health Connect অ্যাপ আনইনস্টল করুন।"</string>
    <string name="migration_whats_new_dialog_button" msgid="642575552457587805">"বুঝেছি"</string>
>>>>>>> 8f3989a4
</resources><|MERGE_RESOLUTION|>--- conflicted
+++ resolved
@@ -251,11 +251,7 @@
     <string name="navigation_selected_day" msgid="2510843479734091348">"দিন বেছে নেওয়া হয়েছে"</string>
     <string name="navigation_previous_day" msgid="718353386484938584">"আগের দিন"</string>
     <string name="default_error" msgid="7966868260616403475">"কিছু সমস্যা হয়েছে। আবার চেষ্টা করুন।"</string>
-<<<<<<< HEAD
-    <string name="health_permission_header_description" msgid="715159548992861374">"এই অনুমতি থাকা অ্যাপ আপনার স্বাস্থ্য সংক্রান্ত ডেটা দেখতে ও এডিট করতে পারবে।"</string>
-=======
     <string name="health_permission_header_description" msgid="7497601695462373927">"এই অনুমতি পাওয়া অ্যাপ আপনার স্বাস্থ্য ও ফিটনেস সম্পর্কিত ডেটা পড়তে এবং লিখতে পারবে।"</string>
->>>>>>> 8f3989a4
     <string name="connected_apps_text" msgid="1177626440966855831">"Health Connect-এ সেভ করা ডেটা কোন কোন অ্যাপ অ্যাক্সেস করতে পারবে তা নিয়ন্ত্রণ করুন। কোন কোন ডেটা অ্যাপ দেখতে ও এডিট করতে পারবে তা পর্যালোচনা করতে এটির উপরে ট্যাপ করুন।"</string>
     <string name="connected_apps_section_title" msgid="2415288099612126258">"অ্যাক্সেসের অনুমতি আছে"</string>
     <string name="not_connected_apps_section_title" msgid="452718769894103039">"অ্যাক্সেসের অনুমতি নেই"</string>
@@ -266,32 +262,20 @@
     <string name="no_apps_allowed" msgid="5794833581324128108">"কোনও অ্যাপের অনুমতি নেই"</string>
     <string name="no_apps_denied" msgid="743327680286446017">"সব অ্যাপকে অনুমতি দেওয়া হয়েছে"</string>
     <string name="permissions_disconnect_all_dialog_title" msgid="27474286046207122">"সব অ্যাপের জন্য অ্যাক্সেস সরাবেন?"</string>
-<<<<<<< HEAD
-    <string name="permissions_disconnect_all_dialog_message" msgid="7031529588341182402">"আপনার কোনও অ্যাপ আর Health Connect-এর ডেটা অ্যাক্সেস বা এতে নতুন ডেটা যোগ করতে পারবে না। এটি আগে থাকা কোনও ডেটা মুছে ফেলে না।\n\nএই অ্যাপটি কাছে থাকতে পারে এমন অন্যান্য অনুমতির উপরে এটি প্রভাব ফেলে না, যেমন লোকেশন, ক্যামেরা বা মাইক্রোফোন।"</string>
-=======
     <string name="permissions_disconnect_all_dialog_message" msgid="3151109627457270499">"আপনার কোনও অ্যাপ আর Health Connect-এর ডেটা অ্যাক্সেস বা এতে নতুন ডেটা যোগ করতে পারবে না। এটি আগে সেভ থাকা কোনও ডেটা মুছে ফেলে না।\n\nএই অ্যাপের থাকতে পারে এমন অন্যান্য অনুমতির উপরে এটি প্রভাব ফেলে না, যেমন লোকেশন, ক্যামেরা বা মাইক্রোফোন।"</string>
->>>>>>> 8f3989a4
     <string name="permissions_disconnect_all_dialog_disconnect" msgid="2134136493310257746">"সবকটি সরান"</string>
     <string name="manage_permissions_manage_app_header" msgid="6356348062088358761">"অ্যাপ ম্যানেজ করা"</string>
     <string name="delete_app_data" msgid="6890357774873859952">"অ্যাপ ডেটা মুছে দিন"</string>
     <string name="inactive_apps_section_title" msgid="7492812973696378690">"বন্ধ থাকা অ্যাপ"</string>
     <string name="inactive_apps_section_message" msgid="2610789262055974739">"এইসব অ্যাপের আর অ্যাক্সেস না থাকলেও, এখনও এদের ডেটা Health Connect-এ সেভ করা আছে"</string>
-<<<<<<< HEAD
-    <string name="manage_permissions_time_frame" msgid="1092609621784987611">"<xliff:g id="APP_NAME">%1$s</xliff:g>, <xliff:g id="DATA_ACCESS_DATE">%2$s</xliff:g>-এর পরে যোগ করা যেকোনও ডেটা অ্যাক্সেস করতে পারবে"</string>
-=======
     <string name="manage_permissions_time_frame" msgid="1299483940842401923">"<xliff:g id="APP_NAME">%1$s</xliff:g>, <xliff:g id="DATA_ACCESS_DATE">%2$s</xliff:g>-এর পরে যোগ করা যেকোনও ডেটা পড়তে পারবে"</string>
->>>>>>> 8f3989a4
     <string name="other_android_permissions" msgid="8051485761573324702">"এই অ্যাপ অ্যাক্সেস করতে পারে এমন সব Android অনুমতি ম্যানেজ করতে \'সেটিংস &gt; অ্যাপ\' বিকল্পে যান"</string>
     <string name="manage_permissions_rationale" msgid="9183689798847740274">"<xliff:g id="APP_NAME">%1$s</xliff:g>-এর সাথে আপনার শেয়ার করা ডেটা সেটির গোপনীয়তা নীতি অনুযায়ী প্রযোজ্য"</string>
     <string name="other_android_permissions_content_description" msgid="2261431010048933820">"এই অ্যাপের অ্যাক্সেস থাকা অন্যান্য Android অনুমতি ম্যানেজ করতে, প্রথমে সেটিংসে যান, তারপরে \'অ্যাপ\' বিকল্পে ট্যাপ করুন"</string>
     <string name="manage_permissions_learn_more" msgid="2503189875093300767">"গোপনীয়তা নীতি পড়ুন"</string>
     <string name="app_perms_content_provider_24h" msgid="5977152673988158889">"গত ২৪ ঘণ্টায় অ্যাক্সেস করা হয়েছে"</string>
     <string name="app_access_title" msgid="7137018424885371763">"অ্যাপের অ্যাক্সেস"</string>
-<<<<<<< HEAD
-    <string name="connected_apps_empty_list_section_title" msgid="2595037914540550683">"বর্তমানে কোনও মানানসই অ্যাপ ইনস্টল করা নেই"</string>
-=======
     <string name="connected_apps_empty_list_section_title" msgid="6821215432694207342">"বর্তমানে আপনার কাছে মানানসই কোনও অ্যাপ ইনস্টল করা নেই"</string>
->>>>>>> 8f3989a4
     <string name="denied_apps_banner_title" msgid="1997745063608657965">"অ্যাপকে দেওয়া অনুমতি সরানো হয়েছে"</string>
     <string name="denied_apps_banner_message_one_app" msgid="17659513485678315">"Health Connect <xliff:g id="APP_DATA">%s</xliff:g>-এর জন্য অনুমতি সরিয়ে দিয়েছে"</string>
     <string name="denied_apps_banner_message_two_apps" msgid="1147216810892373640">"Health Connect <xliff:g id="APP_DATA_0">%1$s</xliff:g> ও <xliff:g id="APP_DATA_TWO">%2$s</xliff:g>-এর জন্য অনুমতি সরিয়ে দিয়েছে"</string>
@@ -340,10 +324,7 @@
     <string name="confirming_question_data_type_from_app_all" msgid="8361163993548510509">"<xliff:g id="APP_DATA">%2$s</xliff:g>-এর যোগ করা <xliff:g id="DATA_TYPE">%1$s</xliff:g> সংক্রান্ত সব ডেটা স্থায়ীভাবে মুছে দিতে চান?"</string>
     <string name="confirming_question_single_entry" msgid="330919962071369305">"এই এন্ট্রি স্থায়ীভাবে মুছে দিতে চান?"</string>
     <string name="confirming_question_message" msgid="2934249835529079545">"কানেক্ট করা অ্যাপ Health Connect থেকে এই ডেটা আর অ্যাক্সেস করতে পারবে না"</string>
-<<<<<<< HEAD
-=======
     <string name="confirming_question_message_menstruation" msgid="5286956266565962430">"এটি <xliff:g id="START_DATE">%1$s</xliff:g> থেকে <xliff:g id="END_DATE">%2$s</xliff:g>-এর সব পিরিয়ড সংক্রান্ত ডেটার এন্ট্রি মুছে দেবে।"</string>
->>>>>>> 8f3989a4
     <string name="confirming_question_delete_button" msgid="1999996759507959985">"মুছে দিন"</string>
     <string name="confirming_question_go_back_button" msgid="9037523726124648221">"ফিরে যান"</string>
     <string name="delete_dialog_success_got_it_button" msgid="8047812840310612293">"হয়ে গেছে"</string>
@@ -686,22 +667,14 @@
     <string name="temperature_unit_fahrenheit_label" msgid="6590261955872562854">"ফারেনহাইট"</string>
     <string name="temperature_unit_kelvin_label" msgid="3786210768294615821">"কেলভিন"</string>
     <string name="help_and_feedback" msgid="4772169905005369871">"সহায়তা ও মতামত"</string>
-<<<<<<< HEAD
-    <string name="cant_see_all_your_apps_description" msgid="3961611343621846795">"ইনস্টল করা কোনও অ্যাপ দেখতে না পেলে, সেটি হয়ত Health Connect-এর সাথে এখনও মানানসই নয়"</string>
-=======
     <string name="cant_see_all_your_apps_description" msgid="7344859063463536472">"ইনস্টল করা কোনও অ্যাপ দেখতে না পেলে, সেটি হয়ত এখনও Health Connect-এর সাথে মানানসই হয়নি"</string>
->>>>>>> 8f3989a4
     <string name="things_to_try" msgid="8200374691546152703">"যেসব বিকল্প ব্যবহার করে দেখতে পারেন"</string>
     <string name="check_for_updates" msgid="3841090978657783101">"কোনও আপডেট আছে কিনা তা চেক করুন"</string>
     <string name="check_for_updates_description" msgid="1347667778199095160">"ইনস্টল করা অ্যাপ আপ-টু-ডেট আছে কিনা তা দেখে নিন"</string>
     <string name="see_all_compatible_apps" msgid="6791146164535475726">"সবকটি মানানসই অ্যাপ দেখুন"</string>
     <string name="see_all_compatible_apps_description" msgid="2092325337403254491">"Google Play-তে অ্যাপ দেখুন"</string>
     <string name="send_feedback" msgid="7756927746070096780">"মতামত জানান"</string>
-<<<<<<< HEAD
-    <string name="send_feedback_description" msgid="1353916733836472498">"Health Connect-এর সাথে কোন কোন স্বাস্থ্য ও ফিটনেস অ্যাপ আপনি ব্যবহার করতে চান তা আমাদের জানান"</string>
-=======
     <string name="send_feedback_description" msgid="2887207112856240778">"Health Connect-এর সাথে কোন কোন স্বাস্থ্য &amp; ফিটনেস অ্যাপ আপনি ব্যবহার করতে চান তা আমাদের জানান"</string>
->>>>>>> 8f3989a4
     <string name="playstore_app_title" msgid="4138464328693481809">"Play Store"</string>
     <string name="auto_delete_button" msgid="8536451792268513619">"অটোমেটিক মুছে দিন"</string>
     <string name="auto_delete_title" msgid="8761742828224207826">"অটোমেটিক মুছে দিন"</string>
@@ -744,110 +717,6 @@
     <string name="request_route_info_access_management_summary" msgid="2606548838292829495">"Health Connect-এর সেটিংসে গিয়ে, এক্সারসাইজ রুটে অ্যাপের অ্যাক্সেস ম্যানেজ করতে পারবেন"</string>
     <string name="back_button" msgid="780519527385993407">"ফিরে যান"</string>
     <string name="loading" msgid="2526615755685950317">"লোড হচ্ছে…"</string>
-<<<<<<< HEAD
-    <!-- no translation found for migration_in_progress_screen_title (6564515269988205874) -->
-    <skip />
-    <!-- no translation found for migration_in_progress_screen_integration_details (5916989113111973466) -->
-    <skip />
-    <!-- no translation found for migration_in_progress_screen_integration_dont_close (9175622854569375370) -->
-    <skip />
-    <!-- no translation found for migration_in_progress_notification_title (8873411008158407737) -->
-    <skip />
-    <!-- no translation found for migration_update_needed_screen_title (3260466598312877429) -->
-    <skip />
-    <!-- no translation found for migration_update_needed_screen_details (7984745102006782603) -->
-    <skip />
-    <!-- no translation found for update_button (4544529019832009496) -->
-    <skip />
-    <!-- no translation found for migration_update_needed_notification_content (478899618719297517) -->
-    <skip />
-    <!-- no translation found for migration_update_needed_notification_action (1219223694165492000) -->
-    <skip />
-    <!-- no translation found for migration_module_update_needed_notification_title (5428523284357105379) -->
-    <skip />
-    <!-- no translation found for migration_module_update_needed_action (7211167950758064289) -->
-    <skip />
-    <!-- no translation found for migration_module_update_needed_restart (5195683570815523946) -->
-    <skip />
-    <!-- no translation found for migration_app_update_needed_notification_title (8971076370900025444) -->
-    <skip />
-    <!-- no translation found for migration_app_update_needed_action (3289432528592774601) -->
-    <skip />
-    <!-- no translation found for migration_more_space_needed_screen_title (1535473230886051579) -->
-    <skip />
-    <!-- no translation found for migration_more_space_needed_screen_details (621140247825603412) -->
-    <skip />
-    <!-- no translation found for try_again_button (8745496819992160789) -->
-    <skip />
-    <!-- no translation found for free_up_space_button (4141013808635654695) -->
-    <skip />
-    <!-- no translation found for migration_more_space_needed_notification_title (8238155395120107672) -->
-    <skip />
-    <!-- no translation found for migration_more_space_needed_notification_content (4034728181940567836) -->
-    <skip />
-    <!-- no translation found for migration_paused_screen_title (8041170155372429894) -->
-    <skip />
-    <!-- no translation found for migration_paused_screen_details (5898311710030340187) -->
-    <skip />
-    <!-- no translation found for migration_paused_screen_details_timeout (353768000785837394) -->
-    <skip />
-    <!-- no translation found for resume_button (2255148549862208047) -->
-    <skip />
-    <!-- no translation found for migration_paused_notification_title (6020271090296330698) -->
-    <skip />
-    <!-- no translation found for resume_migration_banner_title (4443957114824045317) -->
-    <skip />
-    <!-- no translation found for resume_migration_banner_description (6236230413670826036) -->
-    <skip />
-    <!-- no translation found for resume_migration_banner_description_fallback (6060444898839211883) -->
-    <skip />
-    <!-- no translation found for resume_migration_banner_button (2112318760107756469) -->
-    <skip />
-    <!-- no translation found for resume_migration_notification_title (8859575633668908327) -->
-    <skip />
-    <!-- no translation found for resume_migration_notification_content (46172108837648715) -->
-    <skip />
-    <!-- no translation found for app_update_needed_banner_title (4724335956851853802) -->
-    <skip />
-    <!-- no translation found for app_update_needed_banner_description_single (2229935331303234217) -->
-    <skip />
-    <!-- no translation found for app_update_needed_banner_description_multiple (1523113182062764912) -->
-    <skip />
-    <!-- no translation found for app_update_needed_banner_button (8223115764065649627) -->
-    <skip />
-    <!-- no translation found for migration_pending_permissions_dialog_title (6019552841791757048) -->
-    <skip />
-    <!-- no translation found for migration_pending_permissions_dialog_content (6350115816948005466) -->
-    <skip />
-    <!-- no translation found for migration_pending_permissions_dialog_button_continue (258571372365364506) -->
-    <skip />
-    <!-- no translation found for migration_in_progress_permissions_dialog_title (2188354144857156984) -->
-    <skip />
-    <!-- no translation found for migration_in_progress_permissions_dialog_content (6150412818710483467) -->
-    <skip />
-    <!-- no translation found for migration_in_progress_permissions_dialog_button_got_it (3437208109334974656) -->
-    <skip />
-    <!-- no translation found for migration_not_complete_dialog_title (1215384228192150345) -->
-    <skip />
-    <!-- no translation found for migration_not_complete_dialog_content (331340306988875119) -->
-    <skip />
-    <!-- no translation found for migration_not_complete_dialog_button (3271842109680807482) -->
-    <skip />
-    <!-- no translation found for migration_not_complete_notification_title (4882693412343350489) -->
-    <skip />
-    <!-- no translation found for migration_not_complete_notification_action (757041885992445657) -->
-    <skip />
-    <!-- no translation found for migration_complete_notification_title (4988631739109332404) -->
-    <skip />
-    <!-- no translation found for migration_complete_notification_action (5350322865206331186) -->
-    <skip />
-    <!-- no translation found for migration_whats_new_dialog_title (5063564438674582321) -->
-    <skip />
-    <!-- no translation found for migration_whats_new_dialog_content (4694000152976201257) -->
-    <skip />
-    <!-- no translation found for migration_whats_new_dialog_button (642575552457587805) -->
-    <skip />
-=======
     <string name="migration_in_progress_screen_title" msgid="6564515269988205874">"ইন্টিগ্রেশনের কাজ চলছে"</string>
     <string name="migration_in_progress_screen_integration_details" msgid="5916989113111973466">"Health Connect, Android সিস্টেমের মাধ্যমে ইন্টিগ্রেট করা হচ্ছে।\n\nআপনার ডেটা ও অনুমতি ট্রান্সফার হতে কিছুটা সময় লাগতে পারে।"</string>
     <string name="migration_in_progress_screen_integration_dont_close" msgid="2095732208438772444">"প্রসেস যে সম্পূর্ণ হয়েছে সেই সম্পর্কিত বিজ্ঞপ্তি না পাওয়া পর্যন্ত অ্যাপ বন্ধ করবেন না।"</string>
@@ -899,5 +768,4 @@
     <string name="migration_whats_new_dialog_title" msgid="2349465358457105228">"নতুন কী রয়েছে"</string>
     <string name="migration_whats_new_dialog_content" msgid="4694000152976201257">"আপনি এখন নিজের সেটিংস থেকে সরাসরি Health Connect অ্যাক্সেস করতে পারবেন। যেকোনও সময় Health Connect অ্যাপ আনইনস্টল করুন।"</string>
     <string name="migration_whats_new_dialog_button" msgid="642575552457587805">"বুঝেছি"</string>
->>>>>>> 8f3989a4
 </resources>