<?xml version="1.0" encoding="UTF-8"?>
<!-- 
  Copyright (C) 2022 The Android Open Source Project

  Licensed under the Apache License, Version 2.0 (the "License");
  you may not use this file except in compliance with the License.
  You may obtain a copy of the License at

       http://www.apache.org/licenses/LICENSE-2.0

  Unless required by applicable law or agreed to in writing, software
  distributed under the License is distributed on an "AS IS" BASIS,
  WITHOUT WARRANTIES OR CONDITIONS OF ANY KIND, either express or implied.
  See the License for the specific language governing permissions and
  limitations under the License.
 -->

<resources xmlns:android="http://schemas.android.com/apk/res/android"
    xmlns:xliff="urn:oasis:names:tc:xliff:document:1.2">
    <string name="app_label" msgid="4768580772453324183">"Connexion santé"</string>
    <string name="health_connect_summary" msgid="6401520186678972547">"Gérez l\'accès des applications aux données relatives à la santé"</string>
    <string name="permissions_and_data_header" msgid="4406105506837487805">"Autorisations et données"</string>
    <string name="home_subtitle" msgid="1750033322147357163">"Gérez les données de santé et d\'activité physique sur votre téléphone et contrôlez les applications qui peuvent y accéder"</string>
    <string name="data_title" msgid="4456619761533380816">"Données et accès"</string>
    <string name="all_categories_title" msgid="1446410643217937926">"Toutes les catégories"</string>
    <string name="see_all_categories" msgid="5599882403901010434">"Afficher toutes les catégories"</string>
    <string name="no_data" msgid="1906986019249068659">"Aucune donnée"</string>
    <string name="connected_apps_title" msgid="279942692804743223">"Autorisations de l\'application"</string>
    <string name="connected_apps_subtitle" msgid="8464462995533399175">"Gérez vos applications et vos autorisations"</string>
    <string name="only_one_connected_app_button_subtitle" msgid="1429452274331178121">"<xliff:g id="NUM_APPS_CONNECTED">%1$s</xliff:g> appli sur <xliff:g id="NUM_POSSIBLE_APPS">%2$s</xliff:g> a accès"</string>
    <string name="connected_apps_button_subtitle" msgid="8855528937028500370">"<xliff:g id="NUM_APPS_CONNECTED">%1$s</xliff:g> application(s) sur <xliff:g id="NUM_POSSIBLE_APPS">%2$s</xliff:g> ont accès"</string>
    <string name="connected_apps_all_apps_connected_subtitle" msgid="3432698291862059492">"<xliff:g id="NUM_APPS_CONNECTED">%1$s</xliff:g> applications ont accès"</string>
    <string name="connected_apps_one_app_connected_subtitle" msgid="9095815882509754340">"<xliff:g id="NUM_APPS_CONNECTED">%1$s</xliff:g> application a accès"</string>
    <string name="connected_apps_connected_subtitle" msgid="7412413366085718583">"{count,plural, =1{1 application a accès}one{# application a accès}other{# applications ont accès}}"</string>
    <string name="connected_apps_button_no_permissions_subtitle" msgid="1651994862419752908">"Aucune"</string>
    <string name="entry_details_title" msgid="590184849040247850">"Détails de l\'entrée"</string>
    <string name="backup_title" msgid="211503191266235085">"Sauvegarde"</string>
    <string name="data_sources_and_priority_title" msgid="2360222350913604558">"Source de données et priorité"</string>
    <string name="set_units_title" msgid="2657822539603758029">"Configurer les unités"</string>
    <!-- no translation found for manage_data_preferences_category_title (1183110821140344472) -->
    <skip />
    <!-- no translation found for manage_data_category_title (6328886061582616519) -->
    <skip />
    <!-- no translation found for backup_and_restore_settings_summary (4345972157089493077) -->
    <skip />
    <string name="recent_access_header" msgid="7623497371790225888">"Accès récents"</string>
    <string name="no_recent_access" msgid="4724297929902441784">"Aucune application n\'a accédé à Connexion santé dernièrement"</string>
    <string name="show_recent_access_entries_button_title" msgid="3483460066767350419">"Afficher les accès récents"</string>
    <string name="recent_access_screen_description" msgid="331101209889185402">"Vérifiez quelles applications ont accédé à vos données durant les dernières 24 heures"</string>
    <string name="today_header" msgid="1006837293203834373">"Aujourd\'hui"</string>
    <string name="yesterday_header" msgid="6652176268273681505">"Hier"</string>
    <string name="read_data_access_label" msgid="8968758932021241976">"Lecture : <xliff:g id="DATA_TYPE">%s</xliff:g>"</string>
    <string name="write_data_access_label" msgid="105976369853871061">"Écriture : <xliff:g id="DATA_TYPE">%s</xliff:g>"</string>
    <string name="data_type_separator" msgid="1299848322898210658">", "</string>
    <string name="manage_permissions" msgid="8394221950712608160">"Gérer les autorisations"</string>
    <string name="recent_access_time_content_descritption" msgid="1137471676075811472">"Heure : <xliff:g id="RECENT_ACCESS_TIME">%1$s</xliff:g>"</string>
    <string name="activity_category_uppercase" msgid="136628843341377088">"Activité"</string>
    <string name="activity_category_lowercase" msgid="3007220578865400601">"activité"</string>
    <string name="body_measurements_category_uppercase" msgid="422923782603313038">"Mensurations"</string>
    <string name="body_measurements_category_lowercase" msgid="2259696274629666992">"mensurations"</string>
    <string name="sleep_category_uppercase" msgid="3422452674899706786">"Sommeil"</string>
    <string name="sleep_category_lowercase" msgid="842609634386839011">"sommeil"</string>
    <string name="vitals_category_uppercase" msgid="8982333138032938623">"Signes vitaux"</string>
    <string name="vitals_category_lowercase" msgid="4664457787866407963">"signes vitaux"</string>
    <string name="cycle_tracking_category_uppercase" msgid="4723200714782660489">"Suivi du cycle"</string>
    <string name="cycle_tracking_category_lowercase" msgid="5245446435975317209">"suivi du cycle"</string>
    <string name="nutrition_category_uppercase" msgid="6665096097987741036">"Nutrition"</string>
    <string name="nutrition_category_lowercase" msgid="7804134941649488990">"nutrition"</string>
    <string name="browse_data_category" msgid="4813955610391357638">"Parcourir les données"</string>
    <string name="manage_data_section" msgid="5859629270946511903">"Gérer les données"</string>
    <string name="export_data_button" msgid="7783329820434117744">"Exporter les données"</string>
    <string name="delete_all_data_button" msgid="7238755635416521487">"Supprimer toutes les données"</string>
    <string name="no_categories" msgid="2636778482437506241">"Vous n\'avez aucune donnée dans Connexion Santé"</string>
    <string name="permission_types_title" msgid="7698058200557389436">"Vos données"</string>
    <string name="app_priority_button" msgid="3126133977893705098">"Priorité des applications"</string>
    <string name="delete_category_data_button" msgid="2324773398768267043">"Supprimer les données « <xliff:g id="CATEGORY">%s</xliff:g> »"</string>
    <string name="select_all_apps_title" msgid="884487568464305913">"Toutes les applications"</string>
    <string name="can_read" msgid="4568261079308309564">"Autorisation de lecture : <xliff:g id="PERMISSION_TYPE">%s</xliff:g>"</string>
    <string name="can_write" msgid="5082414937218423823">"Autorisation d\'écriture : <xliff:g id="PERMISSION_TYPE">%s</xliff:g>"</string>
    <string name="inactive_apps" msgid="8956546286760797760">"Applications inactives"</string>
    <string name="inactive_apps_message" msgid="4666501359079362486">"Ces applis ne peuvent plus écrire de données <xliff:g id="DATA_TYPE">%s</xliff:g>, mais ont toujours des données stockées dans Connexion santé"</string>
    <string name="data_access_empty_message" msgid="9084350402254264452">"Les applications ne peuvent plus lire ni écrire les données <xliff:g id="DATA_TYPE_0">%1$s</xliff:g>, et aucune donnée <xliff:g id="DATA_TYPE_2">%2$s</xliff:g> n\'est stockée dans Connexion santé"</string>
    <string name="data_access_exercise_description" msgid="6868583522699443570">"Ces données incluent des informations telles que la durée d\'activité, le type d\'exercice, le nombre de tours, les répétitions, les séances ou les mouvements de nage"</string>
    <string name="data_access_sleep_description" msgid="74293126050011153">"Ces données incluent des informations telles que les phases de sommeil et les périodes de sommeil"</string>
    <string name="all_entries_button" msgid="5109091107239135235">"Afficher toutes les entrées"</string>
    <string name="selected_date_view_action_description" msgid="6237240886988225664">"modifier"</string>
    <string name="delete_permission_type_data_button" msgid="2270819954943391797">"Supprimer ces données"</string>
    <string name="permgrouplab_health" msgid="468961137496587966">"Connexion santé"</string>
    <string name="permgroupdesc_health" msgid="252080476917407273">"accéder à vos données de santé"</string>
    <string name="permlab_readCaloriesBurned" msgid="8998140381590624692">"Lire les calories brûlées"</string>
    <string name="permdesc_readCaloriesBurned" msgid="9012595355389868570">"Autorise l\'application à lire les calories brûlées"</string>
    <string name="background_read_title" msgid="5061383169517186234">"Accéder aux données en arrière-plan"</string>
    <string name="background_read_request_title" msgid="8492898140120977977">"Autoriser <xliff:g id="APP_NAME">%1$s</xliff:g> à accéder aux données en arrière-plan?"</string>
    <string name="background_read_description" msgid="3203594555849969283">"Autorisez cette application à accéder aux données de Connexion santé lorsque vous n\'utilisez pas l\'application"</string>
    <string name="background_read_request_description" msgid="1664402237648709581">"Si vous l\'autorisez, cette application peut accéder aux données de Connexion santé lorsque vous n\'utilisez pas l\'application."</string>
    <string name="historic_access_title" msgid="3584594624937737030">"Accéder aux données antérieures"</string>
    <string name="historic_access_request_title" msgid="4645920231853414742">"Autoriser <xliff:g id="APP_NAME">%1$s</xliff:g> à accéder aux données antérieures?"</string>
    <string name="historic_access_description" msgid="2616669701088141765">"Autorisez cette application à accéder aux données de Connexion santé ajoutées avant le <xliff:g id="DATA_ACCESS_DATE">%1$s</xliff:g>"</string>
    <string name="historic_access_description_fallback" msgid="3361696143557784403">"Autorisez cette application à accéder à toutes les données antérieures de Connexion santé"</string>
    <string name="historic_access_request_description" msgid="136335743939253358">"Si vous l\'autorisez, cette application peut accéder aux données de Connexion santé ajoutées avant le <xliff:g id="DATA_ACCESS_DATE">%1$s</xliff:g>."</string>
    <string name="historic_access_request_description_fallback" msgid="8519401358044984479">"Si vous donnez votre autorisation, cette application peut accéder à toutes les données antérieures de Connexion santé."</string>
    <string name="active_calories_burned_uppercase_label" msgid="6231684842932528272">"Calories actives brûlées"</string>
    <string name="active_calories_burned_lowercase_label" msgid="6743090878253096737">"les calories actives brûlées"</string>
    <string name="active_calories_burned_read_content_description" msgid="6449442660408754186">"Lecture des données relatives aux calories actives brûlées"</string>
    <string name="active_calories_burned_write_content_description" msgid="8794383690157452892">"Écriture des données relatives aux calories actives brûlées"</string>
    <string name="exercise_uppercase_label" msgid="9174662895529523172">"Exercice"</string>
    <string name="exercise_lowercase_label" msgid="7210988327804427943">"exercice"</string>
    <string name="exercise_read_content_description" msgid="2079728018078185556">"Lecture des données d\'exercice"</string>
    <string name="exercise_write_content_description" msgid="3267630937895011886">"Écriture des données d\'exercice"</string>
    <string name="exercise_route_uppercase_label" msgid="6678863538041931754">"Itinéraire d\'exercice"</string>
    <string name="exercise_route_lowercase_label" msgid="1691912731748211252">"l\'itinéraire d\'exercice"</string>
    <string name="exercise_route_write_content_description" msgid="257809942953352611">"Écriture des données relatives à l\'itinéraire d\'exercice"</string>
    <string name="exercise_route_read_content_description" msgid="8394028537674463440">"Lecture des données relatives à l\'itinéraire d\'exercice"</string>
    <string name="exercise_routes_read_content_description" msgid="9001690141308870706">"Lire les itinéraires d\'exercice"</string>
    <string name="planned_exercise_uppercase_label" msgid="3315909901236811375">"Plans d\'entraînement"</string>
    <string name="planned_exercise_lowercase_label" msgid="7642993032791009809">"plans d\'entraînement"</string>
    <string name="planned_exercise_read_content_description" msgid="3240286968325192534">"Lire des plans d\'entraînement"</string>
    <string name="planned_exercise_write_content_description" msgid="8146488636094126823">"Rédigez des plans d\'entraînement"</string>
    <string name="distance_uppercase_label" msgid="1420705424462077174">"Distance"</string>
    <string name="distance_lowercase_label" msgid="2287154001209381379">"distance"</string>
    <string name="distance_read_content_description" msgid="8787235642020285789">"Lecture des données relatives à la distance"</string>
    <string name="distance_write_content_description" msgid="494549494589487562">"Écriture des données relatives à la distance"</string>
    <string name="elevation_gained_uppercase_label" msgid="7708101940695442377">"Altitude gagnée"</string>
    <string name="elevation_gained_lowercase_label" msgid="7532517182346738562">"l\'altitude gagnée"</string>
    <string name="elevation_gained_read_content_description" msgid="6018756385903843355">"Lecture des données relatives à l\'altitude gagnée"</string>
    <string name="elevation_gained_write_content_description" msgid="6790199544670231367">"Écriture des données relatives à l\'altitude gagnée"</string>
    <string name="floors_climbed_uppercase_label" msgid="3754372357767832441">"Étages gravis"</string>
    <string name="floors_climbed_lowercase_label" msgid="5326072443481377299">"les étages gravis"</string>
    <string name="floors_climbed_read_content_description" msgid="4730764877684911752">"Lecture des données relatives aux étages gravis"</string>
    <string name="floors_climbed_write_content_description" msgid="3480340610185615655">"Écriture des données relatives aux étages gravis"</string>
    <string name="power_uppercase_label" msgid="8027219480901448660">"Puissance"</string>
    <string name="power_lowercase_label" msgid="3893286148577044369">"la puissance"</string>
    <string name="power_read_content_description" msgid="6821797135406643841">"Lecture des données relatives à la puissance"</string>
    <string name="power_write_content_description" msgid="8091584558688087392">"Écriture des données relatives à la puissance"</string>
    <string name="speed_uppercase_label" msgid="3307049861007518587">"Vitesse"</string>
    <string name="speed_lowercase_label" msgid="3462529886150464647">"vitesse"</string>
    <string name="speed_read_content_description" msgid="9097089387385110692">"Lecture des données relatives à la vitesse"</string>
    <string name="speed_write_content_description" msgid="5382921934987959251">"Écriture des données relatives à la vitesse"</string>
    <string name="steps_uppercase_label" msgid="2581405504646486105">"Pas"</string>
    <string name="steps_lowercase_label" msgid="706153549312838582">"pas"</string>
    <string name="steps_read_content_description" msgid="7839297670092769964">"Lecture des données relatives aux pas"</string>
    <string name="steps_write_content_description" msgid="6360223825799711659">"Écriture des données relatives aux pas"</string>
    <string name="total_calories_burned_uppercase_label" msgid="2749855864302679314">"Total des calories brûlées"</string>
    <string name="total_calories_burned_lowercase_label" msgid="3185370725975873922">"le total des calories brûlées"</string>
    <string name="total_calories_burned_read_content_description" msgid="1569722345910293531">"Lecture des données relatives au total des calories brûlées"</string>
    <string name="total_calories_burned_write_content_description" msgid="2727752180681851608">"Écriture des données relatives au total des calories brûlées"</string>
    <string name="vo2_max_uppercase_label" msgid="6614391499711390476">"VO2 max"</string>
    <string name="vo2_max_lowercase_label" msgid="824972630000900033">"la VO2 max"</string>
    <string name="vo2_max_read_content_description" msgid="8132626885797169882">"Lecture des données relatives au VO2 max"</string>
    <string name="vo2_max_write_content_description" msgid="4783300275788728546">"Écriture des données relatives au VO2 max"</string>
    <string name="wheelchair_pushes_uppercase_label" msgid="5582991294340226965">"Poussées de fauteuil roulant"</string>
    <string name="wheelchair_pushes_lowercase_label" msgid="8919337990806379687">"les poussées de fauteuil roulant"</string>
    <string name="wheelchair_pushes_read_content_description" msgid="157304610943976471">"Lecture des données relatives aux poussées de fauteuil roulant"</string>
    <string name="wheelchair_pushes_write_content_description" msgid="2745600707106818641">"Écriture des données relatives aux poussées de fauteuil roulant"</string>
    <string name="basal_metabolic_rate_uppercase_label" msgid="4802351493928086473">"Métabolisme de base"</string>
    <string name="basal_metabolic_rate_lowercase_label" msgid="7195596626083893231">"le métabolisme de base"</string>
    <string name="basal_metabolic_rate_read_content_description" msgid="5583222212705234907">"Lecture des données relatives au métabolisme de base"</string>
    <string name="basal_metabolic_rate_write_content_description" msgid="4246137679868953443">"Écriture des données relatives au métabolisme de base"</string>
    <string name="body_fat_uppercase_label" msgid="4618860235119416449">"Masse adipeuse"</string>
    <string name="body_fat_lowercase_label" msgid="4090686510477176498">"la masse adipeuse"</string>
    <string name="body_fat_read_content_description" msgid="801664410906939146">"Lecture des données relatives à la masse adipeuse"</string>
    <string name="body_fat_write_content_description" msgid="4863558071904720577">"Écriture des données relatives à la masse adipeuse"</string>
    <string name="body_water_mass_uppercase_label" msgid="7839393299147916863">"Masse hydrique corporelle"</string>
    <string name="body_water_mass_lowercase_label" msgid="9196249948631920955">"la masse hydrique corporelle"</string>
    <string name="body_water_mass_read_content_description" msgid="1468266374858854184">"Lecture des données relatives à la masse hydrique corporelle"</string>
    <string name="body_water_mass_write_content_description" msgid="8485284654932647383">"Écriture des données relatives à la masse hydrique corporelle"</string>
    <string name="bone_mass_uppercase_label" msgid="6815438946872228501">"Masse osseuse"</string>
    <string name="bone_mass_lowercase_label" msgid="5127378263122564055">"masse osseuse"</string>
    <string name="bone_mass_read_content_description" msgid="8401070346821477225">"Lecture des données relatives à la masse osseuse"</string>
    <string name="bone_mass_write_content_description" msgid="8711285422751587975">"Écriture des données relatives à la masse osseuse"</string>
    <string name="height_uppercase_label" msgid="6839543632311723181">"Taille"</string>
    <string name="height_lowercase_label" msgid="6232582306436492752">"taille"</string>
    <string name="height_read_content_description" msgid="7107217731605127715">"Lecture des données relatives à la taille"</string>
    <string name="height_write_content_description" msgid="6787078298523064040">"Écriture des données relatives à la taille"</string>
    <string name="hip_circumference_uppercase_label" msgid="553907293616398764">"Tour de hanche"</string>
    <string name="hip_circumference_lowercase_label" msgid="5383037100089745103">"le tour de hanche"</string>
    <string name="hip_circumference_read_content_description" msgid="3960843421475522701">"Lecture des données relatives au tour de hanche"</string>
    <string name="hip_circumference_write_content_description" msgid="3828616223599649051">"Écriture des données relatives au tour de hanche"</string>
    <string name="lean_body_mass_uppercase_label" msgid="1660166073148541008">"Masse maigre"</string>
    <string name="lean_body_mass_lowercase_label" msgid="9060417901080844357">"la masse maigre"</string>
    <string name="lean_body_mass_read_content_description" msgid="3251903339784498051">"Lecture des données relatives à la masse maigre"</string>
    <string name="lean_body_mass_write_content_description" msgid="8778176250058913124">"Écriture des données relatives à la masse maigre"</string>
    <string name="waist_circumference_uppercase_label" msgid="864537723631507381">"Tour de taille"</string>
    <string name="waist_circumference_lowercase_label" msgid="7389714051869012003">"le tour de taille"</string>
    <string name="waist_circumference_read_content_description" msgid="7742632529989685413">"Lecture des données relatives au tour de taille"</string>
    <string name="waist_circumference_write_content_description" msgid="6455311628964793644">"Écriture des données relatives au tour de taille"</string>
    <string name="weight_uppercase_label" msgid="2240396607601785080">"Poids"</string>
    <string name="weight_lowercase_label" msgid="6592458247010013299">"le poids"</string>
    <string name="weight_read_content_description" msgid="3270514859844811665">"Lecture des données relatives au poids"</string>
    <string name="weight_write_content_description" msgid="555486014471042366">"Écriture des données relatives au poids"</string>
    <string name="cervical_mucus_uppercase_label" msgid="7479786340673820763">"Glaire cervicale"</string>
    <string name="cervical_mucus_lowercase_label" msgid="7460634889750669420">"glaire cervicale"</string>
    <string name="cervical_mucus_read_content_description" msgid="7163132301693064124">"Lecture des données relatives à la glaire cervicale"</string>
    <string name="cervical_mucus_write_content_description" msgid="175802615365382752">"Écriture des données relatives à la glaire cervicale"</string>
    <string name="intermenstrual_bleeding_uppercase_label" msgid="1681956139742028987">"Métrorragie"</string>
    <string name="intermenstrual_bleeding_lowercase_label" msgid="5284781275147619132">"la métrorragie"</string>
    <string name="intermenstrual_bleeding_read_content_description" msgid="5970939335115119015">"Lecture des données relatives à la métrorragie"</string>
    <string name="intermenstrual_bleeding_write_content_description" msgid="1377719923165234099">"Écriture des données relatives à la métrorragie"</string>
    <string name="menstruation_uppercase_label" msgid="9119506748428874832">"Menstruations"</string>
    <string name="menstruation_lowercase_label" msgid="8098816978006207242">"menstruations"</string>
    <string name="menstruation_read_content_description" msgid="7710047469771882021">"Lecture des données relatives aux menstruations"</string>
    <string name="menstruation_write_content_description" msgid="5142669435897047396">"Écriture des données relatives aux menstruations"</string>
    <string name="ovulation_test_uppercase_label" msgid="1929868571862288837">"Test d\'ovulation"</string>
    <string name="ovulation_test_lowercase_label" msgid="93260039417722840">"les tests d\'ovulation"</string>
    <string name="ovulation_test_read_content_description" msgid="8008351738285775840">"Lecture des données relatives au test d\'ovulation"</string>
    <string name="ovulation_test_write_content_description" msgid="7061493310852203463">"Écriture des données relatives au test d\'ovulation"</string>
    <string name="sexual_activity_uppercase_label" msgid="1093238473810194127">"Activité sexuelle"</string>
    <string name="sexual_activity_lowercase_label" msgid="8285364117437418834">"activité sexuelle"</string>
    <string name="sexual_activity_read_content_description" msgid="4937721417714312007">"Lecture des données relatives à l\'activité sexuelle"</string>
    <string name="sexual_activity_write_content_description" msgid="3063448245882840534">"Écriture des données relatives à l\'activité sexuelle"</string>
    <string name="spotting_uppercase_label" msgid="5106739829390033240">"Saignement vaginal léger"</string>
    <string name="spotting_lowercase_label" msgid="4361141146039580583">"les saignements vaginaux légers"</string>
    <string name="spotting_read_content_description" msgid="5422420770022357631">"Lecture des données relatives au saignement vaginal léger"</string>
    <string name="spotting_write_content_description" msgid="9049462631184362964">"Écriture des données relatives au saignement vaginal léger"</string>
    <string name="hydration_uppercase_label" msgid="1196083392597480565">"Hydratation"</string>
    <string name="hydration_lowercase_label" msgid="7793261552870970551">"hydratation"</string>
    <string name="hydration_read_content_description" msgid="3255941233933808082">"Lecture des données relatives à l\'hydratation"</string>
    <string name="hydration_write_content_description" msgid="7549819425875969941">"Écriture des données relatives à l\'hydratation"</string>
    <string name="nutrition_uppercase_label" msgid="2352959651072134084">"Nutrition"</string>
    <string name="nutrition_lowercase_label" msgid="4123518952030658702">"la nutrition"</string>
    <string name="nutrition_read_content_description" msgid="5820331769605952082">"Lecture des données relatives à la nutrition"</string>
    <string name="nutrition_write_content_description" msgid="6690090231218210367">"Écriture des données relatives à la nutrition"</string>
    <string name="sleep_uppercase_label" msgid="1458084584315123727">"Sommeil"</string>
    <string name="sleep_lowercase_label" msgid="7795584924503475035">"sommeil"</string>
    <string name="sleep_read_content_description" msgid="7064608272681424436">"Lecture des données de sommeil"</string>
    <string name="sleep_write_content_description" msgid="2259414465110376554">"Écriture des données de sommeil"</string>
    <string name="basal_body_temperature_uppercase_label" msgid="4571393253935677019">"Température basale"</string>
    <string name="basal_body_temperature_lowercase_label" msgid="3363829208971016662">"température basale"</string>
    <string name="basal_body_temperature_read_content_description" msgid="3342604362011725500">"Lecture des données relatives à la température basale"</string>
    <string name="basal_body_temperature_write_content_description" msgid="1081636817359407622">"Écriture des données relatives à la température basale"</string>
    <string name="blood_glucose_uppercase_label" msgid="7462421849184720721">"Taux de glycémie"</string>
    <string name="blood_glucose_lowercase_label" msgid="5036157221577793772">"taux de glycémie"</string>
    <string name="blood_glucose_read_content_description" msgid="563393834563809318">"Lecture des données relatives au taux de glycémie"</string>
    <string name="blood_glucose_write_content_description" msgid="7688360165458091174">"Écriture des données relatives au taux de glycémie"</string>
    <string name="blood_pressure_uppercase_label" msgid="1091450873620857062">"Tension artérielle"</string>
    <string name="blood_pressure_lowercase_label" msgid="5857335698134310172">"tension artérielle"</string>
    <string name="blood_pressure_read_content_description" msgid="8573617892296408887">"Lecture des données relatives à la tension artérielle"</string>
    <string name="blood_pressure_write_content_description" msgid="2649850785684226949">"Écriture des données relatives à la tension artérielle"</string>
    <string name="body_temperature_uppercase_label" msgid="5104550330313775324">"Température corporelle"</string>
    <string name="body_temperature_lowercase_label" msgid="324124730971992259">"température corporelle"</string>
    <string name="body_temperature_read_content_description" msgid="5966765249024688738">"Lecture des données relatives à la température corporelle"</string>
    <string name="body_temperature_write_content_description" msgid="5498016171067859369">"Écriture des données relatives à la température corporelle"</string>
    <string name="heart_rate_uppercase_label" msgid="4990167215137642430">"Fréquence cardiaque"</string>
    <string name="heart_rate_lowercase_label" msgid="693492686337628283">"fréquence cardiaque"</string>
    <string name="heart_rate_read_content_description" msgid="4165867166260001259">"Lecture des données relatives à la fréquence cardiaque"</string>
    <string name="heart_rate_write_content_description" msgid="2876667918366409170">"Écriture des données relatives à la fréquence cardiaque"</string>
    <string name="heart_rate_variability_uppercase_label" msgid="2047887230527012536">"Variabilité de la fréquence cardiaque"</string>
    <string name="heart_rate_variability_lowercase_label" msgid="2332638559415663836">"la variabilité de la fréquence cardiaque"</string>
    <string name="heart_rate_variability_read_content_description" msgid="5812707457872629556">"Lecture des données relatives à la variabilité de la fréquence cardiaque"</string>
    <string name="heart_rate_variability_write_content_description" msgid="3628171603035566114">"Écriture des données relatives à la variabilité de la fréquence cardiaque"</string>
    <string name="oxygen_saturation_uppercase_label" msgid="1396254185616418355">"Saturation en oxygène"</string>
    <string name="oxygen_saturation_lowercase_label" msgid="7264179897533866327">"saturation en oxygène"</string>
    <string name="oxygen_saturation_read_content_description" msgid="4756434113425028212">"Lecture des données relatives à la saturation en oxygène"</string>
    <string name="oxygen_saturation_write_content_description" msgid="7189901097196830875">"Écriture des données relatives à la saturation en oxygène"</string>
    <string name="respiratory_rate_uppercase_label" msgid="4609498171205294389">"Fréquence respiratoire"</string>
    <string name="respiratory_rate_lowercase_label" msgid="8138249029197360098">"la fréquence respiratoire"</string>
    <string name="respiratory_rate_read_content_description" msgid="8545898979648419722">"Lecture des données relatives à la fréquence respiratoire"</string>
    <string name="respiratory_rate_write_content_description" msgid="7689533746809591931">"Écriture des données relatives à la fréquence respiratoire"</string>
    <string name="resting_heart_rate_uppercase_label" msgid="5700827752396195453">"Fréquence cardiaque au repos"</string>
    <string name="resting_heart_rate_lowercase_label" msgid="4533866739695973169">"la fréquence cardiaque au repos"</string>
    <string name="resting_heart_rate_read_content_description" msgid="1068160055773401020">"Lecture des données relatives à la fréquence cardiaque au repos"</string>
    <string name="resting_heart_rate_write_content_description" msgid="8848198128082739995">"Écriture des données relatives à la fréquence cardiaque au repos"</string>
    <string name="skin_temperature_uppercase_label" msgid="4880306019368461268">"Température cutanée"</string>
    <string name="skin_temperature_lowercase_label" msgid="7456421703641980581">"température cutanée"</string>
    <string name="skin_temperature_read_content_description" msgid="1896127631429717621">"Lire la température cutanée"</string>
    <string name="skin_temperature_write_content_description" msgid="6448587289116206085">"Écrire la température cutanée"</string>
    <!-- no translation found for all_medical_data_uppercase_label (8415418677595814587) -->
    <skip />
    <!-- no translation found for all_medical_data_lowercase_label (7173275705446657735) -->
    <skip />
    <!-- no translation found for all_medical_data_content_description (6103488863059447886) -->
    <skip />
    <!-- no translation found for immunization_uppercase_label (1467176749064014020) -->
    <skip />
    <!-- no translation found for immunization_lowercase_label (6464922369026887687) -->
    <skip />
    <!-- no translation found for immunization_content_description (2910674919337229803) -->
    <skip />
    <string name="read_permission_category" msgid="6002099618259628632">"Autoriser la lecture des données par « <xliff:g id="APP_NAME">%1$s</xliff:g> »"</string>
    <string name="write_permission_category" msgid="1529702804865008111">"Autoriser l\'écriture des données par « <xliff:g id="APP_NAME">%1$s</xliff:g> »"</string>
    <string name="request_permissions_cancel" msgid="1787483997235365393">"Annuler"</string>
    <string name="request_permissions_allow" msgid="4201324235711040631">"Autoriser"</string>
    <string name="request_permissions_allow_all" msgid="3419414351406638770">"Tout autoriser"</string>
    <string name="request_permissions_dont_allow" msgid="6375307410951549030">"Ne pas autoriser"</string>
    <string name="request_permissions_header_desc" msgid="5561173070722750153">"Choisissez les données que vous souhaitez que cette application puisse lire ou écrire dans Connexion santé"</string>
    <string name="request_permissions_header_time_frame_desc" msgid="3023660534681391973">"Lorsque vous accordez l\'accès à la lecture des données, l\'application peut lire les nouvelles données et celles des 30 derniers jours"</string>
    <string name="request_permissions_header_time_frame_history_desc" msgid="3792732353571153175">"Lorsque vous accordez l\'accès à la lecture des données, l\'application peut lire les nouvelles données et les données antérieures"</string>
    <string name="request_permissions_header_title" msgid="4264236128614363479">"Autoriser <xliff:g id="APP_NAME">%1$s</xliff:g> à accéder à Connexion santé?"</string>
    <string name="request_permissions_rationale" msgid="6154280355215802538">"Vous pouvez découvrir comment <xliff:g id="APP_NAME">%1$s</xliff:g> traite vos données en consultant la <xliff:g id="PRIVACY_POLICY_LINK">%2$s</xliff:g> du développeur"</string>
    <string name="request_permissions_privacy_policy" msgid="228503452643555737">"politique de confidentialité"</string>
    <string name="permissions_disconnect_dialog_title" msgid="7355211540619034695">"Retirer toutes les autorisations?"</string>
    <string name="permissions_disconnect_dialog_disconnect" msgid="8854787587948224752">"Tout retirer"</string>
    <string name="permissions_disconnect_dialog_message" msgid="7961269838207365478">"<xliff:g id="APP_NAME">%1$s</xliff:g> ne pourra plus lire ni écrire de données dans Connexion santé.\n\nCela n\'a aucune incidence sur d\'autres autorisations dont peut disposer cette application, comme celles relatives à l\'appareil photo, au microphone ou à la position."</string>
    <string name="permissions_disconnect_dialog_message_background" msgid="8655975996293893596">"<xliff:g id="APP_NAME">%1$s</xliff:g> ne pourra plus lire ni écrire de données dans Connexion santé, y compris les données en arrière-plan.\n\nCela n\'a aucune incidence sur d\'autres autorisations dont peut disposer cette application, comme celles relatives à la position, à l\'appareil photo ou au microphone."</string>
    <string name="permissions_disconnect_dialog_message_history" msgid="3793206180295111081">"<xliff:g id="APP_NAME">%1$s</xliff:g> ne pourra plus lire ni écrire de données dans Connexion santé, y compris les données antérieures.\n\nCela n\'a aucune incidence sur d\'autres autorisations dont peut disposer cette application, comme celles relatives à la position, à l\'appareil photo ou au microphone."</string>
    <string name="permissions_disconnect_dialog_message_combined" msgid="4163369526932602203">"<xliff:g id="APP_NAME">%1$s</xliff:g> ne pourra plus lire ni écrire de données dans Connexion santé, y compris les données en arrière-plan ou antérieures.\n\nCela n\'a aucune incidence sur d\'autres autorisations dont peut disposer cette application, comme celles relatives à la position, à l\'appareil photo ou au microphone."</string>
    <string name="permissions_disconnect_dialog_checkbox" msgid="8646951566431872823">"Supprimer également les données de <xliff:g id="APP_NAME">%1$s</xliff:g> de Connexion santé"</string>
    <string name="navigation_next_day" msgid="8853443471183944219">"Jour suivant"</string>
    <string name="navigation_selected_day" msgid="2510843479734091348">"Jour sélectionné"</string>
    <string name="navigation_previous_day" msgid="718353386484938584">"Jour précédent"</string>
    <string name="default_error" msgid="7966868260616403475">"Une erreur s\'est produite. Veuillez réessayer."</string>
    <string name="health_permission_header_description" msgid="7497601695462373927">"Les applications disposant de cette autorisation peuvent lire et écrire vos données de santé et d\'activité physique."</string>
    <string name="connected_apps_text" msgid="1177626440966855831">"Choisissez les applications qui peuvent accéder aux données stockées dans Connexion santé. Touchez une application pour vérifier les données qu\'elle peut lire et écrire."</string>
    <string name="connected_apps_section_title" msgid="2415288099612126258">"Accès autorisé"</string>
    <string name="not_connected_apps_section_title" msgid="452718769894103039">"Accès non autorisé"</string>
    <string name="needs_updating_apps_section_title" msgid="8561510523049921199">"Doivent être mises à jour"</string>
    <string name="settings_and_help_header" msgid="5749710693017621168">"Paramètres et aide"</string>
    <string name="disconnect_all_apps" msgid="748945115977534726">"Retirer l\'accès pour toutes les applis"</string>
    <string name="manage_permissions_read_header" msgid="2031153753057983683">"Lecture autorisée"</string>
    <string name="manage_permissions_write_header" msgid="6876806848658168370">"Écriture autorisée"</string>
    <string name="no_apps_allowed" msgid="5794833581324128108">"Aucune application autorisée"</string>
    <string name="no_apps_denied" msgid="743327680286446017">"Aucune application refusée"</string>
    <string name="permissions_disconnect_all_dialog_title" msgid="27474286046207122">"Retirer l\'accès pour toutes les applications?"</string>
    <string name="permissions_disconnect_all_dialog_message" msgid="3151109627457270499">"Aucune de vos applications ne pourra accéder aux données stockées dans Connexion santé ni en ajouter de nouvelles. Les données existantes ne seront pas supprimées.\n\nCela n\'a aucune incidence sur d\'autres autorisations dont peut disposer cette application, comme celles relatives à la position, à l\'appareil photo ou au microphone."</string>
    <string name="permissions_disconnect_all_dialog_disconnect" msgid="2134136493310257746">"Tout retirer"</string>
    <string name="manage_permissions_manage_app_header" msgid="6356348062088358761">"Gérer l\'application"</string>
    <string name="see_app_data" msgid="3951030076195119476">"Afficher les données de l\'application"</string>
    <string name="delete_app_data" msgid="6890357774873859952">"Supprimer les données de l\'application"</string>
    <string name="inactive_apps_section_title" msgid="7492812973696378690">"Applications inactives"</string>
    <string name="inactive_apps_section_message" msgid="2610789262055974739">"Ces applications n\'ont plus accès à Connexion santé, mais leurs données y sont toujours stockées"</string>
    <string name="manage_permissions_time_frame" msgid="1299483940842401923">"<xliff:g id="APP_NAME">%1$s</xliff:g> peut lire les données ajoutées après le <xliff:g id="DATA_ACCESS_DATE">%2$s</xliff:g>"</string>
    <string name="other_android_permissions" msgid="8051485761573324702">"Pour gérer les autres autorisations Android qui peuvent être accordées à cette application, accédez à Paramètres &gt; Applications"</string>
    <string name="manage_permissions_rationale" msgid="9183689798847740274">"Les données que vous partagez avec <xliff:g id="APP_NAME">%1$s</xliff:g> sont couvertes par la politique de confidentialité de celle-ci"</string>
    <string name="other_android_permissions_content_description" msgid="2261431010048933820">"Pour gérer les autres autorisations Android qui peuvent être accordées à cette application, accédez à Paramètres, puis touchez Applications"</string>
    <string name="manage_permissions_learn_more" msgid="2503189875093300767">"Lire la politique de confidentialité"</string>
    <string name="app_perms_content_provider_24h" msgid="5977152673988158889">"Dernier accès : au cours des dernières 24 heures"</string>
    <string name="app_access_title" msgid="7137018424885371763">"Accès des applications"</string>
    <string name="connected_apps_empty_list_section_title" msgid="6821215432694207342">"Aucune application compatible n\'est actuellement installée"</string>
    <string name="additional_access_label" msgid="4645249249222528341">"Accès supplémentaire"</string>
    <string name="removed_additional_permissions_toast" msgid="3443687215509477284">"Autorisations supplémentaires retirées pour cette application"</string>
    <string name="denied_apps_banner_title" msgid="1997745063608657965">"Autorisations d\'applications retirées"</string>
    <string name="denied_apps_banner_message_one_app" msgid="17659513485678315">"Connexion santé a retiré les autorisations pour <xliff:g id="APP_DATA">%s</xliff:g>"</string>
    <string name="denied_apps_banner_message_two_apps" msgid="1147216810892373640">"Connexion santé a retiré les autorisations pour <xliff:g id="APP_DATA_0">%1$s</xliff:g> et <xliff:g id="APP_DATA_TWO">%2$s</xliff:g>"</string>
    <string name="denied_apps_banner_message_three_apps" msgid="7978499051473471633">"Connexion santé a retiré les autorisations pour <xliff:g id="APP_DATA_0">%1$s</xliff:g>, <xliff:g id="APP_DATA_TWO">%2$s</xliff:g> et <xliff:g id="APP_DATA_THREE">%3$s</xliff:g>"</string>
    <string name="denied_apps_banner_message_many_apps" msgid="7249805432604650982">"Connexion santé a retiré les autorisations pour <xliff:g id="APP_DATA_0">%1$s</xliff:g>, <xliff:g id="APP_DATA_TWO">%2$s</xliff:g>, <xliff:g id="APP_DATA_THREE">%3$s</xliff:g> et d\'autres applications"</string>
    <string name="denied_apps_banner_button" msgid="4438480389769298412">"Afficher les détails"</string>
    <string name="denied_apps_dialog_title" msgid="7470227827315635099">"Pourquoi Connexion santé retire les autorisations des applications"</string>
    <string name="denied_apps_dialog_message" msgid="7876664965504466099">"Lorsqu\'une application est suspendue ou retirée de Google Play, Connexion santé retire automatiquement ses autorisations.\n\nCela signifie que l\'application ne peut plus accéder aux données stockées dans Connexion santé. Si cette application a déjà écrit des données, elle apparaît dans la liste des applications inactives."</string>
    <string name="denied_apps_dialog_got_it_button" msgid="4698003516923683959">"OK"</string>
    <string name="export_file_access_error_banner_button" msgid="6336949702329425932">"Configurer"</string>
    <string name="export_file_access_error_banner_title" msgid="8290988049467813322">"Impossible d\'exporter les données"</string>
    <string name="export_file_access_error_banner_summary" msgid="1226999878868505503">"Un problème est survenu lors de l\'exportation pour le <xliff:g id="DATE">%1$s</xliff:g>. Veuillez configurer une nouvelle exportation programmée et réessayez."</string>
    <string name="next_export_time" msgid="3138247220014510213">"Prochaine exportation : <xliff:g id="DATE">%1$s</xliff:g>"</string>
    <string name="backup_and_restore_settings_screen_title" msgid="5391086732955348809">"Sauvegarder et restaurer"</string>
    <string name="last_export_time" msgid="9205875050823594041">"Dernière exportation : <xliff:g id="DATE">%1$s</xliff:g>"</string>
    <string name="export_and_import_title" msgid="3241901922222465397">"Exporter et importer"</string>
    <string name="scheduled_export" msgid="8737660963687364370">"Exportation programmée"</string>
    <string name="import_data" msgid="404502315533233094">"Importer les données"</string>
    <string name="import_data_description" msgid="4040178599441724296">"Restaurez les données provenant d\'un fichier précédemment exporté"</string>
    <string name="backup_and_restore_footer_body_text" msgid="4854718727539851909">"L\'exportation vous permet d\'enregistrer vos données afin que vous puissiez les transférer vers un nouveau téléphone"</string>
    <string name="backup_and_restore_footer_link_text" msgid="5862384033902147721">"En savoir plus"</string>
    <string name="automatic_export_on" msgid="6972389773963624315">"Activée"</string>
    <string name="automatic_export_off" msgid="3270255845008880841">"Désactivée"</string>
    <string name="choose_frequency_category" msgid="2230821549715237663">"Choisir la fréquence"</string>
    <string name="choose_frequency" msgid="1077467424225083246">"Choisir la fréquence"</string>
    <string name="choose_frequency_description" msgid="752601326653048254">"Vous pouvez choisir d\'enregistrer les données une seule fois ou de les enregistrer automatiquement à intervalles réguliers."</string>
    <string name="frequency_daily" msgid="3596412357416125727">"Chaque jour"</string>
    <string name="frequency_weekly" msgid="7302587625019573393">"Chaque semaine"</string>
    <string name="frequency_monthly" msgid="729674398053825938">"Chaque mois"</string>
    <string name="export_destination_title" msgid="1434632545224158402">"Choisir où exporter les données"</string>
<<<<<<< HEAD
    <string name="export_encryption_title" msgid="8910343790595514359">"Activer le chiffrement"</string>
    <string name="export_encryption_safety_description" msgid="7873719607220791312">"Les données doivent être chiffrées avant d\'être enregistrées. Personne, pas même Google ou Connexion santé, ne pourra y accéder."</string>
    <string name="export_encryption_instruction_description" msgid="1479999086015040099">"Créez un mot de passe pour protéger vos données chiffrées. Vous aurez besoin de ce mot de passe pour importer et restaurer vos données."</string>
    <string name="export_password_hint" msgid="7095895042846772342">"Mot de passe"</string>
    <string name="export_repeat_password_hint" msgid="6928833895602183194">"Répéter le mot de passe"</string>
    <string name="export_passwords_mismatch_error" msgid="7705585397593119283">"Les mots de passe ne correspondent pas"</string>
    <string name="export_encryption_warning" msgid="664340221905199521">"Si vous oubliez votre mot de passe et perdez votre téléphone, Connexion santé ne peut pas vous aider à récupérer vos données enregistrées."</string>
    <string name="import_decryption_title" msgid="396608799208392844">"Entrer le mot de passe"</string>
    <string name="import_decryption_description" msgid="202259030890690376">"Votre mot de passe de chiffrement est nécessaire pour importer vos données Connexion santé"</string>
=======
    <string name="export_invalid_storage" msgid="3945266169513895950">"Veuillez choisir une appli de stockage pour exporter vos données"</string>
    <string name="import_decryption_title" msgid="396608799208392844">"Entrer le mot de passe"</string>
    <string name="import_decryption_description" msgid="202259030890690376">"Votre mot de passe chiffré est nécessaire pour importer vos données Connexion santé"</string>
>>>>>>> a9f6b01f
    <string name="import_decryption_forgotten_password_link_text" msgid="2320323034848292225">"Mot de passe oublié?"</string>
    <string name="import_password_hint" msgid="5158553589723883063">"Mot de passe"</string>
    <string name="import_decrypt_footer_body_text" msgid="1891722629872724009">"Si vous avez toujours votre ancien téléphone, vous pouvez exporter vos données à nouveau à l\'aide d\'un nouveau mot de passe"</string>
    <string name="export_back_button" msgid="3550795479165524982">"Retour"</string>
    <string name="export_next_button" msgid="657930567137105172">"Suivant"</string>
    <string name="import_cancel_button" msgid="2191598074422096715">"Annuler"</string>
    <string name="import_next_button" msgid="5706322508691854289">"Suivant"</string>
    <string name="import_source_location_title" msgid="4444467438013749461">"Importer à partir de"</string>
<<<<<<< HEAD
=======
    <string name="import_invalid_storage" msgid="4873640088459948487">"Veuillez choisir une appli de stockage pour importer vos données"</string>
    <string name="export_import_choose_account_title" msgid="1047021319012735232">"Sélectionner un compte"</string>
    <string name="export_import_choose_account_cancel_button" msgid="7975616126298263479">"Annuler"</string>
    <string name="export_import_choose_account_done_button" msgid="8450305343787469429">"Terminé"</string>
>>>>>>> a9f6b01f
    <string name="onboarding_title" msgid="8550656211291180188">"Premiers pas avec Connexion santé"</string>
    <string name="onboarding_description" msgid="4873129122057931161">"Connexion santé stocke vos données de santé et d\'activité physique, et vous offre un moyen simple de synchroniser les différentes applications de votre téléphone"</string>
    <string name="share_data" msgid="3481932156368883946">"Partager des données avec vos applications"</string>
    <string name="share_data_description" msgid="2919871301634375092">"Choisissez les données que chaque application peut lire ou écrire dans Connexion santé"</string>
    <string name="manage_your_settings" msgid="7391184508015127137">"Gérer vos paramètres et votre confidentialité"</string>
    <string name="manage_your_settings_description" msgid="557943168930365334">"Modifiez les autorisations des applications et gérez vos données en tout temps"</string>
    <string name="onboarding_go_back_button_text" msgid="5020083846511184625">"Retour"</string>
    <string name="onboarding_get_started_button_text" msgid="2348061971090731336">"Faire vos premiers pas"</string>
    <string name="delete_button_content_description" msgid="9125115327455379618">"Supprimer les données"</string>
<<<<<<< HEAD
    <!-- no translation found for enter_deletion_button_content_description (416336747251264118) -->
    <skip />
    <!-- no translation found for exit_deletion_button_content_description (6579227028841619158) -->
    <skip />
=======
    <string name="enter_deletion_button_content_description" msgid="416336747251264118">"Entrer en mode Suppression"</string>
    <string name="exit_deletion_button_content_description" msgid="6579227028841619158">"Quitter le mode Suppression"</string>
>>>>>>> a9f6b01f
    <string name="time_range_title" msgid="6831605283322600165">"Choisissez les données à supprimer"</string>
    <string name="time_range_next_button" msgid="5849096934896557888">"Suivant"</string>
    <string name="time_range_message_all" msgid="7280888587242744729">"Toutes les données ajoutées à Connexion santé au cours de la période sélectionnée seront définitivement supprimées"</string>
    <string name="time_range_message_data_type" msgid="1896125004829258195">"Les données sur <xliff:g id="DATA_TYPE">%s</xliff:g> ajoutées à Connexion santé au cours de la période sélectionnée seront définitivement supprimées"</string>
    <string name="time_range_message_category" msgid="1136451418397326356">"Les données sur <xliff:g id="CATEGORY">%s</xliff:g> ajoutées à Connexion santé au cours de la période sélectionnée seront définitivement supprimées"</string>
    <string name="time_range_message_app_data" msgid="2590800457710603556">"Les données sur <xliff:g id="APP_DATA">%s</xliff:g> ajoutées à Connexion santé au cours de la période sélectionnée seront définitivement supprimées"</string>
    <string name="time_range_one_day" msgid="7162709826595446727">"Supprimer les 24 dernières heures"</string>
    <string name="time_range_one_week" msgid="8754523384275645434">"Supprimer les 7 derniers jours"</string>
    <string name="time_range_one_month" msgid="3034747870231999766">"Supprimer les 30 derniers jours"</string>
    <string name="time_range_all" msgid="8167350212705839943">"Supprimer toutes les données"</string>
    <string name="confirming_question_all" msgid="1585414659784742952">"Supprimer définitivement toutes les données pour toutes les périodes?"</string>
    <string name="confirming_question_one_day" msgid="8001434729335611950">"Supprimer définitivement toutes les données des 24 dernières heures?"</string>
    <string name="confirming_question_one_week" msgid="5441506951423969587">"Supprimer définitivement toutes les données des 7 derniers jours?"</string>
    <string name="confirming_question_one_month" msgid="4118595547587081940">"Supprimer définitivement toutes les données des 30 derniers jours?"</string>
    <string name="confirming_question_data_type_all" msgid="1173934949902602037">"Supprimer définitivement les données <xliff:g id="DATA_TYPE">%s</xliff:g> pour toutes les périodes?"</string>
    <string name="confirming_question_data_type_one_day" msgid="5386681714769751416">"Supprimer définitivement les données <xliff:g id="DATA_TYPE">%s</xliff:g> des 24 dernières heures?"</string>
    <string name="confirming_question_data_type_one_week" msgid="8346031951374422501">"Supprimer définitivement les données <xliff:g id="DATA_TYPE">%s</xliff:g> des 7 derniers jours?"</string>
    <string name="confirming_question_data_type_one_month" msgid="7110328687576360400">"Supprimer définitivement les données <xliff:g id="DATA_TYPE">%s</xliff:g> des 30 derniers jours?"</string>
    <string name="confirming_question_category_all" msgid="9182430869247761531">"Supprimer définitivement les données <xliff:g id="CATEGORY">%s</xliff:g> pour toutes les périodes?"</string>
    <string name="confirming_question_category_one_day" msgid="4886776948515472679">"Supprimer définitivement les données <xliff:g id="CATEGORY">%s</xliff:g> des 24 dernières heures?"</string>
    <string name="confirming_question_category_one_week" msgid="1790565625674277693">"Supprimer définitivement les données <xliff:g id="CATEGORY">%s</xliff:g> des 7 derniers jours?"</string>
    <string name="confirming_question_category_one_month" msgid="9181788460112796273">"Supprimer définitivement les données <xliff:g id="CATEGORY">%s</xliff:g> des 30 derniers jours?"</string>
    <string name="confirming_question_app_data_all" msgid="4818571921949673097">"Supprimer définitivement les données <xliff:g id="APP_DATA">%s</xliff:g> pour toutes les périodes?"</string>
    <string name="confirming_question_app_data_one_day" msgid="444028969015975031">"Supprimer définitivement les données <xliff:g id="APP_DATA">%s</xliff:g> des 24 dernières heures?"</string>
    <string name="confirming_question_app_data_one_week" msgid="2096555081811730496">"Supprimer définitivement les données <xliff:g id="APP_DATA">%s</xliff:g> des 7 derniers jours?"</string>
    <string name="confirming_question_app_data_one_month" msgid="6438241250825892892">"Supprimer définitivement les données <xliff:g id="APP_DATA">%s</xliff:g> des 30 derniers jours?"</string>
    <string name="confirming_question_app_remove_all_permissions" msgid="4170343072352701421">"Retirer également toutes les autorisations <xliff:g id="APP_WITH_PERMISSIONS">%s</xliff:g> de Connexion santé"</string>
    <string name="confirming_question_data_type_from_app_all" msgid="8361163993548510509">"Supprimer définitivement toutes les données <xliff:g id="DATA_TYPE">%1$s</xliff:g> ajoutées par <xliff:g id="APP_DATA">%2$s</xliff:g>?"</string>
    <string name="confirming_question_single_entry" msgid="330919962071369305">"Supprimer définitivement cette entrée?"</string>
    <string name="confirming_question_message" msgid="2934249835529079545">"Les applications connectées ne pourront plus accéder à ces données à partir de Connexion santé"</string>
    <string name="confirming_question_message_menstruation" msgid="5286956266565962430">"Cela supprimera toutes les entrées relatives aux menstruations du <xliff:g id="START_DATE">%1$s</xliff:g> au <xliff:g id="END_DATE">%2$s</xliff:g>."</string>
    <string name="confirming_question_delete_button" msgid="1999996759507959985">"Supprimer"</string>
    <string name="confirming_question_go_back_button" msgid="9037523726124648221">"Retour"</string>
    <string name="delete_dialog_success_got_it_button" msgid="8047812840310612293">"OK"</string>
    <string name="delete_dialog_failure_close_button" msgid="4376647579348193224">"Fermer"</string>
    <string name="delete_dialog_success_title" msgid="5009733262743173477">"Données supprimées"</string>
    <string name="delete_dialog_success_message" msgid="2451953113522118128">"Ces données ne sont plus stockées dans Connexion santé."</string>
    <string name="delete_progress_indicator" msgid="5799502879065833417">"Suppression de vos données en cours…"</string>
    <string name="delete_dialog_failure_title" msgid="1959020721355789496">"Impossible de supprimer les données"</string>
    <string name="delete_dialog_failure_message" msgid="7473241488471319963">"Une erreur s\'est produite, et Connexion santé n\'a pas pu supprimer vos données"</string>
    <string name="delete_dialog_failure_try_again_button" msgid="4323865124609424838">"Réessayer"</string>
    <string name="delete_data_notification_title" msgid="7740230240986343347">"Suppression de données Connexion santé en cours…"</string>
    <string name="delete_data_notification_ticker_text" msgid="2604051567679235822">"Suppression de données Connexion santé en cours…"</string>
    <string name="delete_data_notification_channel_name" msgid="4499713830012802095">"Suppression de données"</string>
    <string name="data_point_action_content_description" msgid="6881048311770784455">"Supprimer l\'entrée de données <xliff:g id="ENTRY_TO_DELETE">%s</xliff:g>"</string>
    <string name="delete_data_point" msgid="1004049578454616738">"Supprimer l\'entrée <xliff:g id="ENTRY_TO_DELETE">%s</xliff:g>"</string>
    <string name="aggregation_total" msgid="5641333638662325184">"Total : <xliff:g id="TOTAL_VALUE">%s</xliff:g>"</string>
    <string name="watt_format" msgid="8500953817369623803">"{value,plural, =1{1 W}one{# W}other{# W}}"</string>
    <string name="watt_format_long" msgid="7107446926499116109">"{value,plural, =1{1 watt}one{# watt}other{# watts}}"</string>
    <string name="steps_value" msgid="5779393974668105298">"{count,plural, =1{1 pas}one{# pas}other{# pas}}"</string>
    <string name="steps_per_minute" msgid="5527133010067502098">"{value,plural, =1{1 pas/min}one{# pas/min}other{# pas/min}}"</string>
    <string name="steps_per_minute_long" msgid="6146224261144843301">"{value,plural, =1{1 pas par minute}one{# pas par minute}other{# pas par minute}}"</string>
    <string name="heart_rate_value" msgid="6936476566204248578">"{count,plural, =1{1 bpm}one{# bpm}other{# bpm}}"</string>
    <string name="heart_rate_long_value" msgid="7865319425119507300">"{count,plural, =1{1 battement par minute}one{# battement par minute}other{# battements par minute}}"</string>
    <string name="velocity_speed_miles" msgid="616312758726506781">"{value,plural, =1{1 mi/h}one{# mi/h}other{# mi/h}}"</string>
    <string name="velocity_speed_km" msgid="2807705003203399350">"{value,plural, =1{1 km/h}one{# km/h}other{# km/h}}"</string>
    <string name="velocity_speed_miles_long" msgid="7945167764392834498">"{value,plural, =1{1 mille à l\'heure}one{# mille à l\'heure}other{# milles à l\'heure}}"</string>
    <string name="velocity_speed_km_long" msgid="3962310367408338322">"{value,plural, =1{1 kilomètre à l\'heure}one{# kilomètre à l\'heure}other{# kilomètres à l\'heure}}"</string>
    <string name="velocity_minute_miles" msgid="7700413725988014667">"<xliff:g id="MINUTE">%1$s</xliff:g> min/mille"</string>
    <string name="velocity_minute_km" msgid="4772380313506015301">"<xliff:g id="MINUTE">%1$s</xliff:g> min/km"</string>
    <string name="velocity_minute_miles_long" msgid="6889048307278340076">"<xliff:g id="MINUTE">%1$s</xliff:g> minute par mille"</string>
    <string name="velocity_minute_km_long" msgid="4037299863590066470">"<xliff:g id="MINUTE">%1$s</xliff:g> minute par kilomètre"</string>
    <string name="velocity_minute_per_one_hundred_yards" msgid="647561643828842315">"<xliff:g id="MINUTE">%1$s</xliff:g> min/100 verges"</string>
    <string name="velocity_minute_per_one_hundred_meters" msgid="4636956099725561607">"<xliff:g id="MINUTE">%1$s</xliff:g> min/100 mètres"</string>
    <string name="velocity_minute_per_one_hundred_yards_long" msgid="3005945921657283386">"<xliff:g id="MINUTE">%1$s</xliff:g> minute par 100 verges"</string>
    <string name="velocity_minute_per_one_hundred_meters_long" msgid="6806485527680697198">"<xliff:g id="MINUTE">%1$s</xliff:g> minute par 100 mètres"</string>
    <string name="time_range_long" msgid="5067423945245490288">"de <xliff:g id="START_TIME">%1$s</xliff:g> à <xliff:g id="END_TIME">%2$s</xliff:g>"</string>
    <string name="date_range_long" msgid="6022190423982451176">"de <xliff:g id="START_TIME">%1$s</xliff:g> à <xliff:g id="END_TIME">%2$s</xliff:g>"</string>
    <string name="wheelchair_pushes" msgid="5807293867148465190">"{count,plural, =1{1 poussée de fauteuil roulant}one{# poussée de fauteuil roulant}other{# poussées de fauteuil roulant}}"</string>
    <string name="liter" msgid="8276522589564337053">"{count,plural, =1{1 L}one{# L}other{# L}}"</string>
    <string name="liter_long" msgid="7094280457555707835">"{count,plural, =1{1 litre}one{# litre}other{# litres}}"</string>
    <string name="floors_climbed" msgid="7483572478744998930">"{count,plural, =1{1 étage}one{# étage}other{# étages}}"</string>
    <string name="elevation_meters" msgid="5099783382361572761">"{count,plural, =1{1 m}one{# m}other{# m}}"</string>
    <string name="elevation_meters_long" msgid="3163136353148567981">"{count,plural, =1{1 mètre}one{# mètre}other{# mètres}}"</string>
    <string name="cycling_rpm" msgid="2271215098150068276">"{count,plural, =1{1 tr/min}one{# tr/min}other{# tr/min}}"</string>
    <string name="cycling_rpm_long" msgid="4914848042733587007">"{count,plural, =1{1 tour par minute}one{# tour par minute}other{# tours par minute}}"</string>
    <string name="cycling_cadence_series_range_long" msgid="6852892013260504985">"de <xliff:g id="MIN">%1$s</xliff:g> à <xliff:g id="MAX">%2$s</xliff:g>"</string>
    <string name="sexual_activity_protected" msgid="4259473257597274326">"Avec protection"</string>
    <string name="sexual_activity_unprotected" msgid="2250981470537379807">"Sans protection"</string>
    <string name="spotting" msgid="1637175837078770520">"Saignement vaginal léger"</string>
    <string name="flow_spotting" msgid="832418664953780156">"Saignement vaginal léger"</string>
    <string name="flow_light" msgid="1937543318146228793">"Saignement léger"</string>
    <string name="flow_medium" msgid="3783688724668943154">"Saignement moyen"</string>
    <string name="flow_heavy" msgid="8672261792750634294">"Saignement abondant"</string>
    <string name="period_day" msgid="3821944462093965882">"Jour <xliff:g id="DAY">%1$d</xliff:g> de <xliff:g id="TOTAL_LENGTH">%2$d</xliff:g> des menstruations"</string>
    <string name="ovulation_positive" msgid="6588547263126320238">"Positif"</string>
    <string name="ovulation_negative" msgid="591588801112312454">"Négatif"</string>
    <string name="ovulation_high" msgid="205362931427158291">"Élevé"</string>
    <string name="ovulation_inconclusive" msgid="3447066667631538756">"Non concluant"</string>
    <string name="milliseconds" msgid="284845884516037268">"{count,plural, =1{1 ms}one{# ms}other{# ms}}"</string>
    <string name="milliseconds_long" msgid="93246373745977286">"{count,plural, =1{1 milliseconde}one{# milliseconde}other{# millisecondes}}"</string>
    <string name="planned_exercise_session_notes_title" msgid="5398114870366766242">"Remarques"</string>
    <string name="planned_exercise_block_repetitions" msgid="230530785149273276">"{count,plural, =1{1 fois}one{# fois}other{# fois}}"</string>
    <string name="active_calories_burned" msgid="1164230083046893828">"Actives : <xliff:g id="ACTIVE_CALORIES">%1$s</xliff:g>"</string>
    <string name="total_calories_burned" msgid="1674210345283541450">"Total : <xliff:g id="TOTAL_CALORIES">%1$s</xliff:g>"</string>
    <string name="amrap_performance_goal" msgid="2225285957050151025">"Autant de répétitions que possible"</string>
    <string name="rate_of_perceived_exertion_goal" msgid="7025839991503747361">"Niveau d\'effort : <xliff:g id="VALUE">%1$d</xliff:g>/10"</string>
    <string name="elapsed_time_placeholder" msgid="5154979833935704302">"--:--"</string>
    <string name="repetitions" msgid="5092687490665962229">"{count,plural, =1{1 rép.}one{# rép.}other{# rép.}}"</string>
    <string name="repetitions_long" msgid="9056502282298182438">"{count,plural, =1{1 répétition}one{# répétition}other{# répétitions}}"</string>
    <string name="exercise_segments_header" msgid="2992953017179406012">"Segments d\'exercice"</string>
    <string name="exercise_laps_header" msgid="117228630553856372">"Longueurs"</string>
    <string name="back_extension" msgid="426518933137440577">"Extension du buste"</string>
    <string name="badminton" msgid="8839727076522086870">"Badminton"</string>
    <string name="barbell_shoulder_press" msgid="3800236222803424251">"Développé des épaules avec haltère"</string>
    <string name="baseball" msgid="2520520093470304570">"Baseball"</string>
    <string name="basketball" msgid="1453863811744469210">"Basketball"</string>
    <string name="bench_press" msgid="640506654204391301">"Développé-couché"</string>
    <string name="bench_sit_up" msgid="6601081870476287683">"Redressement assis sur planche"</string>
    <string name="biking" msgid="4108296097363777467">"Vélo"</string>
    <string name="biking_stationary" msgid="1538524429562124202">"Vélo stationnaire"</string>
    <string name="boot_camp" msgid="1554811887379786226">"Camp d\'entraînement"</string>
    <string name="boxing" msgid="2200194516739940317">"Boxe"</string>
    <string name="burpee" msgid="1434605818712603589">"Saut de grenouille"</string>
    <string name="calisthenics" msgid="9080623890020954493">"Callisthénie"</string>
    <string name="cricket" msgid="7543586707938752011">"Cricket"</string>
    <string name="crunch" msgid="4265356947720591896">"Redressement partiel"</string>
    <string name="dancing" msgid="4099572666298130171">"Danse"</string>
    <string name="deadlift" msgid="6880561478635890617">"Soulevé de terre"</string>
    <string name="dumbbell_curl_left_arm" msgid="4453594605921193509">"Flexion de l\'avant-bras gauche avec haltère"</string>
    <string name="dumbbell_curl_right_arm" msgid="4680998443002425166">"Flexion de l\'avant-bras droit avec haltère"</string>
    <string name="dumbbell_front_raise" msgid="4411281746015904879">"Élévation frontale avec haltère"</string>
    <string name="dumbbell_lateral_raise" msgid="5839946068429137241">"Élévation latérale avec haltère"</string>
    <string name="dumbbell_triceps_extension_left_arm" msgid="6756023069611493063">"Extension du triceps gauche avec haltère"</string>
    <string name="dumbbell_triceps_extension_right_arm" msgid="1498470275564554389">"Extension du triceps droit avec haltère"</string>
    <string name="dumbbell_triceps_extension_two_arm" msgid="5409860665522903159">"Extension simultanée des triceps avec haltères"</string>
    <string name="elliptical" msgid="5148914059968910839">"Elliptique"</string>
    <string name="exercise_class" msgid="32582249527931454">"Cours d\'activité physique"</string>
    <string name="fencing" msgid="410347890025055779">"Escrime"</string>
    <string name="football_american" msgid="8564554592554502623">"Football"</string>
    <string name="football_australian" msgid="5524598297723674661">"Football australien"</string>
    <string name="forward_twist" msgid="2464895720533462566">"Torsion frontale"</string>
    <string name="frisbee_disc" msgid="5167617057624738753">"Disque volant"</string>
    <string name="golf" msgid="2726655052150604682">"Golf"</string>
    <string name="guided_breathing" msgid="8688586393796970733">"Respiration guidée"</string>
    <string name="gymnastics" msgid="1122967371410769598">"Gymnastique"</string>
    <string name="handball" msgid="3088985331906235361">"Handball"</string>
    <string name="high_intensity_interval_training" msgid="8873384314130026442">"Entraînement fractionné à haute intensité"</string>
    <string name="hiking" msgid="5477476795295322496">"Randonnée pédestre"</string>
    <string name="ice_hockey" msgid="3615167122989198051">"Hockey sur glace"</string>
    <string name="ice_skating" msgid="8509270149324068230">"Patin à glace"</string>
    <string name="jumping_jack" msgid="8751015874477795657">"Sautillement sur place"</string>
    <string name="jump_rope" msgid="3065249477862282277">"Corde à sauter"</string>
    <string name="lat_pull_down" msgid="6974730398913678563">"Tirage-poitrine à la poulie haute"</string>
    <string name="lunge" msgid="6557814816897990529">"Fente avant"</string>
    <string name="martial_arts" msgid="3279383109083496658">"Arts martiaux"</string>
    <string name="meditation" msgid="7578287714544679183">"Méditation"</string>
    <string name="paddling" msgid="746868067888160788">"Pagayage"</string>
    <string name="paragliding" msgid="8328649138909727690">"Parapente"</string>
    <string name="pilates" msgid="8660903049535347415">"Pilates"</string>
    <string name="plank" msgid="5537839085592473449">"Planche"</string>
    <string name="racquetball" msgid="8169482984904052538">"Racquetball"</string>
    <string name="rock_climbing" msgid="3123024521372083233">"Escalade"</string>
    <string name="roller_hockey" msgid="3524872164646176686">"Hockey sur patins à roues alignées"</string>
    <string name="rowing" msgid="615898011726585442">"Aviron"</string>
    <string name="rowing_machine" msgid="4075255566862183370">"Machine à ramer"</string>
    <string name="rugby" msgid="5146215118571059267">"Rugby"</string>
    <string name="running" msgid="5135754380339217169">"Course"</string>
    <string name="running_treadmill" msgid="2083354407217486405">"Course sur tapis roulant"</string>
    <string name="sailing" msgid="4924304145770903145">"Voile"</string>
    <string name="scuba_diving" msgid="4548778216122159229">"Plongée sous-marine"</string>
    <string name="skating" msgid="7320438805566302784">"Patinage"</string>
    <string name="skiing" msgid="6773127614153771204">"Ski"</string>
    <string name="snowboarding" msgid="890584874325367973">"Planche à neige"</string>
    <string name="snowshoeing" msgid="8932096199095096139">"Raquette à neige"</string>
    <string name="soccer" msgid="2631723269673549642">"Soccer"</string>
    <string name="softball" msgid="8389418982713908334">"Balle molle"</string>
    <string name="squash" msgid="1588653991323140302">"Squash"</string>
    <string name="squat" msgid="7664163620113834611">"Flexion sur jambes"</string>
    <string name="stair_climbing" msgid="4042085961630471238">"Montée d\'escalier"</string>
    <string name="stair_climbing_machine" msgid="4003983194733092325">"Simulateur d\'escalier"</string>
    <string name="strength_training" msgid="56772956237540768">"Musculation"</string>
    <string name="stretching" msgid="8667864173383423787">"Étirements"</string>
    <string name="surfing" msgid="7612503593241904984">"Surf"</string>
    <string name="swimming_open_water" msgid="1030388267758027037">"Nage en eau libre"</string>
    <string name="swimming_pool" msgid="1584809250142187550">"Nage en piscine"</string>
    <string name="swimming_freestyle" msgid="5969535751316106638">"Style libre"</string>
    <string name="swimming_backstroke" msgid="7293002996518694035">"Dos"</string>
    <string name="swimming_breaststroke" msgid="7168282910654289593">"Brasse"</string>
    <string name="swimming_butterfly" msgid="8553167046220664352">"Papillon"</string>
    <string name="swimming_mixed" msgid="4486578691634921168">"Mixte"</string>
    <string name="swimming_other" msgid="2561131941506955982">"Autre"</string>
    <string name="table_tennis" msgid="4849741231221974485">"Tennis de table"</string>
    <string name="tennis" msgid="6627063985750125504">"Tennis"</string>
    <string name="upper_twist" msgid="3382862516792841928">"Torsion supérieure"</string>
    <string name="volleyball" msgid="7469885673961163729">"Volleyball"</string>
    <string name="walking" msgid="4782496160454621769">"Marche"</string>
    <string name="water_polo" msgid="2527119748097860708">"Water-polo"</string>
    <string name="weightlifting" msgid="7586735291662318085">"Haltérophilie"</string>
    <string name="wheelchair" msgid="2226734836271500057">"Fauteuil roulant"</string>
    <string name="workout" msgid="8583398837804461839">"Entraînement"</string>
    <string name="yoga" msgid="138675430777247097">"Yoga"</string>
    <string name="arm_curl" msgid="1737456878333201848">"Flexion des bras"</string>
    <string name="ball_slam" msgid="5996773678701283169">"Lancer de ballon lourd au sol"</string>
    <string name="double_arm_triceps_extension" msgid="4010735719203872078">"Extension simultanée des triceps"</string>
    <string name="dumbbell_row" msgid="181791808359752158">"Tirage avec haltère"</string>
    <string name="front_raise" msgid="1030939481482621384">"Élévation frontale"</string>
    <string name="hip_thrust" msgid="8490916766767408053">"Poussée des hanches"</string>
    <string name="hula_hoop" msgid="1651914953207761226">"Hula-hoop"</string>
    <string name="kettlebell_swing" msgid="364783119882246413">"Balancement avec haltère russe"</string>
    <string name="lateral_raise" msgid="1037404943175363734">"Élévation latérale"</string>
    <string name="leg_curl" msgid="5327470513599472344">"Flexion des jambes"</string>
    <string name="leg_extension" msgid="1843556289395164421">"Extension des jambes"</string>
    <string name="leg_press" msgid="4544551493384600086">"Développé des jambes"</string>
    <string name="leg_raise" msgid="3206754140765952088">"Élévation des jambes"</string>
    <string name="mountain_climber" msgid="6666288676718010900">"Grimpeur"</string>
    <string name="pull_up" msgid="4056233737860296184">"Traction à la barre fixe"</string>
    <string name="punch" msgid="7915247952566217050">"Frappe"</string>
    <string name="shoulder_press" msgid="4071573271892122319">"Développé des épaules"</string>
    <string name="single_arm_triceps_extension" msgid="4500495528709994121">"Extension du triceps à un bras"</string>
    <string name="sit_up" msgid="1872162440154479950">"Redressement assis"</string>
    <string name="rest" msgid="5937058337671252210">"Repos"</string>
    <string name="pause" msgid="5161459047750335691">"Mettre en pause"</string>
    <string name="activity_type_australian_football" msgid="431838050917315084">"Football australien"</string>
    <string name="sleep_session_default" msgid="7376764686701487196">"<xliff:g id="DURATION"> %1$s</xliff:g> de sommeil"</string>
    <string name="sleep_stage_default" msgid="1539043695578480733">"<xliff:g id="DURATION">%1$s</xliff:g> <xliff:g id="NAME">%2$s</xliff:g>⁠"</string>
    <string name="sleep_stage_awake" msgid="4526767634444460862">"d\'éveil"</string>
    <string name="sleep_stage_awake_in_bed" msgid="5533385496857888503">"éveillé au lit"</string>
    <string name="sleep_stage_sleeping" msgid="5122840110107303518">"de sommeil"</string>
    <string name="sleep_stage_out_of_bed" msgid="522297068981578046">"hors du lit"</string>
    <string name="sleep_stage_rem" msgid="1694477904067543104">"de sommeil paradoxal"</string>
    <string name="sleep_stage_light" msgid="1070117964678317880">"de sommeil léger"</string>
    <string name="sleep_stage_deep" msgid="3134557407657258364">"de sommeil profond"</string>
    <string name="sleep_stage_unknown" msgid="8664190491902295991">"inconnu"</string>
    <string name="minute_duration" msgid="9035288227090160206">"<xliff:g id="MINUTE">%1$s</xliff:g> min"</string>
    <string name="hour_minute_duration_short" msgid="6862483734123680444">"<xliff:g id="HOUR">%1$s</xliff:g> h <xliff:g id="MIN">%2$s</xliff:g> min"</string>
    <string name="hour_duration" msgid="3472489613837138711">"<xliff:g id="HOUR">%1$s</xliff:g> h"</string>
    <string name="hour_minute_duration_accessibility" msgid="1863356122145811614">"<xliff:g id="HOURS">%1$s</xliff:g> <xliff:g id="MINUTES">%2$s</xliff:g>⁠"</string>
    <string name="hour_duration_accessibility" msgid="4944782597053107276">"{count,plural, =1{1 heure}one{# heure}other{# heures}}"</string>
    <string name="minute_duration_accessibility" msgid="399158463609534882">"{count,plural, =1{1 minute}one{# minute}other{# minutes}}"</string>
    <!-- no translation found for day_duration (3965793251448856729) -->
    <skip />
    <string name="day_hour_duration" msgid="6174865584368017275">"<xliff:g id="DAYS">%1$s</xliff:g> et <xliff:g id="HOURS">%2$s</xliff:g>"</string>
    <string name="day_duration_accessibility" msgid="3023909370877112320">"{count,plural, =1{1 jour}one{# jour}other{# jours}}"</string>
    <string name="vo2_max" msgid="8129489055516944647">"{value,plural, =1{1 ml/(kg·min)}one{# ml/(kg·min)}other{# ml/(kg·min)}}"</string>
    <string name="vo2_max_long" msgid="1031842712595851857">"{value,plural, =1{1 millilitre d\'oxygène par kilogramme de masse corporelle par minute}one{# millilitre d\'oxygène par kilogramme de masse corporelle par minute}other{# millilitres d\'oxygène par kilogramme de masse corporelle par minute}}"</string>
    <string name="vo2_metabolic_cart" msgid="4724757223373717896">"Chariot métabolique"</string>
    <string name="vo2_heart_rate_ratio" msgid="8707274294125886148">"Fréquence cardiaque"</string>
    <string name="vo2_cooper_test" msgid="4713211595719031518">"Test de Cooper"</string>
    <string name="vo2_multistage_fitness_test" msgid="908967547838751749">"Test de Léger"</string>
    <string name="vo2_rockport_fitness_test" msgid="2951465532122577281">"Test de marche Rockport"</string>
    <string name="vo2_other" msgid="5359013487285233550">"Autre"</string>
    <string name="mucus_dry" msgid="1065582777971603874">"Sèche"</string>
    <string name="mucus_sticky" msgid="2086025099544529404">"Visqueuse"</string>
    <string name="mucus_creamy" msgid="7525290054414941569">"Crémeuse"</string>
    <string name="mucus_watery" msgid="1875540699006472048">"Aqueuse"</string>
    <string name="mucus_egg_white" msgid="5578512593433767787">"Blanc d\'oeuf"</string>
    <string name="mucus_unusual" msgid="3987847850745292757">"Inhabituelle"</string>
    <string name="mucus_light" msgid="5309343389013086860">"Léger"</string>
    <string name="mucus_medium" msgid="7666848347740570566">"Moyen"</string>
    <string name="mucus_heavy" msgid="7864873650773259133">"Abondant"</string>
    <string name="blood_pressure" msgid="7892828162554266437">"<xliff:g id="SYSTOLIC">%1$s</xliff:g>/<xliff:g id="DIASTOLIC">%2$s</xliff:g> mmHg"</string>
    <string name="blood_pressure_long" msgid="6487761539434451764">"<xliff:g id="SYSTOLIC">%1$s</xliff:g>/<xliff:g id="DIASTOLIC">%2$s</xliff:g> millimètre(s) de mercure"</string>
    <string name="body_position_standing_up" msgid="1221924915768574594">"Debout"</string>
    <string name="body_position_sitting_down" msgid="8053875174780552282">"Assis"</string>
    <string name="body_position_lying_down" msgid="1472381098179371143">"Allongé"</string>
    <string name="body_position_reclining" msgid="5676889701646839079">"Incliné"</string>
    <string name="blood_pressure_left_wrist" msgid="2047244346984766880">"Poignet gauche"</string>
    <string name="blood_pressure_right_wrist" msgid="1488133877790549424">"Poignet droit"</string>
    <string name="blood_pressure_left_arm" msgid="5150436840115504433">"Haut du bras gauche"</string>
    <string name="blood_pressure_right_arm" msgid="8660682684653121430">"Haut du bras droit"</string>
    <string name="millimoles_per_liter" msgid="3185457774991908223">"{count,plural, =1{1 mmol/L}one{# mmol/L}other{# mmol/L}}"</string>
    <string name="millimoles_per_liter_long" msgid="7248942926237335084">"{count,plural, =1{1 millimole par litre}one{# millimole par litre}other{# millimoles par litre}}"</string>
    <string name="specimen_source_interstitial_fluid" msgid="2201319049828128946">"Liquide interstitiel"</string>
    <string name="specimen_source_capillary_blood" msgid="5525024815754731735">"Sang capillaire"</string>
    <string name="specimen_source_plasma" msgid="8794064916106457747">"Plasma"</string>
    <string name="specimen_source_serum" msgid="6383820057196352355">"Sérum"</string>
    <string name="specimen_source_tears" msgid="4368541832400624080">"Larmes"</string>
    <string name="specimen_source_whole_blood" msgid="8884838851343307557">"Sang total"</string>
    <string name="blood_glucose_general" msgid="7566279829618085436">"Général"</string>
    <string name="blood_glucose_fasting" msgid="2122662399203934350">"Jeûne"</string>
    <string name="blood_glucose_before_meal" msgid="5125498172701953751">"Avant le repas"</string>
    <string name="blood_glucose_after_meal" msgid="8101398122897992346">"Après le repas"</string>
    <string name="mealtype_label" msgid="5402474235944051844">"Type de repas"</string>
    <string name="mealtype_unknown" msgid="3024645648636923591">"Inconnu"</string>
    <string name="mealtype_breakfast" msgid="119545434987870954">"Déjeuner"</string>
    <string name="mealtype_lunch" msgid="6212310262989550906">"Dîner"</string>
    <string name="mealtype_dinner" msgid="1896347121249081336">"Souper"</string>
    <string name="mealtype_snack" msgid="8454859872168781221">"Collation"</string>
    <string name="biotin" msgid="4000818331802478073">"Biotine"</string>
    <string name="caffeine" msgid="2847006945615912643">"Caféine"</string>
    <string name="calcium" msgid="4832722858820295752">"Calcium"</string>
    <string name="chloride" msgid="2509193544740445654">"Chlorure"</string>
    <string name="cholesterol" msgid="4261128668088502049">"Cholestérol"</string>
    <string name="chromium" msgid="807851794929222026">"Chrome"</string>
    <string name="copper" msgid="8603012497089601260">"Cuivré"</string>
    <string name="dietary_fiber" msgid="6928876454420561553">"Fibres alimentaires"</string>
    <string name="energy_consumed_total" msgid="7866804137119190606">"Énergie"</string>
    <string name="energy_consumed_from_fat" msgid="8637734004867176038">"Énergie issue des gras"</string>
    <string name="folate" msgid="7728279545427110321">"Folate"</string>
    <string name="folic_acid" msgid="6861953414423667870">"Acide folique"</string>
    <string name="iodine" msgid="2896913103021799237">"Iode"</string>
    <string name="iron" msgid="6134405609706877219">"Fer"</string>
    <string name="magnesium" msgid="6157495455437549170">"Magnésium"</string>
    <string name="manganese" msgid="8339856079280400610">"Manganèse"</string>
    <string name="molybdenum" msgid="3762866331212112454">"Molybdène"</string>
    <string name="monounsaturated_fat" msgid="1320950160552507057">"Gras mono-insaturés"</string>
    <string name="niacin" msgid="8425099536322826837">"Niacine"</string>
    <string name="pantothenic_acid" msgid="5310842296212528685">"Acide pantothénique"</string>
    <string name="phosphorus" msgid="3912318057064021441">"Phosphore"</string>
    <string name="polyunsaturated_fat" msgid="6386374757897543025">"Gras polyinsaturés"</string>
    <string name="potassium" msgid="723134189945209756">"Potassium"</string>
    <string name="protein" msgid="2731834509320364994">"Protéines"</string>
    <string name="riboflavin" msgid="5329306869379867435">"Riboflavine"</string>
    <string name="saturated_fat" msgid="3174504848270051265">"Gras saturés"</string>
    <string name="selenium" msgid="8129594078116221891">"Sélénium"</string>
    <string name="sodium" msgid="7687341876185019438">"Sodium"</string>
    <string name="sugar" msgid="656190285547502122">"Sucre"</string>
    <string name="thiamin" msgid="1662446837028039063">"Thiamine"</string>
    <string name="total_carbohydrate" msgid="7034043840349284931">"Glucides totaux"</string>
    <string name="total_fat" msgid="8193647297427112321">"Matières grasses totales"</string>
    <string name="trans_fat" msgid="1059715899517909090">"Gras trans"</string>
    <string name="unsaturated_fat" msgid="5495925265449481356">"Gras insaturés"</string>
    <string name="vitamin_a" msgid="2379293029664252095">"Vitamine A"</string>
    <string name="vitamin_b12" msgid="180162813332325098">"Vitamine B12"</string>
    <string name="vitamin_b6" msgid="370053149968231667">"Vitamine B6"</string>
    <string name="vitamin_c" msgid="5383574357126292194">"Vitamine C"</string>
    <string name="vitamin_d" msgid="2717952250555672580">"Vitamine D"</string>
    <string name="vitamin_e" msgid="5214468880515744802">"Vitamine E"</string>
    <string name="vitamin_k" msgid="2722297637910069736">"Vitamine K"</string>
    <string name="zinc" msgid="5211975076671534013">"Zinc"</string>
    <string name="nutrient_with_value" msgid="3327198262871257518">"<xliff:g id="NUTRIENT">%1$s</xliff:g> : <xliff:g id="AMOUNT">%2$s</xliff:g>"</string>
    <string name="meal_name" msgid="6060648788040408308">"Nom"</string>
    <string name="gram_short_format" msgid="2355009811799735134">"{count,plural, =1{1 g}one{# g}other{# g}}"</string>
    <string name="gram_long_format" msgid="6160392101513066663">"{count,plural, =1{1 gramme}one{# gramme}other{# grammes}}"</string>
    <string name="respiratory_rate_value" msgid="4546418213418344364">"{count,plural, =1{1 tr/min}one{# tr/min}other{# tr/min}}"</string>
    <string name="respiratory_rate_value_long" msgid="3822748008700697049">"{count,plural, =1{1 respiration par minute}one{# respiration par minute}other{# respirations par minute}}"</string>
    <string name="kilograms_short_label" msgid="9098342853218050689">"{count,plural, =1{1 kg}one{# kg}other{# kg}}"</string>
    <string name="pounds_short_label" msgid="6256277330455003180">"{count,plural, =1{1 lb}one{# lb}other{# lb}}"</string>
    <string name="stone_short_label" msgid="8377585176530348612">"{count,plural, =1{1 st}one{# st}other{# st}}"</string>
    <string name="stone_pound_short_label" msgid="7157344201618366834">"{stone_part} {pound_part}"</string>
    <string name="kilograms_long_label" msgid="7883695071156297670">"{count,plural, =1{1 kilogramme}one{# kilogramme}other{# kilogrammes}}"</string>
    <string name="pounds_long_label" msgid="2916697485006416419">"{count,plural, =1{1 livre}one{# livre}other{# livres}}"</string>
    <string name="stone_long_label" msgid="8951426283449456468">"{count,plural, =1{1 stone}one{# stone}other{# stones}}"</string>
    <string name="stone_pound_long_label" msgid="1308941435682625204">"{stone_part} {pound_part}"</string>
    <string name="temperature_celsius" msgid="8867121728397270787">"{value,plural, =1{1 ℃}one{# ℃}other{# ℃}}"</string>
    <string name="temperature_celsius_long" msgid="5789974427381333869">"{value,plural, =1{1 degré Celsius}one{# degré Celsius}other{# degrés Celsius}}"</string>
    <string name="temperature_kelvin" msgid="358565033091774943">"{value,plural, =1{1 K}one{# K}other{# K}}"</string>
    <string name="temperature_kelvin_long" msgid="6078037481989090665">"{value,plural, =1{1 kelvin}one{# kelvin}other{# kelvins}}"</string>
    <string name="temperature_fahrenheit" msgid="4907172619457051144">"{value,plural, =1{1 ℉}one{# ℉}other{# ℉}}"</string>
    <string name="temperature_fahrenheit_long" msgid="1668948424411289521">"{value,plural, =1{1 degré Fahrenheit}one{# degré Fahrenheit}other{# degrés Fahrenheit}}"</string>
    <string name="temperatureDelta_celsius" msgid="4715618675614337612">"{value,plural, =1{{formattedValue} ℃}one{{formattedValue} ℃}other{{formattedValue} ℃}}"</string>
    <string name="temperatureDelta_celsius_long" msgid="2696479973655631256">"{value,plural, =1{{formattedValue} degré Celsius}one{{formattedValue} degré Celsius}other{{formattedValue} degrés Celsius}}"</string>
    <string name="temperatureDelta_fahrenheit" msgid="4888310106252786060">"{value,plural, =1{{formattedValue} ℉}one{{formattedValue} ℉}other{{formattedValue} ℉}}"</string>
    <string name="temperatureDelta_fahrenheit_long" msgid="6245718323010730238">"{value,plural, =1{{formattedValue} degré Fahrenheit}one{{formattedValue} degré Fahrenheit}other{{formattedValue} degrés Fahrenheit}}"</string>
    <string name="temperatureDelta_kelvin" msgid="3417124829968605912">"{value,plural, =1{{formattedValue} K}one{{formattedValue} K}other{{formattedValue} K}}"</string>
    <string name="temperatureDelta_kelvin_long" msgid="2778664973816301780">"{value,plural, =1{{formattedValue} kelvin}one{{formattedValue} kelvin}other{{formattedValue} kelvins}}"</string>
    <string name="temperatureDelta_average_celsius" msgid="8285198789751919796">"{value,plural, =1{{formattedValue} ℃ (variation moy.)}one{{formattedValue} ℃ (variation moy.)}other{{formattedValue} ℃ (variation moy.)}}"</string>
    <string name="temperatureDelta_average_celsius_long" msgid="2706133487120358878">"{value,plural, =1{{formattedValue} degré Celsius (variation moyenne)}one{{formattedValue} degré Celsius (variation moyenne)}other{{formattedValue} degrés Celsius (variation moyenne)}}"</string>
    <string name="temperatureDelta_average_fahrenheit" msgid="1610634095789007598">"{value,plural, =1{{formattedValue} ℉ (variation moy.)}one{{formattedValue} ℉ (variation moy.)}other{{formattedValue} ℉ (variation moy.)}}"</string>
    <string name="temperatureDelta_average_fahrenheit_long" msgid="4931676720311048821">"{value,plural, =1{{formattedValue} degré Fahrenheit (variation moyenne)}one{{formattedValue} degré Fahrenheit (variation moyenne)}other{{formattedValue} degrés Fahrenheit (variation moyenne)}}"</string>
    <string name="temperatureDelta_average_kelvin" msgid="3525443354201467789">"{value,plural, =1{{formattedValue} K (variation moy.)}one{{formattedValue} K (variation moy.)}other{{formattedValue} K (variation moy.)}}"</string>
    <string name="temperatureDelta_average_kelvin_long" msgid="9202084701113373151">"{value,plural, =1{{formattedValue} kelvin (variation moyenne)}one{{formattedValue} kelvin (variation moyenne)}other{{formattedValue} kelvins (variation moyenne)}}"</string>
    <string name="temperature_location_armpit" msgid="8359661261125563155">"Aisselle"</string>
    <string name="temperature_location_finger" msgid="4915449065770967487">"Doigt"</string>
    <string name="temperature_location_forehead" msgid="8603219464757434635">"Front"</string>
    <string name="temperature_location_mouth" msgid="1535682736007063471">"Bouche"</string>
    <string name="temperature_location_rectum" msgid="1503082804377850076">"Rectum"</string>
    <string name="temperature_location_temporal_artery" msgid="2830919806910102535">"Artère temporale"</string>
    <string name="temperature_location_toe" msgid="36730991617372925">"Orteil"</string>
    <string name="temperature_location_ear" msgid="7024374111156026034">"Oreille"</string>
    <string name="temperature_location_wrist" msgid="5290446688282752346">"Poignet"</string>
    <string name="temperature_location_vagina" msgid="1689485374825231749">"Vagin"</string>
    <string name="skin_temperature_measurement_location_title" msgid="3801036455392782236">"Zone de la mesure"</string>
    <string name="skin_temperature_baseline_title" msgid="1883615483694543696">"Valeur de référence"</string>
    <string name="skin_temperature_delta_details_heading" msgid="7789483766417087430">"Variation par rapport à la valeur de référence"</string>
    <string name="distance_miles" msgid="5419172432458896478">"{dist,plural, =1{1 mile}one{# mile}other{# miles}}"</string>
    <string name="distance_km" msgid="6383736895665100602">"{dist,plural, =1{1 km}one{# km}other{# km}}"</string>
    <string name="distance_miles_long" msgid="1830844568614100885">"{dist,plural, =1{1 mile}one{# mile}other{# miles}}"</string>
    <string name="distance_km_long" msgid="6256504627418439859">"{dist,plural, =1{1 kilomètre}one{# kilomètre}other{# kilomètres}}"</string>
    <string name="height_cm" msgid="94329926270064717">"{height,plural, =1{1 cm}one{# cm}other{# cm}}"</string>
    <string name="height_cm_long" msgid="2821030110768530948">"{height,plural, =1{1 centimètre}one{# centimètre}other{# centimètres}}"</string>
    <string name="height_in_long" msgid="6502316324841498419">"{height,plural, =1{1 pouce}one{# pouce}other{# pouces}}"</string>
    <string name="height_ft_long" msgid="7551582478724981895">"{height,plural, =1{1 pied}one{# pied}other{# pieds}}"</string>
    <string name="height_in_compacted" msgid="6087182983411207466">"{height,plural, =1{1 po}one{# po}other{# po}}"</string>
    <string name="height_ft_compacted" msgid="1024585112134314039">"{height,plural, =1{1 pi}one{# pi}other{# pi}}"</string>
    <string name="feet_inches_format" msgid="768610500549967860">"<xliff:g id="FT">%1$s</xliff:g><xliff:g id="IN">%2$s</xliff:g>⁠"</string>
    <string name="feet_inches_format_long" msgid="5187265716573430363">"<xliff:g id="FT">%1$s</xliff:g> <xliff:g id="IN">%2$s</xliff:g>⁠"</string>
    <string name="calories_long" msgid="7225535148232419419">"{count,plural, =1{1 calorie}one{# calorie}other{# calories}}"</string>
    <string name="calories" msgid="320906359079319632">"{count,plural, =1{1 cal}one{# cal}other{# cal}}"</string>
    <string name="kj" msgid="2742876437259085714">"{count,plural, =1{1 kJ}one{# kJ}other{# kJ}}"</string>
    <string name="kj_long" msgid="1837278261960345400">"{count,plural, =1{1 kilojoule}one{# kilojoule}other{# kilojoules}}"</string>
    <string name="percent" formatted="false" msgid="9199428244800776575">"{value,plural, =1{1 %}one{# %}other{# %}}"</string>
    <string name="percent_long" msgid="2201022757867534235">"{value,plural, =1{1 pour cent}one{# pour cent}other{# pour cent}}"</string>
    <string name="units_cancel" msgid="5947097690625771995">"Annuler"</string>
    <string name="units_title" msgid="6504086463237869339">"Unités"</string>
    <string name="distance_unit_title" msgid="4696952932438418209">"Distance"</string>
    <string name="height_unit_title" msgid="5461594609577078049">"Taille"</string>
    <string name="weight_unit_title" msgid="7405186541678939987">"Poids"</string>
    <string name="energy_unit_title" msgid="1714627395963766769">"Énergie"</string>
    <string name="temperature_unit_title" msgid="1973985121774654017">"Température"</string>
    <string name="distance_unit_kilometers_label" msgid="1361363017122240294">"Kilomètres"</string>
    <string name="distance_unit_miles_label" msgid="848850214987608211">"Milles"</string>
    <string name="height_unit_centimeters_label" msgid="4096031670561995574">"Centimètres"</string>
    <string name="height_unit_feet_label" msgid="3311723678628261399">"Pieds et pouces"</string>
    <string name="weight_unit_pound_label" msgid="8210663393844989211">"Livres"</string>
    <string name="weight_unit_kilogram_label" msgid="6623938920860887238">"Kilogrammes"</string>
    <string name="weight_unit_stone_label" msgid="3063787243474847180">"Stones"</string>
    <string name="energy_unit_calorie_label" msgid="3412965811470957296">"Calories"</string>
    <string name="energy_unit_kilojoule_label" msgid="6481196724083455110">"Kilojoules"</string>
    <string name="temperature_unit_celsius_label" msgid="4698347100553808449">"Celsius"</string>
    <string name="temperature_unit_fahrenheit_label" msgid="6590261955872562854">"Fahrenheit"</string>
    <string name="temperature_unit_kelvin_label" msgid="3786210768294615821">"Kelvin"</string>
    <string name="help_and_feedback" msgid="4772169905005369871">"Aide et commentaires"</string>
    <string name="cant_see_all_your_apps_description" msgid="7344859063463536472">"Si une application installée ne s\'affiche pas, il se peut qu\'elle ne soit pas encore compatible avec Connexion santé"</string>
    <string name="things_to_try" msgid="8200374691546152703">"À essayer"</string>
    <string name="check_for_updates" msgid="3841090978657783101">"Rechercher des mises à jour"</string>
    <string name="check_for_updates_description" msgid="1347667778199095160">"Assurez-vous que les applications installées sont à jour"</string>
    <string name="see_all_compatible_apps" msgid="6791146164535475726">"Voir toutes les applications compatibles"</string>
    <string name="see_all_compatible_apps_description" msgid="2092325337403254491">"Trouvez des applications sur Google Play"</string>
    <string name="send_feedback" msgid="7756927746070096780">"Envoyer des commentaires"</string>
    <string name="send_feedback_description" msgid="2887207112856240778">"Dites-nous quelles applications de santé et de mise en forme vous aimeriez utiliser avec Connexion santé"</string>
    <string name="playstore_app_title" msgid="4138464328693481809">"Play Store"</string>
    <string name="auto_delete_button" msgid="8536451792268513619">"Suppression automatique"</string>
    <string name="auto_delete_title" msgid="8761742828224207826">"Suppression automatique"</string>
    <string name="auto_delete_header" msgid="4258649705159293715">"Contrôlez la durée de conservation de vos données dans Connexion santé en définissant un délai au terme duquel elles seront supprimées"</string>
    <string name="auto_delete_learn_more" msgid="7416469042791307994">"En savoir plus sur la suppression automatique"</string>
    <string name="auto_delete_section" msgid="7732381000331475082">"Suppression automatique des données"</string>
    <string name="range_after_x_months" msgid="3340127072680117121">"{count,plural, =1{Après # mois}one{Après # mois}other{Après # mois}}"</string>
    <string name="range_never" msgid="4429478261788361233">"Jamais"</string>
    <string name="range_off" msgid="8178520557618184215">"Désactivé"</string>
    <string name="auto_delete_rationale" msgid="5255442126521464878">"Lorsque vous modifiez ces paramètres, Connexion santé supprime les données existantes conformément à vos nouvelles préférences"</string>
    <string name="confirming_question_x_months" msgid="8204363800605282103">"{count,plural, =1{Supprimer automatiquement les données après # mois?}one{Supprimer automatiquement les données après # mois?}other{Supprimer automatiquement les données après # mois?}}"</string>
    <string name="confirming_message_x_months" msgid="4798474593741471977">"{count,plural, =1{Connexion santé supprimera automatiquement les nouvelles données après # mois. Si vous définissez ce paramètre, les données existantes de plus de # mois seront supprimées automatiquement.}one{Connexion santé supprimera automatiquement les nouvelles données après # mois. Si vous définissez ce paramètre, les données existantes de plus de # mois seront supprimées automatiquement.}other{Connexion santé supprimera automatiquement les nouvelles données après # mois. Si vous définissez ce paramètre, les données existantes de plus de # mois seront supprimées automatiquement.}}"</string>
    <string name="set_auto_delete_button" msgid="268450418318199197">"Configurer la suppression automatique"</string>
    <string name="deletion_started_title" msgid="1177766097121885025">"Les données existantes seront supprimées"</string>
    <string name="deletion_started_x_months" msgid="6567199107249615612">"{count,plural, =1{Connexion santé supprimera toutes les données de plus de # mois. Les modifications peuvent prendre jusqu\'à un jour pour s\'afficher dans vos applications connectées.}one{Connexion santé supprimera toutes les données de plus de # mois. Les modifications peuvent prendre jusqu\'à un jour pour s\'afficher dans vos applications connectées.}other{Connexion santé supprimera toutes les données de plus de # mois. Les modifications peuvent prendre jusqu\'à un jour pour s\'afficher dans vos applications connectées.}}"</string>
    <string name="deletion_started_category_list_section" msgid="3052940611815658991">"Données à supprimer parmi les suivantes"</string>
    <string name="deletion_started_done_button" msgid="1232018689825054257">"OK"</string>
    <string name="priority_dialog_title" msgid="7360654442596118085">"Définir la priorité des applications"</string>
    <string name="priority_dialog_message" msgid="6971250365335018184">"Lorsque plus d\'une application ajoute des données « <xliff:g id="DATA_TYPE">%s</xliff:g> », Health Connect priorise l\'application la plus haute dans cette liste. Faites glisser les applications pour personnaliser l\'ordre de priorité."</string>
    <string name="priority_dialog_positive_button" msgid="2503570694373675092">"Enregistrer"</string>
    <string name="action_drag_label_move_up" msgid="4221641798253080966">"Déplacer vers le haut"</string>
    <string name="action_drag_label_move_down" msgid="3448000958912947588">"Déplacer vers le bas"</string>
    <string name="action_drag_label_move_top" msgid="5114033774108663548">"Placer en première position"</string>
    <string name="action_drag_label_move_bottom" msgid="3117764196696569512">"Placer en dernière position"</string>
    <string name="reorder_button_content_description" msgid="2685032520710743533">"Bouton permettant de faire glisser et de réorganiser <xliff:g id="SELECTED_APP">%s</xliff:g> dans la liste de priorité"</string>
    <string name="remove_button_content_description" msgid="6170490900032612048">"Bouton pour retirer <xliff:g id="SELECTED_APP">%s</xliff:g> de la liste de priorité"</string>
    <string name="reorder_button_action_description" msgid="5197462036756192214">"Toucher deux fois et glisser pour réorganiser"</string>
    <string name="search_keywords_home" msgid="5386515593026555327">"mise en forme, bien-être"</string>
    <string name="search_keywords_permissions" msgid="7821010295153350533">"autorisations"</string>
    <string name="search_keywords_data" msgid="5359602744325490523">"connexion santé, données de santé, catégories de santé, accès aux données, activité, mensurations, suivi du cycle, nutrition, sommeil, signes vitaux."</string>
    <string name="search_breadcrumbs_permissions" msgid="2667471090347475796">"Connexion santé &gt; Autorisations de l\'application"</string>
    <string name="search_breadcrumbs_data" msgid="6635428480372024040">"Connexion santé &gt; Données et accès"</string>
    <string name="search_connected_apps" msgid="8180770761876928851">"Rechercher dans les applications"</string>
    <string name="no_results" msgid="4007426147286897998">"Aucun résultat"</string>
    <string name="help" msgid="6028777453152686162">"Aide"</string>
    <string name="request_route_header_title" msgid="6599707039845646714">"Autoriser <xliff:g id="APP_NAME">%1$s</xliff:g> à accéder à cet itinéraire d\'exercice dans Connexion Santé?"</string>
    <string name="request_route_disclaimer_notice" msgid="8060511384737662598">"Cette application pourra lire votre position précédente sur l\'itinéraire"</string>
    <string name="date_owner_format" msgid="4431196384037157320">"<xliff:g id="DATE">%1$s</xliff:g> • <xliff:g id="APP_NAME">%2$s</xliff:g>"</string>
    <string name="request_route_info_header_title" msgid="4149969049719763190">"Les itinéraires d\'exercice comprennent des données de localisation"</string>
    <string name="request_route_info_who_can_see_data_title" msgid="858355329937113994">"Qui peut consulter ces données?"</string>
    <string name="request_route_info_who_can_see_data_summary" msgid="2439434359808367150">"Uniquement les applications que vous autorisez à accéder à vos itinéraires d\'exercice"</string>
    <string name="request_route_info_access_management_title" msgid="3222594923675464852">"Comment puis-je gérer l\'accès?"</string>
    <string name="request_route_info_access_management_summary" msgid="2606548838292829495">"Vous pouvez gérer l\'accès des applications aux itinéraires d\'exercices dans les paramètres de Connexion santé"</string>
    <string name="request_route_allow" msgid="4427372851821847274">"Autoriser cet itinéraire"</string>
    <string name="request_route_allow_all" msgid="314830698958736916">"Autoriser tous les itinéraires"</string>
    <string name="request_route_dont_allow" msgid="1186236234664957228">"Ne pas autoriser"</string>
    <string name="route_permissions_always_allow" msgid="1383816362804293137">"Toujours autoriser"</string>
    <string name="route_permissions_label" msgid="6293377940884373190">"Accédez à tous les itinéraires d\'exercice"</string>
    <string name="route_permissions_summary" msgid="704859311037374130">"Autorisez <xliff:g id="APP_NAME">%1$s</xliff:g> à accéder aux itinéraires"</string>
    <string name="route_permissions_ask" msgid="3927020960754781917">"Toujours demander"</string>
    <string name="route_permissions_deny" msgid="4955644777239169593">"Ne pas autoriser"</string>
    <string name="exercise_permission_dialog_enable_title" msgid="4310997044811843391">"Activer les deux types de données?"</string>
    <string name="exercise_permission_dialog_disable_title" msgid="1011777519918396883">"Désactiver les deux types de données?"</string>
    <string name="exercise_permission_dialog_enabled_summary" msgid="3404390796688813585">"<xliff:g id="APP_NAME">%1$s</xliff:g> nécessite l\'accès à la lecture des données d\'exercice pour activer les itinéraires d\'exercice"</string>
    <string name="exercise_permission_dialog_disable_summary" msgid="397599718182778347">"<xliff:g id="APP_NAME">%1$s</xliff:g> nécessite un accès aux données d\'exercice pour activer les itinéraires d\'exercice"</string>
    <string name="exercise_permission_dialog_positive_button" msgid="4545939654888655556">"Oui"</string>
    <string name="exercise_permission_dialog_negative_button" msgid="7433304732406274998">"Non"</string>
    <string name="back_button" msgid="780519527385993407">"Retour"</string>
    <string name="loading" msgid="2526615755685950317">"Chargement en cours…"</string>
    <string name="migration_in_progress_screen_title" msgid="6564515269988205874">"Intégration en cours…"</string>
    <string name="migration_in_progress_screen_integration_details" msgid="5916989113111973466">"Connexion santé est en cours d\'intégration au système Android.\n\nLe transfert de vos données et de vos autorisations peut prendre un certain temps."</string>
    <string name="migration_in_progress_screen_integration_dont_close" msgid="2095732208438772444">"Ne fermez pas l\'application jusqu\'à ce que vous receviez une notification indiquant que le processus est terminé."</string>
    <string name="migration_in_progress_notification_title" msgid="8873411008158407737">"Intégration de Connexion santé en cours…"</string>
    <string name="migration_update_needed_screen_title" msgid="3260466598312877429">"Mise à jour requise"</string>
    <string name="migration_update_needed_screen_details" msgid="7984745102006782603">"Connexion santé est en cours d\'intégration au système Android afin que vous puissiez y accéder directement à partir de vos paramètres."</string>
    <string name="update_button" msgid="4544529019832009496">"Mettre à jour"</string>
    <string name="migration_update_needed_notification_content" msgid="478899618719297517">"Lancez cette mise à jour pour continuer l\'intégration de Connexion santé à vos paramètres système"</string>
    <string name="migration_update_needed_notification_action" msgid="1219223694165492000">"Mettre à jour maintenant"</string>
    <string name="migration_module_update_needed_notification_title" msgid="5428523284357105379">"Mise à jour système requise"</string>
    <string name="migration_module_update_needed_action" msgid="7211167950758064289">"Avant de continuer, veuillez mettre à jour le système d\'exploitation de votre téléphone."</string>
    <string name="migration_module_update_needed_restart" msgid="1246884613546321798">"Si vous avez déjà mis à jour le système d\'exploitation de votre téléphone, essayez de redémarrer celui-ci pour continuer l\'intégration"</string>
    <string name="migration_app_update_needed_notification_title" msgid="8971076370900025444">"Mise à jour de Connexion santé nécessaire"</string>
    <string name="migration_app_update_needed_action" msgid="3289432528592774601">"Avant de continuer, veuillez mettre à jour l\'application Connexion santé vers la dernière version."</string>
    <string name="migration_more_space_needed_screen_title" msgid="1535473230886051579">"Espace insuffisant"</string>
    <string name="migration_more_space_needed_screen_details" msgid="621140247825603412">"Connexion santé a besoin de <xliff:g id="SPACE_NEEDED">%1$s</xliff:g> d\'espace de stockage sur votre téléphone pour continuer l\'intégration.\n\nLibérez de l\'espace sur votre téléphone, puis réessayez."</string>
    <string name="try_again_button" msgid="8745496819992160789">"Réessayer"</string>
    <string name="free_up_space_button" msgid="4141013808635654695">"Libérer de l\'espace"</string>
    <string name="migration_more_space_needed_notification_title" msgid="8238155395120107672">"Espace insuffisant"</string>
    <string name="migration_more_space_needed_notification_content" msgid="4034728181940567836">"Connexion santé a besoin de <xliff:g id="SPACE_NEEDED">%1$s</xliff:g> d\'espace de stockage sur votre téléphone pour continuer l\'intégration."</string>
    <string name="migration_paused_screen_title" msgid="8041170155372429894">"Intégration suspendue"</string>
    <string name="migration_paused_screen_details" msgid="5898311710030340187">"L\'application Connexion santé s\'est fermée pendant l\'intégration au système Android.\n\nCliquez sur reprendre pour rouvrir l\'application et continuer le transfert de vos données et autorisations."</string>
    <string name="migration_paused_screen_details_timeout" msgid="353768000785837394">"Pour conserver vos données de Connexion santé, complétez l\'intégration dans un délai de <xliff:g id="TIME_NEEDED">%1$s</xliff:g>"</string>
    <string name="resume_button" msgid="2255148549862208047">"Reprendre"</string>
    <string name="migration_paused_notification_title" msgid="4368414714202113077">"Intégration suspendue"</string>
    <string name="migration_paused_notification_content" msgid="1950511270109811771">"Connexion santé est en cours d\'intégration dans le système Android. Touchez pour continuer"</string>
    <string name="resume_migration_banner_title" msgid="4443957114824045317">"Reprendre l\'intégration"</string>
    <string name="resume_migration_banner_description" msgid="6236230413670826036">"Touchez pour continuer l\'intégration de Connexion santé au système Android. Pour conserver vos données de Connexion santé, complétez l\'intégration dans un délai de <xliff:g id="TIME_NEEDED">%1$s</xliff:g>"</string>
    <string name="resume_migration_banner_description_fallback" msgid="6060444898839211883">"Touchez pour continuer l\'intégration de Connexion santé au système Android."</string>
    <string name="resume_migration_banner_button" msgid="2112318760107756469">"Continuer"</string>
    <string name="resume_migration_notification_title" msgid="8859575633668908327">"Reprendre l\'intégration de Connexion santé"</string>
    <string name="resume_migration_notification_content" msgid="46172108837648715">"Pour conserver vos données de Connexion santé, complétez l\'intégration dans un délai de <xliff:g id="TIME_NEEDED">%1$s</xliff:g>"</string>
    <string name="app_update_needed_banner_title" msgid="4724335956851853802">"Mise à jour de l\'application nécessaire"</string>
    <string name="app_update_needed_banner_description_single" msgid="1114809360264027362">"L\'application <xliff:g id="APP_NAME">%1$s</xliff:g> doit être mise à jour pour continuer la synchronisation avec Connexion santé"</string>
    <string name="app_update_needed_banner_description_multiple" msgid="4660700626698013764">"Certaines applications ont besoin d\'être mises à jour pour continuer la synchronisation avec Connexion santé"</string>
    <string name="app_update_needed_banner_button" msgid="8223115764065649627">"Rechercher des mises à jour"</string>
    <string name="app_update_needed_banner_learn_more_button" msgid="7269232067819258160">"En savoir plus"</string>
    <string name="migration_pending_permissions_dialog_title" msgid="6019552841791757048">"Intégration Connexion santé"</string>
    <string name="migration_pending_permissions_dialog_content" msgid="6350115816948005466">"Connexion santé est prête à être intégrée à votre système Android. Si vous accordez l\'accès à <xliff:g id="APP_NAME">%1$s</xliff:g> dès maintenant, certaines fonctionnalités risquent de ne pas fonctionner jusqu\'à ce que l\'intégration soit terminée."</string>
    <string name="migration_pending_permissions_dialog_content_apps" msgid="6417173899016940664">"Connexion santé est prête à être intégrée à votre système Android. Si vous accordez l\'accès aux applications dès maintenant, certaines fonctionnalités risquent de ne pas fonctionner jusqu\'à ce que l\'intégration soit terminée."</string>
    <string name="migration_pending_permissions_dialog_button_continue" msgid="258571372365364506">"Continuer"</string>
    <string name="migration_pending_permissions_dialog_button_start_integration" msgid="754910196871313049">"Démarrer l\'intégration"</string>
    <string name="migration_in_progress_permissions_dialog_title" msgid="2188354144857156984">"Intégration de Connexion santé en cours…"</string>
    <string name="migration_in_progress_permissions_dialog_content" msgid="2249793103623253693">"Connexion santé est en cours d\'intégration au système Android.\n\nVous recevrez une notification lorsque le processus sera terminé et que vous pourrez utiliser <xliff:g id="APP_NAME">%1$s</xliff:g> avec Connexion santé."</string>
    <string name="migration_in_progress_permissions_dialog_content_apps" msgid="8653954808926889199">"Connexion santé est en cours d\'intégration au système Android.\n\nVous recevrez une notification une fois que le processus sera terminé et que vous pourrez utiliser Connexion santé."</string>
    <string name="migration_in_progress_permissions_dialog_button_got_it" msgid="3437208109334974656">"OK"</string>
    <string name="migration_not_complete_dialog_title" msgid="3725576338159027149">"L\'intégration de Connexion santé ne s\'est pas terminée"</string>
    <string name="migration_not_complete_dialog_content" msgid="4992771587233088606">"Vous recevrez une notification lorsque l\'intégration sera à nouveau accessible."</string>
    <string name="migration_not_complete_dialog_button" msgid="3271842109680807482">"OK"</string>
    <string name="migration_not_complete_notification_title" msgid="7392885522310227293">"L\'intégration de Connexion santé ne s\'est pas terminée"</string>
    <string name="migration_not_complete_notification_action" msgid="757041885992445657">"Lire la suite"</string>
    <string name="migration_complete_notification_title" msgid="4988631739109332404">"Intégration terminée pour Connexion santé"</string>
    <string name="migration_complete_notification_action" msgid="5350322865206331186">"Ouvrir"</string>
    <string name="migration_whats_new_dialog_title" msgid="2349465358457105228">"Nouveautés"</string>
    <string name="migration_whats_new_dialog_content" msgid="1271560399054864488">"Vous pouvez désormais accéder à Connexion santé directement à partir de vos paramètres. Désinstallez l\'application Connexion santé à tout moment pour libérer de l\'espace de stockage."</string>
    <string name="migration_whats_new_dialog_button" msgid="642575552457587805">"OK"</string>
    <string name="data_restore_in_progress_screen_title" msgid="2516161353003274764">"Restauration en cours…"</string>
    <string name="data_restore_in_progress_content" msgid="2684897189974069361">"Connexion santé restaure actuellement les données et les autorisations. Cela peut prendre un certain temps."</string>
    <string name="data_restore_in_progress_dialog_title" msgid="9097805833675345598">"Restauration des données de Connexion santé en cours…"</string>
    <string name="data_restore_in_progress_dialog_button" msgid="2096525382430589845">"OK"</string>
    <string name="data_restore_pending_banner_title" msgid="6792157138348551175">"Mise à jour requise"</string>
    <string name="data_restore_pending_banner_content" msgid="7631240781262092142">"Avant de poursuivre la restauration de vos données, mettez à jour le système d\'exploitation de votre téléphone."</string>
    <string name="data_restore_pending_banner_button" msgid="2150345659341456815">"Mettre à jour maintenant"</string>
    <string name="data_totals_header" msgid="8316977153276216025">"Totaux de données"</string>
    <string name="app_sources_header" msgid="6343062519512947665">"Sources d\'applications"</string>
    <string name="data_sources_footer" msgid="6414387142919741183">"Ajouter des sources d\'applications à la liste pour voir comment les totaux de données peuvent changer. Le retrait d\'une application de cette liste l\'empêchera de contribuer aux totaux, mais elle disposera toujours des autorisations d\'écriture."</string>
    <string name="data_sources_empty_state" msgid="1899652759274805556">"Aucune source d\'applications"</string>
    <string name="data_sources_empty_state_footer" msgid="8933950342291569638">"Une fois que vous aurez autorisé l\'application à écrire les données de catégorie <xliff:g id="CATEGORY_NAME">%1$s</xliff:g>, les sources s\'afficheront ici."</string>
    <string name="data_sources_help_link" msgid="7740264923634947915">"Fonctionnement des sources et de la hiérarchisation"</string>
    <string name="data_sources_add_app" msgid="319926596123692514">"Ajouter une application"</string>
    <string name="edit_data_sources" msgid="79641360876849547">"Modifier les sources d\'applications"</string>
    <string name="default_app_summary" msgid="6183876151011837062">"Valeur par défaut de l\'appareil"</string>
    <string name="app_data_title" msgid="6499967982291000837">"Données de l\'application"</string>
    <string name="no_data_footer" msgid="4777297654713673100">"Les données des applications qui ont accès à Connexion santé s\'afficheront ici"</string>
    <string name="date_picker_day" msgid="3076687507968958991">"Jour"</string>
    <string name="date_picker_week" msgid="1038805538316142229">"Semaine"</string>
    <string name="date_picker_month" msgid="3560692391260778560">"Mois"</string>
    <string name="this_week_header" msgid="1280121922548216973">"Cette semaine"</string>
    <string name="last_week_header" msgid="5194448963146719382">"La semaine dernière"</string>
    <string name="this_month_header" msgid="2452395268894677189">"Ce mois-ci"</string>
    <string name="last_month_header" msgid="1359164797239191253">"Le mois dernier"</string>
    <string name="tab_entries" msgid="3402700951602029493">"Entrées"</string>
    <string name="tab_access" msgid="7818197975407243701">"Accès"</string>
    <string name="request_additional_permissions_header_title" msgid="948421892753976588">"Autoriser un accès supplémentaire pour <xliff:g id="APP_NAME">%1$s</xliff:g>?"</string>
    <string name="request_additional_permissions_description" msgid="4179425089090269042">"<xliff:g id="APP_NAME">%1$s</xliff:g> veut également accéder à ces paramètres de Connexion santé"</string>
    <string name="additional_access_combined_footer" msgid="5967785355544362840">"Activez au moins une autorisation de lecture afin de permettre l\'accès en arrière-plan ou aux données antérieures pour cette application"</string>
    <string name="additional_access_background_footer" msgid="1638739578431818525">"Activez au moins une autorisation de lecture afin de permettre l\'accès en arrière-plan pour cette application"</string>
    <string name="additional_access_history_footer" msgid="5326814559930548467">"Activez au moins une autorisation de lecture afin de permettre l\'accès aux données antérieures pour cette application"</string>
<<<<<<< HEAD
    <!-- no translation found for all_data_selected_deletion_confirmation_dialog (8480788219767858637) -->
    <skip />
    <!-- no translation found for some_data_selected_deletion_confirmation_dialog (8053452143397916044) -->
    <skip />
    <!-- no translation found for all_data_selected_deletion_confirmation_toast (4053974969132498842) -->
    <skip />
    <!-- no translation found for one_data_type_deletion_confirmation_toast (7773896019111767141) -->
    <skip />
    <!-- no translation found for multiple_data_types_deletion_confirmation_toast (8500329390797706450) -->
    <skip />
=======
    <string name="all_data_selected_deletion_confirmation_dialog" msgid="8480788219767858637">"Supprimer définitivement toutes les données de Connexion santé?"</string>
    <string name="some_data_selected_deletion_confirmation_dialog" msgid="8053452143397916044">"Supprimer définitivement les données sélectionnées de Connexion santé?"</string>
    <string name="all_data_selected_deletion_confirmation_toast" msgid="4053974969132498842">"Toutes les données ont été supprimées"</string>
    <string name="one_data_type_deletion_confirmation_toast" msgid="7773896019111767141">"Données de type <xliff:g id="PERMISSION_TYPE">%s</xliff:g> supprimées"</string>
    <string name="multiple_data_types_deletion_confirmation_toast" msgid="8500329390797706450">"<xliff:g id="NUMBER_PERMISSION_TYPES">%s</xliff:g> éléments supprimés"</string>
>>>>>>> a9f6b01f
</resources><|MERGE_RESOLUTION|>--- conflicted
+++ resolved
@@ -358,21 +358,9 @@
     <string name="frequency_weekly" msgid="7302587625019573393">"Chaque semaine"</string>
     <string name="frequency_monthly" msgid="729674398053825938">"Chaque mois"</string>
     <string name="export_destination_title" msgid="1434632545224158402">"Choisir où exporter les données"</string>
-<<<<<<< HEAD
-    <string name="export_encryption_title" msgid="8910343790595514359">"Activer le chiffrement"</string>
-    <string name="export_encryption_safety_description" msgid="7873719607220791312">"Les données doivent être chiffrées avant d\'être enregistrées. Personne, pas même Google ou Connexion santé, ne pourra y accéder."</string>
-    <string name="export_encryption_instruction_description" msgid="1479999086015040099">"Créez un mot de passe pour protéger vos données chiffrées. Vous aurez besoin de ce mot de passe pour importer et restaurer vos données."</string>
-    <string name="export_password_hint" msgid="7095895042846772342">"Mot de passe"</string>
-    <string name="export_repeat_password_hint" msgid="6928833895602183194">"Répéter le mot de passe"</string>
-    <string name="export_passwords_mismatch_error" msgid="7705585397593119283">"Les mots de passe ne correspondent pas"</string>
-    <string name="export_encryption_warning" msgid="664340221905199521">"Si vous oubliez votre mot de passe et perdez votre téléphone, Connexion santé ne peut pas vous aider à récupérer vos données enregistrées."</string>
-    <string name="import_decryption_title" msgid="396608799208392844">"Entrer le mot de passe"</string>
-    <string name="import_decryption_description" msgid="202259030890690376">"Votre mot de passe de chiffrement est nécessaire pour importer vos données Connexion santé"</string>
-=======
     <string name="export_invalid_storage" msgid="3945266169513895950">"Veuillez choisir une appli de stockage pour exporter vos données"</string>
     <string name="import_decryption_title" msgid="396608799208392844">"Entrer le mot de passe"</string>
     <string name="import_decryption_description" msgid="202259030890690376">"Votre mot de passe chiffré est nécessaire pour importer vos données Connexion santé"</string>
->>>>>>> a9f6b01f
     <string name="import_decryption_forgotten_password_link_text" msgid="2320323034848292225">"Mot de passe oublié?"</string>
     <string name="import_password_hint" msgid="5158553589723883063">"Mot de passe"</string>
     <string name="import_decrypt_footer_body_text" msgid="1891722629872724009">"Si vous avez toujours votre ancien téléphone, vous pouvez exporter vos données à nouveau à l\'aide d\'un nouveau mot de passe"</string>
@@ -381,13 +369,10 @@
     <string name="import_cancel_button" msgid="2191598074422096715">"Annuler"</string>
     <string name="import_next_button" msgid="5706322508691854289">"Suivant"</string>
     <string name="import_source_location_title" msgid="4444467438013749461">"Importer à partir de"</string>
-<<<<<<< HEAD
-=======
     <string name="import_invalid_storage" msgid="4873640088459948487">"Veuillez choisir une appli de stockage pour importer vos données"</string>
     <string name="export_import_choose_account_title" msgid="1047021319012735232">"Sélectionner un compte"</string>
     <string name="export_import_choose_account_cancel_button" msgid="7975616126298263479">"Annuler"</string>
     <string name="export_import_choose_account_done_button" msgid="8450305343787469429">"Terminé"</string>
->>>>>>> a9f6b01f
     <string name="onboarding_title" msgid="8550656211291180188">"Premiers pas avec Connexion santé"</string>
     <string name="onboarding_description" msgid="4873129122057931161">"Connexion santé stocke vos données de santé et d\'activité physique, et vous offre un moyen simple de synchroniser les différentes applications de votre téléphone"</string>
     <string name="share_data" msgid="3481932156368883946">"Partager des données avec vos applications"</string>
@@ -397,15 +382,8 @@
     <string name="onboarding_go_back_button_text" msgid="5020083846511184625">"Retour"</string>
     <string name="onboarding_get_started_button_text" msgid="2348061971090731336">"Faire vos premiers pas"</string>
     <string name="delete_button_content_description" msgid="9125115327455379618">"Supprimer les données"</string>
-<<<<<<< HEAD
-    <!-- no translation found for enter_deletion_button_content_description (416336747251264118) -->
-    <skip />
-    <!-- no translation found for exit_deletion_button_content_description (6579227028841619158) -->
-    <skip />
-=======
     <string name="enter_deletion_button_content_description" msgid="416336747251264118">"Entrer en mode Suppression"</string>
     <string name="exit_deletion_button_content_description" msgid="6579227028841619158">"Quitter le mode Suppression"</string>
->>>>>>> a9f6b01f
     <string name="time_range_title" msgid="6831605283322600165">"Choisissez les données à supprimer"</string>
     <string name="time_range_next_button" msgid="5849096934896557888">"Suivant"</string>
     <string name="time_range_message_all" msgid="7280888587242744729">"Toutes les données ajoutées à Connexion santé au cours de la période sélectionnée seront définitivement supprimées"</string>
@@ -965,22 +943,9 @@
     <string name="additional_access_combined_footer" msgid="5967785355544362840">"Activez au moins une autorisation de lecture afin de permettre l\'accès en arrière-plan ou aux données antérieures pour cette application"</string>
     <string name="additional_access_background_footer" msgid="1638739578431818525">"Activez au moins une autorisation de lecture afin de permettre l\'accès en arrière-plan pour cette application"</string>
     <string name="additional_access_history_footer" msgid="5326814559930548467">"Activez au moins une autorisation de lecture afin de permettre l\'accès aux données antérieures pour cette application"</string>
-<<<<<<< HEAD
-    <!-- no translation found for all_data_selected_deletion_confirmation_dialog (8480788219767858637) -->
-    <skip />
-    <!-- no translation found for some_data_selected_deletion_confirmation_dialog (8053452143397916044) -->
-    <skip />
-    <!-- no translation found for all_data_selected_deletion_confirmation_toast (4053974969132498842) -->
-    <skip />
-    <!-- no translation found for one_data_type_deletion_confirmation_toast (7773896019111767141) -->
-    <skip />
-    <!-- no translation found for multiple_data_types_deletion_confirmation_toast (8500329390797706450) -->
-    <skip />
-=======
     <string name="all_data_selected_deletion_confirmation_dialog" msgid="8480788219767858637">"Supprimer définitivement toutes les données de Connexion santé?"</string>
     <string name="some_data_selected_deletion_confirmation_dialog" msgid="8053452143397916044">"Supprimer définitivement les données sélectionnées de Connexion santé?"</string>
     <string name="all_data_selected_deletion_confirmation_toast" msgid="4053974969132498842">"Toutes les données ont été supprimées"</string>
     <string name="one_data_type_deletion_confirmation_toast" msgid="7773896019111767141">"Données de type <xliff:g id="PERMISSION_TYPE">%s</xliff:g> supprimées"</string>
     <string name="multiple_data_types_deletion_confirmation_toast" msgid="8500329390797706450">"<xliff:g id="NUMBER_PERMISSION_TYPES">%s</xliff:g> éléments supprimés"</string>
->>>>>>> a9f6b01f
 </resources>