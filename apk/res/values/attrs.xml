--- conflicted
+++ resolved
@@ -61,9 +61,6 @@
     <attr name="disconnectAllIcon" format="reference" />
     <attr name="disconnectIcon" format="reference" />
     <attr name="deniedAppsBannerIcon" format="reference" />
-<<<<<<< HEAD
-    <!--  endregion -->
-=======
     <attr name="priorityItemDragIcon" format="reference" />
 
     <!-- Request permissions -->
@@ -72,7 +69,6 @@
     <attr name="privacyPolicyIcon" format="reference" />
     <attr name="manageSettingsIcon" format="reference"/>
     <attr name="syncIcon" format="reference"/>
->>>>>>> 7fecd1db
 
     <!-- Migration -->
     <attr name="moreSpaceNeededIcon" format="reference"/>
@@ -89,20 +85,6 @@
     <attr name="alertDialogTitleIconVisibility" format="reference" />
     <!-- END REGION -->
 
-<<<<<<< HEAD
-    <!-- Text Appearance -->
-    <attr name="textAppearancePageTitle" format="reference" />
-    <attr name="textAppearanceTitle" format="reference" />
-    <attr name="textAppearanceTitleSecondary" format="reference" />
-    <attr name="textAppearanceSectionTitle" format="reference" />
-    <attr name="textAppearanceSummary" format="reference" />
-    <attr name="textAppearanceItem" format="reference" />
-    <attr name="textAppearanceItemSummary" format="reference" />
-    <attr name="textAppearanceLabel" format="reference" />
-    <attr name="textAppearanceLabelLarge" format="reference" />
-    <attr name="textAppearanceOnboardingDescription" format="reference" />
-    <attr name="textAppearanceOnboardingHeader" format="reference" />
-=======
     <!-- REGION STYLES -->
     <!-- Typography   -->
     <attr name="textAppearanceSummary" format="reference" />
@@ -118,7 +100,6 @@
     <attr name="textAppearanceSubheader" format="reference"/>
     <attr name="textAppearanceSubheader2" format="reference"/>
     <attr name="textAppearanceRouteRequest" format="reference"/>
->>>>>>> 7fecd1db
 
     <!-- Buttons -->
     <attr name="dialogButtonFull" format="reference"/>
