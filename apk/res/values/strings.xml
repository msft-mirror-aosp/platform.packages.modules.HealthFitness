--- conflicted
+++ resolved
@@ -446,11 +446,6 @@
     <string name="medications_lowercase_label" description="Lowercase label used to show the user's medications data [CHAR_LIMIT=50]">medications</string>
     <string name="medications_content_description" description="Content description for switch that enables permissions for reading the user's medications data [CHAR_LIMIT=NONE]">Read medications</string>
 
-<<<<<<< HEAD
-    <string name="immunization_uppercase_label" description="Uppercase label used to show the user's immunization data [CHAR_LIMIT=50]">Immunization</string>
-    <string name="immunization_lowercase_label" description="Lowercase label used to show the user's active calories burned data [CHAR_LIMIT=50]">immunization</string>
-    <string name="immunization_content_description" description="Content description for switch that enables permissions for reading the user's immunization data [CHAR_LIMIT=NONE]">Read immunization</string>
-=======
     <string name="personal_details_uppercase_label" description="Uppercase label used to show the user's personal details (eg date of birth, name, address etc) [CHAR_LIMIT=50]">Personal details</string>
     <string name="personal_details_lowercase_label" description="Lowercase label used to show the user's personal details (eg date of birth, name, address etc) [CHAR_LIMIT=50]">personal details</string>
     <string name="personal_details_content_description" description="Content description for switch that enables permissions for reading the user's personal details (eg date of birth, name, address etc) [CHAR_LIMIT=NONE]">Read personal details</string>
@@ -478,7 +473,6 @@
     <string name="vital_signs_uppercase_label" description="Uppercase label used to show the user's vital signs data [CHAR_LIMIT=50]">Vital signs</string>
     <string name="vital_signs_lowercase_label" description="Lowercase label used to show the user's vital signs data [CHAR_LIMIT=50]">vital signs</string>
     <string name="vital_signs_content_description" description="Content description for switch that enables permissions for reading the user's vital signs data [CHAR_LIMIT=NONE]">Read vital signs</string>
->>>>>>> f0599c89
     <!--endregion-->
 
     <!-- region Wellness -->
@@ -702,6 +696,8 @@
     <string name="import_notification_open_intent_button" description="Button text on notification that returns the user to the Export-Import section of Health Connect to see their completed import. [CHAR_LIMIT=40]">Open</string>
     <string name="import_notification_choose_file_intent_button" description="Button text on notification restarts the file selection stage of the import process. [CHAR_LIMIT=40]">Choose file</string>
     <string name="import_notification_free_up_space_intent_button" description="Button text on notification that lets the user open their cloud storage provider to delete/move files to create space. [CHAR_LIMIT=40]">Free up space</string>
+
+    <string name="scheduled_export_on_toast_text" description="Toast text displayed when user sets up a scheduled export. [CHAR_LIMIT=NONE]">Scheduled export is on</string>
 
     <string name="export_notification_error_generic_error_title" description="Title text of notification displayed when export fails due to an unknown error. [CHAR_LIMIT=40]">Health&#160;Connect couldn\'t export data</string>
     <string name="export_notification_error_more_space_needed_title" description="Title text of notification displayed when export fails due to needing additional space. [CHAR_LIMIT=NONE]">More space needed</string>
