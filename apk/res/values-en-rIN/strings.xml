--- conflicted
+++ resolved
@@ -352,17 +352,7 @@
     <string name="frequency_weekly" msgid="7302587625019573393">"Weekly"</string>
     <string name="frequency_monthly" msgid="729674398053825938">"Monthly"</string>
     <string name="export_destination_title" msgid="1434632545224158402">"Choose where to export"</string>
-<<<<<<< HEAD
-    <string name="export_encryption_title" msgid="8910343790595514359">"Turn on encryption"</string>
-    <string name="export_encryption_safety_description" msgid="7873719607220791312">"Data needs to be encrypted before it is saved. No one, not even Google or Health Connect, will be able to access it."</string>
-    <string name="export_encryption_instruction_description" msgid="1479999086015040099">"Create a password to protect your encrypted data. You will need this password to import and restore your data."</string>
-    <string name="export_password_hint" msgid="7095895042846772342">"Password"</string>
-    <string name="export_repeat_password_hint" msgid="6928833895602183194">"Repeat password"</string>
-    <string name="export_passwords_mismatch_error" msgid="7705585397593119283">"Passwords don\'t match"</string>
-    <string name="export_encryption_warning" msgid="664340221905199521">"If you forget your password and lose your phone, Health Connect cannot help you recover your saved data."</string>
-=======
     <string name="export_invalid_storage" msgid="3945266169513895950">"Please choose a storage app to export your data"</string>
->>>>>>> 800ba27a
     <string name="import_decryption_title" msgid="396608799208392844">"Type password"</string>
     <string name="import_decryption_description" msgid="202259030890690376">"Your encryption password is needed to import your Health Connect data"</string>
     <string name="import_decryption_forgotten_password_link_text" msgid="2320323034848292225">"Forgotten password?"</string>
@@ -373,13 +363,10 @@
     <string name="import_cancel_button" msgid="2191598074422096715">"Cancel"</string>
     <string name="import_next_button" msgid="5706322508691854289">"Next"</string>
     <string name="import_source_location_title" msgid="4444467438013749461">"Import from"</string>
-<<<<<<< HEAD
-=======
     <string name="import_invalid_storage" msgid="4873640088459948487">"Please choose a storage app to import your data"</string>
     <string name="export_import_choose_account_title" msgid="1047021319012735232">"Choose an account"</string>
     <string name="export_import_choose_account_cancel_button" msgid="7975616126298263479">"Cancel"</string>
     <string name="export_import_choose_account_done_button" msgid="8450305343787469429">"Done"</string>
->>>>>>> 800ba27a
     <string name="onboarding_title" msgid="8550656211291180188">"Get started with Health Connect"</string>
     <string name="onboarding_description" msgid="4873129122057931161">"Health Connect stores your health and fitness data, giving you a simple way to sync the different apps on your phone"</string>
     <string name="share_data" msgid="3481932156368883946">"Share data with your apps"</string>
@@ -389,15 +376,8 @@
     <string name="onboarding_go_back_button_text" msgid="5020083846511184625">"Go back"</string>
     <string name="onboarding_get_started_button_text" msgid="2348061971090731336">"Get started"</string>
     <string name="delete_button_content_description" msgid="9125115327455379618">"Delete data"</string>
-<<<<<<< HEAD
-    <!-- no translation found for enter_deletion_button_content_description (416336747251264118) -->
-    <skip />
-    <!-- no translation found for exit_deletion_button_content_description (6579227028841619158) -->
-    <skip />
-=======
     <string name="enter_deletion_button_content_description" msgid="416336747251264118">"Enter deletion"</string>
     <string name="exit_deletion_button_content_description" msgid="6579227028841619158">"Exit deletion"</string>
->>>>>>> 800ba27a
     <string name="time_range_title" msgid="6831605283322600165">"Choose data to delete"</string>
     <string name="time_range_next_button" msgid="5849096934896557888">"Next"</string>
     <string name="time_range_message_all" msgid="7280888587242744729">"This permanently deletes all data added to Health Connect in the chosen time period"</string>
@@ -957,22 +937,9 @@
     <string name="additional_access_combined_footer" msgid="5967785355544362840">"Enable at least one read permission in order to turn on background or past data access for this app"</string>
     <string name="additional_access_background_footer" msgid="1638739578431818525">"Enable at least one read permission in order to turn on background access for this app"</string>
     <string name="additional_access_history_footer" msgid="5326814559930548467">"Enable at least one read permission in order to turn on past data access for this app"</string>
-<<<<<<< HEAD
-    <!-- no translation found for all_data_selected_deletion_confirmation_dialog (8480788219767858637) -->
-    <skip />
-    <!-- no translation found for some_data_selected_deletion_confirmation_dialog (8053452143397916044) -->
-    <skip />
-    <!-- no translation found for all_data_selected_deletion_confirmation_toast (4053974969132498842) -->
-    <skip />
-    <!-- no translation found for one_data_type_deletion_confirmation_toast (7773896019111767141) -->
-    <skip />
-    <!-- no translation found for multiple_data_types_deletion_confirmation_toast (8500329390797706450) -->
-    <skip />
-=======
     <string name="all_data_selected_deletion_confirmation_dialog" msgid="8480788219767858637">"Permanently delete all data from Health Connect?"</string>
     <string name="some_data_selected_deletion_confirmation_dialog" msgid="8053452143397916044">"Permanently delete selected data from Health Connect?"</string>
     <string name="all_data_selected_deletion_confirmation_toast" msgid="4053974969132498842">"All data deleted"</string>
     <string name="one_data_type_deletion_confirmation_toast" msgid="7773896019111767141">"<xliff:g id="PERMISSION_TYPE">%s</xliff:g> data deleted"</string>
     <string name="multiple_data_types_deletion_confirmation_toast" msgid="8500329390797706450">"<xliff:g id="NUMBER_PERMISSION_TYPES">%s</xliff:g> items deleted"</string>
->>>>>>> 800ba27a
 </resources>