--- conflicted
+++ resolved
@@ -347,11 +347,7 @@
     <string name="scheduled_export" msgid="8737660963687364370">"Exportación programada"</string>
     <string name="import_data" msgid="404502315533233094">"Importar datos"</string>
     <string name="import_data_description" msgid="4040178599441724296">"Restaura los datos de un archivo exportado anteriormente"</string>
-<<<<<<< HEAD
-    <string name="backup_and_restore_footer_body_text" msgid="4854718727539851909">"La exportación te permite guardar tus datos para poder transferirlos a un teléfono nuevo"</string>
-=======
     <string name="backup_and_restore_footer_body_text" msgid="4854718727539851909">"La función Exportar te permite guardar tus datos para que puedas transferirlos a un teléfono nuevo"</string>
->>>>>>> 800ba27a
     <string name="backup_and_restore_footer_link_text" msgid="5862384033902147721">"Más información"</string>
     <string name="automatic_export_on" msgid="6972389773963624315">"Activada"</string>
     <string name="automatic_export_off" msgid="3270255845008880841">"Desactivada"</string>
@@ -362,38 +358,21 @@
     <string name="frequency_weekly" msgid="7302587625019573393">"Cada semana"</string>
     <string name="frequency_monthly" msgid="729674398053825938">"Cada mes"</string>
     <string name="export_destination_title" msgid="1434632545224158402">"Elige dónde quieres exportarlos"</string>
-<<<<<<< HEAD
-    <string name="export_encryption_title" msgid="8910343790595514359">"Activar cifrado"</string>
-    <string name="export_encryption_safety_description" msgid="7873719607220791312">"Los datos deben cifrarse antes de guardarse. Nadie, ni siquiera Google o Salud conectada, podrá acceder a ellos."</string>
-    <string name="export_encryption_instruction_description" msgid="1479999086015040099">"Crea una contraseña para proteger tus datos cifrados. Necesitarás esta contraseña para importar y restaurar tus datos."</string>
-    <string name="export_password_hint" msgid="7095895042846772342">"Contraseña"</string>
-    <string name="export_repeat_password_hint" msgid="6928833895602183194">"Repite la contraseña"</string>
-    <string name="export_passwords_mismatch_error" msgid="7705585397593119283">"Las contraseñas no coinciden"</string>
-    <string name="export_encryption_warning" msgid="664340221905199521">"Si olvidas la contraseña y pierdes el teléfono, Salud conectada no podrá ayudarte a recuperar los datos guardados."</string>
-=======
     <string name="export_invalid_storage" msgid="3945266169513895950">"Elige una aplicación de almacenamiento para exportar tus datos"</string>
->>>>>>> 800ba27a
     <string name="import_decryption_title" msgid="396608799208392844">"Escribe la contraseña"</string>
     <string name="import_decryption_description" msgid="202259030890690376">"Se necesita tu contraseña de cifrado para importar tus datos de Salud conectada"</string>
     <string name="import_decryption_forgotten_password_link_text" msgid="2320323034848292225">"¿Has olvidado la contraseña?"</string>
     <string name="import_password_hint" msgid="5158553589723883063">"Contraseña"</string>
-<<<<<<< HEAD
-    <string name="import_decrypt_footer_body_text" msgid="1891722629872724009">"Si todavía tienes tu teléfono antiguo, puedes volver a exportar los datos con una contraseña nueva"</string>
-=======
     <string name="import_decrypt_footer_body_text" msgid="1891722629872724009">"Si todavía tienes tu antiguo teléfono, puedes volver a exportar los datos con una contraseña nueva"</string>
->>>>>>> 800ba27a
     <string name="export_back_button" msgid="3550795479165524982">"Atrás"</string>
     <string name="export_next_button" msgid="657930567137105172">"Siguiente"</string>
     <string name="import_cancel_button" msgid="2191598074422096715">"Cancelar"</string>
     <string name="import_next_button" msgid="5706322508691854289">"Siguiente"</string>
     <string name="import_source_location_title" msgid="4444467438013749461">"Importar de"</string>
-<<<<<<< HEAD
-=======
     <string name="import_invalid_storage" msgid="4873640088459948487">"Elige una aplicación de almacenamiento para importar tus datos"</string>
     <string name="export_import_choose_account_title" msgid="1047021319012735232">"Elige una cuenta"</string>
     <string name="export_import_choose_account_cancel_button" msgid="7975616126298263479">"Cancelar"</string>
     <string name="export_import_choose_account_done_button" msgid="8450305343787469429">"Hecho"</string>
->>>>>>> 800ba27a
     <string name="onboarding_title" msgid="8550656211291180188">"Empezar a usar Salud conectada"</string>
     <string name="onboarding_description" msgid="4873129122057931161">"Salud conectada almacena tus datos de salud y actividad física, y te ofrece una forma sencilla de sincronizar las diferentes aplicaciones de tu teléfono"</string>
     <string name="share_data" msgid="3481932156368883946">"Comparte datos con tus aplicaciones"</string>
@@ -403,15 +382,8 @@
     <string name="onboarding_go_back_button_text" msgid="5020083846511184625">"Atrás"</string>
     <string name="onboarding_get_started_button_text" msgid="2348061971090731336">"Empezar"</string>
     <string name="delete_button_content_description" msgid="9125115327455379618">"Eliminar datos"</string>
-<<<<<<< HEAD
-    <!-- no translation found for enter_deletion_button_content_description (416336747251264118) -->
-    <skip />
-    <!-- no translation found for exit_deletion_button_content_description (6579227028841619158) -->
-    <skip />
-=======
     <string name="enter_deletion_button_content_description" msgid="416336747251264118">"Acceder a la eliminación"</string>
     <string name="exit_deletion_button_content_description" msgid="6579227028841619158">"Salir de la eliminación"</string>
->>>>>>> 800ba27a
     <string name="time_range_title" msgid="6831605283322600165">"Elige los datos que quieres eliminar"</string>
     <string name="time_range_next_button" msgid="5849096934896557888">"Siguiente"</string>
     <string name="time_range_message_all" msgid="7280888587242744729">"Esta acción elimina permanentemente todos los datos añadidos a Salud conectada en el periodo escogido"</string>
@@ -971,22 +943,9 @@
     <string name="additional_access_combined_footer" msgid="5967785355544362840">"Habilita al menos un permiso de lectura para activar el acceso en segundo plano o el acceso a datos anteriores de esta aplicación"</string>
     <string name="additional_access_background_footer" msgid="1638739578431818525">"Habilita al menos un permiso de lectura para activar el acceso en segundo plano de esta aplicación"</string>
     <string name="additional_access_history_footer" msgid="5326814559930548467">"Habilita al menos un permiso de lectura para activar el acceso a datos anteriores de esta aplicación"</string>
-<<<<<<< HEAD
-    <!-- no translation found for all_data_selected_deletion_confirmation_dialog (8480788219767858637) -->
-    <skip />
-    <!-- no translation found for some_data_selected_deletion_confirmation_dialog (8053452143397916044) -->
-    <skip />
-    <!-- no translation found for all_data_selected_deletion_confirmation_toast (4053974969132498842) -->
-    <skip />
-    <!-- no translation found for one_data_type_deletion_confirmation_toast (7773896019111767141) -->
-    <skip />
-    <!-- no translation found for multiple_data_types_deletion_confirmation_toast (8500329390797706450) -->
-    <skip />
-=======
     <string name="all_data_selected_deletion_confirmation_dialog" msgid="8480788219767858637">"¿Eliminar permanentemente todos los datos de Salud conectada?"</string>
     <string name="some_data_selected_deletion_confirmation_dialog" msgid="8053452143397916044">"¿Eliminar permanentemente los datos seleccionados de Salud conectada?"</string>
     <string name="all_data_selected_deletion_confirmation_toast" msgid="4053974969132498842">"Todos los datos eliminados"</string>
     <string name="one_data_type_deletion_confirmation_toast" msgid="7773896019111767141">"Datos de <xliff:g id="PERMISSION_TYPE">%s</xliff:g> eliminados"</string>
     <string name="multiple_data_types_deletion_confirmation_toast" msgid="8500329390797706450">"<xliff:g id="NUMBER_PERMISSION_TYPES">%s</xliff:g> elementos eliminados"</string>
->>>>>>> 800ba27a
 </resources>