<?xml version="1.0" encoding="UTF-8"?>
<!-- 
  Copyright (C) 2022 The Android Open Source Project

  Licensed under the Apache License, Version 2.0 (the "License");
  you may not use this file except in compliance with the License.
  You may obtain a copy of the License at

       http://www.apache.org/licenses/LICENSE-2.0

  Unless required by applicable law or agreed to in writing, software
  distributed under the License is distributed on an "AS IS" BASIS,
  WITHOUT WARRANTIES OR CONDITIONS OF ANY KIND, either express or implied.
  See the License for the specific language governing permissions and
  limitations under the License.
 -->

<resources xmlns:android="http://schemas.android.com/apk/res/android"
    xmlns:xliff="urn:oasis:names:tc:xliff:document:1.2">
    <string name="app_label" msgid="4768580772453324183">"Salud conectada"</string>
    <string name="health_connect_summary" msgid="6401520186678972547">"Gestiona el acceso de las aplicaciones a tus datos de salud"</string>
    <string name="permissions_and_data_header" msgid="4406105506837487805">"Permisos y datos"</string>
    <string name="home_subtitle" msgid="1750033322147357163">"Gestiona los datos de salud y actividad física en tu teléfono y controla qué aplicaciones pueden acceder a ellos"</string>
    <string name="data_title" msgid="4456619761533380816">"Datos y acceso"</string>
    <string name="all_categories_title" msgid="1446410643217937926">"Todas las categorías"</string>
    <string name="see_all_categories" msgid="5599882403901010434">"Ver todas las categorías"</string>
    <string name="no_data" msgid="1906986019249068659">"No hay datos"</string>
    <string name="connected_apps_title" msgid="279942692804743223">"Permisos de aplicaciones"</string>
    <string name="connected_apps_subtitle" msgid="8464462995533399175">"Gestionar aplicaciones y permisos"</string>
    <string name="only_one_connected_app_button_subtitle" msgid="1429452274331178121">"<xliff:g id="NUM_APPS_CONNECTED">%1$s</xliff:g> de <xliff:g id="NUM_POSSIBLE_APPS">%2$s</xliff:g> aplicaciones tienen acceso"</string>
    <string name="connected_apps_button_subtitle" msgid="8855528937028500370">"<xliff:g id="NUM_APPS_CONNECTED">%1$s</xliff:g> de <xliff:g id="NUM_POSSIBLE_APPS">%2$s</xliff:g> aplicaciones tienen acceso"</string>
    <string name="connected_apps_all_apps_connected_subtitle" msgid="3432698291862059492">"<xliff:g id="NUM_APPS_CONNECTED">%1$s</xliff:g> aplicaciones tienen acceso"</string>
    <string name="connected_apps_one_app_connected_subtitle" msgid="9095815882509754340">"<xliff:g id="NUM_APPS_CONNECTED">%1$s</xliff:g> aplicación tiene acceso"</string>
    <string name="connected_apps_connected_subtitle" msgid="7412413366085718583">"{count,plural, =1{1 aplicación tiene acceso}other{# aplicaciones tienen acceso}}"</string>
    <string name="connected_apps_button_no_permissions_subtitle" msgid="1651994862419752908">"Ninguna"</string>
    <string name="entry_details_title" msgid="590184849040247850">"Detalles de la entrada"</string>
    <string name="backup_title" msgid="211503191266235085">"Copia de seguridad"</string>
    <string name="data_sources_and_priority_title" msgid="2360222350913604558">"Fuentes de datos y prioridad"</string>
    <string name="set_units_title" msgid="2657822539603758029">"Configurar unidades"</string>
    <string name="manage_data_preferences_category_title" msgid="1183110821140344472">"Preferencias"</string>
    <string name="manage_data_category_title" msgid="6328886061582616519">"Gestionar datos"</string>
    <string name="backup_and_restore_settings_summary" msgid="4345972157089493077">"Exporta e importa datos"</string>
    <string name="recent_access_header" msgid="7623497371790225888">"Acceso reciente"</string>
    <string name="no_recent_access" msgid="4724297929902441784">"Ninguna aplicación ha accedido a Salud conectada recientemente"</string>
    <string name="show_recent_access_entries_button_title" msgid="3483460066767350419">"Ver todos los accesos recientes"</string>
    <string name="recent_access_screen_description" msgid="331101209889185402">"Consulta qué aplicaciones han accedido a tus datos en las últimas 24 horas"</string>
    <string name="today_header" msgid="1006837293203834373">"Hoy"</string>
    <string name="yesterday_header" msgid="6652176268273681505">"Ayer"</string>
    <string name="read_data_access_label" msgid="8968758932021241976">"Leer: <xliff:g id="DATA_TYPE">%s</xliff:g>"</string>
    <string name="write_data_access_label" msgid="105976369853871061">"Escribir: <xliff:g id="DATA_TYPE">%s</xliff:g>"</string>
    <string name="data_type_separator" msgid="1299848322898210658">", "</string>
    <string name="manage_permissions" msgid="8394221950712608160">"Gestionar permisos"</string>
    <string name="recent_access_time_content_descritption" msgid="1137471676075811472">"Hora: <xliff:g id="RECENT_ACCESS_TIME">%1$s</xliff:g>"</string>
    <string name="activity_category_uppercase" msgid="136628843341377088">"Actividad"</string>
    <string name="activity_category_lowercase" msgid="3007220578865400601">"actividad"</string>
    <string name="body_measurements_category_uppercase" msgid="422923782603313038">"Medidas corporales"</string>
    <string name="body_measurements_category_lowercase" msgid="2259696274629666992">"medidas corporales"</string>
    <string name="sleep_category_uppercase" msgid="3422452674899706786">"Sueño"</string>
    <string name="sleep_category_lowercase" msgid="842609634386839011">"sueño"</string>
    <string name="vitals_category_uppercase" msgid="8982333138032938623">"Constantes vitales"</string>
    <string name="vitals_category_lowercase" msgid="4664457787866407963">"constantes vitales"</string>
    <string name="cycle_tracking_category_uppercase" msgid="4723200714782660489">"Seguimiento del ciclo"</string>
    <string name="cycle_tracking_category_lowercase" msgid="5245446435975317209">"seguimiento del ciclo"</string>
    <string name="nutrition_category_uppercase" msgid="6665096097987741036">"Nutrición"</string>
    <string name="nutrition_category_lowercase" msgid="7804134941649488990">"nutrición"</string>
    <string name="browse_data_category" msgid="4813955610391357638">"Consultar datos"</string>
    <string name="manage_data_section" msgid="5859629270946511903">"Gestionar datos"</string>
    <string name="export_data_button" msgid="7783329820434117744">"Exportar datos"</string>
    <string name="delete_all_data_button" msgid="7238755635416521487">"Eliminar todos los datos"</string>
    <string name="no_categories" msgid="2636778482437506241">"No tienes datos en Salud conectada"</string>
    <string name="permission_types_title" msgid="7698058200557389436">"Tus datos"</string>
    <string name="app_priority_button" msgid="3126133977893705098">"Prioridad de las aplicaciones"</string>
    <string name="delete_category_data_button" msgid="2324773398768267043">"Eliminar los datos de <xliff:g id="CATEGORY">%s</xliff:g>"</string>
    <string name="select_all_apps_title" msgid="884487568464305913">"Todas las aplicaciones"</string>
    <string name="can_read" msgid="4568261079308309564">"Puede leer <xliff:g id="PERMISSION_TYPE">%s</xliff:g>"</string>
    <string name="can_write" msgid="5082414937218423823">"Puede escribir <xliff:g id="PERMISSION_TYPE">%s</xliff:g>"</string>
    <string name="inactive_apps" msgid="8956546286760797760">"Aplicaciones inactivas"</string>
    <string name="inactive_apps_message" msgid="4666501359079362486">"Estas aplicaciones ya no pueden escribir datos de <xliff:g id="DATA_TYPE">%s</xliff:g>, pero aún tienen datos almacenados en Salud conectada"</string>
    <string name="data_access_empty_message" msgid="9084350402254264452">"Las aplicaciones ya no pueden leer ni escribir datos de <xliff:g id="DATA_TYPE_0">%1$s</xliff:g> y no hay datos de <xliff:g id="DATA_TYPE_2">%2$s</xliff:g> guardados en Salud conectada"</string>
    <string name="data_access_exercise_description" msgid="6868583522699443570">"Estos datos incluyen información como el tiempo de actividad, el tipo de ejercicio, los largos, las repeticiones, las sesiones o las brazadas"</string>
    <string name="data_access_sleep_description" msgid="74293126050011153">"Estos datos incluyen información como las fases y las sesiones del sueño"</string>
    <string name="all_entries_button" msgid="5109091107239135235">"Ver todas las entradas"</string>
    <string name="selected_date_view_action_description" msgid="6237240886988225664">"cambiar"</string>
    <string name="delete_permission_type_data_button" msgid="2270819954943391797">"Eliminar estos datos"</string>
    <string name="permgrouplab_health" msgid="468961137496587966">"Salud conectada"</string>
    <string name="permgroupdesc_health" msgid="252080476917407273">"acceder a tus datos de salud"</string>
    <string name="permlab_readCaloriesBurned" msgid="8998140381590624692">"Leer calorías quemadas"</string>
    <string name="permdesc_readCaloriesBurned" msgid="9012595355389868570">"Permite que la aplicación lea las calorías quemadas"</string>
    <string name="background_read_title" msgid="5061383169517186234">"Acceder a datos en segundo plano"</string>
    <string name="background_read_request_title" msgid="8492898140120977977">"¿Permitir que <xliff:g id="APP_NAME">%1$s</xliff:g> acceda a los datos en segundo plano?"</string>
    <string name="background_read_description" msgid="3203594555849969283">"Permitir que esta aplicación acceda a los datos de Salud conectada cuando no estés usándola"</string>
    <string name="background_read_request_description" msgid="1664402237648709581">"Si lo permites, esta aplicación podrá acceder a los datos de Salud conectada cuando no estés usándola."</string>
    <string name="historic_access_title" msgid="3584594624937737030">"Acceder a datos anteriores"</string>
    <string name="historic_access_request_title" msgid="4645920231853414742">"¿Permitir que <xliff:g id="APP_NAME">%1$s</xliff:g> acceda a datos anteriores?"</string>
    <string name="historic_access_description" msgid="2616669701088141765">"Permitir que esta aplicación acceda a los datos de Salud conectada añadidos antes del <xliff:g id="DATA_ACCESS_DATE">%1$s</xliff:g>"</string>
    <string name="historic_access_description_fallback" msgid="3361696143557784403">"Permite que esta aplicación acceda a todos los datos anteriores de Salud conectada"</string>
    <string name="historic_access_request_description" msgid="136335743939253358">"Si lo permites, esta aplicación podrá acceder a los datos de Salud conectada añadidos antes del <xliff:g id="DATA_ACCESS_DATE">%1$s</xliff:g>."</string>
    <string name="historic_access_request_description_fallback" msgid="8519401358044984479">"Si lo permites, esta aplicación podrá acceder a todos los datos anteriores de Salud conectada."</string>
    <string name="active_calories_burned_uppercase_label" msgid="6231684842932528272">"Calorías quemadas en actividad"</string>
    <string name="active_calories_burned_lowercase_label" msgid="6743090878253096737">"calorías quemadas en actividad"</string>
    <string name="active_calories_burned_read_content_description" msgid="6449442660408754186">"Leer calorías quemadas en actividad"</string>
    <string name="active_calories_burned_write_content_description" msgid="8794383690157452892">"Escribir calorías quemadas en actividad"</string>
    <string name="exercise_uppercase_label" msgid="9174662895529523172">"Ejercicio"</string>
    <string name="exercise_lowercase_label" msgid="7210988327804427943">"ejercicio"</string>
    <string name="exercise_read_content_description" msgid="2079728018078185556">"Leer ejercicio"</string>
    <string name="exercise_write_content_description" msgid="3267630937895011886">"Escribir ejercicio"</string>
    <string name="exercise_route_uppercase_label" msgid="6678863538041931754">"Ruta de ejercicio"</string>
    <string name="exercise_route_lowercase_label" msgid="1691912731748211252">"ruta de ejercicio"</string>
    <string name="exercise_route_write_content_description" msgid="257809942953352611">"Escribir ruta de ejercicio"</string>
    <string name="exercise_route_read_content_description" msgid="8394028537674463440">"Leer ruta de ejercicio"</string>
    <string name="exercise_routes_read_content_description" msgid="9001690141308870706">"Leer rutas de ejercicio"</string>
    <string name="planned_exercise_uppercase_label" msgid="3315909901236811375">"Planes de entrenamiento"</string>
    <string name="planned_exercise_lowercase_label" msgid="7642993032791009809">"planes de entrenamiento"</string>
    <string name="planned_exercise_read_content_description" msgid="3240286968325192534">"Leer planes de entrenamiento"</string>
    <string name="planned_exercise_write_content_description" msgid="8146488636094126823">"Escribir planes de entrenamiento"</string>
    <string name="distance_uppercase_label" msgid="1420705424462077174">"Distancia"</string>
    <string name="distance_lowercase_label" msgid="2287154001209381379">"distancia"</string>
    <string name="distance_read_content_description" msgid="8787235642020285789">"Leer distancia"</string>
    <string name="distance_write_content_description" msgid="494549494589487562">"Escribir distancia"</string>
    <string name="elevation_gained_uppercase_label" msgid="7708101940695442377">"Desnivel ganado"</string>
    <string name="elevation_gained_lowercase_label" msgid="7532517182346738562">"desnivel ganado"</string>
    <string name="elevation_gained_read_content_description" msgid="6018756385903843355">"Leer desnivel ganado"</string>
    <string name="elevation_gained_write_content_description" msgid="6790199544670231367">"Escribir desnivel ganado"</string>
    <string name="floors_climbed_uppercase_label" msgid="3754372357767832441">"Plantas subidas"</string>
    <string name="floors_climbed_lowercase_label" msgid="5326072443481377299">"plantas subidas"</string>
    <string name="floors_climbed_read_content_description" msgid="4730764877684911752">"Leer plantas subidas"</string>
    <string name="floors_climbed_write_content_description" msgid="3480340610185615655">"Escribir plantas subidas"</string>
    <string name="power_uppercase_label" msgid="8027219480901448660">"Potencia"</string>
    <string name="power_lowercase_label" msgid="3893286148577044369">"potencia"</string>
    <string name="power_read_content_description" msgid="6821797135406643841">"Leer potencia"</string>
    <string name="power_write_content_description" msgid="8091584558688087392">"Escribir potencia"</string>
    <string name="speed_uppercase_label" msgid="3307049861007518587">"Velocidad"</string>
    <string name="speed_lowercase_label" msgid="3462529886150464647">"velocidad"</string>
    <string name="speed_read_content_description" msgid="9097089387385110692">"Leer velocidad"</string>
    <string name="speed_write_content_description" msgid="5382921934987959251">"Escribir velocidad"</string>
    <string name="steps_uppercase_label" msgid="2581405504646486105">"Pasos"</string>
    <string name="steps_lowercase_label" msgid="706153549312838582">"pasos"</string>
    <string name="steps_read_content_description" msgid="7839297670092769964">"Leer pasos"</string>
    <string name="steps_write_content_description" msgid="6360223825799711659">"Escribir pasos"</string>
    <string name="total_calories_burned_uppercase_label" msgid="2749855864302679314">"Total de calorías quemadas"</string>
    <string name="total_calories_burned_lowercase_label" msgid="3185370725975873922">"total de calorías quemadas"</string>
    <string name="total_calories_burned_read_content_description" msgid="1569722345910293531">"Leer total de calorías quemadas"</string>
    <string name="total_calories_burned_write_content_description" msgid="2727752180681851608">"Escribir total de calorías quemadas"</string>
    <string name="vo2_max_uppercase_label" msgid="6614391499711390476">"VO2 máx."</string>
    <string name="vo2_max_lowercase_label" msgid="824972630000900033">"VO2 máx."</string>
    <string name="vo2_max_read_content_description" msgid="8132626885797169882">"Leer VO2 máx."</string>
    <string name="vo2_max_write_content_description" msgid="4783300275788728546">"Escribir VO2 máx."</string>
    <string name="wheelchair_pushes_uppercase_label" msgid="5582991294340226965">"Impulsos en silla de ruedas"</string>
    <string name="wheelchair_pushes_lowercase_label" msgid="8919337990806379687">"impulsos en silla de ruedas"</string>
    <string name="wheelchair_pushes_read_content_description" msgid="157304610943976471">"Leer impulsos en silla de ruedas"</string>
    <string name="wheelchair_pushes_write_content_description" msgid="2745600707106818641">"Escribir impulsos en silla de ruedas"</string>
    <string name="basal_metabolic_rate_uppercase_label" msgid="4802351493928086473">"Tasa metabólica basal"</string>
    <string name="basal_metabolic_rate_lowercase_label" msgid="7195596626083893231">"tasa metabólica basal"</string>
    <string name="basal_metabolic_rate_read_content_description" msgid="5583222212705234907">"Leer tasa metabólica basal"</string>
    <string name="basal_metabolic_rate_write_content_description" msgid="4246137679868953443">"Escribir tasa metabólica basal"</string>
    <string name="body_fat_uppercase_label" msgid="4618860235119416449">"Grasa corporal"</string>
    <string name="body_fat_lowercase_label" msgid="4090686510477176498">"grasa corporal"</string>
    <string name="body_fat_read_content_description" msgid="801664410906939146">"Leer grasa corporal"</string>
    <string name="body_fat_write_content_description" msgid="4863558071904720577">"Escribir grasa corporal"</string>
    <string name="body_water_mass_uppercase_label" msgid="7839393299147916863">"Masa de agua corporal"</string>
    <string name="body_water_mass_lowercase_label" msgid="9196249948631920955">"masa de agua corporal"</string>
    <string name="body_water_mass_read_content_description" msgid="1468266374858854184">"Leer masa de agua corporal"</string>
    <string name="body_water_mass_write_content_description" msgid="8485284654932647383">"Escribir masa de agua corporal"</string>
    <string name="bone_mass_uppercase_label" msgid="6815438946872228501">"Densidad ósea"</string>
    <string name="bone_mass_lowercase_label" msgid="5127378263122564055">"densidad ósea"</string>
    <string name="bone_mass_read_content_description" msgid="8401070346821477225">"Leer densidad ósea"</string>
    <string name="bone_mass_write_content_description" msgid="8711285422751587975">"Escribir densidad ósea"</string>
    <string name="height_uppercase_label" msgid="6839543632311723181">"Altura"</string>
    <string name="height_lowercase_label" msgid="6232582306436492752">"altura"</string>
    <string name="height_read_content_description" msgid="7107217731605127715">"Leer altura"</string>
    <string name="height_write_content_description" msgid="6787078298523064040">"Escribir altura"</string>
    <string name="hip_circumference_uppercase_label" msgid="553907293616398764">"Circunferencia de cadera"</string>
    <string name="hip_circumference_lowercase_label" msgid="5383037100089745103">"circunferencia de cadera"</string>
    <string name="hip_circumference_read_content_description" msgid="3960843421475522701">"Leer circunferencia de cadera"</string>
    <string name="hip_circumference_write_content_description" msgid="3828616223599649051">"Escribir circunferencia de cadera"</string>
    <string name="lean_body_mass_uppercase_label" msgid="1660166073148541008">"Masa corporal magra"</string>
    <string name="lean_body_mass_lowercase_label" msgid="9060417901080844357">"masa corporal magra"</string>
    <string name="lean_body_mass_read_content_description" msgid="3251903339784498051">"Leer masa corporal magra"</string>
    <string name="lean_body_mass_write_content_description" msgid="8778176250058913124">"Escribir masa corporal magra"</string>
    <string name="waist_circumference_uppercase_label" msgid="864537723631507381">"Circunferencia de cintura"</string>
    <string name="waist_circumference_lowercase_label" msgid="7389714051869012003">"circunferencia de cintura"</string>
    <string name="waist_circumference_read_content_description" msgid="7742632529989685413">"Leer circunferencia de cintura"</string>
    <string name="waist_circumference_write_content_description" msgid="6455311628964793644">"Escribir circunferencia de cintura"</string>
    <string name="weight_uppercase_label" msgid="2240396607601785080">"Peso"</string>
    <string name="weight_lowercase_label" msgid="6592458247010013299">"peso"</string>
    <string name="weight_read_content_description" msgid="3270514859844811665">"Leer peso"</string>
    <string name="weight_write_content_description" msgid="555486014471042366">"Escribir peso"</string>
    <string name="cervical_mucus_uppercase_label" msgid="7479786340673820763">"Moco cervical"</string>
    <string name="cervical_mucus_lowercase_label" msgid="7460634889750669420">"moco cervical"</string>
    <string name="cervical_mucus_read_content_description" msgid="7163132301693064124">"Leer moco cervical"</string>
    <string name="cervical_mucus_write_content_description" msgid="175802615365382752">"Escribir moco cervical"</string>
    <string name="intermenstrual_bleeding_uppercase_label" msgid="1681956139742028987">"Sangrado intermenstrual"</string>
    <string name="intermenstrual_bleeding_lowercase_label" msgid="5284781275147619132">"sangrado intermenstrual"</string>
    <string name="intermenstrual_bleeding_read_content_description" msgid="5970939335115119015">"Leer sangrado intermenstrual"</string>
    <string name="intermenstrual_bleeding_write_content_description" msgid="1377719923165234099">"Escribir sangrado intermenstrual"</string>
    <string name="menstruation_uppercase_label" msgid="9119506748428874832">"Menstruación"</string>
    <string name="menstruation_lowercase_label" msgid="8098816978006207242">"menstruación"</string>
    <string name="menstruation_read_content_description" msgid="7710047469771882021">"Leer menstruación"</string>
    <string name="menstruation_write_content_description" msgid="5142669435897047396">"Escribir menstruación"</string>
    <string name="ovulation_test_uppercase_label" msgid="1929868571862288837">"Prueba de ovulación"</string>
    <string name="ovulation_test_lowercase_label" msgid="93260039417722840">"prueba de ovulación"</string>
    <string name="ovulation_test_read_content_description" msgid="8008351738285775840">"Leer prueba de ovulación"</string>
    <string name="ovulation_test_write_content_description" msgid="7061493310852203463">"Escribir prueba de ovulación"</string>
    <string name="sexual_activity_uppercase_label" msgid="1093238473810194127">"Actividad sexual"</string>
    <string name="sexual_activity_lowercase_label" msgid="8285364117437418834">"actividad sexual"</string>
    <string name="sexual_activity_read_content_description" msgid="4937721417714312007">"Leer actividad sexual"</string>
    <string name="sexual_activity_write_content_description" msgid="3063448245882840534">"Escribir actividad sexual"</string>
    <string name="spotting_uppercase_label" msgid="5106739829390033240">"Manchado"</string>
    <string name="spotting_lowercase_label" msgid="4361141146039580583">"manchado"</string>
    <string name="spotting_read_content_description" msgid="5422420770022357631">"Leer manchado"</string>
    <string name="spotting_write_content_description" msgid="9049462631184362964">"Escribir manchado"</string>
    <string name="hydration_uppercase_label" msgid="1196083392597480565">"Hidratación"</string>
    <string name="hydration_lowercase_label" msgid="7793261552870970551">"hidratación"</string>
    <string name="hydration_read_content_description" msgid="3255941233933808082">"Leer hidratación"</string>
    <string name="hydration_write_content_description" msgid="7549819425875969941">"Escribir hidratación"</string>
    <string name="nutrition_uppercase_label" msgid="2352959651072134084">"Nutrición"</string>
    <string name="nutrition_lowercase_label" msgid="4123518952030658702">"nutrición"</string>
    <string name="nutrition_read_content_description" msgid="5820331769605952082">"Leer nutrición"</string>
    <string name="nutrition_write_content_description" msgid="6690090231218210367">"Escribir nutrición"</string>
    <string name="sleep_uppercase_label" msgid="1458084584315123727">"Sueño"</string>
    <string name="sleep_lowercase_label" msgid="7795584924503475035">"sueño"</string>
    <string name="sleep_read_content_description" msgid="7064608272681424436">"Leer sueño"</string>
    <string name="sleep_write_content_description" msgid="2259414465110376554">"Escribir sueño"</string>
    <string name="basal_body_temperature_uppercase_label" msgid="4571393253935677019">"Temperatura basal"</string>
    <string name="basal_body_temperature_lowercase_label" msgid="3363829208971016662">"temperatura basal"</string>
    <string name="basal_body_temperature_read_content_description" msgid="3342604362011725500">"Leer temperatura basal"</string>
    <string name="basal_body_temperature_write_content_description" msgid="1081636817359407622">"Escribir temperatura basal"</string>
    <string name="blood_glucose_uppercase_label" msgid="7462421849184720721">"Glucosa en sangre"</string>
    <string name="blood_glucose_lowercase_label" msgid="5036157221577793772">"glucosa en sangre"</string>
    <string name="blood_glucose_read_content_description" msgid="563393834563809318">"Leer glucosa en sangre"</string>
    <string name="blood_glucose_write_content_description" msgid="7688360165458091174">"Escribir glucosa en sangre"</string>
    <string name="blood_pressure_uppercase_label" msgid="1091450873620857062">"Presión arterial"</string>
    <string name="blood_pressure_lowercase_label" msgid="5857335698134310172">"presión arterial"</string>
    <string name="blood_pressure_read_content_description" msgid="8573617892296408887">"Leer presión arterial"</string>
    <string name="blood_pressure_write_content_description" msgid="2649850785684226949">"Escribir presión arterial"</string>
    <string name="body_temperature_uppercase_label" msgid="5104550330313775324">"Temperatura corporal"</string>
    <string name="body_temperature_lowercase_label" msgid="324124730971992259">"temperatura corporal"</string>
    <string name="body_temperature_read_content_description" msgid="5966765249024688738">"Leer temperatura corporal"</string>
    <string name="body_temperature_write_content_description" msgid="5498016171067859369">"Escribir temperatura corporal"</string>
    <string name="heart_rate_uppercase_label" msgid="4990167215137642430">"Frecuencia cardiaca"</string>
    <string name="heart_rate_lowercase_label" msgid="693492686337628283">"frecuencia cardiaca"</string>
    <string name="heart_rate_read_content_description" msgid="4165867166260001259">"Leer frecuencia cardiaca"</string>
    <string name="heart_rate_write_content_description" msgid="2876667918366409170">"Escribir frecuencia cardiaca"</string>
    <string name="heart_rate_variability_uppercase_label" msgid="2047887230527012536">"Variabilidad de frecuencia cardiaca"</string>
    <string name="heart_rate_variability_lowercase_label" msgid="2332638559415663836">"variabilidad de frecuencia cardiaca"</string>
    <string name="heart_rate_variability_read_content_description" msgid="5812707457872629556">"Leer variabilidad de frecuencia cardiaca"</string>
    <string name="heart_rate_variability_write_content_description" msgid="3628171603035566114">"Escribir variabilidad de frecuencia cardiaca"</string>
    <string name="oxygen_saturation_uppercase_label" msgid="1396254185616418355">"Saturación de oxígeno"</string>
    <string name="oxygen_saturation_lowercase_label" msgid="7264179897533866327">"saturación de oxígeno"</string>
    <string name="oxygen_saturation_read_content_description" msgid="4756434113425028212">"Leer saturación de oxígeno"</string>
    <string name="oxygen_saturation_write_content_description" msgid="7189901097196830875">"Escribir saturación de oxígeno"</string>
    <string name="respiratory_rate_uppercase_label" msgid="4609498171205294389">"Frecuencia respiratoria"</string>
    <string name="respiratory_rate_lowercase_label" msgid="8138249029197360098">"frecuencia respiratoria"</string>
    <string name="respiratory_rate_read_content_description" msgid="8545898979648419722">"Leer frecuencia respiratoria"</string>
    <string name="respiratory_rate_write_content_description" msgid="7689533746809591931">"Escribir frecuencia respiratoria"</string>
    <string name="resting_heart_rate_uppercase_label" msgid="5700827752396195453">"Frecuencia cardiaca en reposo"</string>
    <string name="resting_heart_rate_lowercase_label" msgid="4533866739695973169">"frecuencia cardiaca en reposo"</string>
    <string name="resting_heart_rate_read_content_description" msgid="1068160055773401020">"Leer frecuencia cardiaca en reposo"</string>
    <string name="resting_heart_rate_write_content_description" msgid="8848198128082739995">"Escribir frecuencia cardiaca en reposo"</string>
    <string name="skin_temperature_uppercase_label" msgid="4880306019368461268">"Temperatura cutánea"</string>
    <string name="skin_temperature_lowercase_label" msgid="7456421703641980581">"temperatura cutánea"</string>
    <string name="skin_temperature_read_content_description" msgid="1896127631429717621">"Leer la temperatura cutánea"</string>
    <string name="skin_temperature_write_content_description" msgid="6448587289116206085">"Escribir la temperatura cutánea"</string>
    <string name="all_medical_data_uppercase_label" msgid="8415418677595814587">"Todos los datos médicos"</string>
    <string name="all_medical_data_lowercase_label" msgid="7173275705446657735">"todos los datos médicos"</string>
    <string name="all_medical_data_content_description" msgid="6103488863059447886">"Escribir todos los datos médicos"</string>
    <string name="immunization_uppercase_label" msgid="1467176749064014020">"Inmunización"</string>
    <string name="immunization_lowercase_label" msgid="6464922369026887687">"inmunización"</string>
    <string name="immunization_content_description" msgid="2910674919337229803">"Leer inmunización"</string>
    <!-- no translation found for mindfulness_uppercase_label (7678646522566275472) -->
    <skip />
    <!-- no translation found for mindfulness_lowercase_label (5184488636180881614) -->
    <skip />
    <!-- no translation found for mindfulness_read_content_description (739187536826062524) -->
    <skip />
    <!-- no translation found for mindfulness_write_content_description (7925112426563398421) -->
    <skip />
    <string name="read_permission_category" msgid="6002099618259628632">"Permitir que <xliff:g id="APP_NAME">%1$s</xliff:g> lea"</string>
    <string name="write_permission_category" msgid="1529702804865008111">"Permitir que <xliff:g id="APP_NAME">%1$s</xliff:g> escriba"</string>
    <string name="request_permissions_cancel" msgid="1787483997235365393">"Cancelar"</string>
    <string name="request_permissions_allow" msgid="4201324235711040631">"Permitir"</string>
    <string name="request_permissions_allow_all" msgid="3419414351406638770">"Permitir todos"</string>
    <string name="request_permissions_dont_allow" msgid="6375307410951549030">"No permitir"</string>
    <string name="request_permissions_header_desc" msgid="5561173070722750153">"Selecciona los datos que quieres que esta aplicación lea o escriba en Salud conectada"</string>
    <string name="request_permissions_header_time_frame_desc" msgid="3023660534681391973">"Si le das acceso de lectura, la aplicación podrá leer los datos nuevos y los de los últimos 30 días"</string>
    <string name="request_permissions_header_time_frame_history_desc" msgid="3792732353571153175">"Si le das acceso de lectura, la aplicación podrá leer los datos nuevos y anteriores"</string>
    <string name="request_permissions_header_title" msgid="4264236128614363479">"¿Permitir que <xliff:g id="APP_NAME">%1$s</xliff:g> acceda a Salud conectada?"</string>
    <string name="request_permissions_rationale" msgid="6154280355215802538">"Puedes consultar cómo gestiona tus datos <xliff:g id="APP_NAME">%1$s</xliff:g> en la <xliff:g id="PRIVACY_POLICY_LINK">%2$s</xliff:g> del desarrollador"</string>
    <string name="request_permissions_privacy_policy" msgid="228503452643555737">"política de privacidad"</string>
    <string name="permissions_disconnect_dialog_title" msgid="7355211540619034695">"¿Quitar todos los permisos?"</string>
    <string name="permissions_disconnect_dialog_disconnect" msgid="8854787587948224752">"Quitar todos"</string>
    <string name="permissions_disconnect_dialog_message" msgid="7961269838207365478">"<xliff:g id="APP_NAME">%1$s</xliff:g> ya no podrá leer ni escribir datos de Salud conectada.\n\nEsta acción no afecta a otros permisos de la aplicación, como los de la cámara, el micrófono o la ubicación."</string>
    <string name="permissions_disconnect_dialog_message_background" msgid="8655975996293893596">"<xliff:g id="APP_NAME">%1$s</xliff:g> ya no podrá leer ni escribir datos de Salud conectada, incluidos los datos en segundo plano.\n\nEsta acción no afecta a otros permisos que la aplicación pueda tener, como los de ubicación, cámara o micrófono."</string>
    <string name="permissions_disconnect_dialog_message_history" msgid="3793206180295111081">"<xliff:g id="APP_NAME">%1$s</xliff:g> ya no podrá leer ni escribir datos de Salud conectada, incluidos los datos anteriores.\n\nEsta acción no afecta a otros permisos que la aplicación pueda tener, como los de ubicación, cámara o micrófono."</string>
    <string name="permissions_disconnect_dialog_message_combined" msgid="4163369526932602203">"<xliff:g id="APP_NAME">%1$s</xliff:g> ya no podrá leer ni escribir datos de Salud conectada, incluidos los datos anteriores y los datos en segundo plano.\n\nEsta acción no afecta a otros permisos que la aplicación pueda tener, como los de ubicación, cámara o micrófono."</string>
    <string name="permissions_disconnect_dialog_checkbox" msgid="8646951566431872823">"Eliminar también los datos de <xliff:g id="APP_NAME">%1$s</xliff:g> de Salud conectada"</string>
    <string name="navigation_next_day" msgid="8853443471183944219">"Día siguiente"</string>
    <string name="navigation_selected_day" msgid="2510843479734091348">"Día seleccionado"</string>
    <string name="navigation_previous_day" msgid="718353386484938584">"Día anterior"</string>
    <string name="default_error" msgid="7966868260616403475">"Se ha producido un error. Inténtalo de nuevo."</string>
    <string name="health_permission_header_description" msgid="7497601695462373927">"Las aplicaciones con este permiso pueden leer y escribir tus datos de salud y actividad física."</string>
    <string name="connected_apps_text" msgid="1177626440966855831">"Controla qué aplicaciones pueden acceder a los datos almacenados en Salud conectada. Toca una aplicación para comprobar los datos que puede leer o escribir."</string>
    <string name="connected_apps_section_title" msgid="2415288099612126258">"Acceso permitido"</string>
    <string name="not_connected_apps_section_title" msgid="452718769894103039">"Acceso no permitido"</string>
    <string name="needs_updating_apps_section_title" msgid="8561510523049921199">"Actualización necesaria"</string>
    <string name="settings_and_help_header" msgid="5749710693017621168">"Configuración y ayuda"</string>
    <string name="disconnect_all_apps" msgid="748945115977534726">"Quitar acceso de todas las aplicaciones"</string>
    <string name="manage_permissions_read_header" msgid="2031153753057983683">"Con permiso de lectura"</string>
    <string name="manage_permissions_write_header" msgid="6876806848658168370">"Con permiso de escritura"</string>
    <string name="no_apps_allowed" msgid="5794833581324128108">"No hay aplicaciones permitidas"</string>
    <string name="no_apps_denied" msgid="743327680286446017">"No hay aplicaciones denegadas"</string>
    <string name="permissions_disconnect_all_dialog_title" msgid="27474286046207122">"¿Quitar acceso de todas las aplicaciones?"</string>
    <string name="permissions_disconnect_all_dialog_message" msgid="3151109627457270499">"Ninguna de tus aplicaciones podrá acceder ni añadir nuevos datos a Salud conectada. No se eliminarán los datos ya almacenados.\n\nEsta acción no afecta a otros permisos que pueda tener esta aplicación, como los de ubicación, cámara o micrófono."</string>
    <string name="permissions_disconnect_all_dialog_disconnect" msgid="2134136493310257746">"Quitar todos"</string>
    <string name="manage_permissions_manage_app_header" msgid="6356348062088358761">"Gestionar aplicación"</string>
    <string name="see_app_data" msgid="3951030076195119476">"Ver datos de aplicaciones"</string>
    <string name="delete_app_data" msgid="6890357774873859952">"Eliminar datos de la aplicación"</string>
    <string name="inactive_apps_section_title" msgid="7492812973696378690">"Aplicaciones inactivas"</string>
    <string name="inactive_apps_section_message" msgid="2610789262055974739">"Estas aplicaciones ya no tienen acceso, pero siguen teniendo datos almacenados en Salud conectada"</string>
    <string name="manage_permissions_time_frame" msgid="1299483940842401923">"<xliff:g id="APP_NAME">%1$s</xliff:g> puede leer los datos añadidos después del <xliff:g id="DATA_ACCESS_DATE">%2$s</xliff:g>"</string>
    <string name="other_android_permissions" msgid="8051485761573324702">"Para gestionar otros permisos de Android a los que puede acceder esta aplicación, ve a Ajustes &gt; Aplicaciones"</string>
    <string name="manage_permissions_rationale" msgid="9183689798847740274">"Los datos que compartes con <xliff:g id="APP_NAME">%1$s</xliff:g> están sujetos a su política de privacidad"</string>
    <string name="other_android_permissions_content_description" msgid="2261431010048933820">"Para gestionar otros permisos de Android a los que puede acceder esta aplicación, ve a Ajustes y, después, toca Aplicaciones"</string>
    <string name="manage_permissions_learn_more" msgid="2503189875093300767">"Leer política de privacidad"</string>
    <string name="app_perms_content_provider_24h" msgid="5977152673988158889">"Acceso realizado en las últimas 24 horas"</string>
    <string name="app_access_title" msgid="7137018424885371763">"Acceso de la aplicación"</string>
    <string name="connected_apps_empty_list_section_title" msgid="6821215432694207342">"Por ahora no tienes instalada ninguna aplicación compatible"</string>
    <string name="additional_access_label" msgid="4645249249222528341">"Acceso adicional"</string>
    <string name="removed_additional_permissions_toast" msgid="3443687215509477284">"Se han quitado los permisos adicionales para esta aplicación"</string>
    <string name="denied_apps_banner_title" msgid="1997745063608657965">"Permisos de aplicaciones quitados"</string>
    <string name="denied_apps_banner_message_one_app" msgid="17659513485678315">"Salud conectada ha quitado los permisos de <xliff:g id="APP_DATA">%s</xliff:g>"</string>
    <string name="denied_apps_banner_message_two_apps" msgid="1147216810892373640">"Salud conectada ha quitado los permisos de <xliff:g id="APP_DATA_0">%1$s</xliff:g> y <xliff:g id="APP_DATA_TWO">%2$s</xliff:g>"</string>
    <string name="denied_apps_banner_message_three_apps" msgid="7978499051473471633">"Salud conectada ha quitado los permisos de <xliff:g id="APP_DATA_0">%1$s</xliff:g>, <xliff:g id="APP_DATA_TWO">%2$s</xliff:g> y <xliff:g id="APP_DATA_THREE">%3$s</xliff:g>"</string>
    <string name="denied_apps_banner_message_many_apps" msgid="7249805432604650982">"Salud conectada ha quitado los permisos de <xliff:g id="APP_DATA_0">%1$s</xliff:g>, <xliff:g id="APP_DATA_TWO">%2$s</xliff:g>, <xliff:g id="APP_DATA_THREE">%3$s</xliff:g> y otras aplicaciones"</string>
    <string name="denied_apps_banner_button" msgid="4438480389769298412">"Ver detalles"</string>
    <string name="denied_apps_dialog_title" msgid="7470227827315635099">"Por qué Salud conectada quita los permisos de las aplicaciones"</string>
    <string name="denied_apps_dialog_message" msgid="7876664965504466099">"Si una aplicación se suspende o se elimina de Google Play, Salud conectada quita automáticamente sus permisos.\n\nPor lo tanto, la aplicación ya no podrá acceder a tus datos almacenados en Salud conectada. Si la aplicación ya había escrito datos, aparecerá en la lista de aplicaciones inactivas."</string>
    <string name="denied_apps_dialog_got_it_button" msgid="4698003516923683959">"Entendido"</string>
    <string name="export_file_access_error_banner_button" msgid="6336949702329425932">"Configurar"</string>
    <string name="export_file_access_error_banner_title" msgid="8290988049467813322">"No se han podido exportar los datos"</string>
    <string name="export_file_access_error_banner_summary" msgid="1226999878868505503">"No se ha podido exportar <xliff:g id="DATE">%1$s</xliff:g>. Configura una nueva exportación programada e inténtalo de nuevo."</string>
    <string name="next_export_time" msgid="3138247220014510213">"Siguiente exportación: <xliff:g id="DATE">%1$s</xliff:g>"</string>
    <string name="backup_and_restore_settings_screen_title" msgid="5391086732955348809">"Copia de seguridad y restauración"</string>
    <string name="last_export_time" msgid="9205875050823594041">"Última exportación: <xliff:g id="DATE">%1$s</xliff:g>"</string>
    <string name="export_and_import_title" msgid="3241901922222465397">"Exportar e importar"</string>
    <string name="scheduled_export" msgid="8737660963687364370">"Exportación programada"</string>
    <string name="import_data" msgid="404502315533233094">"Importar datos"</string>
    <string name="import_data_description" msgid="4040178599441724296">"Restaura los datos de un archivo exportado anteriormente"</string>
<<<<<<< HEAD
    <string name="backup_and_restore_footer_body_text" msgid="4854718727539851909">"La exportación te permite guardar tus datos para poder transferirlos a un teléfono nuevo"</string>
=======
    <!-- no translation found for import_wrong_file_error_banner_button (1518043363477255045) -->
    <skip />
    <!-- no translation found for import_wrong_file_error_banner_title (1841182157722596266) -->
    <skip />
    <!-- no translation found for import_wrong_file_error_banner_summary (4857514343099050126) -->
    <skip />
    <string name="backup_and_restore_footer_body_text" msgid="4854718727539851909">"La función Exportar te permite guardar tus datos para que puedas transferirlos a un teléfono nuevo"</string>
>>>>>>> 08fb18e6
    <string name="backup_and_restore_footer_link_text" msgid="5862384033902147721">"Más información"</string>
    <string name="automatic_export_on" msgid="6972389773963624315">"Activada"</string>
    <string name="automatic_export_off" msgid="3270255845008880841">"Desactivada"</string>
    <string name="choose_frequency_category" msgid="2230821549715237663">"Elegir frecuencia"</string>
    <string name="choose_frequency" msgid="1077467424225083246">"Elegir frecuencia"</string>
    <string name="choose_frequency_description" msgid="752601326653048254">"Decide si guardar los datos una vez o guardarlos automáticamente en intervalos regulares."</string>
    <string name="frequency_daily" msgid="3596412357416125727">"Cada día"</string>
    <string name="frequency_weekly" msgid="7302587625019573393">"Cada semana"</string>
    <string name="frequency_monthly" msgid="729674398053825938">"Cada mes"</string>
    <string name="export_destination_title" msgid="1434632545224158402">"Elige dónde quieres exportarlos"</string>
    <string name="export_invalid_storage" msgid="3945266169513895950">"Elige una aplicación de almacenamiento para exportar tus datos"</string>
    <string name="import_decryption_title" msgid="396608799208392844">"Escribe la contraseña"</string>
    <string name="import_decryption_description" msgid="202259030890690376">"Se necesita tu contraseña de cifrado para importar tus datos de Salud conectada"</string>
    <string name="import_decryption_forgotten_password_link_text" msgid="2320323034848292225">"¿Has olvidado la contraseña?"</string>
    <string name="import_password_hint" msgid="5158553589723883063">"Contraseña"</string>
    <string name="import_decrypt_footer_body_text" msgid="1891722629872724009">"Si todavía tienes tu teléfono antiguo, puedes volver a exportar los datos con una contraseña nueva"</string>
    <string name="export_back_button" msgid="3550795479165524982">"Atrás"</string>
    <string name="export_next_button" msgid="657930567137105172">"Siguiente"</string>
    <string name="import_cancel_button" msgid="2191598074422096715">"Cancelar"</string>
    <string name="import_next_button" msgid="5706322508691854289">"Siguiente"</string>
    <string name="import_source_location_title" msgid="4444467438013749461">"Importar de"</string>
    <string name="import_invalid_storage" msgid="4873640088459948487">"Elige una aplicación de almacenamiento para importar tus datos"</string>
    <!-- no translation found for export_import_tap_to_choose_account (5016799636886709580) -->
    <skip />
    <string name="export_import_choose_account_title" msgid="1047021319012735232">"Elige una cuenta"</string>
    <string name="export_import_choose_account_cancel_button" msgid="7975616126298263479">"Cancelar"</string>
    <string name="export_import_choose_account_done_button" msgid="8450305343787469429">"Hecho"</string>
    <!-- no translation found for export_import_install_apps_text (5026922993254770904) -->
    <skip />
    <!-- no translation found for export_import_go_to_play_store_text (3210733429377429794) -->
    <skip />
    <string name="onboarding_title" msgid="8550656211291180188">"Empezar a usar Salud conectada"</string>
    <string name="onboarding_description" msgid="4873129122057931161">"Salud conectada almacena tus datos de salud y actividad física, y te ofrece una forma sencilla de sincronizar las diferentes aplicaciones de tu teléfono"</string>
    <string name="share_data" msgid="3481932156368883946">"Comparte datos con tus aplicaciones"</string>
    <string name="share_data_description" msgid="2919871301634375092">"Elige los datos que cada aplicación puede leer o escribir en Salud conectada"</string>
    <string name="manage_your_settings" msgid="7391184508015127137">"Gestiona tu configuración y privacidad"</string>
    <string name="manage_your_settings_description" msgid="557943168930365334">"Cambia los permisos de las aplicaciones y gestiona tus datos en cualquier momento"</string>
    <string name="onboarding_go_back_button_text" msgid="5020083846511184625">"Atrás"</string>
    <string name="onboarding_get_started_button_text" msgid="2348061971090731336">"Empezar"</string>
    <string name="delete_button_content_description" msgid="9125115327455379618">"Eliminar datos"</string>
    <!-- no translation found for enter_deletion_button_content_description (416336747251264118) -->
    <skip />
    <!-- no translation found for exit_deletion_button_content_description (6579227028841619158) -->
    <skip />
    <string name="time_range_title" msgid="6831605283322600165">"Elige los datos que quieres eliminar"</string>
    <string name="time_range_next_button" msgid="5849096934896557888">"Siguiente"</string>
    <string name="time_range_message_all" msgid="7280888587242744729">"Esta acción elimina permanentemente todos los datos añadidos a Salud conectada en el periodo escogido"</string>
    <string name="time_range_message_data_type" msgid="1896125004829258195">"Esta acción elimina permanentemente todos los datos de <xliff:g id="DATA_TYPE">%s</xliff:g> añadidos a Salud conectada en el periodo escogido"</string>
    <string name="time_range_message_category" msgid="1136451418397326356">"Esta acción elimina permanentemente todos los datos de <xliff:g id="CATEGORY">%s</xliff:g> añadidos a Salud conectada en el periodo escogido"</string>
    <string name="time_range_message_app_data" msgid="2590800457710603556">"Esta acción elimina permanentemente todos los datos de <xliff:g id="APP_DATA">%s</xliff:g> añadidos a Salud conectada en el periodo escogido"</string>
    <string name="time_range_one_day" msgid="7162709826595446727">"Eliminar últimas 24 horas"</string>
    <string name="time_range_one_week" msgid="8754523384275645434">"Eliminar últimos 7 días"</string>
    <string name="time_range_one_month" msgid="3034747870231999766">"Eliminar últimos 30 días"</string>
    <string name="time_range_all" msgid="8167350212705839943">"Eliminar todos los datos"</string>
    <string name="confirming_question_all" msgid="1585414659784742952">"¿Eliminar permanentemente todos los datos?"</string>
    <string name="confirming_question_one_day" msgid="8001434729335611950">"¿Eliminar permanentemente todos los datos de las últimas 24 horas?"</string>
    <string name="confirming_question_one_week" msgid="5441506951423969587">"¿Eliminar permanentemente todos los datos de los últimos 7 días?"</string>
    <string name="confirming_question_one_month" msgid="4118595547587081940">"¿Eliminar permanentemente todos los datos de los últimos 30 días?"</string>
    <string name="confirming_question_data_type_all" msgid="1173934949902602037">"¿Eliminar permanentemente todos los datos de <xliff:g id="DATA_TYPE">%s</xliff:g>?"</string>
    <string name="confirming_question_data_type_one_day" msgid="5386681714769751416">"¿Eliminar permanentemente los datos de <xliff:g id="DATA_TYPE">%s</xliff:g> de las últimas 24 horas?"</string>
    <string name="confirming_question_data_type_one_week" msgid="8346031951374422501">"¿Eliminar permanentemente los datos de <xliff:g id="DATA_TYPE">%s</xliff:g> de los últimos 7 días?"</string>
    <string name="confirming_question_data_type_one_month" msgid="7110328687576360400">"¿Eliminar permanentemente los datos de <xliff:g id="DATA_TYPE">%s</xliff:g> de los últimos 30 días?"</string>
    <string name="confirming_question_category_all" msgid="9182430869247761531">"¿Eliminar permanentemente todos los datos de <xliff:g id="CATEGORY">%s</xliff:g>?"</string>
    <string name="confirming_question_category_one_day" msgid="4886776948515472679">"¿Eliminar permanentemente los datos de <xliff:g id="CATEGORY">%s</xliff:g> de las últimas 24 horas?"</string>
    <string name="confirming_question_category_one_week" msgid="1790565625674277693">"¿Eliminar permanentemente los datos de <xliff:g id="CATEGORY">%s</xliff:g> de los últimos 7 días?"</string>
    <string name="confirming_question_category_one_month" msgid="9181788460112796273">"¿Eliminar permanentemente los datos de <xliff:g id="CATEGORY">%s</xliff:g> de los últimos 30 días?"</string>
    <string name="confirming_question_app_data_all" msgid="4818571921949673097">"¿Eliminar permanentemente todos los datos de <xliff:g id="APP_DATA">%s</xliff:g>?"</string>
    <string name="confirming_question_app_data_one_day" msgid="444028969015975031">"¿Eliminar permanentemente los datos de <xliff:g id="APP_DATA">%s</xliff:g> de las últimas 24 horas?"</string>
    <string name="confirming_question_app_data_one_week" msgid="2096555081811730496">"¿Eliminar permanentemente los datos de <xliff:g id="APP_DATA">%s</xliff:g> de los últimos 7 días?"</string>
    <string name="confirming_question_app_data_one_month" msgid="6438241250825892892">"¿Eliminar permanentemente los datos de <xliff:g id="APP_DATA">%s</xliff:g> de los últimos 30 días?"</string>
    <string name="confirming_question_app_remove_all_permissions" msgid="4170343072352701421">"Quitar también todos los permisos de <xliff:g id="APP_WITH_PERMISSIONS">%s</xliff:g> de Salud conectada"</string>
    <string name="confirming_question_data_type_from_app_all" msgid="8361163993548510509">"¿Eliminar permanentemente todos los datos de <xliff:g id="DATA_TYPE">%1$s</xliff:g> añadidos por <xliff:g id="APP_DATA">%2$s</xliff:g>?"</string>
    <string name="confirming_question_single_entry" msgid="330919962071369305">"¿Eliminar permanentemente esta entrada?"</string>
    <string name="confirming_question_message" msgid="2934249835529079545">"Las aplicaciones conectadas ya no podrán acceder a estos datos de Salud conectada"</string>
    <string name="confirming_question_message_menstruation" msgid="5286956266565962430">"Se borrarán todas las entradas de menstruación del <xliff:g id="START_DATE">%1$s</xliff:g> al <xliff:g id="END_DATE">%2$s</xliff:g>."</string>
    <string name="confirming_question_delete_button" msgid="1999996759507959985">"Eliminar"</string>
    <string name="confirming_question_go_back_button" msgid="9037523726124648221">"Atrás"</string>
    <string name="delete_dialog_success_got_it_button" msgid="8047812840310612293">"Hecho"</string>
    <string name="delete_dialog_failure_close_button" msgid="4376647579348193224">"Cerrar"</string>
    <string name="delete_dialog_success_title" msgid="5009733262743173477">"Datos eliminados"</string>
    <string name="delete_dialog_success_message" msgid="2451953113522118128">"Estos datos ya no están almacenados en Salud conectada."</string>
    <string name="delete_progress_indicator" msgid="5799502879065833417">"Eliminando tus datos"</string>
    <string name="delete_dialog_failure_title" msgid="1959020721355789496">"No se han podido eliminar los datos"</string>
    <string name="delete_dialog_failure_message" msgid="7473241488471319963">"Salud conectada no ha podido eliminar tus datos"</string>
    <string name="delete_dialog_failure_try_again_button" msgid="4323865124609424838">"Reintentar"</string>
    <string name="delete_data_notification_title" msgid="7740230240986343347">"Eliminando datos de Salud conectada"</string>
    <string name="delete_data_notification_ticker_text" msgid="2604051567679235822">"Eliminando datos de Salud conectada"</string>
    <string name="delete_data_notification_channel_name" msgid="4499713830012802095">"Eliminación de datos"</string>
    <string name="data_point_action_content_description" msgid="6881048311770784455">"Eliminar entrada de datos <xliff:g id="ENTRY_TO_DELETE">%s</xliff:g>"</string>
    <string name="delete_data_point" msgid="1004049578454616738">"Eliminar entrada <xliff:g id="ENTRY_TO_DELETE">%s</xliff:g>"</string>
    <string name="aggregation_total" msgid="5641333638662325184">"Total: <xliff:g id="TOTAL_VALUE">%s</xliff:g>"</string>
    <string name="watt_format" msgid="8500953817369623803">"{value,plural, =1{1 W}other{# W}}"</string>
    <string name="watt_format_long" msgid="7107446926499116109">"{value,plural, =1{1 vatio}other{# vatios}}"</string>
    <string name="steps_value" msgid="5779393974668105298">"{count,plural, =1{1 paso}other{# pasos}}"</string>
    <string name="steps_per_minute" msgid="5527133010067502098">"{value,plural, =1{1 paso/min}other{# pasos/min}}"</string>
    <string name="steps_per_minute_long" msgid="6146224261144843301">"{value,plural, =1{1 paso por minuto}other{# pasos por minuto}}"</string>
    <string name="heart_rate_value" msgid="6936476566204248578">"{count,plural, =1{1 ppm}other{# ppm}}"</string>
    <string name="heart_rate_long_value" msgid="7865319425119507300">"{count,plural, =1{1 pulsación por minuto}other{# pulsaciones por minuto}}"</string>
    <string name="velocity_speed_miles" msgid="616312758726506781">"{value,plural, =1{1 mph}other{# mph}}"</string>
    <string name="velocity_speed_km" msgid="2807705003203399350">"{value,plural, =1{1 km/h}other{# km/h}}"</string>
    <string name="velocity_speed_miles_long" msgid="7945167764392834498">"{value,plural, =1{1 milla por hora}other{# millas por hora}}"</string>
    <string name="velocity_speed_km_long" msgid="3962310367408338322">"{value,plural, =1{1 kilómetro por hora}other{# kilómetros por hora}}"</string>
    <string name="velocity_minute_miles" msgid="7700413725988014667">"<xliff:g id="MINUTE">%1$s</xliff:g> min/milla"</string>
    <string name="velocity_minute_km" msgid="4772380313506015301">"<xliff:g id="MINUTE">%1$s</xliff:g> min/km"</string>
    <string name="velocity_minute_miles_long" msgid="6889048307278340076">"<xliff:g id="MINUTE">%1$s</xliff:g> minuto por milla"</string>
    <string name="velocity_minute_km_long" msgid="4037299863590066470">"<xliff:g id="MINUTE">%1$s</xliff:g> minuto por kilómetro"</string>
    <string name="velocity_minute_per_one_hundred_yards" msgid="647561643828842315">"<xliff:g id="MINUTE">%1$s</xliff:g> min/100 yardas"</string>
    <string name="velocity_minute_per_one_hundred_meters" msgid="4636956099725561607">"<xliff:g id="MINUTE">%1$s</xliff:g> min/100 metros"</string>
    <string name="velocity_minute_per_one_hundred_yards_long" msgid="3005945921657283386">"<xliff:g id="MINUTE">%1$s</xliff:g> minuto por 100 yardas"</string>
    <string name="velocity_minute_per_one_hundred_meters_long" msgid="6806485527680697198">"<xliff:g id="MINUTE">%1$s</xliff:g> minuto por 100 metros"</string>
    <string name="time_range_long" msgid="5067423945245490288">"de <xliff:g id="START_TIME">%1$s</xliff:g> a <xliff:g id="END_TIME">%2$s</xliff:g>"</string>
    <string name="date_range_long" msgid="6022190423982451176">"de <xliff:g id="START_TIME">%1$s</xliff:g> a <xliff:g id="END_TIME">%2$s</xliff:g>"</string>
    <string name="wheelchair_pushes" msgid="5807293867148465190">"{count,plural, =1{1 impulso en silla de ruedas}other{# impulsos en silla de ruedas}}"</string>
    <string name="liter" msgid="8276522589564337053">"{count,plural, =1{1 l}other{# l}}"</string>
    <string name="liter_long" msgid="7094280457555707835">"{count,plural, =1{1 litro}other{# litros}}"</string>
    <string name="floors_climbed" msgid="7483572478744998930">"{count,plural, =1{1 piso}other{# pisos}}"</string>
    <string name="elevation_meters" msgid="5099783382361572761">"{count,plural, =1{1 m}other{# m}}"</string>
    <string name="elevation_meters_long" msgid="3163136353148567981">"{count,plural, =1{1 metro}other{# metros}}"</string>
    <string name="cycling_rpm" msgid="2271215098150068276">"{count,plural, =1{1 rpm}other{# rpm}}"</string>
    <string name="cycling_rpm_long" msgid="4914848042733587007">"{count,plural, =1{1 revolución por minuto}other{# revoluciones por minuto}}"</string>
    <string name="cycling_cadence_series_range_long" msgid="6852892013260504985">"de <xliff:g id="MIN">%1$s</xliff:g> a <xliff:g id="MAX">%2$s</xliff:g>"</string>
    <string name="sexual_activity_protected" msgid="4259473257597274326">"Con protección"</string>
    <string name="sexual_activity_unprotected" msgid="2250981470537379807">"Sin protección"</string>
    <string name="spotting" msgid="1637175837078770520">"Manchado"</string>
    <string name="flow_spotting" msgid="832418664953780156">"Manchado"</string>
    <string name="flow_light" msgid="1937543318146228793">"Sangrado leve"</string>
    <string name="flow_medium" msgid="3783688724668943154">"Sangrado normal"</string>
    <string name="flow_heavy" msgid="8672261792750634294">"Sangrado abundante"</string>
    <string name="period_day" msgid="3821944462093965882">"Día <xliff:g id="DAY">%1$d</xliff:g> de <xliff:g id="TOTAL_LENGTH">%2$d</xliff:g> del periodo menstrual"</string>
    <string name="ovulation_positive" msgid="6588547263126320238">"Positiva"</string>
    <string name="ovulation_negative" msgid="591588801112312454">"Negativa"</string>
    <string name="ovulation_high" msgid="205362931427158291">"Alta"</string>
    <string name="ovulation_inconclusive" msgid="3447066667631538756">"No concluyente"</string>
    <string name="milliseconds" msgid="284845884516037268">"{count,plural, =1{1 ms}other{# ms}}"</string>
    <string name="milliseconds_long" msgid="93246373745977286">"{count,plural, =1{1 milisegundo}other{# milisegundos}}"</string>
    <string name="planned_exercise_session_notes_title" msgid="5398114870366766242">"Notas"</string>
    <string name="planned_exercise_block_repetitions" msgid="230530785149273276">"{count,plural, =1{1 vez}other{# veces}}"</string>
    <string name="active_calories_burned" msgid="1164230083046893828">"Quemadas en actividad: <xliff:g id="ACTIVE_CALORIES">%1$s</xliff:g>"</string>
    <string name="total_calories_burned" msgid="1674210345283541450">"Total: <xliff:g id="TOTAL_CALORIES">%1$s</xliff:g>"</string>
    <string name="amrap_performance_goal" msgid="2225285957050151025">"Tantas repeticiones como sea posible"</string>
    <string name="rate_of_perceived_exertion_goal" msgid="7025839991503747361">"Nivel de esfuerzo: <xliff:g id="VALUE">%1$d</xliff:g>/10"</string>
    <string name="elapsed_time_placeholder" msgid="5154979833935704302">"--:--"</string>
    <string name="repetitions" msgid="5092687490665962229">"{count,plural, =1{1 rep}other{# rep}}"</string>
    <string name="repetitions_long" msgid="9056502282298182438">"{count,plural, =1{1 repetición}other{# repeticiones}}"</string>
    <string name="exercise_segments_header" msgid="2992953017179406012">"Segmentos de ejercicio"</string>
    <string name="exercise_laps_header" msgid="117228630553856372">"Vueltas/Largos"</string>
    <string name="back_extension" msgid="426518933137440577">"Extensión de espalda"</string>
    <string name="badminton" msgid="8839727076522086870">"Bádminton"</string>
    <string name="barbell_shoulder_press" msgid="3800236222803424251">"Press de hombros con barra"</string>
    <string name="baseball" msgid="2520520093470304570">"Béisbol"</string>
    <string name="basketball" msgid="1453863811744469210">"Baloncesto"</string>
    <string name="bench_press" msgid="640506654204391301">"Press de banca"</string>
    <string name="bench_sit_up" msgid="6601081870476287683">"Abdominales en banco"</string>
    <string name="biking" msgid="4108296097363777467">"Bicicleta"</string>
    <string name="biking_stationary" msgid="1538524429562124202">"Bicicleta estática"</string>
    <string name="boot_camp" msgid="1554811887379786226">"Campo de entrenamiento"</string>
    <string name="boxing" msgid="2200194516739940317">"Boxeo"</string>
    <string name="burpee" msgid="1434605818712603589">"Burpee"</string>
    <string name="calisthenics" msgid="9080623890020954493">"Calistenia"</string>
    <string name="cricket" msgid="7543586707938752011">"Críquet"</string>
    <string name="crunch" msgid="4265356947720591896">"Abdominales"</string>
    <string name="dancing" msgid="4099572666298130171">"Baile"</string>
    <string name="deadlift" msgid="6880561478635890617">"Peso muerto"</string>
    <string name="dumbbell_curl_left_arm" msgid="4453594605921193509">"Curl de brazo izquierdo con mancuernas"</string>
    <string name="dumbbell_curl_right_arm" msgid="4680998443002425166">"Curl de brazo derecho con mancuernas"</string>
    <string name="dumbbell_front_raise" msgid="4411281746015904879">"Elevación frontal con mancuernas"</string>
    <string name="dumbbell_lateral_raise" msgid="5839946068429137241">"Elevación lateral con mancuernas"</string>
    <string name="dumbbell_triceps_extension_left_arm" msgid="6756023069611493063">"Extensión de tríceps izquierdo con mancuernas"</string>
    <string name="dumbbell_triceps_extension_right_arm" msgid="1498470275564554389">"Extensión de tríceps derecho con mancuernas"</string>
    <string name="dumbbell_triceps_extension_two_arm" msgid="5409860665522903159">"Extensión de tríceps de dos brazos con mancuernas"</string>
    <string name="elliptical" msgid="5148914059968910839">"Elíptica"</string>
    <string name="exercise_class" msgid="32582249527931454">"Clase de ejercicio"</string>
    <string name="fencing" msgid="410347890025055779">"Esgrima"</string>
    <string name="football_american" msgid="8564554592554502623">"Fútbol americano"</string>
    <string name="football_australian" msgid="5524598297723674661">"Fútbol australiano"</string>
    <string name="forward_twist" msgid="2464895720533462566">"Torsión hacia delante"</string>
    <string name="frisbee_disc" msgid="5167617057624738753">"Frisbee"</string>
    <string name="golf" msgid="2726655052150604682">"Golf"</string>
    <string name="guided_breathing" msgid="8688586393796970733">"Respiración guiada"</string>
    <string name="gymnastics" msgid="1122967371410769598">"Gimnasia"</string>
    <string name="handball" msgid="3088985331906235361">"Balonmano"</string>
    <string name="high_intensity_interval_training" msgid="8873384314130026442">"Entrenamiento de intervalos de alta intensidad"</string>
    <string name="hiking" msgid="5477476795295322496">"Senderismo"</string>
    <string name="ice_hockey" msgid="3615167122989198051">"Hockey sobre hielo"</string>
    <string name="ice_skating" msgid="8509270149324068230">"Patinaje sobre hielo"</string>
    <string name="jumping_jack" msgid="8751015874477795657">"Saltos de tijera"</string>
    <string name="jump_rope" msgid="3065249477862282277">"Salto de comba"</string>
    <string name="lat_pull_down" msgid="6974730398913678563">"Jalón al frente"</string>
    <string name="lunge" msgid="6557814816897990529">"Zancada"</string>
    <string name="martial_arts" msgid="3279383109083496658">"Artes marciales"</string>
    <string name="meditation" msgid="7578287714544679183">"Meditación"</string>
    <string name="paddling" msgid="746868067888160788">"Surf de pala"</string>
    <string name="paragliding" msgid="8328649138909727690">"Parapente"</string>
    <string name="pilates" msgid="8660903049535347415">"Pilates"</string>
    <string name="plank" msgid="5537839085592473449">"Plancha"</string>
    <string name="racquetball" msgid="8169482984904052538">"Ráquetbol"</string>
    <string name="rock_climbing" msgid="3123024521372083233">"Escalada"</string>
    <string name="roller_hockey" msgid="3524872164646176686">"Hockey sobre patines"</string>
    <string name="rowing" msgid="615898011726585442">"Remo"</string>
    <string name="rowing_machine" msgid="4075255566862183370">"Máquina de remo"</string>
    <string name="rugby" msgid="5146215118571059267">"Rugby"</string>
    <string name="running" msgid="5135754380339217169">"Correr"</string>
    <string name="running_treadmill" msgid="2083354407217486405">"Correr en cinta"</string>
    <string name="sailing" msgid="4924304145770903145">"Vela"</string>
    <string name="scuba_diving" msgid="4548778216122159229">"Submarinismo"</string>
    <string name="skating" msgid="7320438805566302784">"Patinaje"</string>
    <string name="skiing" msgid="6773127614153771204">"Esquí"</string>
    <string name="snowboarding" msgid="890584874325367973">"Snowboard"</string>
    <string name="snowshoeing" msgid="8932096199095096139">"Esquí con raquetas de nieve"</string>
    <string name="soccer" msgid="2631723269673549642">"Fútbol"</string>
    <string name="softball" msgid="8389418982713908334">"Sóftbol"</string>
    <string name="squash" msgid="1588653991323140302">"Squash"</string>
    <string name="squat" msgid="7664163620113834611">"Sentadilla"</string>
    <string name="stair_climbing" msgid="4042085961630471238">"Subir escaleras"</string>
    <string name="stair_climbing_machine" msgid="4003983194733092325">"Máquina de step"</string>
    <string name="strength_training" msgid="56772956237540768">"Entrenamiento de fuerza"</string>
    <string name="stretching" msgid="8667864173383423787">"Estiramientos"</string>
    <string name="surfing" msgid="7612503593241904984">"Surf"</string>
    <string name="swimming_open_water" msgid="1030388267758027037">"Natación en aguas abiertas"</string>
    <string name="swimming_pool" msgid="1584809250142187550">"Natación en piscina"</string>
    <string name="swimming_freestyle" msgid="5969535751316106638">"Estilo libre"</string>
    <string name="swimming_backstroke" msgid="7293002996518694035">"Estilo espalda"</string>
    <string name="swimming_breaststroke" msgid="7168282910654289593">"Estilo braza"</string>
    <string name="swimming_butterfly" msgid="8553167046220664352">"Mariposa"</string>
    <string name="swimming_mixed" msgid="4486578691634921168">"Mixto"</string>
    <string name="swimming_other" msgid="2561131941506955982">"Otro"</string>
    <string name="table_tennis" msgid="4849741231221974485">"Tenis de mesa"</string>
    <string name="tennis" msgid="6627063985750125504">"Tenis"</string>
    <string name="upper_twist" msgid="3382862516792841928">"Torsión hacia arriba"</string>
    <string name="volleyball" msgid="7469885673961163729">"Voleibol"</string>
    <string name="walking" msgid="4782496160454621769">"Caminar"</string>
    <string name="water_polo" msgid="2527119748097860708">"Waterpolo"</string>
    <string name="weightlifting" msgid="7586735291662318085">"Halterofilia"</string>
    <string name="wheelchair" msgid="2226734836271500057">"Silla de ruedas"</string>
    <string name="workout" msgid="8583398837804461839">"Entrenamiento"</string>
    <string name="yoga" msgid="138675430777247097">"Yoga"</string>
    <string name="arm_curl" msgid="1737456878333201848">"Curl de brazo"</string>
    <string name="ball_slam" msgid="5996773678701283169">"Lanzamiento de balón medicinal contra el suelo"</string>
    <string name="double_arm_triceps_extension" msgid="4010735719203872078">"Extensión de tríceps de dos brazos"</string>
    <string name="dumbbell_row" msgid="181791808359752158">"Remo con mancuerna"</string>
    <string name="front_raise" msgid="1030939481482621384">"Elevación frontal"</string>
    <string name="hip_thrust" msgid="8490916766767408053">"Empuje de cadera"</string>
    <string name="hula_hoop" msgid="1651914953207761226">"Hula-hoop"</string>
    <string name="kettlebell_swing" msgid="364783119882246413">"Balanceo con pesa rusa"</string>
    <string name="lateral_raise" msgid="1037404943175363734">"Elevación lateral"</string>
    <string name="leg_curl" msgid="5327470513599472344">"Curl de pierna"</string>
    <string name="leg_extension" msgid="1843556289395164421">"Extensión de pierna"</string>
    <string name="leg_press" msgid="4544551493384600086">"Prensa"</string>
    <string name="leg_raise" msgid="3206754140765952088">"Elevación de pierna"</string>
    <string name="mountain_climber" msgid="6666288676718010900">"Escalador"</string>
    <string name="pull_up" msgid="4056233737860296184">"Dominada"</string>
    <string name="punch" msgid="7915247952566217050">"Puñetazo"</string>
    <string name="shoulder_press" msgid="4071573271892122319">"Press de hombro"</string>
    <string name="single_arm_triceps_extension" msgid="4500495528709994121">"Extensión de tríceps de un brazo"</string>
    <string name="sit_up" msgid="1872162440154479950">"Abdominales"</string>
    <string name="rest" msgid="5937058337671252210">"Descanso"</string>
    <string name="pause" msgid="5161459047750335691">"Pausa"</string>
    <string name="activity_type_australian_football" msgid="431838050917315084">"Fútbol australiano"</string>
    <string name="sleep_session_default" msgid="7376764686701487196">"<xliff:g id="DURATION"> %1$s</xliff:g> durmiendo"</string>
    <string name="sleep_stage_default" msgid="1539043695578480733">"<xliff:g id="DURATION">%1$s</xliff:g> <xliff:g id="NAME">%2$s</xliff:g>"</string>
    <string name="sleep_stage_awake" msgid="4526767634444460862">"despierto/a"</string>
    <string name="sleep_stage_awake_in_bed" msgid="5533385496857888503">"despierto/a en la cama"</string>
    <string name="sleep_stage_sleeping" msgid="5122840110107303518">"durmiendo"</string>
    <string name="sleep_stage_out_of_bed" msgid="522297068981578046">"fuera de la cama"</string>
    <string name="sleep_stage_rem" msgid="1694477904067543104">"sueño REM"</string>
    <string name="sleep_stage_light" msgid="1070117964678317880">"sueño ligero"</string>
    <string name="sleep_stage_deep" msgid="3134557407657258364">"sueño profundo"</string>
    <string name="sleep_stage_unknown" msgid="8664190491902295991">"desconocido"</string>
    <string name="minute_duration" msgid="9035288227090160206">"<xliff:g id="MINUTE">%1$s</xliff:g> min"</string>
    <string name="hour_minute_duration_short" msgid="6862483734123680444">"<xliff:g id="HOUR">%1$s</xliff:g> h <xliff:g id="MIN">%2$s</xliff:g> min"</string>
    <string name="hour_duration" msgid="3472489613837138711">"<xliff:g id="HOUR">%1$s</xliff:g> h"</string>
    <string name="hour_minute_duration_accessibility" msgid="1863356122145811614">"<xliff:g id="HOURS">%1$s</xliff:g> <xliff:g id="MINUTES">%2$s</xliff:g>"</string>
    <string name="hour_duration_accessibility" msgid="4944782597053107276">"{count,plural, =1{1 hora}other{# horas}}"</string>
    <string name="minute_duration_accessibility" msgid="399158463609534882">"{count,plural, =1{1 minuto}other{# minutos}}"</string>
    <!-- no translation found for day_duration (3965793251448856729) -->
    <skip />
    <string name="day_hour_duration" msgid="6174865584368017275">"<xliff:g id="DAYS">%1$s</xliff:g> y <xliff:g id="HOURS">%2$s</xliff:g>"</string>
    <string name="day_duration_accessibility" msgid="3023909370877112320">"{count,plural, =1{1 día}other{# días}}"</string>
    <string name="vo2_max" msgid="8129489055516944647">"{value,plural, =1{1 ml/(kg·min)}other{# ml/(kg·min)}}"</string>
    <string name="vo2_max_long" msgid="1031842712595851857">"{value,plural, =1{1 mililitro de oxígeno por kilogramo de masa corporal por minuto}other{# mililitros de oxígeno por kilogramo de masa corporal por minuto}}"</string>
    <string name="vo2_metabolic_cart" msgid="4724757223373717896">"Carro metabólico"</string>
    <string name="vo2_heart_rate_ratio" msgid="8707274294125886148">"Ratio de frecuencia cardíaca"</string>
    <string name="vo2_cooper_test" msgid="4713211595719031518">"Test de Cooper"</string>
    <string name="vo2_multistage_fitness_test" msgid="908967547838751749">"Test de Course-Navette"</string>
    <string name="vo2_rockport_fitness_test" msgid="2951465532122577281">"Test de Rockport"</string>
    <string name="vo2_other" msgid="5359013487285233550">"Otro"</string>
    <string name="mucus_dry" msgid="1065582777971603874">"Seco"</string>
    <string name="mucus_sticky" msgid="2086025099544529404">"Viscoso"</string>
    <string name="mucus_creamy" msgid="7525290054414941569">"Espeso"</string>
    <string name="mucus_watery" msgid="1875540699006472048">"Acuoso"</string>
    <string name="mucus_egg_white" msgid="5578512593433767787">"Clara de huevo"</string>
    <string name="mucus_unusual" msgid="3987847850745292757">"Inusual"</string>
    <string name="mucus_light" msgid="5309343389013086860">"Ligero"</string>
    <string name="mucus_medium" msgid="7666848347740570566">"Medio"</string>
    <string name="mucus_heavy" msgid="7864873650773259133">"Abundante"</string>
    <string name="blood_pressure" msgid="7892828162554266437">"<xliff:g id="SYSTOLIC">%1$s</xliff:g>/<xliff:g id="DIASTOLIC">%2$s</xliff:g> mmHg"</string>
    <string name="blood_pressure_long" msgid="6487761539434451764">"<xliff:g id="SYSTOLIC">%1$s</xliff:g>/<xliff:g id="DIASTOLIC">%2$s</xliff:g> milímetros de mercurio"</string>
    <string name="body_position_standing_up" msgid="1221924915768574594">"De pie"</string>
    <string name="body_position_sitting_down" msgid="8053875174780552282">"En posición sentada"</string>
    <string name="body_position_lying_down" msgid="1472381098179371143">"En posición tumbada"</string>
    <string name="body_position_reclining" msgid="5676889701646839079">"En posición recostada"</string>
    <string name="blood_pressure_left_wrist" msgid="2047244346984766880">"Muñeca izquierda"</string>
    <string name="blood_pressure_right_wrist" msgid="1488133877790549424">"Muñeca derecha"</string>
    <string name="blood_pressure_left_arm" msgid="5150436840115504433">"Brazo izquierdo"</string>
    <string name="blood_pressure_right_arm" msgid="8660682684653121430">"Brazo derecho"</string>
    <string name="millimoles_per_liter" msgid="3185457774991908223">"{count,plural, =1{1 mmol/l}other{# mmol/l}}"</string>
    <string name="millimoles_per_liter_long" msgid="7248942926237335084">"{count,plural, =1{1 milimol por litro}other{# milimoles por litro}}"</string>
    <string name="specimen_source_interstitial_fluid" msgid="2201319049828128946">"Líquido intersticial"</string>
    <string name="specimen_source_capillary_blood" msgid="5525024815754731735">"Sangre capilar"</string>
    <string name="specimen_source_plasma" msgid="8794064916106457747">"Plasma"</string>
    <string name="specimen_source_serum" msgid="6383820057196352355">"Suero"</string>
    <string name="specimen_source_tears" msgid="4368541832400624080">"Lágrimas"</string>
    <string name="specimen_source_whole_blood" msgid="8884838851343307557">"Sangre total"</string>
    <string name="blood_glucose_general" msgid="7566279829618085436">"General"</string>
    <string name="blood_glucose_fasting" msgid="2122662399203934350">"En ayunas"</string>
    <string name="blood_glucose_before_meal" msgid="5125498172701953751">"Antes de comer"</string>
    <string name="blood_glucose_after_meal" msgid="8101398122897992346">"Después de comer"</string>
    <string name="mealtype_label" msgid="5402474235944051844">"Tipo de comida"</string>
    <string name="mealtype_unknown" msgid="3024645648636923591">"Desconocido"</string>
    <string name="mealtype_breakfast" msgid="119545434987870954">"Desayuno"</string>
    <string name="mealtype_lunch" msgid="6212310262989550906">"Almuerzo"</string>
    <string name="mealtype_dinner" msgid="1896347121249081336">"Cena"</string>
    <string name="mealtype_snack" msgid="8454859872168781221">"Tentempié"</string>
    <string name="biotin" msgid="4000818331802478073">"Biotina"</string>
    <string name="caffeine" msgid="2847006945615912643">"Cafeína"</string>
    <string name="calcium" msgid="4832722858820295752">"Calcio"</string>
    <string name="chloride" msgid="2509193544740445654">"Cloruro"</string>
    <string name="cholesterol" msgid="4261128668088502049">"Colesterol"</string>
    <string name="chromium" msgid="807851794929222026">"Cromo"</string>
    <string name="copper" msgid="8603012497089601260">"Cobre"</string>
    <string name="dietary_fiber" msgid="6928876454420561553">"Fibra alimentaria"</string>
    <string name="energy_consumed_total" msgid="7866804137119190606">"Energía"</string>
    <string name="energy_consumed_from_fat" msgid="8637734004867176038">"Valor energético procedente de grasas"</string>
    <string name="folate" msgid="7728279545427110321">"Folato"</string>
    <string name="folic_acid" msgid="6861953414423667870">"Ácido fólico"</string>
    <string name="iodine" msgid="2896913103021799237">"Yodo"</string>
    <string name="iron" msgid="6134405609706877219">"Hierro"</string>
    <string name="magnesium" msgid="6157495455437549170">"Magnesio"</string>
    <string name="manganese" msgid="8339856079280400610">"Manganeso"</string>
    <string name="molybdenum" msgid="3762866331212112454">"Molibdeno"</string>
    <string name="monounsaturated_fat" msgid="1320950160552507057">"Grasas monoinsaturadas"</string>
    <string name="niacin" msgid="8425099536322826837">"Niacina"</string>
    <string name="pantothenic_acid" msgid="5310842296212528685">"Ácido pantoténico"</string>
    <string name="phosphorus" msgid="3912318057064021441">"Fósforo"</string>
    <string name="polyunsaturated_fat" msgid="6386374757897543025">"Grasas poliinsaturadas"</string>
    <string name="potassium" msgid="723134189945209756">"Potasio"</string>
    <string name="protein" msgid="2731834509320364994">"Proteína"</string>
    <string name="riboflavin" msgid="5329306869379867435">"Riboflavina"</string>
    <string name="saturated_fat" msgid="3174504848270051265">"Grasas saturadas"</string>
    <string name="selenium" msgid="8129594078116221891">"Selenio"</string>
    <string name="sodium" msgid="7687341876185019438">"Sodio"</string>
    <string name="sugar" msgid="656190285547502122">"Azúcar"</string>
    <string name="thiamin" msgid="1662446837028039063">"Tiamina"</string>
    <string name="total_carbohydrate" msgid="7034043840349284931">"Carbohidratos totales"</string>
    <string name="total_fat" msgid="8193647297427112321">"Grasas totales"</string>
    <string name="trans_fat" msgid="1059715899517909090">"Grasas trans"</string>
    <string name="unsaturated_fat" msgid="5495925265449481356">"Grasas insaturadas"</string>
    <string name="vitamin_a" msgid="2379293029664252095">"Vitamina A"</string>
    <string name="vitamin_b12" msgid="180162813332325098">"Vitamina B12"</string>
    <string name="vitamin_b6" msgid="370053149968231667">"Vitamina B6"</string>
    <string name="vitamin_c" msgid="5383574357126292194">"Vitamina C"</string>
    <string name="vitamin_d" msgid="2717952250555672580">"Vitamina D"</string>
    <string name="vitamin_e" msgid="5214468880515744802">"Vitamina E"</string>
    <string name="vitamin_k" msgid="2722297637910069736">"Vitamina K"</string>
    <string name="zinc" msgid="5211975076671534013">"Zinc"</string>
    <string name="nutrient_with_value" msgid="3327198262871257518">"<xliff:g id="NUTRIENT">%1$s</xliff:g>: <xliff:g id="AMOUNT">%2$s</xliff:g>"</string>
    <string name="meal_name" msgid="6060648788040408308">"Nombre"</string>
    <string name="gram_short_format" msgid="2355009811799735134">"{count,plural, =1{1 g}other{# g}}"</string>
    <string name="gram_long_format" msgid="6160392101513066663">"{count,plural, =1{1 gramo}other{# gramos}}"</string>
    <string name="respiratory_rate_value" msgid="4546418213418344364">"{count,plural, =1{1 rpm}other{# rpm}}"</string>
    <string name="respiratory_rate_value_long" msgid="3822748008700697049">"{count,plural, =1{1 respiración por minuto}other{# respiraciones por minuto}}"</string>
    <string name="kilograms_short_label" msgid="9098342853218050689">"{count,plural, =1{1 kg}other{# kg}}"</string>
    <string name="pounds_short_label" msgid="6256277330455003180">"{count,plural, =1{1 lb}other{# lb}}"</string>
    <string name="stone_short_label" msgid="8377585176530348612">"{count,plural, =1{1 st}other{# st}}"</string>
    <string name="stone_pound_short_label" msgid="7157344201618366834">"{stone_part} {pound_part}"</string>
    <string name="kilograms_long_label" msgid="7883695071156297670">"{count,plural, =1{1 kilogramo}other{# kilogramos}}"</string>
    <string name="pounds_long_label" msgid="2916697485006416419">"{count,plural, =1{1 libra}other{# libras}}"</string>
    <string name="stone_long_label" msgid="8951426283449456468">"{count,plural, =1{1 stone}other{# stones}}"</string>
    <string name="stone_pound_long_label" msgid="1308941435682625204">"{stone_part} {pound_part}"</string>
    <string name="temperature_celsius" msgid="8867121728397270787">"{value,plural, =1{1 ℃}other{# ℃}}"</string>
    <string name="temperature_celsius_long" msgid="5789974427381333869">"{value,plural, =1{1 grado Celsius}other{# grados Celsius}}"</string>
    <string name="temperature_kelvin" msgid="358565033091774943">"{value,plural, =1{1 K}other{# K}}"</string>
    <string name="temperature_kelvin_long" msgid="6078037481989090665">"{value,plural, =1{1 kelvin}other{# kelvins}}"</string>
    <string name="temperature_fahrenheit" msgid="4907172619457051144">"{value,plural, =1{1 ℉}other{# ℉}}"</string>
    <string name="temperature_fahrenheit_long" msgid="1668948424411289521">"{value,plural, =1{1 grado Fahrenheit}other{# grados Fahrenheit}}"</string>
    <string name="temperatureDelta_celsius" msgid="4715618675614337612">"{value,plural, =1{{formattedValue} ℃}other{{formattedValue} ℃}}"</string>
    <string name="temperatureDelta_celsius_long" msgid="2696479973655631256">"{value,plural, =1{{formattedValue} grado Celsius}other{{formattedValue} grados Celsius}}"</string>
    <string name="temperatureDelta_fahrenheit" msgid="4888310106252786060">"{value,plural, =1{{formattedValue} ℉}other{{formattedValue} ℉}}"</string>
    <string name="temperatureDelta_fahrenheit_long" msgid="6245718323010730238">"{value,plural, =1{{formattedValue} grado Fahrenheit}other{{formattedValue} grados Fahrenheit}}"</string>
    <string name="temperatureDelta_kelvin" msgid="3417124829968605912">"{value,plural, =1{{formattedValue} K}other{{formattedValue} K}}"</string>
    <string name="temperatureDelta_kelvin_long" msgid="2778664973816301780">"{value,plural, =1{{formattedValue} kelvin}other{{formattedValue} kelvin}}"</string>
    <string name="temperatureDelta_average_celsius" msgid="8285198789751919796">"{value,plural, =1{{formattedValue} ℃ (variación media)}other{{formattedValue} ℃ (variación media)}}"</string>
    <string name="temperatureDelta_average_celsius_long" msgid="2706133487120358878">"{value,plural, =1{{formattedValue} grado Celsius (variación media)}other{{formattedValue} grados Celsius (variación media)}}"</string>
    <string name="temperatureDelta_average_fahrenheit" msgid="1610634095789007598">"{value,plural, =1{{formattedValue} ℉ (variación media)}other{{formattedValue} ℉ (variación media)}}"</string>
    <string name="temperatureDelta_average_fahrenheit_long" msgid="4931676720311048821">"{value,plural, =1{{formattedValue} grado Fahrenheit (variación media)}other{{formattedValue} grados Fahrenheit (variación media)}}"</string>
    <string name="temperatureDelta_average_kelvin" msgid="3525443354201467789">"{value,plural, =1{{formattedValue} K (variación media)}other{{formattedValue} K (variación media)}}"</string>
    <string name="temperatureDelta_average_kelvin_long" msgid="9202084701113373151">"{value,plural, =1{{formattedValue} kelvin (variación media)}other{{formattedValue} kelvin (variación media)}}"</string>
    <string name="temperature_location_armpit" msgid="8359661261125563155">"Axila"</string>
    <string name="temperature_location_finger" msgid="4915449065770967487">"Dedo"</string>
    <string name="temperature_location_forehead" msgid="8603219464757434635">"Frente"</string>
    <string name="temperature_location_mouth" msgid="1535682736007063471">"Boca"</string>
    <string name="temperature_location_rectum" msgid="1503082804377850076">"Recto"</string>
    <string name="temperature_location_temporal_artery" msgid="2830919806910102535">"Arteria temporal"</string>
    <string name="temperature_location_toe" msgid="36730991617372925">"Dedo del pie"</string>
    <string name="temperature_location_ear" msgid="7024374111156026034">"Oreja"</string>
    <string name="temperature_location_wrist" msgid="5290446688282752346">"Muñeca"</string>
    <string name="temperature_location_vagina" msgid="1689485374825231749">"Vagina"</string>
    <string name="skin_temperature_measurement_location_title" msgid="3801036455392782236">"Ubicación donde se ha tomado la temperatura"</string>
    <string name="skin_temperature_baseline_title" msgid="1883615483694543696">"Valor de referencia"</string>
    <string name="skin_temperature_delta_details_heading" msgid="7789483766417087430">"Variación del valor de referencia"</string>
    <string name="distance_miles" msgid="5419172432458896478">"{dist,plural, =1{1 milla}other{# millas}}"</string>
    <string name="distance_km" msgid="6383736895665100602">"{dist,plural, =1{1 km}other{# km}}"</string>
    <string name="distance_miles_long" msgid="1830844568614100885">"{dist,plural, =1{1 milla}other{# millas}}"</string>
    <string name="distance_km_long" msgid="6256504627418439859">"{dist,plural, =1{1 kilómetro}other{# kilómetros}}"</string>
    <string name="height_cm" msgid="94329926270064717">"{height,plural, =1{1 cm}other{# cm}}"</string>
    <string name="height_cm_long" msgid="2821030110768530948">"{height,plural, =1{1 centímetro}other{# centímetros}}"</string>
    <string name="height_in_long" msgid="6502316324841498419">"{height,plural, =1{1 pulgada}other{# pulgadas}}"</string>
    <string name="height_ft_long" msgid="7551582478724981895">"{height,plural, =1{1 pie}other{# pies}}"</string>
    <string name="height_in_compacted" msgid="6087182983411207466">"{height,plural, =1{1″}other{#″}}"</string>
    <string name="height_ft_compacted" msgid="1024585112134314039">"{height,plural, =1{1′}other{#′}}"</string>
    <string name="feet_inches_format" msgid="768610500549967860">"<xliff:g id="FT">%1$s</xliff:g><xliff:g id="IN">%2$s</xliff:g>⁠"</string>
    <string name="feet_inches_format_long" msgid="5187265716573430363">"<xliff:g id="FT">%1$s</xliff:g> <xliff:g id="IN">%2$s</xliff:g>⁠"</string>
    <string name="calories_long" msgid="7225535148232419419">"{count,plural, =1{1 caloría}other{# calorías}}"</string>
    <string name="calories" msgid="320906359079319632">"{count,plural, =1{1 cal}other{# cal}}"</string>
    <string name="kj" msgid="2742876437259085714">"{count,plural, =1{1 kJ}other{# kJ}}"</string>
    <string name="kj_long" msgid="1837278261960345400">"{count,plural, =1{1 kilojulio}other{# kilojulios}}"</string>
    <string name="percent" formatted="false" msgid="9199428244800776575">"{value,plural, =1{1 %}other{# %}}"</string>
    <string name="percent_long" msgid="2201022757867534235">"{value,plural, =1{1 por ciento}other{# por ciento}}"</string>
    <string name="units_cancel" msgid="5947097690625771995">"Cancelar"</string>
    <string name="units_title" msgid="6504086463237869339">"Unidades"</string>
    <string name="distance_unit_title" msgid="4696952932438418209">"Distancia"</string>
    <string name="height_unit_title" msgid="5461594609577078049">"Altura"</string>
    <string name="weight_unit_title" msgid="7405186541678939987">"Peso"</string>
    <string name="energy_unit_title" msgid="1714627395963766769">"Energía"</string>
    <string name="temperature_unit_title" msgid="1973985121774654017">"Temperatura"</string>
    <string name="distance_unit_kilometers_label" msgid="1361363017122240294">"Kilómetros"</string>
    <string name="distance_unit_miles_label" msgid="848850214987608211">"Millas"</string>
    <string name="height_unit_centimeters_label" msgid="4096031670561995574">"Centímetros"</string>
    <string name="height_unit_feet_label" msgid="3311723678628261399">"Pies y pulgadas"</string>
    <string name="weight_unit_pound_label" msgid="8210663393844989211">"Libras"</string>
    <string name="weight_unit_kilogram_label" msgid="6623938920860887238">"Kilogramos"</string>
    <string name="weight_unit_stone_label" msgid="3063787243474847180">"Stones"</string>
    <string name="energy_unit_calorie_label" msgid="3412965811470957296">"Calorías"</string>
    <string name="energy_unit_kilojoule_label" msgid="6481196724083455110">"Kilojulios"</string>
    <string name="temperature_unit_celsius_label" msgid="4698347100553808449">"Celsius"</string>
    <string name="temperature_unit_fahrenheit_label" msgid="6590261955872562854">"Fahrenheit"</string>
    <string name="temperature_unit_kelvin_label" msgid="3786210768294615821">"Kelvin"</string>
    <string name="help_and_feedback" msgid="4772169905005369871">"Ayuda y sugerencias"</string>
    <string name="cant_see_all_your_apps_description" msgid="7344859063463536472">"Si no ves una aplicación instalada, puede que aún no sea compatible con Salud conectada"</string>
    <string name="things_to_try" msgid="8200374691546152703">"Cosas que puedes probar"</string>
    <string name="check_for_updates" msgid="3841090978657783101">"Buscar actualizaciones"</string>
    <string name="check_for_updates_description" msgid="1347667778199095160">"Comprueba que las aplicaciones instaladas estén actualizadas"</string>
    <string name="see_all_compatible_apps" msgid="6791146164535475726">"Ver todas las aplicaciones compatibles"</string>
    <string name="see_all_compatible_apps_description" msgid="2092325337403254491">"Encuentra aplicaciones en Google Play"</string>
    <string name="send_feedback" msgid="7756927746070096780">"Enviar comentarios"</string>
    <string name="send_feedback_description" msgid="2887207112856240778">"Dinos qué aplicaciones de salud y actividad física te gustaría que funcionaran con Salud conectada"</string>
    <string name="playstore_app_title" msgid="4138464328693481809">"Play Store"</string>
    <string name="auto_delete_button" msgid="8536451792268513619">"Eliminación automática"</string>
    <string name="auto_delete_title" msgid="8761742828224207826">"Eliminación automática"</string>
    <string name="auto_delete_header" msgid="4258649705159293715">"Controla cuánto tiempo se almacenan tus datos en Salud conectada programando que se eliminen después de un periodo determinado"</string>
    <string name="auto_delete_learn_more" msgid="7416469042791307994">"Más información sobre la eliminación automática"</string>
    <string name="auto_delete_section" msgid="7732381000331475082">"Eliminación automática de datos"</string>
    <string name="range_after_x_months" msgid="3340127072680117121">"{count,plural, =1{Después de # mes}other{Después de # meses}}"</string>
    <string name="range_never" msgid="4429478261788361233">"Nunca"</string>
    <string name="range_off" msgid="8178520557618184215">"Desactivado"</string>
    <string name="auto_delete_rationale" msgid="5255442126521464878">"Si cambias estos ajustes, Salud conectada eliminará los datos existentes para reflejar tus nuevas preferencias"</string>
    <string name="confirming_question_x_months" msgid="8204363800605282103">"{count,plural, =1{¿Eliminar automáticamente los datos después de # mes?}other{¿Eliminar automáticamente los datos después de # meses?}}"</string>
    <string name="confirming_message_x_months" msgid="4798474593741471977">"{count,plural, =1{Salud conectada eliminará automáticamente los datos nuevos después de # mes. También se eliminarán los datos almacenados de hace más de # mes.}other{Salud conectada eliminará automáticamente los datos nuevos después de # meses. También se eliminarán los datos almacenados de hace más de # meses.}}"</string>
    <string name="set_auto_delete_button" msgid="268450418318199197">"Confirmar"</string>
    <string name="deletion_started_title" msgid="1177766097121885025">"Los datos almacenados se eliminarán"</string>
    <string name="deletion_started_x_months" msgid="6567199107249615612">"{count,plural, =1{Salud conectada eliminará todos los datos de hace más de # meses. Los cambios pueden tardar un día en reflejarse en tus aplicaciones conectadas.}other{Salud conectada eliminará todos los datos de hace más de # meses. Los cambios pueden tardar un día en reflejarse en tus aplicaciones conectadas.}}"</string>
    <string name="deletion_started_category_list_section" msgid="3052940611815658991">"Se eliminarán los datos de estas categorías"</string>
    <string name="deletion_started_done_button" msgid="1232018689825054257">"Hecho"</string>
    <string name="priority_dialog_title" msgid="7360654442596118085">"Establecer prioridad de aplicaciones"</string>
    <string name="priority_dialog_message" msgid="6971250365335018184">"Si más de una aplicación añade datos de <xliff:g id="DATA_TYPE">%s</xliff:g>, Salud conectada priorizará la aplicación que esté más arriba en esta lista. Arrastra las aplicaciones para reordenarlas."</string>
    <string name="priority_dialog_positive_button" msgid="2503570694373675092">"Guardar"</string>
    <string name="action_drag_label_move_up" msgid="4221641798253080966">"Mover hacia arriba"</string>
    <string name="action_drag_label_move_down" msgid="3448000958912947588">"Mover hacia abajo"</string>
    <string name="action_drag_label_move_top" msgid="5114033774108663548">"Mover al principio"</string>
    <string name="action_drag_label_move_bottom" msgid="3117764196696569512">"Mover al final"</string>
    <string name="reorder_button_content_description" msgid="2685032520710743533">"Botón para arrastrar y reordenar <xliff:g id="SELECTED_APP">%s</xliff:g> en la lista de prioridad"</string>
    <string name="remove_button_content_description" msgid="6170490900032612048">"Botón para eliminar <xliff:g id="SELECTED_APP">%s</xliff:g> de la lista prioritaria"</string>
    <string name="reorder_button_action_description" msgid="5197462036756192214">"Da dos toques y arrastra para cambiar el orden"</string>
    <string name="search_keywords_home" msgid="5386515593026555327">"actividad física, bienestar"</string>
    <string name="search_keywords_permissions" msgid="7821010295153350533">"permisos"</string>
    <string name="search_keywords_data" msgid="5359602744325490523">"salud conectada, datos de salud, categorías de salud, acceso a datos, actividad, medidas corporales, seguimiento del ciclo, nutrición, sueño, constantes vitales"</string>
    <string name="search_breadcrumbs_permissions" msgid="2667471090347475796">"Salud conectada &gt; Permisos de aplicaciones"</string>
    <string name="search_breadcrumbs_data" msgid="6635428480372024040">"Salud conectada &gt; Datos y acceso"</string>
    <string name="search_connected_apps" msgid="8180770761876928851">"Buscar aplicaciones"</string>
    <string name="no_results" msgid="4007426147286897998">"No hay resultados"</string>
    <string name="help" msgid="6028777453152686162">"Ayuda"</string>
    <string name="request_route_header_title" msgid="6599707039845646714">"¿Permitir que <xliff:g id="APP_NAME">%1$s</xliff:g> acceda a esta ruta de ejercicio en Salud conectada?"</string>
    <string name="request_route_disclaimer_notice" msgid="8060511384737662598">"Esta aplicación podrá leer tu ubicación pasada en la ruta"</string>
    <string name="date_owner_format" msgid="4431196384037157320">"<xliff:g id="DATE">%1$s</xliff:g> • <xliff:g id="APP_NAME">%2$s</xliff:g>"</string>
    <string name="request_route_info_header_title" msgid="4149969049719763190">"Las rutas de ejercicio incluyen información sobre la ubicación"</string>
    <string name="request_route_info_who_can_see_data_title" msgid="858355329937113994">"¿Quién puede ver estos datos?"</string>
    <string name="request_route_info_who_can_see_data_summary" msgid="2439434359808367150">"Solo las aplicaciones a las que les permitas acceder a tus rutas de ejercicio"</string>
    <string name="request_route_info_access_management_title" msgid="3222594923675464852">"¿Cómo puedo gestionar el acceso?"</string>
    <string name="request_route_info_access_management_summary" msgid="2606548838292829495">"Puedes gestionar el acceso de las aplicaciones a las rutas de ejercicio en los ajustes de Salud conectada"</string>
    <string name="request_route_allow" msgid="4427372851821847274">"Permitir esta ruta"</string>
    <string name="request_route_allow_all" msgid="314830698958736916">"Permitir todas las rutas"</string>
    <string name="request_route_dont_allow" msgid="1186236234664957228">"No permitir"</string>
    <string name="route_permissions_always_allow" msgid="1383816362804293137">"Permitir siempre"</string>
    <string name="route_permissions_label" msgid="6293377940884373190">"Acceder a rutas de ejercicio"</string>
    <string name="route_permissions_summary" msgid="704859311037374130">"Permitir que <xliff:g id="APP_NAME">%1$s</xliff:g> acceda a rutas de ejercicio"</string>
    <string name="route_permissions_ask" msgid="3927020960754781917">"Preguntar siempre"</string>
    <string name="route_permissions_deny" msgid="4955644777239169593">"No permitir"</string>
    <string name="exercise_permission_dialog_enable_title" msgid="4310997044811843391">"¿Habilitar ambos tipos de datos?"</string>
    <string name="exercise_permission_dialog_disable_title" msgid="1011777519918396883">"¿Inhabilitar ambos tipos de datos?"</string>
    <string name="exercise_permission_dialog_enabled_summary" msgid="3404390796688813585">"<xliff:g id="APP_NAME">%1$s</xliff:g> necesita acceso de lectura al ejercicio para habilitar rutas de ejercicio"</string>
    <string name="exercise_permission_dialog_disable_summary" msgid="397599718182778347">"<xliff:g id="APP_NAME">%1$s</xliff:g> necesita acceder al ejercicio para poder habilitar rutas de ejercicio"</string>
    <string name="exercise_permission_dialog_positive_button" msgid="4545939654888655556">"Sí"</string>
    <string name="exercise_permission_dialog_negative_button" msgid="7433304732406274998">"No"</string>
    <string name="back_button" msgid="780519527385993407">"Atrás"</string>
    <string name="loading" msgid="2526615755685950317">"Cargando…"</string>
    <string name="migration_in_progress_screen_title" msgid="6564515269988205874">"Integración en curso"</string>
    <string name="migration_in_progress_screen_integration_details" msgid="5916989113111973466">"Salud conectada se está integrando con el sistema Android.\n\nLa transferencia de tus datos y permisos puede tardar un poco."</string>
    <string name="migration_in_progress_screen_integration_dont_close" msgid="2095732208438772444">"No cierres la aplicación hasta que recibas una notificación que indique que se ha completado el proceso."</string>
    <string name="migration_in_progress_notification_title" msgid="8873411008158407737">"Integración de Salud conectada en curso"</string>
    <string name="migration_update_needed_screen_title" msgid="3260466598312877429">"Es necesario actualizar"</string>
    <string name="migration_update_needed_screen_details" msgid="7984745102006782603">"Salud conectada se está integrando con el sistema Android para que puedas acceder a ella directamente desde tus ajustes."</string>
    <string name="update_button" msgid="4544529019832009496">"Actualizar"</string>
    <string name="migration_update_needed_notification_content" msgid="478899618719297517">"Inicia esta actualización para que Salud conectada pueda seguir integrándose con los ajustes del sistema"</string>
    <string name="migration_update_needed_notification_action" msgid="1219223694165492000">"Actualizar ahora"</string>
    <string name="migration_module_update_needed_notification_title" msgid="5428523284357105379">"Es necesario actualizar el sistema"</string>
    <string name="migration_module_update_needed_action" msgid="7211167950758064289">"Antes de continuar, actualiza el sistema de tu teléfono."</string>
    <string name="migration_module_update_needed_restart" msgid="1246884613546321798">"Si ya has actualizado el sistema del teléfono, prueba a reiniciar el teléfono para continuar con la integración"</string>
    <string name="migration_app_update_needed_notification_title" msgid="8971076370900025444">"Es necesario actualizar Salud conectada"</string>
    <string name="migration_app_update_needed_action" msgid="3289432528592774601">"Antes de continuar, actualiza la aplicación Salud conectada a la versión más reciente."</string>
    <string name="migration_more_space_needed_screen_title" msgid="1535473230886051579">"Se necesita más espacio"</string>
    <string name="migration_more_space_needed_screen_details" msgid="621140247825603412">"Salud conectada necesita <xliff:g id="SPACE_NEEDED">%1$s</xliff:g> de espacio de almacenamiento en el teléfono para continuar con la integración.\n\nLibera algo de espacio en tu teléfono e inténtalo de nuevo."</string>
    <string name="try_again_button" msgid="8745496819992160789">"Reintentar"</string>
    <string name="free_up_space_button" msgid="4141013808635654695">"Liberar espacio"</string>
    <string name="migration_more_space_needed_notification_title" msgid="8238155395120107672">"Se necesita más espacio"</string>
    <string name="migration_more_space_needed_notification_content" msgid="4034728181940567836">"Salud conectada necesita <xliff:g id="SPACE_NEEDED">%1$s</xliff:g> de espacio de almacenamiento en el teléfono para continuar con la integración."</string>
    <string name="migration_paused_screen_title" msgid="8041170155372429894">"Integración pausada"</string>
    <string name="migration_paused_screen_details" msgid="5898311710030340187">"La aplicación Salud conectada se ha cerrado mientras se estaba integrando con el sistema Android.\n\nHaz clic en Reanudar para volver a abrir la aplicación y seguir transfiriendo tus datos y permisos."</string>
    <string name="migration_paused_screen_details_timeout" msgid="353768000785837394">"Si quieres conservar tus datos de Salud conectada, completa la integración en <xliff:g id="TIME_NEEDED">%1$s</xliff:g>"</string>
    <string name="resume_button" msgid="2255148549862208047">"Reanudar"</string>
    <string name="migration_paused_notification_title" msgid="4368414714202113077">"Integración pausada"</string>
    <string name="migration_paused_notification_content" msgid="1950511270109811771">"Salud conectada se está integrando con el sistema Android. Toca para continuar."</string>
    <string name="resume_migration_banner_title" msgid="4443957114824045317">"Reanudar integración"</string>
    <string name="resume_migration_banner_description" msgid="6236230413670826036">"Toca para continuar integrando Salud conectada con el sistema Android. Para conservar tus datos, completa esta acción en <xliff:g id="TIME_NEEDED">%1$s</xliff:g>."</string>
    <string name="resume_migration_banner_description_fallback" msgid="6060444898839211883">"Toca para continuar integrando Salud conectada con el sistema Android."</string>
    <string name="resume_migration_banner_button" msgid="2112318760107756469">"Continuar"</string>
    <string name="resume_migration_notification_title" msgid="8859575633668908327">"Reanuda la integración de Salud conectada"</string>
    <string name="resume_migration_notification_content" msgid="46172108837648715">"Para conservar tus datos, completa esta acción en <xliff:g id="TIME_NEEDED">%1$s</xliff:g>"</string>
    <string name="app_update_needed_banner_title" msgid="4724335956851853802">"Es necesario actualizar aplicaciones"</string>
    <string name="app_update_needed_banner_description_single" msgid="1114809360264027362">"<xliff:g id="APP_NAME">%1$s</xliff:g> debe actualizarse para seguir sincronizándose con Salud conectada"</string>
    <string name="app_update_needed_banner_description_multiple" msgid="4660700626698013764">"Algunas aplicaciones deben actualizarse para seguir sincronizándose con Salud conectada"</string>
    <string name="app_update_needed_banner_button" msgid="8223115764065649627">"Buscar actualizaciones"</string>
    <string name="app_update_needed_banner_learn_more_button" msgid="7269232067819258160">"Más información"</string>
    <string name="migration_pending_permissions_dialog_title" msgid="6019552841791757048">"Integración con Salud conectada"</string>
    <string name="migration_pending_permissions_dialog_content" msgid="6350115816948005466">"Salud conectada está lista para integrarse con tu sistema Android. Si das acceso a <xliff:g id="APP_NAME">%1$s</xliff:g> ahora, es posible que algunas funciones no puedan usarse hasta que se haya completado la integración."</string>
    <string name="migration_pending_permissions_dialog_content_apps" msgid="6417173899016940664">"Salud conectada está lista para integrarse con tu sistema Android. Si das acceso a las aplicaciones ahora, es posible que algunas funciones no puedan usarse hasta que se haya completado la integración."</string>
    <string name="migration_pending_permissions_dialog_button_continue" msgid="258571372365364506">"Continuar"</string>
    <string name="migration_pending_permissions_dialog_button_start_integration" msgid="754910196871313049">"Iniciar integración"</string>
    <string name="migration_in_progress_permissions_dialog_title" msgid="2188354144857156984">"Integración de Salud conectada en curso"</string>
    <string name="migration_in_progress_permissions_dialog_content" msgid="2249793103623253693">"Salud conectada se está integrando con el sistema Android.\n\nRecibirás una notificación cuando el proceso se haya completado y puedas usar <xliff:g id="APP_NAME">%1$s</xliff:g> con Salud conectada."</string>
    <string name="migration_in_progress_permissions_dialog_content_apps" msgid="8653954808926889199">"Salud conectada se está integrando con el sistema Android.\n\nRecibirás una notificación cuando el proceso se haya completado y puedas usar Salud conectada."</string>
    <string name="migration_in_progress_permissions_dialog_button_got_it" msgid="3437208109334974656">"Entendido"</string>
    <string name="migration_not_complete_dialog_title" msgid="3725576338159027149">"No se ha completado la integración con Salud conectada"</string>
    <string name="migration_not_complete_dialog_content" msgid="4992771587233088606">"Recibirás una notificación cuando vuelva a estar disponible."</string>
    <string name="migration_not_complete_dialog_button" msgid="3271842109680807482">"Entendido"</string>
    <string name="migration_not_complete_notification_title" msgid="7392885522310227293">"No se ha completado la integración con Salud conectada"</string>
    <string name="migration_not_complete_notification_action" msgid="757041885992445657">"Más información"</string>
    <string name="migration_complete_notification_title" msgid="4988631739109332404">"Integración de Salud conectada completada"</string>
    <string name="migration_complete_notification_action" msgid="5350322865206331186">"Abrir"</string>
    <string name="migration_whats_new_dialog_title" msgid="2349465358457105228">"Novedades"</string>
    <string name="migration_whats_new_dialog_content" msgid="1271560399054864488">"Ya puedes acceder a Salud conectada directamente desde los ajustes. Desinstala la aplicación Salud conectada cuando quieras para liberar espacio de almacenamiento."</string>
    <string name="migration_whats_new_dialog_button" msgid="642575552457587805">"Entendido"</string>
    <string name="data_restore_in_progress_screen_title" msgid="2516161353003274764">"Restauración en curso"</string>
    <string name="data_restore_in_progress_content" msgid="2684897189974069361">"Salud conectada está restaurando datos y permisos. Puede tardar un tiempo en completarse."</string>
    <string name="data_restore_in_progress_dialog_title" msgid="9097805833675345598">"Restauración de Salud conectada en curso"</string>
    <string name="data_restore_in_progress_dialog_button" msgid="2096525382430589845">"Entendido"</string>
    <string name="data_restore_pending_banner_title" msgid="6792157138348551175">"Necesita actualizarse"</string>
    <string name="data_restore_pending_banner_content" msgid="7631240781262092142">"Antes de seguir restaurando tus datos, actualiza el sistema de tu teléfono."</string>
    <string name="data_restore_pending_banner_button" msgid="2150345659341456815">"Actualizar ahora"</string>
    <string name="data_totals_header" msgid="8316977153276216025">"Totales de datos"</string>
    <string name="app_sources_header" msgid="6343062519512947665">"Fuentes de aplicaciones"</string>
    <string name="data_sources_footer" msgid="6414387142919741183">"Añade fuentes de aplicaciones a la lista para ver cómo pueden cambiar los totales de datos. Si eliminas una aplicación de esta lista, dejará de contribuir a los totales, pero seguirá teniendo permisos de escritura."</string>
    <string name="data_sources_empty_state" msgid="1899652759274805556">"No hay fuentes de aplicaciones"</string>
    <string name="data_sources_empty_state_footer" msgid="8933950342291569638">"Cuando des permisos a las aplicaciones para escribir datos de <xliff:g id="CATEGORY_NAME">%1$s</xliff:g>, las fuentes se mostrarán aquí."</string>
    <string name="data_sources_help_link" msgid="7740264923634947915">"Cómo funcionan las fuentes y la priorización"</string>
    <string name="data_sources_add_app" msgid="319926596123692514">"Añadir una aplicación"</string>
    <string name="edit_data_sources" msgid="79641360876849547">"Editar fuentes de la aplicación"</string>
    <string name="default_app_summary" msgid="6183876151011837062">"Predeterminado por el dispositivo"</string>
    <string name="app_data_title" msgid="6499967982291000837">"Datos de aplicaciones"</string>
    <string name="no_data_footer" msgid="4777297654713673100">"Los datos de las aplicaciones con acceso a Salud conectada se mostrarán aquí"</string>
    <string name="date_picker_day" msgid="3076687507968958991">"Día"</string>
    <string name="date_picker_week" msgid="1038805538316142229">"Semana"</string>
    <string name="date_picker_month" msgid="3560692391260778560">"Mes"</string>
    <string name="this_week_header" msgid="1280121922548216973">"Esta semana"</string>
    <string name="last_week_header" msgid="5194448963146719382">"Semana pasada"</string>
    <string name="this_month_header" msgid="2452395268894677189">"Este mes"</string>
    <string name="last_month_header" msgid="1359164797239191253">"Mes pasado"</string>
    <string name="tab_entries" msgid="3402700951602029493">"Entradas"</string>
    <string name="tab_access" msgid="7818197975407243701">"Acceso"</string>
    <string name="request_additional_permissions_header_title" msgid="948421892753976588">"¿Permitir acceso adicional a <xliff:g id="APP_NAME">%1$s</xliff:g>?"</string>
    <string name="request_additional_permissions_description" msgid="4179425089090269042">"<xliff:g id="APP_NAME">%1$s</xliff:g> también quiere acceder a estos ajustes de Salud conectada"</string>
    <string name="additional_access_combined_footer" msgid="5967785355544362840">"Habilita al menos un permiso de lectura para activar el acceso en segundo plano o el acceso a datos anteriores de esta aplicación"</string>
    <string name="additional_access_background_footer" msgid="1638739578431818525">"Habilita al menos un permiso de lectura para activar el acceso en segundo plano de esta aplicación"</string>
    <string name="additional_access_history_footer" msgid="5326814559930548467">"Habilita al menos un permiso de lectura para activar el acceso a datos anteriores de esta aplicación"</string>
    <!-- no translation found for all_data_selected_deletion_confirmation_dialog (8480788219767858637) -->
    <skip />
    <!-- no translation found for some_data_selected_deletion_confirmation_dialog (8053452143397916044) -->
    <skip />
    <!-- no translation found for all_data_selected_deletion_confirmation_toast (4053974969132498842) -->
    <skip />
    <!-- no translation found for one_data_type_deletion_confirmation_toast (7773896019111767141) -->
    <skip />
    <!-- no translation found for multiple_data_types_deletion_confirmation_toast (8500329390797706450) -->
    <skip />
</resources><|MERGE_RESOLUTION|>--- conflicted
+++ resolved
@@ -346,9 +346,6 @@
     <string name="scheduled_export" msgid="8737660963687364370">"Exportación programada"</string>
     <string name="import_data" msgid="404502315533233094">"Importar datos"</string>
     <string name="import_data_description" msgid="4040178599441724296">"Restaura los datos de un archivo exportado anteriormente"</string>
-<<<<<<< HEAD
-    <string name="backup_and_restore_footer_body_text" msgid="4854718727539851909">"La exportación te permite guardar tus datos para poder transferirlos a un teléfono nuevo"</string>
-=======
     <!-- no translation found for import_wrong_file_error_banner_button (1518043363477255045) -->
     <skip />
     <!-- no translation found for import_wrong_file_error_banner_title (1841182157722596266) -->
@@ -356,7 +353,6 @@
     <!-- no translation found for import_wrong_file_error_banner_summary (4857514343099050126) -->
     <skip />
     <string name="backup_and_restore_footer_body_text" msgid="4854718727539851909">"La función Exportar te permite guardar tus datos para que puedas transferirlos a un teléfono nuevo"</string>
->>>>>>> 08fb18e6
     <string name="backup_and_restore_footer_link_text" msgid="5862384033902147721">"Más información"</string>
     <string name="automatic_export_on" msgid="6972389773963624315">"Activada"</string>
     <string name="automatic_export_off" msgid="3270255845008880841">"Desactivada"</string>
@@ -372,7 +368,7 @@
     <string name="import_decryption_description" msgid="202259030890690376">"Se necesita tu contraseña de cifrado para importar tus datos de Salud conectada"</string>
     <string name="import_decryption_forgotten_password_link_text" msgid="2320323034848292225">"¿Has olvidado la contraseña?"</string>
     <string name="import_password_hint" msgid="5158553589723883063">"Contraseña"</string>
-    <string name="import_decrypt_footer_body_text" msgid="1891722629872724009">"Si todavía tienes tu teléfono antiguo, puedes volver a exportar los datos con una contraseña nueva"</string>
+    <string name="import_decrypt_footer_body_text" msgid="1891722629872724009">"Si todavía tienes tu antiguo teléfono, puedes volver a exportar los datos con una contraseña nueva"</string>
     <string name="export_back_button" msgid="3550795479165524982">"Atrás"</string>
     <string name="export_next_button" msgid="657930567137105172">"Siguiente"</string>
     <string name="import_cancel_button" msgid="2191598074422096715">"Cancelar"</string>
@@ -397,10 +393,8 @@
     <string name="onboarding_go_back_button_text" msgid="5020083846511184625">"Atrás"</string>
     <string name="onboarding_get_started_button_text" msgid="2348061971090731336">"Empezar"</string>
     <string name="delete_button_content_description" msgid="9125115327455379618">"Eliminar datos"</string>
-    <!-- no translation found for enter_deletion_button_content_description (416336747251264118) -->
-    <skip />
-    <!-- no translation found for exit_deletion_button_content_description (6579227028841619158) -->
-    <skip />
+    <string name="enter_deletion_button_content_description" msgid="416336747251264118">"Acceder a la eliminación"</string>
+    <string name="exit_deletion_button_content_description" msgid="6579227028841619158">"Salir de la eliminación"</string>
     <string name="time_range_title" msgid="6831605283322600165">"Elige los datos que quieres eliminar"</string>
     <string name="time_range_next_button" msgid="5849096934896557888">"Siguiente"</string>
     <string name="time_range_message_all" msgid="7280888587242744729">"Esta acción elimina permanentemente todos los datos añadidos a Salud conectada en el periodo escogido"</string>
@@ -960,14 +954,9 @@
     <string name="additional_access_combined_footer" msgid="5967785355544362840">"Habilita al menos un permiso de lectura para activar el acceso en segundo plano o el acceso a datos anteriores de esta aplicación"</string>
     <string name="additional_access_background_footer" msgid="1638739578431818525">"Habilita al menos un permiso de lectura para activar el acceso en segundo plano de esta aplicación"</string>
     <string name="additional_access_history_footer" msgid="5326814559930548467">"Habilita al menos un permiso de lectura para activar el acceso a datos anteriores de esta aplicación"</string>
-    <!-- no translation found for all_data_selected_deletion_confirmation_dialog (8480788219767858637) -->
-    <skip />
-    <!-- no translation found for some_data_selected_deletion_confirmation_dialog (8053452143397916044) -->
-    <skip />
-    <!-- no translation found for all_data_selected_deletion_confirmation_toast (4053974969132498842) -->
-    <skip />
-    <!-- no translation found for one_data_type_deletion_confirmation_toast (7773896019111767141) -->
-    <skip />
-    <!-- no translation found for multiple_data_types_deletion_confirmation_toast (8500329390797706450) -->
-    <skip />
+    <string name="all_data_selected_deletion_confirmation_dialog" msgid="8480788219767858637">"¿Eliminar permanentemente todos los datos de Salud conectada?"</string>
+    <string name="some_data_selected_deletion_confirmation_dialog" msgid="8053452143397916044">"¿Eliminar permanentemente los datos seleccionados de Salud conectada?"</string>
+    <string name="all_data_selected_deletion_confirmation_toast" msgid="4053974969132498842">"Todos los datos eliminados"</string>
+    <string name="one_data_type_deletion_confirmation_toast" msgid="7773896019111767141">"Datos de <xliff:g id="PERMISSION_TYPE">%s</xliff:g> eliminados"</string>
+    <string name="multiple_data_types_deletion_confirmation_toast" msgid="8500329390797706450">"<xliff:g id="NUMBER_PERMISSION_TYPES">%s</xliff:g> elementos eliminados"</string>
 </resources>