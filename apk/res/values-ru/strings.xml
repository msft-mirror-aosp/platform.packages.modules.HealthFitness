<?xml version="1.0" encoding="UTF-8"?>
<!-- 
  Copyright (C) 2022 The Android Open Source Project

  Licensed under the Apache License, Version 2.0 (the "License");
  you may not use this file except in compliance with the License.
  You may obtain a copy of the License at

       http://www.apache.org/licenses/LICENSE-2.0

  Unless required by applicable law or agreed to in writing, software
  distributed under the License is distributed on an "AS IS" BASIS,
  WITHOUT WARRANTIES OR CONDITIONS OF ANY KIND, either express or implied.
  See the License for the specific language governing permissions and
  limitations under the License.
 -->

<resources xmlns:android="http://schemas.android.com/apk/res/android"
    xmlns:xliff="urn:oasis:names:tc:xliff:document:1.2">
    <string name="app_label" msgid="4768580772453324183">"Здоровье и спорт"</string>
    <string name="health_connect_summary" msgid="6401520186678972547">"Настроить доступ приложений к данным о здоровье"</string>
    <string name="permissions_and_data_header" msgid="4406105506837487805">"Разрешения и данные"</string>
    <string name="home_subtitle" msgid="1750033322147357163">"Управляйте данными о физической активности и здоровье с телефона и контролируйте доступ приложений к этой информации."</string>
    <string name="data_title" msgid="4456619761533380816">"Данные и доступ"</string>
    <string name="all_categories_title" msgid="1446410643217937926">"Все категории"</string>
    <string name="see_all_categories" msgid="5599882403901010434">"Показать все категории"</string>
    <string name="no_data" msgid="1906986019249068659">"Нет данных"</string>
    <string name="connected_apps_title" msgid="279942692804743223">"Разрешения для приложений"</string>
    <string name="connected_apps_subtitle" msgid="8464462995533399175">"Настроить разрешения для приложений"</string>
    <string name="only_one_connected_app_button_subtitle" msgid="1429452274331178121">"Доступ имеют некоторые приложения: <xliff:g id="NUM_APPS_CONNECTED">%1$s</xliff:g> из <xliff:g id="NUM_POSSIBLE_APPS">%2$s</xliff:g>"</string>
    <string name="connected_apps_button_subtitle" msgid="8855528937028500370">"Приложений с доступом: <xliff:g id="NUM_APPS_CONNECTED">%1$s</xliff:g> из <xliff:g id="NUM_POSSIBLE_APPS">%2$s</xliff:g>"</string>
    <string name="connected_apps_all_apps_connected_subtitle" msgid="3432698291862059492">"Приложений с доступом: <xliff:g id="NUM_APPS_CONNECTED">%1$s</xliff:g>"</string>
    <string name="connected_apps_one_app_connected_subtitle" msgid="9095815882509754340">"Приложений с доступом: <xliff:g id="NUM_APPS_CONNECTED">%1$s</xliff:g>"</string>
    <string name="connected_apps_connected_subtitle" msgid="7412413366085718583">"{count,plural, =1{Доступ есть у 1 приложения}one{Доступ есть у # приложения}few{Доступ есть у # приложений}many{Доступ есть у # приложений}other{Доступ есть у # приложения}}"</string>
    <string name="connected_apps_button_no_permissions_subtitle" msgid="1651994862419752908">"Нет приложений"</string>
    <string name="entry_details_title" msgid="590184849040247850">"Сведения о записи"</string>
    <string name="backup_title" msgid="211503191266235085">"Резервное копирование"</string>
    <string name="data_sources_and_priority_title" msgid="2360222350913604558">"Источники данных и приоритет"</string>
    <string name="set_units_title" msgid="2657822539603758029">"Настроить единицы измерения"</string>
    <string name="manage_data_preferences_category_title" msgid="1183110821140344472">"Настройки"</string>
    <string name="manage_data_category_title" msgid="6328886061582616519">"Управление данными"</string>
    <string name="backup_and_restore_settings_summary" msgid="4345972157089493077">"Импорт и экспорт данных"</string>
    <string name="recent_access_header" msgid="7623497371790225888">"Доступ за последнее время"</string>
    <string name="no_recent_access" msgid="4724297929902441784">"В последнее время приложения не получали доступ к сервису \"Здоровье и спорт\""</string>
    <string name="show_recent_access_entries_button_title" msgid="3483460066767350419">"Вся информация о доступе за последнее время"</string>
    <string name="recent_access_screen_description" msgid="331101209889185402">"Посмотрите, какие приложения получали доступ к вашим данным за последние 24 ч."</string>
    <string name="today_header" msgid="1006837293203834373">"Сегодня"</string>
    <string name="yesterday_header" msgid="6652176268273681505">"Вчера"</string>
    <string name="read_data_access_label" msgid="8968758932021241976">"Чтение: <xliff:g id="DATA_TYPE">%s</xliff:g>"</string>
    <string name="write_data_access_label" msgid="105976369853871061">"Запись: <xliff:g id="DATA_TYPE">%s</xliff:g>"</string>
    <string name="data_type_separator" msgid="1299848322898210658">", "</string>
    <string name="manage_permissions" msgid="8394221950712608160">"Настроить разрешения"</string>
    <string name="recent_access_time_content_descritption" msgid="1137471676075811472">"Время: <xliff:g id="RECENT_ACCESS_TIME">%1$s</xliff:g>"</string>
    <string name="activity_category_uppercase" msgid="136628843341377088">"Активность"</string>
    <string name="activity_category_lowercase" msgid="3007220578865400601">"активность"</string>
    <string name="body_measurements_category_uppercase" msgid="422923782603313038">"Физические параметры"</string>
    <string name="body_measurements_category_lowercase" msgid="2259696274629666992">"физические параметры"</string>
    <string name="sleep_category_uppercase" msgid="3422452674899706786">"Сон"</string>
    <string name="sleep_category_lowercase" msgid="842609634386839011">"сон"</string>
    <string name="vitals_category_uppercase" msgid="8982333138032938623">"Жизненные показатели"</string>
    <string name="vitals_category_lowercase" msgid="4664457787866407963">"жизненные показатели"</string>
    <string name="cycle_tracking_category_uppercase" msgid="4723200714782660489">"Отслеживание цикла"</string>
    <string name="cycle_tracking_category_lowercase" msgid="5245446435975317209">"отслеживание цикла"</string>
    <string name="nutrition_category_uppercase" msgid="6665096097987741036">"Питание"</string>
    <string name="nutrition_category_lowercase" msgid="7804134941649488990">"питание"</string>
    <string name="browse_data_category" msgid="4813955610391357638">"Просмотр данных"</string>
    <string name="manage_data_section" msgid="5859629270946511903">"Управление данными"</string>
    <string name="export_data_button" msgid="7783329820434117744">"Экспортировать данные"</string>
    <string name="delete_all_data_button" msgid="7238755635416521487">"Удалить все данные"</string>
    <string name="no_categories" msgid="2636778482437506241">"В приложении \"Здоровье и спорт\" нет данных."</string>
    <string name="permission_types_title" msgid="7698058200557389436">"Ваши данные"</string>
    <string name="app_priority_button" msgid="3126133977893705098">"Приоритет приложений"</string>
    <string name="delete_category_data_button" msgid="2324773398768267043">"Удалить данные этой категории (<xliff:g id="CATEGORY">%s</xliff:g>)"</string>
    <string name="select_all_apps_title" msgid="884487568464305913">"Все приложения"</string>
    <string name="can_read" msgid="4568261079308309564">"<xliff:g id="PERMISSION_TYPE">%s</xliff:g>: чтение"</string>
    <string name="can_write" msgid="5082414937218423823">"<xliff:g id="PERMISSION_TYPE">%s</xliff:g>: запись"</string>
    <string name="inactive_apps" msgid="8956546286760797760">"Неактивные приложения"</string>
    <string name="inactive_apps_message" msgid="4666501359079362486">"Эти приложения больше не записывают данные \"<xliff:g id="DATA_TYPE">%s</xliff:g>\". Поступившие от них сведения продолжат храниться в сервисе \"Здоровье и спорт\"."</string>
    <string name="data_access_empty_message" msgid="9084350402254264452">"Приложения больше не могут считывать или записывать данные \"<xliff:g id="DATA_TYPE_0">%1$s</xliff:g>\". В приложении \"Здоровье и спорт\" нет данных \"<xliff:g id="DATA_TYPE_2">%2$s</xliff:g>\"."</string>
    <string name="data_access_exercise_description" msgid="6868583522699443570">"Сведения о времени и типе тренировок, количестве кругов, повторений, подходов, гребков и т. д."</string>
    <string name="data_access_sleep_description" msgid="74293126050011153">"Сведения о сне, например о его фазах."</string>
    <string name="all_entries_button" msgid="5109091107239135235">"Посмотреть все записи"</string>
    <string name="selected_date_view_action_description" msgid="6237240886988225664">"изменить"</string>
    <string name="delete_permission_type_data_button" msgid="2270819954943391797">"Удалить эти данные"</string>
    <string name="permgrouplab_health" msgid="468961137496587966">"Здоровье и спорт"</string>
    <string name="permgroupdesc_health" msgid="252080476917407273">"доступ к вашим данным о здоровье"</string>
    <string name="permlab_readCaloriesBurned" msgid="8998140381590624692">"Чтение данных о калориях"</string>
    <string name="permdesc_readCaloriesBurned" msgid="9012595355389868570">"Приложение сможет считывать данные о количестве сожженных калорий."</string>
    <string name="background_read_title" msgid="5061383169517186234">"Доступ к данным в фоновом режиме"</string>
    <string name="background_read_request_title" msgid="8492898140120977977">"Разрешить приложению <xliff:g id="APP_NAME">%1$s</xliff:g> доступ к данным в фоновом режиме?"</string>
    <string name="background_read_description" msgid="3203594555849969283">"Разрешить этому приложению доступ к данным платформы \"Здоровье и спорт\", когда вы им не пользуетесь"</string>
    <string name="background_read_request_description" msgid="1664402237648709581">"Приложению будут доступны данные платформы \"Здоровье и спорт\", когда вы им не пользуетесь."</string>
    <string name="historic_access_title" msgid="3584594624937737030">"Доступ к сохраненным данным"</string>
    <string name="historic_access_request_title" msgid="4645920231853414742">"Разрешить приложению <xliff:g id="APP_NAME">%1$s</xliff:g> доступ к сохраненным данным?"</string>
    <string name="historic_access_description" msgid="2616669701088141765">"Разрешить этому приложению доступ к данным Здоровья и спорта, добавленным до <xliff:g id="DATA_ACCESS_DATE">%1$s</xliff:g>"</string>
    <string name="historic_access_description_fallback" msgid="3361696143557784403">"Разрешить этому приложению доступ ко всем сохраненным данным платформы \"Здоровье и спорт\""</string>
    <string name="historic_access_request_description" msgid="136335743939253358">"Приложению будут доступны данные платформы \"Здоровье и спорт\", добавленные до <xliff:g id="DATA_ACCESS_DATE">%1$s</xliff:g>"</string>
    <string name="historic_access_request_description_fallback" msgid="8519401358044984479">"Приложению будут доступны все сохраненные данные платформы \"Здоровье и спорт\"."</string>
    <string name="active_calories_burned_uppercase_label" msgid="6231684842932528272">"Сожжено калорий во время активности"</string>
    <string name="active_calories_burned_lowercase_label" msgid="6743090878253096737">"сожжено калорий во время активности"</string>
    <string name="active_calories_burned_read_content_description" msgid="6449442660408754186">"Чтение данных о количестве сожженных калорий во время активности"</string>
    <string name="active_calories_burned_write_content_description" msgid="8794383690157452892">"Запись данных о количестве сожженных калорий во время активности"</string>
    <string name="exercise_uppercase_label" msgid="9174662895529523172">"Тренировки"</string>
    <string name="exercise_lowercase_label" msgid="7210988327804427943">"тренировки"</string>
    <string name="exercise_read_content_description" msgid="2079728018078185556">"Чтение данных о тренировках"</string>
    <string name="exercise_write_content_description" msgid="3267630937895011886">"Запись данных о тренировках"</string>
    <string name="exercise_route_uppercase_label" msgid="6678863538041931754">"Маршрут тренировки"</string>
    <string name="exercise_route_lowercase_label" msgid="1691912731748211252">"маршрут тренировки"</string>
    <string name="exercise_route_write_content_description" msgid="257809942953352611">"Запись маршрута тренировки"</string>
    <string name="exercise_route_read_content_description" msgid="8394028537674463440">"Чтение маршрута тренировки"</string>
    <string name="exercise_routes_read_content_description" msgid="9001690141308870706">"Чтение маршрутов тренировок"</string>
    <string name="planned_exercise_uppercase_label" msgid="3315909901236811375">"Планы тренировок"</string>
    <string name="planned_exercise_lowercase_label" msgid="7642993032791009809">"планы тренировок"</string>
    <string name="planned_exercise_read_content_description" msgid="3240286968325192534">"Просматривать планы тренировок"</string>
    <string name="planned_exercise_write_content_description" msgid="8146488636094126823">"Записывать планы тренировок"</string>
    <string name="distance_uppercase_label" msgid="1420705424462077174">"Расстояние"</string>
    <string name="distance_lowercase_label" msgid="2287154001209381379">"расстояние"</string>
    <string name="distance_read_content_description" msgid="8787235642020285789">"Чтение данных о расстоянии"</string>
    <string name="distance_write_content_description" msgid="494549494589487562">"Запись данных о расстоянии"</string>
    <string name="elevation_gained_uppercase_label" msgid="7708101940695442377">"Достигнутая высота"</string>
    <string name="elevation_gained_lowercase_label" msgid="7532517182346738562">"достигнутая высота"</string>
    <string name="elevation_gained_read_content_description" msgid="6018756385903843355">"Чтение данных о достигнутой высоте"</string>
    <string name="elevation_gained_write_content_description" msgid="6790199544670231367">"Запись данных о достигнутой высоте"</string>
    <string name="floors_climbed_uppercase_label" msgid="3754372357767832441">"Пройдено этажей"</string>
    <string name="floors_climbed_lowercase_label" msgid="5326072443481377299">"пройдено этажей"</string>
    <string name="floors_climbed_read_content_description" msgid="4730764877684911752">"Чтение количества пройденных этажей"</string>
    <string name="floors_climbed_write_content_description" msgid="3480340610185615655">"Запись количества пройденных этажей"</string>
    <string name="power_uppercase_label" msgid="8027219480901448660">"Мощность"</string>
    <string name="power_lowercase_label" msgid="3893286148577044369">"мощность"</string>
    <string name="power_read_content_description" msgid="6821797135406643841">"Чтение данных о мощности"</string>
    <string name="power_write_content_description" msgid="8091584558688087392">"Запись данных о мощности"</string>
    <string name="speed_uppercase_label" msgid="3307049861007518587">"Скорость"</string>
    <string name="speed_lowercase_label" msgid="3462529886150464647">"скорость"</string>
    <string name="speed_read_content_description" msgid="9097089387385110692">"Чтение данных о скорости"</string>
    <string name="speed_write_content_description" msgid="5382921934987959251">"Запись данных о скорости"</string>
    <string name="steps_uppercase_label" msgid="2581405504646486105">"Шаги"</string>
    <string name="steps_lowercase_label" msgid="706153549312838582">"шаги"</string>
    <string name="steps_read_content_description" msgid="7839297670092769964">"Чтение количества шагов"</string>
    <string name="steps_write_content_description" msgid="6360223825799711659">"Запись количества шагов"</string>
    <string name="total_calories_burned_uppercase_label" msgid="2749855864302679314">"Общее количество сожженных калорий"</string>
    <string name="total_calories_burned_lowercase_label" msgid="3185370725975873922">"общее количество сожженных калорий"</string>
    <string name="total_calories_burned_read_content_description" msgid="1569722345910293531">"Чтение данных об общем количестве сожженных калорий"</string>
    <string name="total_calories_burned_write_content_description" msgid="2727752180681851608">"Запись данных об общем количестве сожженных калорий"</string>
    <string name="vo2_max_uppercase_label" msgid="6614391499711390476">"Максимальное потребление кислорода"</string>
    <string name="vo2_max_lowercase_label" msgid="824972630000900033">"максимальное потребление кислорода"</string>
    <string name="vo2_max_read_content_description" msgid="8132626885797169882">"Чтение данных о максимальном потреблении кислорода"</string>
    <string name="vo2_max_write_content_description" msgid="4783300275788728546">"Запись данных о максимальном потреблении кислорода"</string>
    <string name="wheelchair_pushes_uppercase_label" msgid="5582991294340226965">"Толчки коляски"</string>
    <string name="wheelchair_pushes_lowercase_label" msgid="8919337990806379687">"толчки коляски"</string>
    <string name="wheelchair_pushes_read_content_description" msgid="157304610943976471">"Чтение количества толчков коляски"</string>
    <string name="wheelchair_pushes_write_content_description" msgid="2745600707106818641">"Запись количества толчков коляски"</string>
    <string name="basal_metabolic_rate_uppercase_label" msgid="4802351493928086473">"Интенсивность основного обмена"</string>
    <string name="basal_metabolic_rate_lowercase_label" msgid="7195596626083893231">"интенсивность основного обмена"</string>
    <string name="basal_metabolic_rate_read_content_description" msgid="5583222212705234907">"Чтение данных об интенсивности основного обмена"</string>
    <string name="basal_metabolic_rate_write_content_description" msgid="4246137679868953443">"Запись данных об интенсивности основного обмена"</string>
    <string name="body_fat_uppercase_label" msgid="4618860235119416449">"Процент жира"</string>
    <string name="body_fat_lowercase_label" msgid="4090686510477176498">"процент жира"</string>
    <string name="body_fat_read_content_description" msgid="801664410906939146">"Чтение данных о проценте жира"</string>
    <string name="body_fat_write_content_description" msgid="4863558071904720577">"Запись данных о проценте жира"</string>
    <string name="body_water_mass_uppercase_label" msgid="7839393299147916863">"Масса воды в организме"</string>
    <string name="body_water_mass_lowercase_label" msgid="9196249948631920955">"масса воды в организме"</string>
    <string name="body_water_mass_read_content_description" msgid="1468266374858854184">"Чтение данных о массе воды в организме"</string>
    <string name="body_water_mass_write_content_description" msgid="8485284654932647383">"Запись данных о массе воды в организме"</string>
    <string name="bone_mass_uppercase_label" msgid="6815438946872228501">"Масса костей"</string>
    <string name="bone_mass_lowercase_label" msgid="5127378263122564055">"масса костей"</string>
    <string name="bone_mass_read_content_description" msgid="8401070346821477225">"Чтение данных о массе костей"</string>
    <string name="bone_mass_write_content_description" msgid="8711285422751587975">"Запись данных о массе костей"</string>
    <string name="height_uppercase_label" msgid="6839543632311723181">"Рост"</string>
    <string name="height_lowercase_label" msgid="6232582306436492752">"рост"</string>
    <string name="height_read_content_description" msgid="7107217731605127715">"Чтение данных о росте"</string>
    <string name="height_write_content_description" msgid="6787078298523064040">"Запись данных о росте"</string>
    <string name="hip_circumference_uppercase_label" msgid="553907293616398764">"Окружность бедер"</string>
    <string name="hip_circumference_lowercase_label" msgid="5383037100089745103">"окружность бедер"</string>
    <string name="hip_circumference_read_content_description" msgid="3960843421475522701">"Чтение данных об окружности бедер"</string>
    <string name="hip_circumference_write_content_description" msgid="3828616223599649051">"Запись данных об окружности бедер"</string>
    <string name="lean_body_mass_uppercase_label" msgid="1660166073148541008">"Сухая масса тела"</string>
    <string name="lean_body_mass_lowercase_label" msgid="9060417901080844357">"сухая масса тела"</string>
    <string name="lean_body_mass_read_content_description" msgid="3251903339784498051">"Чтение данных о сухой массе тела"</string>
    <string name="lean_body_mass_write_content_description" msgid="8778176250058913124">"Запись данных о сухой массе тела"</string>
    <string name="waist_circumference_uppercase_label" msgid="864537723631507381">"Окружность талии"</string>
    <string name="waist_circumference_lowercase_label" msgid="7389714051869012003">"окружность талии"</string>
    <string name="waist_circumference_read_content_description" msgid="7742632529989685413">"Чтение данных об окружности талии"</string>
    <string name="waist_circumference_write_content_description" msgid="6455311628964793644">"Запись данных об окружности талии"</string>
    <string name="weight_uppercase_label" msgid="2240396607601785080">"Вес"</string>
    <string name="weight_lowercase_label" msgid="6592458247010013299">"вес"</string>
    <string name="weight_read_content_description" msgid="3270514859844811665">"Чтение данных о весе"</string>
    <string name="weight_write_content_description" msgid="555486014471042366">"Запись данных о весе"</string>
    <string name="cervical_mucus_uppercase_label" msgid="7479786340673820763">"Цервикальная слизь"</string>
    <string name="cervical_mucus_lowercase_label" msgid="7460634889750669420">"цервикальная слизь"</string>
    <string name="cervical_mucus_read_content_description" msgid="7163132301693064124">"Чтение данных о цервикальной слизи"</string>
    <string name="cervical_mucus_write_content_description" msgid="175802615365382752">"Запись данных о цервикальной слизи"</string>
    <string name="intermenstrual_bleeding_uppercase_label" msgid="1681956139742028987">"Межменструальные кровотечения"</string>
    <string name="intermenstrual_bleeding_lowercase_label" msgid="5284781275147619132">"межменструальные кровотечения"</string>
    <string name="intermenstrual_bleeding_read_content_description" msgid="5970939335115119015">"Чтение данных о межменструальных кровотечениях"</string>
    <string name="intermenstrual_bleeding_write_content_description" msgid="1377719923165234099">"Запись данных о межменструальных кровотечениях"</string>
    <string name="menstruation_uppercase_label" msgid="9119506748428874832">"Менструация"</string>
    <string name="menstruation_lowercase_label" msgid="8098816978006207242">"менструация"</string>
    <string name="menstruation_read_content_description" msgid="7710047469771882021">"Чтение данных о менструации"</string>
    <string name="menstruation_write_content_description" msgid="5142669435897047396">"Запись данных о менструации"</string>
    <string name="ovulation_test_uppercase_label" msgid="1929868571862288837">"Тесты на овуляцию"</string>
    <string name="ovulation_test_lowercase_label" msgid="93260039417722840">"тесты на овуляцию"</string>
    <string name="ovulation_test_read_content_description" msgid="8008351738285775840">"Чтение данных о тестах на овуляцию"</string>
    <string name="ovulation_test_write_content_description" msgid="7061493310852203463">"Запись данных о тестах на овуляцию"</string>
    <string name="sexual_activity_uppercase_label" msgid="1093238473810194127">"Сексуальная активность"</string>
    <string name="sexual_activity_lowercase_label" msgid="8285364117437418834">"сексуальная активность"</string>
    <string name="sexual_activity_read_content_description" msgid="4937721417714312007">"Чтение данных о сексуальной активности"</string>
    <string name="sexual_activity_write_content_description" msgid="3063448245882840534">"Запись данных о сексуальной активности"</string>
    <string name="spotting_uppercase_label" msgid="5106739829390033240">"Мажущие выделения"</string>
    <string name="spotting_lowercase_label" msgid="4361141146039580583">"мажущие выделения"</string>
    <string name="spotting_read_content_description" msgid="5422420770022357631">"Чтение данных о мажущих выделениях"</string>
    <string name="spotting_write_content_description" msgid="9049462631184362964">"Запись данных о мажущих выделениях"</string>
    <string name="hydration_uppercase_label" msgid="1196083392597480565">"Уровень жидкости в организме"</string>
    <string name="hydration_lowercase_label" msgid="7793261552870970551">"уровень жидкости в организме"</string>
    <string name="hydration_read_content_description" msgid="3255941233933808082">"Чтение данных об уровне жидкости в организме"</string>
    <string name="hydration_write_content_description" msgid="7549819425875969941">"Запись данных об уровне жидкости в организме"</string>
    <string name="nutrition_uppercase_label" msgid="2352959651072134084">"Питание"</string>
    <string name="nutrition_lowercase_label" msgid="4123518952030658702">"питание"</string>
    <string name="nutrition_read_content_description" msgid="5820331769605952082">"Чтение данных о питании"</string>
    <string name="nutrition_write_content_description" msgid="6690090231218210367">"Запись данных о питании"</string>
    <string name="sleep_uppercase_label" msgid="1458084584315123727">"Сон"</string>
    <string name="sleep_lowercase_label" msgid="7795584924503475035">"сон"</string>
    <string name="sleep_read_content_description" msgid="7064608272681424436">"Чтение данных о сне"</string>
    <string name="sleep_write_content_description" msgid="2259414465110376554">"Запись данных о сне"</string>
    <string name="basal_body_temperature_uppercase_label" msgid="4571393253935677019">"Базальная температура тела"</string>
    <string name="basal_body_temperature_lowercase_label" msgid="3363829208971016662">"базальная температура тела"</string>
    <string name="basal_body_temperature_read_content_description" msgid="3342604362011725500">"Чтение данных о базальной температуре тела"</string>
    <string name="basal_body_temperature_write_content_description" msgid="1081636817359407622">"Запись данных о базальной температуре тела"</string>
    <string name="blood_glucose_uppercase_label" msgid="7462421849184720721">"Уровень глюкозы в крови"</string>
    <string name="blood_glucose_lowercase_label" msgid="5036157221577793772">"уровень глюкозы в крови"</string>
    <string name="blood_glucose_read_content_description" msgid="563393834563809318">"Чтение данных об уровне глюкозы в крови"</string>
    <string name="blood_glucose_write_content_description" msgid="7688360165458091174">"Запись данных об уровне глюкозы в крови"</string>
    <string name="blood_pressure_uppercase_label" msgid="1091450873620857062">"Давление"</string>
    <string name="blood_pressure_lowercase_label" msgid="5857335698134310172">"давление"</string>
    <string name="blood_pressure_read_content_description" msgid="8573617892296408887">"Чтение данных о давлении"</string>
    <string name="blood_pressure_write_content_description" msgid="2649850785684226949">"Запись данных о давлении"</string>
    <string name="body_temperature_uppercase_label" msgid="5104550330313775324">"Температура тела"</string>
    <string name="body_temperature_lowercase_label" msgid="324124730971992259">"температура тела"</string>
    <string name="body_temperature_read_content_description" msgid="5966765249024688738">"Чтение данных о температуре тела"</string>
    <string name="body_temperature_write_content_description" msgid="5498016171067859369">"Запись данных о температуре тела"</string>
    <string name="heart_rate_uppercase_label" msgid="4990167215137642430">"Пульс"</string>
    <string name="heart_rate_lowercase_label" msgid="693492686337628283">"пульс"</string>
    <string name="heart_rate_read_content_description" msgid="4165867166260001259">"Чтение данных о пульсе"</string>
    <string name="heart_rate_write_content_description" msgid="2876667918366409170">"Запись данных о пульсе"</string>
    <string name="heart_rate_variability_uppercase_label" msgid="2047887230527012536">"Изменение пульса"</string>
    <string name="heart_rate_variability_lowercase_label" msgid="2332638559415663836">"изменение пульса"</string>
    <string name="heart_rate_variability_read_content_description" msgid="5812707457872629556">"Чтение данных об изменении пульса"</string>
    <string name="heart_rate_variability_write_content_description" msgid="3628171603035566114">"Запись данных об изменении пульса"</string>
    <string name="oxygen_saturation_uppercase_label" msgid="1396254185616418355">"Уровень кислорода в крови"</string>
    <string name="oxygen_saturation_lowercase_label" msgid="7264179897533866327">"уровень кислорода в крови"</string>
    <string name="oxygen_saturation_read_content_description" msgid="4756434113425028212">"Чтение данных об уровне кислорода в крови"</string>
    <string name="oxygen_saturation_write_content_description" msgid="7189901097196830875">"Запись данных об уровне кислорода в крови"</string>
    <string name="respiratory_rate_uppercase_label" msgid="4609498171205294389">"Частота дыхания"</string>
    <string name="respiratory_rate_lowercase_label" msgid="8138249029197360098">"частота дыхания"</string>
    <string name="respiratory_rate_read_content_description" msgid="8545898979648419722">"Чтение данных о частоте дыхания"</string>
    <string name="respiratory_rate_write_content_description" msgid="7689533746809591931">"Запись данных о частоте дыхания"</string>
    <string name="resting_heart_rate_uppercase_label" msgid="5700827752396195453">"Пульс в покое"</string>
    <string name="resting_heart_rate_lowercase_label" msgid="4533866739695973169">"пульс в покое"</string>
    <string name="resting_heart_rate_read_content_description" msgid="1068160055773401020">"Чтение данных о пульсе в покое"</string>
    <string name="resting_heart_rate_write_content_description" msgid="8848198128082739995">"Запись данных о пульсе в покое"</string>
    <string name="skin_temperature_uppercase_label" msgid="4880306019368461268">"Температура кожи"</string>
    <string name="skin_temperature_lowercase_label" msgid="7456421703641980581">"температура кожи"</string>
    <string name="skin_temperature_read_content_description" msgid="1896127631429717621">"Доступ к данным о температуре кожи"</string>
    <string name="skin_temperature_write_content_description" msgid="6448587289116206085">"Запись данных о температуре кожи"</string>
    <string name="all_medical_data_uppercase_label" msgid="8415418677595814587">"Все медицинские данные"</string>
    <string name="all_medical_data_lowercase_label" msgid="7173275705446657735">"все медицинские данные"</string>
    <string name="all_medical_data_content_description" msgid="6103488863059447886">"Запись всех медицинских данных"</string>
    <string name="immunization_uppercase_label" msgid="1467176749064014020">"Вакцинация"</string>
    <string name="immunization_lowercase_label" msgid="6464922369026887687">"вакцинация"</string>
    <string name="immunization_content_description" msgid="2910674919337229803">"Просмотр данных о вакцинации"</string>
    <!-- no translation found for mindfulness_uppercase_label (7678646522566275472) -->
    <skip />
    <!-- no translation found for mindfulness_lowercase_label (5184488636180881614) -->
    <skip />
    <!-- no translation found for mindfulness_read_content_description (739187536826062524) -->
    <skip />
    <!-- no translation found for mindfulness_write_content_description (7925112426563398421) -->
    <skip />
    <string name="read_permission_category" msgid="6002099618259628632">"<xliff:g id="APP_NAME">%1$s</xliff:g>: разрешение на чтение"</string>
    <string name="write_permission_category" msgid="1529702804865008111">"<xliff:g id="APP_NAME">%1$s</xliff:g>: разрешение на запись"</string>
    <string name="request_permissions_cancel" msgid="1787483997235365393">"Отмена"</string>
    <string name="request_permissions_allow" msgid="4201324235711040631">"Разрешить"</string>
    <string name="request_permissions_allow_all" msgid="3419414351406638770">"Разрешить все"</string>
    <string name="request_permissions_dont_allow" msgid="6375307410951549030">"Не разрешать"</string>
    <string name="request_permissions_header_desc" msgid="5561173070722750153">"Выберите, какие данные это приложение сможет читать и записывать в сервисе \"Здоровье и спорт\"."</string>
    <string name="request_permissions_header_time_frame_desc" msgid="3023660534681391973">"Если вы предоставите приложению доступ для чтения, оно сможет получать как новые данные, так и информацию за последние 30 дней."</string>
    <string name="request_permissions_header_time_frame_history_desc" msgid="3792732353571153175">"Если вы предоставите приложению доступ для чтения, оно сможет получать как новые, так и старые данные."</string>
    <string name="request_permissions_header_title" msgid="4264236128614363479">"Открыть приложению \"<xliff:g id="APP_NAME">%1$s</xliff:g>\" доступ к сервису \"Здоровье и спорт\"?"</string>
    <string name="request_permissions_rationale" msgid="6154280355215802538">"Подробнее о том, как приложение \"<xliff:g id="APP_NAME">%1$s</xliff:g>\" обрабатывает ваши данные, можно прочитать в <xliff:g id="PRIVACY_POLICY_LINK">%2$s</xliff:g> разработчика."</string>
    <string name="request_permissions_privacy_policy" msgid="228503452643555737">"политике конфиденциальности"</string>
    <string name="permissions_disconnect_dialog_title" msgid="7355211540619034695">"Удалить все разрешения?"</string>
    <string name="permissions_disconnect_dialog_disconnect" msgid="8854787587948224752">"Удалить все"</string>
    <string name="permissions_disconnect_dialog_message" msgid="7961269838207365478">"Приложение <xliff:g id="APP_NAME">%1$s</xliff:g> больше не сможет читать и записывать данные на платформе \"Здоровье и спорт\".\n\nЭто не повлияет на другие разрешения, такие как доступ к камере, микрофону или данным о местоположении."</string>
    <string name="permissions_disconnect_dialog_message_background" msgid="8655975996293893596">"Приложение <xliff:g id="APP_NAME">%1$s</xliff:g> больше не сможет читать и записывать данные на платформе \"Здоровье и спорт\", включая данные в фоновом режиме.\n\nЭто не повлияет на другие разрешения, такие как доступ к данным о местоположении, камере или микрофону."</string>
    <string name="permissions_disconnect_dialog_message_history" msgid="3793206180295111081">"Приложение <xliff:g id="APP_NAME">%1$s</xliff:g> больше не сможет читать и записывать данные на платформе \"Здоровье и спорт\", включая сохраненные данные.\n\nЭто не повлияет на другие разрешения, такие как доступ к данным о местоположении, камере или микрофону."</string>
    <string name="permissions_disconnect_dialog_message_combined" msgid="4163369526932602203">"Приложение \"<xliff:g id="APP_NAME">%1$s</xliff:g>\" больше не сможет читать и записывать данные на платформе \"Здоровье и спорт\", в том числе сохраненные ранее или в фоновом режиме.\n\nЭто не повлияет на другие разрешения, которые есть у приложения, например на доступ к сведениям о местоположении, камере или микрофону."</string>
    <string name="permissions_disconnect_dialog_checkbox" msgid="8646951566431872823">"Также удалить данные приложения \"<xliff:g id="APP_NAME">%1$s</xliff:g>\" из Здоровья и спорта"</string>
    <string name="navigation_next_day" msgid="8853443471183944219">"Следующий день"</string>
    <string name="navigation_selected_day" msgid="2510843479734091348">"Выбранный день"</string>
    <string name="navigation_previous_day" msgid="718353386484938584">"Предыдущий день"</string>
    <string name="default_error" msgid="7966868260616403475">"Произошла ошибка. Повторите попытку."</string>
    <string name="health_permission_header_description" msgid="7497601695462373927">"Приложения с этим разрешением могут читать и записывать данные о вашем здоровье и физической активности."</string>
    <string name="connected_apps_text" msgid="1177626440966855831">"Выберите, какие приложения получат доступ к данным, хранящимся в сервисе \"Здоровье и спорт\". Нажмите на приложение, чтобы посмотреть, какие данные оно может читать и записывать."</string>
    <string name="connected_apps_section_title" msgid="2415288099612126258">"Доступ разрешен"</string>
    <string name="not_connected_apps_section_title" msgid="452718769894103039">"Доступ запрещен"</string>
    <string name="needs_updating_apps_section_title" msgid="8561510523049921199">"Требуют обновления"</string>
    <string name="settings_and_help_header" msgid="5749710693017621168">"Настройки и справка"</string>
    <string name="disconnect_all_apps" msgid="748945115977534726">"Запретить доступ для всех приложений"</string>
    <string name="manage_permissions_read_header" msgid="2031153753057983683">"Разрешено чтение данных"</string>
    <string name="manage_permissions_write_header" msgid="6876806848658168370">"Разрешена запись данных"</string>
    <string name="no_apps_allowed" msgid="5794833581324128108">"Не разрешен ни одному приложению"</string>
    <string name="no_apps_denied" msgid="743327680286446017">"Не запрещен ни одному приложению"</string>
    <string name="permissions_disconnect_all_dialog_title" msgid="27474286046207122">"Запретить доступ для всех приложений?"</string>
    <string name="permissions_disconnect_all_dialog_message" msgid="3151109627457270499">"Ни одно из ваших приложений больше не сможет получать доступ к информации в сервисе \"Здоровье и спорт\" или добавлять ее. Записанные ранее данные не будут удалены.\n\nЭто действие не повлияет на другие разрешения, такие как доступ к сведениям о местоположении, камере или микрофону."</string>
    <string name="permissions_disconnect_all_dialog_disconnect" msgid="2134136493310257746">"Запретить"</string>
    <string name="manage_permissions_manage_app_header" msgid="6356348062088358761">"Управление приложением"</string>
    <string name="see_app_data" msgid="3951030076195119476">"Смотреть данные приложения"</string>
    <string name="delete_app_data" msgid="6890357774873859952">"Удалить данные приложения"</string>
    <string name="inactive_apps_section_title" msgid="7492812973696378690">"Неактивные приложения"</string>
    <string name="inactive_apps_section_message" msgid="2610789262055974739">"У этих приложений больше нет доступа, но их данные по-прежнему хранятся в сервисе \"Здоровье и спорт\"."</string>
    <string name="manage_permissions_time_frame" msgid="1299483940842401923">"Приложение <xliff:g id="APP_NAME">%1$s</xliff:g> получит доступ к данным, добавленным после <xliff:g id="DATA_ACCESS_DATE">%2$s</xliff:g>"</string>
    <string name="other_android_permissions" msgid="8051485761573324702">"Чтобы задать разрешения для этого приложения в Android, выберите \"Настройки &gt; Приложения\"."</string>
    <string name="manage_permissions_rationale" msgid="9183689798847740274">"На данные, которые вы предоставляете приложению <xliff:g id="APP_NAME">%1$s</xliff:g>, распространяется его политика конфиденциальности."</string>
    <string name="other_android_permissions_content_description" msgid="2261431010048933820">"Чтобы задать разрешения для этого приложения в Android, выберите \"Настройки &gt; Приложения\"."</string>
    <string name="manage_permissions_learn_more" msgid="2503189875093300767">"Ознакомиться с политикой конфиденциальности"</string>
    <string name="app_perms_content_provider_24h" msgid="5977152673988158889">"Разрешение использовалось в последние 24 часа"</string>
    <string name="app_access_title" msgid="7137018424885371763">"Доступ для приложения"</string>
    <string name="connected_apps_empty_list_section_title" msgid="6821215432694207342">"На устройстве нет совместимых приложений"</string>
    <string name="additional_access_label" msgid="4645249249222528341">"Дополнительные права доступа"</string>
    <string name="removed_additional_permissions_toast" msgid="3443687215509477284">"У приложения отозваны дополнительные разрешения."</string>
    <string name="denied_apps_banner_title" msgid="1997745063608657965">"Разрешения отозваны"</string>
    <string name="denied_apps_banner_message_one_app" msgid="17659513485678315">"Сервис \"Здоровье и спорт\" отозвал разрешения для приложения \"<xliff:g id="APP_DATA">%s</xliff:g>\"."</string>
    <string name="denied_apps_banner_message_two_apps" msgid="1147216810892373640">"Сервис \"Здоровье и спорт\" отозвал разрешения для приложений \"<xliff:g id="APP_DATA_0">%1$s</xliff:g>\" и \"<xliff:g id="APP_DATA_TWO">%2$s</xliff:g>\"."</string>
    <string name="denied_apps_banner_message_three_apps" msgid="7978499051473471633">"Сервис \"Здоровье и спорт\" отозвал разрешения для приложений \"<xliff:g id="APP_DATA_0">%1$s</xliff:g>\", \"<xliff:g id="APP_DATA_TWO">%2$s</xliff:g>\" и \"<xliff:g id="APP_DATA_THREE">%3$s</xliff:g>\"."</string>
    <string name="denied_apps_banner_message_many_apps" msgid="7249805432604650982">"Сервис \"Здоровье и спорт\" отозвал разрешения для приложений \"<xliff:g id="APP_DATA_0">%1$s</xliff:g>\", \"<xliff:g id="APP_DATA_TWO">%2$s</xliff:g>\", \"<xliff:g id="APP_DATA_THREE">%3$s</xliff:g>\" и других."</string>
    <string name="denied_apps_banner_button" msgid="4438480389769298412">"Подробнее"</string>
    <string name="denied_apps_dialog_title" msgid="7470227827315635099">"Почему сервис \"Здоровье и спорт\" отзывает разрешения для приложений"</string>
    <string name="denied_apps_dialog_message" msgid="7876664965504466099">"Если приложение заблокировано или удалено в Google Play, сервис \"Здоровье и спорт\" автоматически отзывает разрешения для него.\n\nЭто означает, что у приложения больше не будет доступа к информации, хранящейся в этом сервисе. Оно появится в списке неактивных приложений, если ранее записывало данные."</string>
    <string name="denied_apps_dialog_got_it_button" msgid="4698003516923683959">"Закрыть"</string>
    <string name="export_file_access_error_banner_button" msgid="6336949702329425932">"Настроить"</string>
    <string name="export_file_access_error_banner_title" msgid="8290988049467813322">"Не удалось экспортировать данные"</string>
    <string name="export_file_access_error_banner_summary" msgid="1226999878868505503">"С намеченным на <xliff:g id="DATE">%1$s</xliff:g> экспортом возникла проблема. Запланируйте новый экспорт и повторите попытку."</string>
    <string name="next_export_time" msgid="3138247220014510213">"Следующий экспорт: <xliff:g id="DATE">%1$s</xliff:g>"</string>
    <string name="backup_and_restore_settings_screen_title" msgid="5391086732955348809">"Резервное копирование и восстановление"</string>
    <string name="last_export_time" msgid="9205875050823594041">"Последний экспорт: <xliff:g id="DATE">%1$s</xliff:g>"</string>
    <string name="export_and_import_title" msgid="3241901922222465397">"Экспорт и импорт"</string>
    <string name="scheduled_export" msgid="8737660963687364370">"Экспорт по расписанию"</string>
    <string name="import_data" msgid="404502315533233094">"Импорт данных"</string>
    <string name="import_data_description" msgid="4040178599441724296">"Восстановить данные из ранее экспортированного файла"</string>
<<<<<<< HEAD
    <string name="backup_and_restore_footer_body_text" msgid="4854718727539851909">"С помощью функции экспорта вы можете сохранить свои данные, чтобы перенести их на другой телефон."</string>
=======
    <!-- no translation found for import_wrong_file_error_banner_button (1518043363477255045) -->
    <skip />
    <!-- no translation found for import_wrong_file_error_banner_title (1841182157722596266) -->
    <skip />
    <!-- no translation found for import_wrong_file_error_banner_summary (4857514343099050126) -->
    <skip />
    <string name="backup_and_restore_footer_body_text" msgid="4854718727539851909">"Используя функцию экспорта, вы можете сохранить данные, чтобы перенести их на другой телефон."</string>
>>>>>>> 08fb18e6
    <string name="backup_and_restore_footer_link_text" msgid="5862384033902147721">"Подробнее…"</string>
    <string name="automatic_export_on" msgid="6972389773963624315">"Включен"</string>
    <string name="automatic_export_off" msgid="3270255845008880841">"Отключен"</string>
    <string name="choose_frequency_category" msgid="2230821549715237663">"Выбор периодичности сохранения"</string>
    <string name="choose_frequency" msgid="1077467424225083246">"Выбор периодичности сохранения"</string>
    <string name="choose_frequency_description" msgid="752601326653048254">"Укажите, как нужно сохранять данные: один раз или автоматически через определенные промежутки времени."</string>
    <string name="frequency_daily" msgid="3596412357416125727">"Ежедневно"</string>
    <string name="frequency_weekly" msgid="7302587625019573393">"Еженедельно"</string>
    <string name="frequency_monthly" msgid="729674398053825938">"Ежемесячно"</string>
    <string name="export_destination_title" msgid="1434632545224158402">"Выберите, куда экспортировать данные"</string>
    <string name="export_invalid_storage" msgid="3945266169513895950">"Выберите приложение для хранения файлов, чтобы экспортировать данные."</string>
    <string name="import_decryption_title" msgid="396608799208392844">"Введите пароль"</string>
    <string name="import_decryption_description" msgid="202259030890690376">"Чтобы импортировать данные платформы \"Здоровье и спорт\", нужно ввести пароль для шифрования."</string>
    <string name="import_decryption_forgotten_password_link_text" msgid="2320323034848292225">"Забыли пароль?"</string>
    <string name="import_password_hint" msgid="5158553589723883063">"Пароль"</string>
    <string name="import_decrypt_footer_body_text" msgid="1891722629872724009">"Если старый телефон ещё у вас, вы можете повторно экспортировать данные с новым паролем."</string>
    <string name="export_back_button" msgid="3550795479165524982">"Назад"</string>
    <string name="export_next_button" msgid="657930567137105172">"Далее"</string>
    <string name="import_cancel_button" msgid="2191598074422096715">"Отмена"</string>
    <string name="import_next_button" msgid="5706322508691854289">"Далее"</string>
    <string name="import_source_location_title" msgid="4444467438013749461">"Откуда импортировать:"</string>
    <string name="import_invalid_storage" msgid="4873640088459948487">"Выберите приложение для хранения файлов, чтобы импортировать данные."</string>
    <!-- no translation found for export_import_tap_to_choose_account (5016799636886709580) -->
    <skip />
    <string name="export_import_choose_account_title" msgid="1047021319012735232">"Выберите аккаунт"</string>
    <string name="export_import_choose_account_cancel_button" msgid="7975616126298263479">"Отмена"</string>
    <string name="export_import_choose_account_done_button" msgid="8450305343787469429">"Готово"</string>
    <!-- no translation found for export_import_install_apps_text (5026922993254770904) -->
    <skip />
    <!-- no translation found for export_import_go_to_play_store_text (3210733429377429794) -->
    <skip />
    <string name="onboarding_title" msgid="8550656211291180188">"Начало работы с сервисом \"Здоровье и спорт\""</string>
    <string name="onboarding_description" msgid="4873129122057931161">"Сервис \"Здоровье и спорт\" хранит ваши данные о здоровье и физической активности, позволяя без труда синхронизировать их с другими приложениями на телефоне."</string>
    <string name="share_data" msgid="3481932156368883946">"Делитесь данными с приложениями"</string>
    <string name="share_data_description" msgid="2919871301634375092">"Выбирайте, какую информацию каждое приложение сможет читать и сохранять в сервисе \"Здоровье и спорт\"."</string>
    <string name="manage_your_settings" msgid="7391184508015127137">"Управляйте настройками и конфиденциальностью"</string>
    <string name="manage_your_settings_description" msgid="557943168930365334">"Настраивайте разрешения для приложений и управляйте своими данными."</string>
    <string name="onboarding_go_back_button_text" msgid="5020083846511184625">"Назад"</string>
    <string name="onboarding_get_started_button_text" msgid="2348061971090731336">"Начать"</string>
    <string name="delete_button_content_description" msgid="9125115327455379618">"Удалить данные"</string>
    <string name="enter_deletion_button_content_description" msgid="416336747251264118">"Перейти к удалению"</string>
    <string name="exit_deletion_button_content_description" msgid="6579227028841619158">"Отменить удаление"</string>
    <string name="time_range_title" msgid="6831605283322600165">"Какие данные удалить?"</string>
    <string name="time_range_next_button" msgid="5849096934896557888">"Далее"</string>
    <string name="time_range_message_all" msgid="7280888587242744729">"Все данные, добавленные в приложение \"Здоровье и спорт\" за выбранный период времени, будут навсегда удалены."</string>
    <string name="time_range_message_data_type" msgid="1896125004829258195">"Данные \"<xliff:g id="DATA_TYPE">%s</xliff:g>\", добавленные в приложение \"Здоровье и спорт\" за выбранный период времени, будут навсегда удалены."</string>
    <string name="time_range_message_category" msgid="1136451418397326356">"Данные категории \"<xliff:g id="CATEGORY">%s</xliff:g>\", добавленные в приложение \"Здоровье и спорт\" за выбранный период времени, будут навсегда удалены."</string>
    <string name="time_range_message_app_data" msgid="2590800457710603556">"Данные приложения \"<xliff:g id="APP_DATA">%s</xliff:g>\", добавленные в сервис \"Здоровье и спорт\" за выбранный период времени, будут навсегда удалены."</string>
    <string name="time_range_one_day" msgid="7162709826595446727">"За последние 24 часа"</string>
    <string name="time_range_one_week" msgid="8754523384275645434">"За последние 7 дней"</string>
    <string name="time_range_one_month" msgid="3034747870231999766">"За последние 30 дней"</string>
    <string name="time_range_all" msgid="8167350212705839943">"Все"</string>
    <string name="confirming_question_all" msgid="1585414659784742952">"Навсегда удалить все данные?"</string>
    <string name="confirming_question_one_day" msgid="8001434729335611950">"Навсегда удалить все данные за последние 24 часа?"</string>
    <string name="confirming_question_one_week" msgid="5441506951423969587">"Навсегда удалить все данные за последние 7 дней?"</string>
    <string name="confirming_question_one_month" msgid="4118595547587081940">"Навсегда удалить все данные за последние 30 дней?"</string>
    <string name="confirming_question_data_type_all" msgid="1173934949902602037">"Навсегда удалить все данные \"<xliff:g id="DATA_TYPE">%s</xliff:g>\"?"</string>
    <string name="confirming_question_data_type_one_day" msgid="5386681714769751416">"Навсегда удалить данные \"<xliff:g id="DATA_TYPE">%s</xliff:g>\" за последние 24 часа?"</string>
    <string name="confirming_question_data_type_one_week" msgid="8346031951374422501">"Навсегда удалить данные \"<xliff:g id="DATA_TYPE">%s</xliff:g>\" за последние 7 дней?"</string>
    <string name="confirming_question_data_type_one_month" msgid="7110328687576360400">"Навсегда удалить данные \"<xliff:g id="DATA_TYPE">%s</xliff:g>\" за последние 30 дней?"</string>
    <string name="confirming_question_category_all" msgid="9182430869247761531">"Навсегда удалить все данные категории \"<xliff:g id="CATEGORY">%s</xliff:g>\"?"</string>
    <string name="confirming_question_category_one_day" msgid="4886776948515472679">"Навсегда удалить данные категории \"<xliff:g id="CATEGORY">%s</xliff:g>\" за последние 24 часа?"</string>
    <string name="confirming_question_category_one_week" msgid="1790565625674277693">"Навсегда удалить данные категории \"<xliff:g id="CATEGORY">%s</xliff:g>\" за последние 7 дней?"</string>
    <string name="confirming_question_category_one_month" msgid="9181788460112796273">"Навсегда удалить данные категории \"<xliff:g id="CATEGORY">%s</xliff:g>\" за последние 30 дней?"</string>
    <string name="confirming_question_app_data_all" msgid="4818571921949673097">"Навсегда удалить все данные приложения \"<xliff:g id="APP_DATA">%s</xliff:g>\"?"</string>
    <string name="confirming_question_app_data_one_day" msgid="444028969015975031">"Навсегда удалить данные приложения \"<xliff:g id="APP_DATA">%s</xliff:g>\" за последние 24 часа?"</string>
    <string name="confirming_question_app_data_one_week" msgid="2096555081811730496">"Навсегда удалить данные приложения \"<xliff:g id="APP_DATA">%s</xliff:g>\" за последние 7 дней?"</string>
    <string name="confirming_question_app_data_one_month" msgid="6438241250825892892">"Навсегда удалить данные приложения \"<xliff:g id="APP_DATA">%s</xliff:g>\" за последние 30 дней?"</string>
    <string name="confirming_question_app_remove_all_permissions" msgid="4170343072352701421">"Также удалить все разрешения, предоставленные приложению \"<xliff:g id="APP_WITH_PERMISSIONS">%s</xliff:g>\" на платформе \"Здоровье и спорт\""</string>
    <string name="confirming_question_data_type_from_app_all" msgid="8361163993548510509">"Навсегда удалить данные \"<xliff:g id="DATA_TYPE">%1$s</xliff:g>\", полученные из приложения \"<xliff:g id="APP_DATA">%2$s</xliff:g>\"?"</string>
    <string name="confirming_question_single_entry" msgid="330919962071369305">"Навсегда удалить эту запись?"</string>
    <string name="confirming_question_message" msgid="2934249835529079545">"У связанных приложений больше не будет доступа к этим данным платформы \"Здоровье и спорт\"."</string>
    <string name="confirming_question_message_menstruation" msgid="5286956266565962430">"Все данные о менструации с <xliff:g id="START_DATE">%1$s</xliff:g> по <xliff:g id="END_DATE">%2$s</xliff:g> будут удалены."</string>
    <string name="confirming_question_delete_button" msgid="1999996759507959985">"Удалить"</string>
    <string name="confirming_question_go_back_button" msgid="9037523726124648221">"Назад"</string>
    <string name="delete_dialog_success_got_it_button" msgid="8047812840310612293">"ОК"</string>
    <string name="delete_dialog_failure_close_button" msgid="4376647579348193224">"Закрыть"</string>
    <string name="delete_dialog_success_title" msgid="5009733262743173477">"Данные удалены"</string>
    <string name="delete_dialog_success_message" msgid="2451953113522118128">"Эти данные удалены из приложения \"Здоровье и спорт\"."</string>
    <string name="delete_progress_indicator" msgid="5799502879065833417">"Удаление данных…"</string>
    <string name="delete_dialog_failure_title" msgid="1959020721355789496">"Не удалось удалить данные"</string>
    <string name="delete_dialog_failure_message" msgid="7473241488471319963">"Произошла ошибка. Не удалось удалить ваши данные из приложения \"Здоровье и спорт\"."</string>
    <string name="delete_dialog_failure_try_again_button" msgid="4323865124609424838">"Повторить"</string>
    <string name="delete_data_notification_title" msgid="7740230240986343347">"Удаление данных приложения \"Здоровье и спорт\""</string>
    <string name="delete_data_notification_ticker_text" msgid="2604051567679235822">"Удаление данных приложения \"Здоровье и спорт\""</string>
    <string name="delete_data_notification_channel_name" msgid="4499713830012802095">"Удаление данных"</string>
    <string name="data_point_action_content_description" msgid="6881048311770784455">"Удалить запись \"<xliff:g id="ENTRY_TO_DELETE">%s</xliff:g>\""</string>
    <string name="delete_data_point" msgid="1004049578454616738">"Удалить запись \"<xliff:g id="ENTRY_TO_DELETE">%s</xliff:g>\""</string>
    <string name="aggregation_total" msgid="5641333638662325184">"Всего: <xliff:g id="TOTAL_VALUE">%s</xliff:g>"</string>
    <string name="watt_format" msgid="8500953817369623803">"{value,plural, =1{1 Вт}one{# Вт}few{# Вт}many{# Вт}other{# Вт}}"</string>
    <string name="watt_format_long" msgid="7107446926499116109">"{value,plural, =1{1 ватт}one{# ватт}few{# ватта}many{# ватт}other{# ватта}}"</string>
    <string name="steps_value" msgid="5779393974668105298">"{count,plural, =1{1 шаг}one{# шаг}few{# шага}many{# шагов}other{# шага}}"</string>
    <string name="steps_per_minute" msgid="5527133010067502098">"{value,plural, =1{1 шаг/мин}one{# шаг/мин}few{# шаг/мин}many{# шаг/мин}other{# шаг/мин}}"</string>
    <string name="steps_per_minute_long" msgid="6146224261144843301">"{value,plural, =1{1 шаг в минуту}one{# шаг в минуту}few{# шага в минуту}many{# шагов в минуту}other{# шага в минуту}}"</string>
    <string name="heart_rate_value" msgid="6936476566204248578">"{count,plural, =1{1 уд/мин}one{# уд/мин}few{# уд/мин}many{# уд/мин}other{# уд/мин}}"</string>
    <string name="heart_rate_long_value" msgid="7865319425119507300">"{count,plural, =1{1 удар в минуту}one{# удар в минуту}few{# удара в минуту}many{# ударов в минуту}other{# удара в минуту}}"</string>
    <string name="velocity_speed_miles" msgid="616312758726506781">"{value,plural, =1{1 мил/ч}one{# мил/ч}few{# мил/ч}many{# мил/ч}other{# мил/ч}}"</string>
    <string name="velocity_speed_km" msgid="2807705003203399350">"{value,plural, =1{1 км/ч}one{# км/ч}few{# км/ч}many{# км/ч}other{# км/ч}}"</string>
    <string name="velocity_speed_miles_long" msgid="7945167764392834498">"{value,plural, =1{1 миля в час}one{# миля в час}few{# мили в час}many{# миль в час}other{# мили в час}}"</string>
    <string name="velocity_speed_km_long" msgid="3962310367408338322">"{value,plural, =1{1 километр в час}one{# километр в час}few{# километра в час}many{# километров в час}other{# километра в час}}"</string>
    <string name="velocity_minute_miles" msgid="7700413725988014667">"<xliff:g id="MINUTE">%1$s</xliff:g> мин/ми"</string>
    <string name="velocity_minute_km" msgid="4772380313506015301">"<xliff:g id="MINUTE">%1$s</xliff:g> мин/км"</string>
    <string name="velocity_minute_miles_long" msgid="6889048307278340076">"<xliff:g id="MINUTE">%1$s</xliff:g> мин. на милю"</string>
    <string name="velocity_minute_km_long" msgid="4037299863590066470">"<xliff:g id="MINUTE">%1$s</xliff:g> мин. на километр"</string>
    <string name="velocity_minute_per_one_hundred_yards" msgid="647561643828842315">"<xliff:g id="MINUTE">%1$s</xliff:g> мин/100 ярдов"</string>
    <string name="velocity_minute_per_one_hundred_meters" msgid="4636956099725561607">"<xliff:g id="MINUTE">%1$s</xliff:g> мин/100 метров"</string>
    <string name="velocity_minute_per_one_hundred_yards_long" msgid="3005945921657283386">"<xliff:g id="MINUTE">%1$s</xliff:g> мин. на 100 ярдов"</string>
    <string name="velocity_minute_per_one_hundred_meters_long" msgid="6806485527680697198">"<xliff:g id="MINUTE">%1$s</xliff:g> мин. на 100 метров"</string>
    <string name="time_range_long" msgid="5067423945245490288">"С <xliff:g id="START_TIME">%1$s</xliff:g> до <xliff:g id="END_TIME">%2$s</xliff:g>"</string>
    <string name="date_range_long" msgid="6022190423982451176">"С <xliff:g id="START_TIME">%1$s</xliff:g> по <xliff:g id="END_TIME">%2$s</xliff:g>"</string>
    <string name="wheelchair_pushes" msgid="5807293867148465190">"{count,plural, =1{1 толчок коляски}one{# толчок коляски}few{# толчка коляски}many{# толчков коляски}other{# толчка коляски}}"</string>
    <string name="liter" msgid="8276522589564337053">"{count,plural, =1{1 л}one{# л}few{# л}many{# л}other{# л}}"</string>
    <string name="liter_long" msgid="7094280457555707835">"{count,plural, =1{1 литр}one{# литр}few{# литра}many{# литров}other{# литра}}"</string>
    <string name="floors_climbed" msgid="7483572478744998930">"{count,plural, =1{1 этаж}one{# этаж}few{# этажа}many{# этажей}other{# этажа}}"</string>
    <string name="elevation_meters" msgid="5099783382361572761">"{count,plural, =1{1 м}one{# м}few{# м}many{# м}other{# м}}"</string>
    <string name="elevation_meters_long" msgid="3163136353148567981">"{count,plural, =1{1 метр}one{# метр}few{# метра}many{# метров}other{# метра}}"</string>
    <string name="cycling_rpm" msgid="2271215098150068276">"{count,plural, =1{1 об/мин}one{# об/мин}few{# об/мин}many{# об/мин}other{# об/мин}}"</string>
    <string name="cycling_rpm_long" msgid="4914848042733587007">"{count,plural, =1{1 оборот в минуту}one{# оборот в минуту}few{# оборота в минуту}many{# оборотов в минуту}other{# оборота в минуту}}"</string>
    <string name="cycling_cadence_series_range_long" msgid="6852892013260504985">"<xliff:g id="MIN">%1$s</xliff:g> – <xliff:g id="MAX">%2$s</xliff:g>"</string>
    <string name="sexual_activity_protected" msgid="4259473257597274326">"С защитой"</string>
    <string name="sexual_activity_unprotected" msgid="2250981470537379807">"Без защиты"</string>
    <string name="spotting" msgid="1637175837078770520">"Мажущее кровотечение"</string>
    <string name="flow_spotting" msgid="832418664953780156">"Мажущие выделения"</string>
    <string name="flow_light" msgid="1937543318146228793">"Скудные выделения"</string>
    <string name="flow_medium" msgid="3783688724668943154">"Умеренные выделения"</string>
    <string name="flow_heavy" msgid="8672261792750634294">"Обильные выделения"</string>
    <string name="period_day" msgid="3821944462093965882">"День менструации: <xliff:g id="DAY">%1$d</xliff:g> из <xliff:g id="TOTAL_LENGTH">%2$d</xliff:g>"</string>
    <string name="ovulation_positive" msgid="6588547263126320238">"Положительный результат"</string>
    <string name="ovulation_negative" msgid="591588801112312454">"Отрицательный результат"</string>
    <string name="ovulation_high" msgid="205362931427158291">"Высокий уровень фертильности"</string>
    <string name="ovulation_inconclusive" msgid="3447066667631538756">"Неоднозначный результат"</string>
    <string name="milliseconds" msgid="284845884516037268">"{count,plural, =1{1 мс}one{# мс}few{# мс}many{# мс}other{# мс}}"</string>
    <string name="milliseconds_long" msgid="93246373745977286">"{count,plural, =1{1 миллисекунда}one{# миллисекунда}few{# миллисекунды}many{# миллисекунд}other{# миллисекунды}}"</string>
    <string name="planned_exercise_session_notes_title" msgid="5398114870366766242">"Примечания"</string>
    <string name="planned_exercise_block_repetitions" msgid="230530785149273276">"{count,plural, =1{1 раз}one{# раз}few{# раза}many{# раз}other{# раза}}"</string>
    <string name="active_calories_burned" msgid="1164230083046893828">"Активных: <xliff:g id="ACTIVE_CALORIES">%1$s</xliff:g>"</string>
    <string name="total_calories_burned" msgid="1674210345283541450">"Всего: <xliff:g id="TOTAL_CALORIES">%1$s</xliff:g>"</string>
    <string name="amrap_performance_goal" msgid="2225285957050151025">"Максимально возможное количество повторений"</string>
    <string name="rate_of_perceived_exertion_goal" msgid="7025839991503747361">"Уровень нагрузки: <xliff:g id="VALUE">%1$d</xliff:g>/10"</string>
    <string name="elapsed_time_placeholder" msgid="5154979833935704302">"--:--"</string>
    <string name="repetitions" msgid="5092687490665962229">"{count,plural, =1{1 повт.}one{# повт.}few{# повт.}many{# повт.}other{# повт.}}"</string>
    <string name="repetitions_long" msgid="9056502282298182438">"{count,plural, =1{1 повтор}one{# повтор}few{# повтора}many{# повторов}other{# повтора}}"</string>
    <string name="exercise_segments_header" msgid="2992953017179406012">"Сегменты тренировки"</string>
    <string name="exercise_laps_header" msgid="117228630553856372">"Круги"</string>
    <string name="back_extension" msgid="426518933137440577">"Растяжка мышц спины"</string>
    <string name="badminton" msgid="8839727076522086870">"Бадминтон"</string>
    <string name="barbell_shoulder_press" msgid="3800236222803424251">"Жим штанги от плеч"</string>
    <string name="baseball" msgid="2520520093470304570">"Бейсбол"</string>
    <string name="basketball" msgid="1453863811744469210">"Баскетбол"</string>
    <string name="bench_press" msgid="640506654204391301">"Жим лежа"</string>
    <string name="bench_sit_up" msgid="6601081870476287683">"Подъем туловища на скамье"</string>
    <string name="biking" msgid="4108296097363777467">"Езда на велосипеде"</string>
    <string name="biking_stationary" msgid="1538524429562124202">"Занятия на велотренажере"</string>
    <string name="boot_camp" msgid="1554811887379786226">"Групповой фитнес-марафон"</string>
    <string name="boxing" msgid="2200194516739940317">"Бокс"</string>
    <string name="burpee" msgid="1434605818712603589">"Отжимания с прыжком"</string>
    <string name="calisthenics" msgid="9080623890020954493">"Калистеника"</string>
    <string name="cricket" msgid="7543586707938752011">"Крикет"</string>
    <string name="crunch" msgid="4265356947720591896">"Скручивания"</string>
    <string name="dancing" msgid="4099572666298130171">"Танцы"</string>
    <string name="deadlift" msgid="6880561478635890617">"Становая тяга"</string>
    <string name="dumbbell_curl_left_arm" msgid="4453594605921193509">"Сгибание левой руки с гантелью"</string>
    <string name="dumbbell_curl_right_arm" msgid="4680998443002425166">"Сгибание правой руки с гантелью"</string>
    <string name="dumbbell_front_raise" msgid="4411281746015904879">"Подъемы гантелей перед собой"</string>
    <string name="dumbbell_lateral_raise" msgid="5839946068429137241">"Подъемы гантелей через стороны"</string>
    <string name="dumbbell_triceps_extension_left_arm" msgid="6756023069611493063">"Разгибание левой руки с гантелью из-за головы"</string>
    <string name="dumbbell_triceps_extension_right_arm" msgid="1498470275564554389">"Разгибание правой руки с гантелью из-за головы"</string>
    <string name="dumbbell_triceps_extension_two_arm" msgid="5409860665522903159">"Разгибание рук с гантелями из-за головы"</string>
    <string name="elliptical" msgid="5148914059968910839">"Занятия на эллиптическом тренажере"</string>
    <string name="exercise_class" msgid="32582249527931454">"Занятия в спортзале"</string>
    <string name="fencing" msgid="410347890025055779">"Фехтование"</string>
    <string name="football_american" msgid="8564554592554502623">"Американский футбол"</string>
    <string name="football_australian" msgid="5524598297723674661">"Австралийский футбол"</string>
    <string name="forward_twist" msgid="2464895720533462566">"Повороты туловища стоя в наклоне вперед"</string>
    <string name="frisbee_disc" msgid="5167617057624738753">"Игра с фрисби"</string>
    <string name="golf" msgid="2726655052150604682">"Гольф"</string>
    <string name="guided_breathing" msgid="8688586393796970733">"Дыхательные упражнения"</string>
    <string name="gymnastics" msgid="1122967371410769598">"Гимнастика"</string>
    <string name="handball" msgid="3088985331906235361">"Гандбол"</string>
    <string name="high_intensity_interval_training" msgid="8873384314130026442">"Высокоинтенсивная интервальная тренировка"</string>
    <string name="hiking" msgid="5477476795295322496">"Пеший туризм"</string>
    <string name="ice_hockey" msgid="3615167122989198051">"Хоккей"</string>
    <string name="ice_skating" msgid="8509270149324068230">"Катание на коньках"</string>
    <string name="jumping_jack" msgid="8751015874477795657">"Прыжки \"ноги вместе – ноги врозь\""</string>
    <string name="jump_rope" msgid="3065249477862282277">"Прыжки со скакалкой"</string>
    <string name="lat_pull_down" msgid="6974730398913678563">"Тяга верхнего блока"</string>
    <string name="lunge" msgid="6557814816897990529">"Выпады"</string>
    <string name="martial_arts" msgid="3279383109083496658">"Боевые искусства"</string>
    <string name="meditation" msgid="7578287714544679183">"Медитация"</string>
    <string name="paddling" msgid="746868067888160788">"Гребля"</string>
    <string name="paragliding" msgid="8328649138909727690">"Парапланеризм"</string>
    <string name="pilates" msgid="8660903049535347415">"Пилатес"</string>
    <string name="plank" msgid="5537839085592473449">"Планка"</string>
    <string name="racquetball" msgid="8169482984904052538">"Ракетбол"</string>
    <string name="rock_climbing" msgid="3123024521372083233">"Скалолазание"</string>
    <string name="roller_hockey" msgid="3524872164646176686">"Хоккей на роликах"</string>
    <string name="rowing" msgid="615898011726585442">"Академическая гребля"</string>
    <string name="rowing_machine" msgid="4075255566862183370">"Занятия на гребном тренажере"</string>
    <string name="rugby" msgid="5146215118571059267">"Регби"</string>
    <string name="running" msgid="5135754380339217169">"Бег"</string>
    <string name="running_treadmill" msgid="2083354407217486405">"Бег на беговой дорожке"</string>
    <string name="sailing" msgid="4924304145770903145">"Парусный спорт"</string>
    <string name="scuba_diving" msgid="4548778216122159229">"Дайвинг"</string>
    <string name="skating" msgid="7320438805566302784">"Катание на коньках"</string>
    <string name="skiing" msgid="6773127614153771204">"Лыжный спорт"</string>
    <string name="snowboarding" msgid="890584874325367973">"Катание на сноуборде"</string>
    <string name="snowshoeing" msgid="8932096199095096139">"Ходьба на снегоступах"</string>
    <string name="soccer" msgid="2631723269673549642">"Футбол"</string>
    <string name="softball" msgid="8389418982713908334">"Софтбол"</string>
    <string name="squash" msgid="1588653991323140302">"Сквош"</string>
    <string name="squat" msgid="7664163620113834611">"Приседания"</string>
    <string name="stair_climbing" msgid="4042085961630471238">"Подъем по лестнице"</string>
    <string name="stair_climbing_machine" msgid="4003983194733092325">"Занятия на степпере"</string>
    <string name="strength_training" msgid="56772956237540768">"Силовая тренировка"</string>
    <string name="stretching" msgid="8667864173383423787">"Растяжка"</string>
    <string name="surfing" msgid="7612503593241904984">"Серфинг"</string>
    <string name="swimming_open_water" msgid="1030388267758027037">"Плавание на открытой воде"</string>
    <string name="swimming_pool" msgid="1584809250142187550">"Плавание в бассейне"</string>
    <string name="swimming_freestyle" msgid="5969535751316106638">"Вольный стиль"</string>
    <string name="swimming_backstroke" msgid="7293002996518694035">"Плавание на спине"</string>
    <string name="swimming_breaststroke" msgid="7168282910654289593">"Брасс"</string>
    <string name="swimming_butterfly" msgid="8553167046220664352">"Бабочка"</string>
    <string name="swimming_mixed" msgid="4486578691634921168">"Смешанный стиль"</string>
    <string name="swimming_other" msgid="2561131941506955982">"Другое"</string>
    <string name="table_tennis" msgid="4849741231221974485">"Настольный теннис"</string>
    <string name="tennis" msgid="6627063985750125504">"Теннис"</string>
    <string name="upper_twist" msgid="3382862516792841928">"Повороты туловища стоя"</string>
    <string name="volleyball" msgid="7469885673961163729">"Волейбол"</string>
    <string name="walking" msgid="4782496160454621769">"Ходьба"</string>
    <string name="water_polo" msgid="2527119748097860708">"Водное поло"</string>
    <string name="weightlifting" msgid="7586735291662318085">"Тяжелая атлетика"</string>
    <string name="wheelchair" msgid="2226734836271500057">"Езда в инвалидной коляске"</string>
    <string name="workout" msgid="8583398837804461839">"Тренировка"</string>
    <string name="yoga" msgid="138675430777247097">"Йога"</string>
    <string name="arm_curl" msgid="1737456878333201848">"Сгибание рук"</string>
    <string name="ball_slam" msgid="5996773678701283169">"Бросок мяча об пол"</string>
    <string name="double_arm_triceps_extension" msgid="4010735719203872078">"Французский жим"</string>
    <string name="dumbbell_row" msgid="181791808359752158">"Подъем гантелей в наклоне"</string>
    <string name="front_raise" msgid="1030939481482621384">"Подъем рук с весом перед собой"</string>
    <string name="hip_thrust" msgid="8490916766767408053">"Ягодичный мостик"</string>
    <string name="hula_hoop" msgid="1651914953207761226">"Вращение обруча"</string>
    <string name="kettlebell_swing" msgid="364783119882246413">"Махи гирей"</string>
    <string name="lateral_raise" msgid="1037404943175363734">"Подъемы гантелей через стороны"</string>
    <string name="leg_curl" msgid="5327470513599472344">"Сгибание ног"</string>
    <string name="leg_extension" msgid="1843556289395164421">"Разгибание ног"</string>
    <string name="leg_press" msgid="4544551493384600086">"Жим ногами"</string>
    <string name="leg_raise" msgid="3206754140765952088">"Подъём ног"</string>
    <string name="mountain_climber" msgid="6666288676718010900">"Упражнение \"Альпинист\""</string>
    <string name="pull_up" msgid="4056233737860296184">"Подтягивания"</string>
    <string name="punch" msgid="7915247952566217050">"Удары"</string>
    <string name="shoulder_press" msgid="4071573271892122319">"Жим от плеч"</string>
    <string name="single_arm_triceps_extension" msgid="4500495528709994121">"Подъем гантели над головой"</string>
    <string name="sit_up" msgid="1872162440154479950">"Подъем корпуса"</string>
    <string name="rest" msgid="5937058337671252210">"Отдых"</string>
    <string name="pause" msgid="5161459047750335691">"Пауза"</string>
    <string name="activity_type_australian_football" msgid="431838050917315084">"Австралийский футбол"</string>
    <string name="sleep_session_default" msgid="7376764686701487196">"Сон: <xliff:g id="DURATION"> %1$s</xliff:g>"</string>
    <string name="sleep_stage_default" msgid="1539043695578480733">"<xliff:g id="DURATION">%1$s</xliff:g> <xliff:g id="NAME">%2$s</xliff:g>"</string>
    <string name="sleep_stage_awake" msgid="4526767634444460862">"бодрствование"</string>
    <string name="sleep_stage_awake_in_bed" msgid="5533385496857888503">"бодрствования в постели"</string>
    <string name="sleep_stage_sleeping" msgid="5122840110107303518">"сон"</string>
    <string name="sleep_stage_out_of_bed" msgid="522297068981578046">"на ногах"</string>
    <string name="sleep_stage_rem" msgid="1694477904067543104">"быстрый сон"</string>
    <string name="sleep_stage_light" msgid="1070117964678317880">"поверхностный сон"</string>
    <string name="sleep_stage_deep" msgid="3134557407657258364">"крепкий сон"</string>
    <string name="sleep_stage_unknown" msgid="8664190491902295991">"неизвестно"</string>
    <string name="minute_duration" msgid="9035288227090160206">"<xliff:g id="MINUTE">%1$s</xliff:g> мин."</string>
    <string name="hour_minute_duration_short" msgid="6862483734123680444">"<xliff:g id="HOUR">%1$s</xliff:g> ч. <xliff:g id="MIN">%2$s</xliff:g> мин."</string>
    <string name="hour_duration" msgid="3472489613837138711">"<xliff:g id="HOUR">%1$s</xliff:g> ч."</string>
    <string name="hour_minute_duration_accessibility" msgid="1863356122145811614">"<xliff:g id="HOURS">%1$s</xliff:g> <xliff:g id="MINUTES">%2$s</xliff:g>"</string>
    <string name="hour_duration_accessibility" msgid="4944782597053107276">"{count,plural, =1{1 час}one{# час}few{# часа}many{# часов}other{# часа}}"</string>
    <string name="minute_duration_accessibility" msgid="399158463609534882">"{count,plural, =1{1 минута}one{# минута}few{# минуты}many{# минут}other{# минуты}}"</string>
    <!-- no translation found for day_duration (3965793251448856729) -->
    <skip />
    <string name="day_hour_duration" msgid="6174865584368017275">"<xliff:g id="DAYS">%1$s</xliff:g> и <xliff:g id="HOURS">%2$s</xliff:g>"</string>
    <string name="day_duration_accessibility" msgid="3023909370877112320">"{count,plural, =1{1 день}one{# день}few{# дня}many{# дней}other{# дня}}"</string>
    <string name="vo2_max" msgid="8129489055516944647">"{value,plural, =1{1 мл/кг/мин}one{# мл/кг/мин}few{# мл/кг/мин}many{# мл/кг/мин}other{# мл/кг/мин}}"</string>
    <string name="vo2_max_long" msgid="1031842712595851857">"{value,plural, =1{1 миллилитр кислорода на килограмм массы тела в минуту}one{# миллилитр кислорода на килограмм массы тела в минуту}few{# миллилитра кислорода на килограмм массы тела в минуту}many{# миллилитров кислорода на килограмм массы тела в минуту}other{# миллилитра кислорода на килограмм массы тела в минуту}}"</string>
    <string name="vo2_metabolic_cart" msgid="4724757223373717896">"Метаболограф"</string>
    <string name="vo2_heart_rate_ratio" msgid="8707274294125886148">"Частота сердечных сокращений"</string>
    <string name="vo2_cooper_test" msgid="4713211595719031518">"Тест Купера"</string>
    <string name="vo2_multistage_fitness_test" msgid="908967547838751749">"Многоэтапный фитнес-тест"</string>
    <string name="vo2_rockport_fitness_test" msgid="2951465532122577281">"Тест Рокпорта"</string>
    <string name="vo2_other" msgid="5359013487285233550">"Другое"</string>
    <string name="mucus_dry" msgid="1065582777971603874">"Без выделений"</string>
    <string name="mucus_sticky" msgid="2086025099544529404">"Липкие выделения"</string>
    <string name="mucus_creamy" msgid="7525290054414941569">"Кремообразные выделения"</string>
    <string name="mucus_watery" msgid="1875540699006472048">"Водянистые выделения"</string>
    <string name="mucus_egg_white" msgid="5578512593433767787">"Выделения, напоминающие яичный белок"</string>
    <string name="mucus_unusual" msgid="3987847850745292757">"Необычные выделения"</string>
    <string name="mucus_light" msgid="5309343389013086860">"Скудные выделения"</string>
    <string name="mucus_medium" msgid="7666848347740570566">"Умеренные выделения"</string>
    <string name="mucus_heavy" msgid="7864873650773259133">"Обильные выделения"</string>
    <string name="blood_pressure" msgid="7892828162554266437">"<xliff:g id="SYSTOLIC">%1$s</xliff:g>/<xliff:g id="DIASTOLIC">%2$s</xliff:g> мм рт. ст."</string>
    <string name="blood_pressure_long" msgid="6487761539434451764">"<xliff:g id="SYSTOLIC">%1$s</xliff:g>/<xliff:g id="DIASTOLIC">%2$s</xliff:g> мм ртутного столба"</string>
    <string name="body_position_standing_up" msgid="1221924915768574594">"Стоя"</string>
    <string name="body_position_sitting_down" msgid="8053875174780552282">"Сидя"</string>
    <string name="body_position_lying_down" msgid="1472381098179371143">"Лежа"</string>
    <string name="body_position_reclining" msgid="5676889701646839079">"Полулежа"</string>
    <string name="blood_pressure_left_wrist" msgid="2047244346984766880">"Левое запястье"</string>
    <string name="blood_pressure_right_wrist" msgid="1488133877790549424">"Правое запястье"</string>
    <string name="blood_pressure_left_arm" msgid="5150436840115504433">"Левое плечо"</string>
    <string name="blood_pressure_right_arm" msgid="8660682684653121430">"Правое плечо"</string>
    <string name="millimoles_per_liter" msgid="3185457774991908223">"{count,plural, =1{1 ммоль/л}one{# ммоль/л}few{# ммоль/л}many{# ммоль/л}other{# ммоль/л}}"</string>
    <string name="millimoles_per_liter_long" msgid="7248942926237335084">"{count,plural, =1{1 миллимоль на литр}one{# миллимоль на литр}few{# миллимоля на литр}many{# миллимолей на литр}other{# миллимоля на литр}}"</string>
    <string name="specimen_source_interstitial_fluid" msgid="2201319049828128946">"Тканевая жидкость"</string>
    <string name="specimen_source_capillary_blood" msgid="5525024815754731735">"Капиллярная кровь"</string>
    <string name="specimen_source_plasma" msgid="8794064916106457747">"Плазма"</string>
    <string name="specimen_source_serum" msgid="6383820057196352355">"Сыворотка крови"</string>
    <string name="specimen_source_tears" msgid="4368541832400624080">"Слезы"</string>
    <string name="specimen_source_whole_blood" msgid="8884838851343307557">"Цельная кровь"</string>
    <string name="blood_glucose_general" msgid="7566279829618085436">"Вне зависимости от приема пищи"</string>
    <string name="blood_glucose_fasting" msgid="2122662399203934350">"Натощак"</string>
    <string name="blood_glucose_before_meal" msgid="5125498172701953751">"Перед едой"</string>
    <string name="blood_glucose_after_meal" msgid="8101398122897992346">"После еды"</string>
    <string name="mealtype_label" msgid="5402474235944051844">"Прием пищи"</string>
    <string name="mealtype_unknown" msgid="3024645648636923591">"Неизвестно"</string>
    <string name="mealtype_breakfast" msgid="119545434987870954">"Завтрак"</string>
    <string name="mealtype_lunch" msgid="6212310262989550906">"Обед"</string>
    <string name="mealtype_dinner" msgid="1896347121249081336">"Ужин"</string>
    <string name="mealtype_snack" msgid="8454859872168781221">"Перекус"</string>
    <string name="biotin" msgid="4000818331802478073">"Биотин"</string>
    <string name="caffeine" msgid="2847006945615912643">"Кофеин"</string>
    <string name="calcium" msgid="4832722858820295752">"Кальций"</string>
    <string name="chloride" msgid="2509193544740445654">"Хлорид"</string>
    <string name="cholesterol" msgid="4261128668088502049">"Холестерин"</string>
    <string name="chromium" msgid="807851794929222026">"Хром"</string>
    <string name="copper" msgid="8603012497089601260">"Медь"</string>
    <string name="dietary_fiber" msgid="6928876454420561553">"Клетчатка"</string>
    <string name="energy_consumed_total" msgid="7866804137119190606">"Энергетическая ценность"</string>
    <string name="energy_consumed_from_fat" msgid="8637734004867176038">"Энергетическая ценность жиров"</string>
    <string name="folate" msgid="7728279545427110321">"Фолат"</string>
    <string name="folic_acid" msgid="6861953414423667870">"Фолиевая кислота"</string>
    <string name="iodine" msgid="2896913103021799237">"Йод"</string>
    <string name="iron" msgid="6134405609706877219">"Железо"</string>
    <string name="magnesium" msgid="6157495455437549170">"Магний"</string>
    <string name="manganese" msgid="8339856079280400610">"Марганец"</string>
    <string name="molybdenum" msgid="3762866331212112454">"Молибден"</string>
    <string name="monounsaturated_fat" msgid="1320950160552507057">"Мононенасыщенные жиры"</string>
    <string name="niacin" msgid="8425099536322826837">"Ниацин"</string>
    <string name="pantothenic_acid" msgid="5310842296212528685">"Пантотеновая кислота"</string>
    <string name="phosphorus" msgid="3912318057064021441">"Фосфор"</string>
    <string name="polyunsaturated_fat" msgid="6386374757897543025">"Полиненасыщенные жиры"</string>
    <string name="potassium" msgid="723134189945209756">"Калий"</string>
    <string name="protein" msgid="2731834509320364994">"Белки"</string>
    <string name="riboflavin" msgid="5329306869379867435">"Рибофлавин"</string>
    <string name="saturated_fat" msgid="3174504848270051265">"Насыщенные жиры"</string>
    <string name="selenium" msgid="8129594078116221891">"Селен"</string>
    <string name="sodium" msgid="7687341876185019438">"Натрий"</string>
    <string name="sugar" msgid="656190285547502122">"Сахар"</string>
    <string name="thiamin" msgid="1662446837028039063">"Тиамин"</string>
    <string name="total_carbohydrate" msgid="7034043840349284931">"Общее содержание углеводов"</string>
    <string name="total_fat" msgid="8193647297427112321">"Общее содержание жиров"</string>
    <string name="trans_fat" msgid="1059715899517909090">"Трансжиры"</string>
    <string name="unsaturated_fat" msgid="5495925265449481356">"Ненасыщенные жиры"</string>
    <string name="vitamin_a" msgid="2379293029664252095">"Витамин A"</string>
    <string name="vitamin_b12" msgid="180162813332325098">"Витамин B12"</string>
    <string name="vitamin_b6" msgid="370053149968231667">"Витамин B6"</string>
    <string name="vitamin_c" msgid="5383574357126292194">"Витамин С"</string>
    <string name="vitamin_d" msgid="2717952250555672580">"Витамин D"</string>
    <string name="vitamin_e" msgid="5214468880515744802">"Витамин E"</string>
    <string name="vitamin_k" msgid="2722297637910069736">"Витамин K"</string>
    <string name="zinc" msgid="5211975076671534013">"Цинк"</string>
    <string name="nutrient_with_value" msgid="3327198262871257518">"<xliff:g id="NUTRIENT">%1$s</xliff:g>: <xliff:g id="AMOUNT">%2$s</xliff:g>"</string>
    <string name="meal_name" msgid="6060648788040408308">"Название"</string>
    <string name="gram_short_format" msgid="2355009811799735134">"{count,plural, =1{1 г}one{# г}few{# г}many{# г}other{# г}}"</string>
    <string name="gram_long_format" msgid="6160392101513066663">"{count,plural, =1{1 грамм}one{# грамм}few{# грамма}many{# грамм}other{# грамма}}"</string>
    <string name="respiratory_rate_value" msgid="4546418213418344364">"{count,plural, =1{1 вдох/мин}one{# вдох/мин}few{# вдох/мин}many{# вдох/мин}other{# вдох/мин}}"</string>
    <string name="respiratory_rate_value_long" msgid="3822748008700697049">"{count,plural, =1{1 вдох в минуту}one{# вдох в минуту}few{# вдоха в минуту}many{# вдохов в минуту}other{# вдоха в минуту}}"</string>
    <string name="kilograms_short_label" msgid="9098342853218050689">"{count,plural, =1{1 кг}one{# кг}few{# кг}many{# кг}other{# кг}}"</string>
    <string name="pounds_short_label" msgid="6256277330455003180">"{count,plural, =1{1 фунт}one{# фунт}few{# фунта}many{# фунтов}other{# фунта}}"</string>
    <string name="stone_short_label" msgid="8377585176530348612">"{count,plural, =1{1 стоун}one{# стоун}few{# стоуна}many{# стоунов}other{# стоуна}}"</string>
    <string name="stone_pound_short_label" msgid="7157344201618366834">"{stone_part} {pound_part}"</string>
    <string name="kilograms_long_label" msgid="7883695071156297670">"{count,plural, =1{1 килограмм}one{# килограмм}few{# килограмма}many{# килограмм}other{# килограмма}}"</string>
    <string name="pounds_long_label" msgid="2916697485006416419">"{count,plural, =1{1 фунт}one{# фунт}few{# фунта}many{# фунтов}other{# фунта}}"</string>
    <string name="stone_long_label" msgid="8951426283449456468">"{count,plural, =1{1 стоун}one{# стоун}few{# стоуна}many{# стоунов}other{# стоуна}}"</string>
    <string name="stone_pound_long_label" msgid="1308941435682625204">"{stone_part} {pound_part}"</string>
    <string name="temperature_celsius" msgid="8867121728397270787">"{value,plural, =1{1 °C}one{# °C}few{# °C}many{# °C}other{# °C}}"</string>
    <string name="temperature_celsius_long" msgid="5789974427381333869">"{value,plural, =1{1 градус Цельсия}one{# градус Цельсия}few{# градуса Цельсия}many{# градусов Цельсия}other{# градуса Цельсия}}"</string>
    <string name="temperature_kelvin" msgid="358565033091774943">"{value,plural, =1{1 К}one{# К}few{# К}many{# К}other{# К}}"</string>
    <string name="temperature_kelvin_long" msgid="6078037481989090665">"{value,plural, =1{1 кельвин}one{# кельвин}few{# кельвина}many{# кельвинов}other{# кельвина}}"</string>
    <string name="temperature_fahrenheit" msgid="4907172619457051144">"{value,plural, =1{1 °F}one{# °F}few{# °F}many{# °F}other{# °F}}"</string>
    <string name="temperature_fahrenheit_long" msgid="1668948424411289521">"{value,plural, =1{1 градус Фаренгейта}one{# градус Фаренгейта}few{# градуса Фаренгейта}many{# градусов Фаренгейта}other{# градуса Фаренгейта}}"</string>
    <string name="temperatureDelta_celsius" msgid="4715618675614337612">"{value,plural, =1{{formattedValue} °C}one{{formattedValue} °C}few{{formattedValue} °C}many{{formattedValue} °C}other{{formattedValue} °C}}"</string>
    <string name="temperatureDelta_celsius_long" msgid="2696479973655631256">"{value,plural, =1{{formattedValue} градус Цельсия}one{{formattedValue} градус Цельсия}few{{formattedValue} градуса Цельсия}many{{formattedValue} градусов Цельсия}other{{formattedValue} градуса Цельсия}}"</string>
    <string name="temperatureDelta_fahrenheit" msgid="4888310106252786060">"{value,plural, =1{{formattedValue} °F}one{{formattedValue} °F}few{{formattedValue} °F}many{{formattedValue} °F}other{{formattedValue} °F}}"</string>
    <string name="temperatureDelta_fahrenheit_long" msgid="6245718323010730238">"{value,plural, =1{{formattedValue} градус Фаренгейта}one{{formattedValue} градус Фаренгейта}few{{formattedValue} градуса Фаренгейта}many{{formattedValue} градусов Фаренгейта}other{{formattedValue} градуса Фаренгейта}}"</string>
    <string name="temperatureDelta_kelvin" msgid="3417124829968605912">"{value,plural, =1{{formattedValue} К}one{{formattedValue} К}few{{formattedValue} К}many{{formattedValue} К}other{{formattedValue} К}}"</string>
    <string name="temperatureDelta_kelvin_long" msgid="2778664973816301780">"{value,plural, =1{{formattedValue} кельвин}one{{formattedValue} кельвин}few{{formattedValue} кельвина}many{{formattedValue} кельвинов}other{{formattedValue} кельвина}}"</string>
    <string name="temperatureDelta_average_celsius" msgid="8285198789751919796">"{value,plural, =1{{formattedValue} °C (среднее отклонение)}one{{formattedValue} °C (среднее отклонение)}few{{formattedValue} °C (среднее отклонение)}many{{formattedValue} °C (среднее отклонение)}other{{formattedValue} °C (среднее отклонение)}}"</string>
    <string name="temperatureDelta_average_celsius_long" msgid="2706133487120358878">"{value,plural, =1{{formattedValue} градус Цельсия (среднее отклонение)}one{{formattedValue} градус Цельсия (среднее отклонение)}few{{formattedValue} градуса Цельсия (среднее отклонение)}many{{formattedValue} градусов Цельсия (среднее отклонение)}other{{formattedValue} градуса Цельсия (среднее отклонение)}}"</string>
    <string name="temperatureDelta_average_fahrenheit" msgid="1610634095789007598">"{value,plural, =1{{formattedValue} °F (среднее отклонение)}one{{formattedValue} °F (среднее отклонение)}few{{formattedValue} °F (среднее отклонение)}many{{formattedValue} °F (среднее отклонение)}other{{formattedValue} °F (среднее отклонение)}}"</string>
    <string name="temperatureDelta_average_fahrenheit_long" msgid="4931676720311048821">"{value,plural, =1{{formattedValue} градус Фаренгейта (среднее отклонение)}one{{formattedValue} градус Фаренгейта (среднее отклонение)}few{{formattedValue} градуса Фаренгейта (среднее отклонение)}many{{formattedValue} градусов Фаренгейта (среднее отклонение)}other{{formattedValue} градуса Фаренгейта (среднее отклонение)}}"</string>
    <string name="temperatureDelta_average_kelvin" msgid="3525443354201467789">"{value,plural, =1{{formattedValue} K (среднее отклонение)}one{{formattedValue} K (среднее отклонение)}few{{formattedValue} K (среднее отклонение)}many{{formattedValue} K (среднее отклонение)}other{{formattedValue} K (среднее отклонение)}}"</string>
    <string name="temperatureDelta_average_kelvin_long" msgid="9202084701113373151">"{value,plural, =1{{formattedValue} градус Кельвина (среднее отклонение)}one{{formattedValue} градус Кельвина (среднее отклонение)}few{{formattedValue} градуса Кельвина (среднее отклонение)}many{{formattedValue} градусов Кельвина (среднее отклонение)}other{{formattedValue} градуса Кельвина (среднее отклонение)}}"</string>
    <string name="temperature_location_armpit" msgid="8359661261125563155">"Подмышка"</string>
    <string name="temperature_location_finger" msgid="4915449065770967487">"Палец руки"</string>
    <string name="temperature_location_forehead" msgid="8603219464757434635">"Лоб"</string>
    <string name="temperature_location_mouth" msgid="1535682736007063471">"Рот"</string>
    <string name="temperature_location_rectum" msgid="1503082804377850076">"Прямая кишка"</string>
    <string name="temperature_location_temporal_artery" msgid="2830919806910102535">"Височная артерия"</string>
    <string name="temperature_location_toe" msgid="36730991617372925">"Палец ноги"</string>
    <string name="temperature_location_ear" msgid="7024374111156026034">"Ухо"</string>
    <string name="temperature_location_wrist" msgid="5290446688282752346">"Запястье"</string>
    <string name="temperature_location_vagina" msgid="1689485374825231749">"Влагалище"</string>
    <string name="skin_temperature_measurement_location_title" msgid="3801036455392782236">"Место измерения"</string>
    <string name="skin_temperature_baseline_title" msgid="1883615483694543696">"Базовая температура"</string>
    <string name="skin_temperature_delta_details_heading" msgid="7789483766417087430">"Отклонение от базовой температуры"</string>
    <string name="distance_miles" msgid="5419172432458896478">"{dist,plural, =1{1 миля}one{# миля}few{# мили}many{# миль}other{# мили}}"</string>
    <string name="distance_km" msgid="6383736895665100602">"{dist,plural, =1{1 км}one{# км}few{# км}many{# км}other{# км}}"</string>
    <string name="distance_miles_long" msgid="1830844568614100885">"{dist,plural, =1{1 миля}one{# миля}few{# мили}many{# миль}other{# мили}}"</string>
    <string name="distance_km_long" msgid="6256504627418439859">"{dist,plural, =1{1 километр}one{# километр}few{# километра}many{# километров}other{# километра}}"</string>
    <string name="height_cm" msgid="94329926270064717">"{height,plural, =1{1 см}one{# см}few{# см}many{# см}other{# см}}"</string>
    <string name="height_cm_long" msgid="2821030110768530948">"{height,plural, =1{1 сантиметр}one{# сантиметр}few{# сантиметра}many{# сантиметров}other{# сантиметра}}"</string>
    <string name="height_in_long" msgid="6502316324841498419">"{height,plural, =1{1 дюйм}one{# дюйм}few{# дюйма}many{# дюймов}other{# дюйма}}"</string>
    <string name="height_ft_long" msgid="7551582478724981895">"{height,plural, =1{1 фут}one{# фут}few{# фута}many{# футов}other{# фута}}"</string>
    <string name="height_in_compacted" msgid="6087182983411207466">"{height,plural, =1{1″}one{#″}few{#″}many{#″}other{#″}}"</string>
    <string name="height_ft_compacted" msgid="1024585112134314039">"{height,plural, =1{1′}one{#′}few{#′}many{#′}other{#′}}"</string>
    <string name="feet_inches_format" msgid="768610500549967860">"<xliff:g id="FT">%1$s</xliff:g><xliff:g id="IN">%2$s</xliff:g>⁠"</string>
    <string name="feet_inches_format_long" msgid="5187265716573430363">"<xliff:g id="FT">%1$s</xliff:g> <xliff:g id="IN">%2$s</xliff:g>⁠"</string>
    <string name="calories_long" msgid="7225535148232419419">"{count,plural, =1{1 калория}one{# калория}few{# калории}many{# калорий}other{# калории}}"</string>
    <string name="calories" msgid="320906359079319632">"{count,plural, =1{1 кал}one{# кал}few{# кал}many{# кал}other{# кал}}"</string>
    <string name="kj" msgid="2742876437259085714">"{count,plural, =1{1 кДж}one{# кДж}few{# кДж}many{# кДж}other{# кДж}}"</string>
    <string name="kj_long" msgid="1837278261960345400">"{count,plural, =1{1 килоджоуль}one{# килоджоуль}few{# килоджоуля}many{# килоджоулей}other{# килоджоуля}}"</string>
    <string name="percent" formatted="false" msgid="9199428244800776575">"{value,plural, =1{1 %}one{# %}few{# %}many{# %}other{# %}}"</string>
    <string name="percent_long" msgid="2201022757867534235">"{value,plural, =1{1 процент}one{# процент}few{# процента}many{# процентов}other{# процента}}"</string>
    <string name="units_cancel" msgid="5947097690625771995">"Отмена"</string>
    <string name="units_title" msgid="6504086463237869339">"Единицы измерения"</string>
    <string name="distance_unit_title" msgid="4696952932438418209">"Расстояние"</string>
    <string name="height_unit_title" msgid="5461594609577078049">"Рост"</string>
    <string name="weight_unit_title" msgid="7405186541678939987">"Вес"</string>
    <string name="energy_unit_title" msgid="1714627395963766769">"Энергия"</string>
    <string name="temperature_unit_title" msgid="1973985121774654017">"Температура"</string>
    <string name="distance_unit_kilometers_label" msgid="1361363017122240294">"Километры"</string>
    <string name="distance_unit_miles_label" msgid="848850214987608211">"Мили"</string>
    <string name="height_unit_centimeters_label" msgid="4096031670561995574">"Сантиметры"</string>
    <string name="height_unit_feet_label" msgid="3311723678628261399">"Футы и дюймы"</string>
    <string name="weight_unit_pound_label" msgid="8210663393844989211">"Фунты"</string>
    <string name="weight_unit_kilogram_label" msgid="6623938920860887238">"Килограммы"</string>
    <string name="weight_unit_stone_label" msgid="3063787243474847180">"Стоуны"</string>
    <string name="energy_unit_calorie_label" msgid="3412965811470957296">"Калории"</string>
    <string name="energy_unit_kilojoule_label" msgid="6481196724083455110">"Килоджоули"</string>
    <string name="temperature_unit_celsius_label" msgid="4698347100553808449">"Градусы Цельсия"</string>
    <string name="temperature_unit_fahrenheit_label" msgid="6590261955872562854">"Градусы Фаренгейта"</string>
    <string name="temperature_unit_kelvin_label" msgid="3786210768294615821">"Градусы Кельвина"</string>
    <string name="help_and_feedback" msgid="4772169905005369871">"Справка и обратная связь"</string>
    <string name="cant_see_all_your_apps_description" msgid="7344859063463536472">"Если вы не видите установленное приложение, возможно, оно пока несовместимо с сервисом \"Здоровье и спорт\"."</string>
    <string name="things_to_try" msgid="8200374691546152703">"Что можно попробовать"</string>
    <string name="check_for_updates" msgid="3841090978657783101">"Проверить наличие обновлений"</string>
    <string name="check_for_updates_description" msgid="1347667778199095160">"Убедитесь, что установлены актуальные версии приложений"</string>
    <string name="see_all_compatible_apps" msgid="6791146164535475726">"Посмотреть все совместимые приложения"</string>
    <string name="see_all_compatible_apps_description" msgid="2092325337403254491">"Найти приложения в Google Play"</string>
    <string name="send_feedback" msgid="7756927746070096780">"Отправить отзыв"</string>
    <string name="send_feedback_description" msgid="2887207112856240778">"Расскажите, какие приложения для здоровья и фитнеса вы хотели бы использовать с сервисом \"Здоровье и спорт\""</string>
    <string name="playstore_app_title" msgid="4138464328693481809">"Google Play"</string>
    <string name="auto_delete_button" msgid="8536451792268513619">"Автоматическое удаление"</string>
    <string name="auto_delete_title" msgid="8761742828224207826">"Автоматическое удаление"</string>
    <string name="auto_delete_header" msgid="4258649705159293715">"Укажите период, по истечении которого данные будут автоматически удаляться из приложения \"Здоровье и спорт\""</string>
    <string name="auto_delete_learn_more" msgid="7416469042791307994">"Подробнее об автоматическом удалении…"</string>
    <string name="auto_delete_section" msgid="7732381000331475082">"Автоматически удалять данные через:"</string>
    <string name="range_after_x_months" msgid="3340127072680117121">"{count,plural, =1{Через # месяц}one{Через # месяц}few{Через # месяца}many{Через # месяцев}other{Через # месяца}}"</string>
    <string name="range_never" msgid="4429478261788361233">"Никогда"</string>
    <string name="range_off" msgid="8178520557618184215">"Выключено"</string>
    <string name="auto_delete_rationale" msgid="5255442126521464878">"Задайте настройки, и приложение \"Здоровье и спорт\" удалит данные в соответствии с внесенными изменениями."</string>
    <string name="confirming_question_x_months" msgid="8204363800605282103">"{count,plural, =1{Автоматически удалять данные через # месяц?}one{Автоматически удалять данные через # месяц?}few{Автоматически удалять данные через # месяца?}many{Автоматически удалять данные через # месяцев?}other{Автоматически удалять данные через # месяца?}}"</string>
    <string name="confirming_message_x_months" msgid="4798474593741471977">"{count,plural, =1{Данные из приложения \"Здоровье и спорт\" будут автоматически удаляться через # месяц. После внесения изменений все сведения, хранящиеся более # месяца, будут удалены.}one{Данные из приложения \"Здоровье и спорт\" будут автоматически удаляться через # месяц. После внесения изменений все сведения, хранящиеся более # месяца, будут удалены.}few{Данные из приложения \"Здоровье и спорт\" будут автоматически удаляться через # месяца. После внесения изменений все сведения, хранящиеся более # месяцев, будут удалены.}many{Данные из приложения \"Здоровье и спорт\" будут автоматически удаляться через # месяцев. После внесения изменений все сведения, хранящиеся более # месяцев, будут удалены.}other{Данные из приложения \"Здоровье и спорт\" будут автоматически удаляться через # месяца. После внесения изменений все сведения, хранящиеся более # месяца, будут удалены.}}"</string>
    <string name="set_auto_delete_button" msgid="268450418318199197">"Настроить автоматическое удаление"</string>
    <string name="deletion_started_title" msgid="1177766097121885025">"Существующие данные будут удалены"</string>
    <string name="deletion_started_x_months" msgid="6567199107249615612">"{count,plural, =1{Приложение \"Здоровье и спорт\" удалит все данные, хранящиеся более # месяца. Изменения вступят в силу в связанных приложениях в течение одного дня.}one{Приложение \"Здоровье и спорт\" удалит все данные, хранящиеся более # месяца. Изменения вступят в силу в связанных приложениях в течение одного дня.}few{Приложение \"Здоровье и спорт\" удалит все данные, хранящиеся более # месяцев. Изменения вступят в силу в связанных приложениях в течение одного дня.}many{Приложение \"Здоровье и спорт\" удалит все данные, хранящиеся более # месяцев. Изменения вступят в силу в связанных приложениях в течение одного дня.}other{Приложение \"Здоровье и спорт\" удалит все данные, хранящиеся более # месяца. Изменения вступят в силу в связанных приложениях в течение одного дня.}}"</string>
    <string name="deletion_started_category_list_section" msgid="3052940611815658991">"Будет удалена информация из следующих категорий:"</string>
    <string name="deletion_started_done_button" msgid="1232018689825054257">"ОК"</string>
    <string name="priority_dialog_title" msgid="7360654442596118085">"Задайте приоритет приложений"</string>
    <string name="priority_dialog_message" msgid="6971250365335018184">"Если данные \"<xliff:g id="DATA_TYPE">%s</xliff:g>\" поступят от нескольких приложений, сервис \"Здоровье и спорт\" отдаст приоритет тому, которое выше других в списке. Чтобы изменить порядок, перетащите приложения на нужные места."</string>
    <string name="priority_dialog_positive_button" msgid="2503570694373675092">"Сохранить"</string>
    <string name="action_drag_label_move_up" msgid="4221641798253080966">"Переместить вверх"</string>
    <string name="action_drag_label_move_down" msgid="3448000958912947588">"Переместить вниз"</string>
    <string name="action_drag_label_move_top" msgid="5114033774108663548">"Переместить в начало"</string>
    <string name="action_drag_label_move_bottom" msgid="3117764196696569512">"Переместить в конец"</string>
    <string name="reorder_button_content_description" msgid="2685032520710743533">"Кнопка для перетаскивания приложения \"<xliff:g id="SELECTED_APP">%s</xliff:g>\" в списке приоритетов"</string>
    <string name="remove_button_content_description" msgid="6170490900032612048">"Кнопка – убрать приложение \"<xliff:g id="SELECTED_APP">%s</xliff:g>\" из приоритетных"</string>
    <string name="reorder_button_action_description" msgid="5197462036756192214">"Нажмите дважды и перетащите, чтобы упорядочить"</string>
    <string name="search_keywords_home" msgid="5386515593026555327">"физическая активность, здоровый образ жизни"</string>
    <string name="search_keywords_permissions" msgid="7821010295153350533">"разрешения"</string>
    <string name="search_keywords_data" msgid="5359602744325490523">"здоровье и спорт, данные о здоровье, категории данных о здоровье, доступ к данным, активность, физические параметры, отслеживание цикла, питание, сон, жизненные показатели"</string>
    <string name="search_breadcrumbs_permissions" msgid="2667471090347475796">"Здоровье и спорт &gt; Разрешения для приложений"</string>
    <string name="search_breadcrumbs_data" msgid="6635428480372024040">"Здоровье и спорт &gt; Данные и доступ"</string>
    <string name="search_connected_apps" msgid="8180770761876928851">"Поиск приложений"</string>
    <string name="no_results" msgid="4007426147286897998">"Ничего не найдено"</string>
    <string name="help" msgid="6028777453152686162">"Справка"</string>
    <string name="request_route_header_title" msgid="6599707039845646714">"Разрешить приложению \"<xliff:g id="APP_NAME">%1$s</xliff:g>\" доступ к маршруту тренировки в сервисе \"Здоровье и спорт\"?"</string>
    <string name="request_route_disclaimer_notice" msgid="8060511384737662598">"Приложение сможет читать данные о вашем прежнем местоположении на маршруте."</string>
    <string name="date_owner_format" msgid="4431196384037157320">"<xliff:g id="DATE">%1$s</xliff:g> • <xliff:g id="APP_NAME">%2$s</xliff:g>"</string>
    <string name="request_route_info_header_title" msgid="4149969049719763190">"Маршруты тренировок включают в себя данные о местоположении"</string>
    <string name="request_route_info_who_can_see_data_title" msgid="858355329937113994">"Кто может просматривать эти данные?"</string>
    <string name="request_route_info_who_can_see_data_summary" msgid="2439434359808367150">"Доступ к маршрутам тренировок будет только у выбранных вами приложений."</string>
    <string name="request_route_info_access_management_title" msgid="3222594923675464852">"Как управлять доступом?"</string>
    <string name="request_route_info_access_management_summary" msgid="2606548838292829495">"В настройках сервиса \"Здоровье и спорт\" можно задать параметры доступа приложений к маршрутам тренировок."</string>
    <string name="request_route_allow" msgid="4427372851821847274">"Разрешить этот маршрут"</string>
    <string name="request_route_allow_all" msgid="314830698958736916">"Разрешить все маршруты"</string>
    <string name="request_route_dont_allow" msgid="1186236234664957228">"Не разрешать"</string>
    <string name="route_permissions_always_allow" msgid="1383816362804293137">"Разрешать всегда"</string>
    <string name="route_permissions_label" msgid="6293377940884373190">"Доступ к маршрутам тренировок"</string>
    <string name="route_permissions_summary" msgid="704859311037374130">"Разрешить приложению <xliff:g id="APP_NAME">%1$s</xliff:g> доступ к маршрутам"</string>
    <string name="route_permissions_ask" msgid="3927020960754781917">"Спрашивать каждый раз"</string>
    <string name="route_permissions_deny" msgid="4955644777239169593">"Не разрешать"</string>
    <string name="exercise_permission_dialog_enable_title" msgid="4310997044811843391">"Включить оба типа данных?"</string>
    <string name="exercise_permission_dialog_disable_title" msgid="1011777519918396883">"Отключить оба типа данных?"</string>
    <string name="exercise_permission_dialog_enabled_summary" msgid="3404390796688813585">"Чтобы включить маршруты тренировок, нужно предоставить приложению <xliff:g id="APP_NAME">%1$s</xliff:g> доступ на чтение тренировок."</string>
    <string name="exercise_permission_dialog_disable_summary" msgid="397599718182778347">"Чтобы включить маршруты тренировок, нужно предоставить приложению <xliff:g id="APP_NAME">%1$s</xliff:g> доступ к тренировкам."</string>
    <string name="exercise_permission_dialog_positive_button" msgid="4545939654888655556">"Да"</string>
    <string name="exercise_permission_dialog_negative_button" msgid="7433304732406274998">"Нет"</string>
    <string name="back_button" msgid="780519527385993407">"Назад"</string>
    <string name="loading" msgid="2526615755685950317">"Загрузка…"</string>
    <string name="migration_in_progress_screen_title" msgid="6564515269988205874">"Выполняется интеграция"</string>
    <string name="migration_in_progress_screen_integration_details" msgid="5916989113111973466">"Выполняется интеграция приложения \"Здоровье и спорт\" с Android.\n\nПеренос ваших данных и разрешений займет некоторое время."</string>
    <string name="migration_in_progress_screen_integration_dont_close" msgid="2095732208438772444">"Не закрывайте приложение, пока не получите уведомление о том, что интеграция завершена."</string>
    <string name="migration_in_progress_notification_title" msgid="8873411008158407737">"Интеграция приложения \"Здоровье и спорт\""</string>
    <string name="migration_update_needed_screen_title" msgid="3260466598312877429">"Требуется обновление"</string>
    <string name="migration_update_needed_screen_details" msgid="7984745102006782603">"Выполняется интеграция приложения \"Здоровье и спорт\" с Android. После окончания вы сможете открывать его прямо из настроек."</string>
    <string name="update_button" msgid="4544529019832009496">"Обновить"</string>
    <string name="migration_update_needed_notification_content" msgid="478899618719297517">"Установите это обновление, чтобы продолжить интеграцию приложения \"Здоровье и спорт\" с настройками системы."</string>
    <string name="migration_update_needed_notification_action" msgid="1219223694165492000">"Обновить"</string>
    <string name="migration_module_update_needed_notification_title" msgid="5428523284357105379">"Требуется обновление системы"</string>
    <string name="migration_module_update_needed_action" msgid="7211167950758064289">"Прежде чем продолжить, обновите систему."</string>
    <string name="migration_module_update_needed_restart" msgid="1246884613546321798">"Если вы уже обновили систему, перезапустите телефон, чтобы продолжить интеграцию."</string>
    <string name="migration_app_update_needed_notification_title" msgid="8971076370900025444">"Обновите Здоровье и спорт"</string>
    <string name="migration_app_update_needed_action" msgid="3289432528592774601">"Прежде чем продолжить, обновите Здоровье и спорт до последней версии."</string>
    <string name="migration_more_space_needed_screen_title" msgid="1535473230886051579">"Недостаточно места"</string>
    <string name="migration_more_space_needed_screen_details" msgid="621140247825603412">"Чтобы продолжить интеграцию приложения \"Здоровье и спорт\", освободите место в хранилище телефона (<xliff:g id="SPACE_NEEDED">%1$s</xliff:g>).\n\nЗатем повторите попытку."</string>
    <string name="try_again_button" msgid="8745496819992160789">"Повторить попытку"</string>
    <string name="free_up_space_button" msgid="4141013808635654695">"Освободить место"</string>
    <string name="migration_more_space_needed_notification_title" msgid="8238155395120107672">"Недостаточно места"</string>
    <string name="migration_more_space_needed_notification_content" msgid="4034728181940567836">"Чтобы продолжить интеграцию приложения \"Здоровье и спорт\", освободите место в хранилище телефона (<xliff:g id="SPACE_NEEDED">%1$s</xliff:g>)."</string>
    <string name="migration_paused_screen_title" msgid="8041170155372429894">"Интеграция приостановлена"</string>
    <string name="migration_paused_screen_details" msgid="5898311710030340187">"Во время интеграции с Android приложение \"Здоровье и спорт\" было закрыто.\n\nНажмите \"Возобновить\", чтобы заново открыть приложение и продолжить перенос данных и разрешений."</string>
    <string name="migration_paused_screen_details_timeout" msgid="353768000785837394">"Чтобы не потерять данные из сервиса \"Здоровье и спорт\", завершите перенос в течение <xliff:g id="TIME_NEEDED">%1$s</xliff:g>."</string>
    <string name="resume_button" msgid="2255148549862208047">"Возобновить"</string>
    <string name="migration_paused_notification_title" msgid="4368414714202113077">"Интеграция приостановлена"</string>
    <string name="migration_paused_notification_content" msgid="1950511270109811771">"Интеграция приложения \"Здоровье и спорт\" с Android приостановлена. Нажмите, чтобы продолжить."</string>
    <string name="resume_migration_banner_title" msgid="4443957114824045317">"Возобновите интеграцию"</string>
    <string name="resume_migration_banner_description" msgid="6236230413670826036">"Нажмите, чтобы продолжить интеграцию приложения \"Здоровье и спорт\" с Android. Чтобы не потерять данные, завершите процесс в течение <xliff:g id="TIME_NEEDED">%1$s</xliff:g>."</string>
    <string name="resume_migration_banner_description_fallback" msgid="6060444898839211883">"Нажмите, чтобы продолжить интеграцию приложения \"Здоровье и спорт\" с Android."</string>
    <string name="resume_migration_banner_button" msgid="2112318760107756469">"Продолжить"</string>
    <string name="resume_migration_notification_title" msgid="8859575633668908327">"Возобновите интеграцию приложения \"Здоровье и спорт\""</string>
    <string name="resume_migration_notification_content" msgid="46172108837648715">"Чтобы не потерять данные, завершите процесс в течение <xliff:g id="TIME_NEEDED">%1$s</xliff:g>."</string>
    <string name="app_update_needed_banner_title" msgid="4724335956851853802">"Требуется обновление"</string>
    <string name="app_update_needed_banner_description_single" msgid="1114809360264027362">"Приложение <xliff:g id="APP_NAME">%1$s</xliff:g> нужно обновить, чтобы оно синхронизировалось с платформой \"Здоровье и спорт\"."</string>
    <string name="app_update_needed_banner_description_multiple" msgid="4660700626698013764">"Некоторые приложения нужно обновить, чтобы они синхронизировались с платформой \"Здоровье и спорт\"."</string>
    <string name="app_update_needed_banner_button" msgid="8223115764065649627">"Проверить наличие обновлений"</string>
    <string name="app_update_needed_banner_learn_more_button" msgid="7269232067819258160">"Подробнее"</string>
    <string name="migration_pending_permissions_dialog_title" msgid="6019552841791757048">"Интеграция приложения \"Здоровье и спорт\""</string>
    <string name="migration_pending_permissions_dialog_content" msgid="6350115816948005466">"Приложение \"Здоровье и спорт\" готово к интеграции с Android. Если предоставить приложению \"<xliff:g id="APP_NAME">%1$s</xliff:g>\" доступ сейчас, некоторые функции не будут работать до окончания процесса."</string>
    <string name="migration_pending_permissions_dialog_content_apps" msgid="6417173899016940664">"Здоровье и спорт можно начать интегрировать с Android. Если предоставить приложениям доступ сейчас, некоторые функции не будут работать до окончания процесса."</string>
    <string name="migration_pending_permissions_dialog_button_continue" msgid="258571372365364506">"Продолжить"</string>
    <string name="migration_pending_permissions_dialog_button_start_integration" msgid="754910196871313049">"Начать интеграцию"</string>
    <string name="migration_in_progress_permissions_dialog_title" msgid="2188354144857156984">"Интеграция приложения \"Здоровье и спорт\""</string>
    <string name="migration_in_progress_permissions_dialog_content" msgid="2249793103623253693">"Выполняется интеграция приложения \"Здоровье и спорт\" с Android.\n\nПосле завершения вы получите уведомление и сможете привязать к сервису приложение \"<xliff:g id="APP_NAME">%1$s</xliff:g>\"."</string>
    <string name="migration_in_progress_permissions_dialog_content_apps" msgid="8653954808926889199">"Выполняется интеграция приложения \"Здоровье и спорт\" с Android.\n\nПосле окончания вы получите уведомление и сможете использовать приложение."</string>
    <string name="migration_in_progress_permissions_dialog_button_got_it" msgid="3437208109334974656">"ОК"</string>
    <string name="migration_not_complete_dialog_title" msgid="3725576338159027149">"Интеграция приложения \"Здоровье и спорт\" не завершена"</string>
    <string name="migration_not_complete_dialog_content" msgid="4992771587233088606">"Когда она снова станет доступна, вы получите уведомление."</string>
    <string name="migration_not_complete_dialog_button" msgid="3271842109680807482">"ОК"</string>
    <string name="migration_not_complete_notification_title" msgid="7392885522310227293">"Интеграция приложения \"Здоровье и спорт\" не завершена"</string>
    <string name="migration_not_complete_notification_action" msgid="757041885992445657">"Подробнее"</string>
    <string name="migration_complete_notification_title" msgid="4988631739109332404">"Интеграция приложения \"Здоровье и спорт\" завершена"</string>
    <string name="migration_complete_notification_action" msgid="5350322865206331186">"Открыть"</string>
    <string name="migration_whats_new_dialog_title" msgid="2349465358457105228">"Что изменилось"</string>
    <string name="migration_whats_new_dialog_content" msgid="1271560399054864488">"Теперь вы можете открывать приложение \"Здоровье и спорт\" из настроек системы. Его можно удалить в любой момент, чтобы очистить хранилище."</string>
    <string name="migration_whats_new_dialog_button" msgid="642575552457587805">"ОК"</string>
    <string name="data_restore_in_progress_screen_title" msgid="2516161353003274764">"Восстановление…"</string>
    <string name="data_restore_in_progress_content" msgid="2684897189974069361">"Приложение \"Здоровье и спорт\" восстанавливает данные и разрешения. Процесс может занять некоторое время."</string>
    <string name="data_restore_in_progress_dialog_title" msgid="9097805833675345598">"Здоровье и спорт: выполняется восстановление"</string>
    <string name="data_restore_in_progress_dialog_button" msgid="2096525382430589845">"ОК"</string>
    <string name="data_restore_pending_banner_title" msgid="6792157138348551175">"Требуется обновление"</string>
    <string name="data_restore_pending_banner_content" msgid="7631240781262092142">"Прежде чем продолжить восстановление данных, обновите систему телефона."</string>
    <string name="data_restore_pending_banner_button" msgid="2150345659341456815">"Обновить"</string>
    <string name="data_totals_header" msgid="8316977153276216025">"Суммарные показатели"</string>
    <string name="app_sources_header" msgid="6343062519512947665">"Приложения"</string>
    <string name="data_sources_footer" msgid="6414387142919741183">"Добавьте приложения в список, чтобы посмотреть, как изменятся суммарные показатели. Если вы удалите приложение, данные из него не будут учитываться. При этом разрешения на запись не отзываются."</string>
    <string name="data_sources_empty_state" msgid="1899652759274805556">"Нет приложений"</string>
    <string name="data_sources_empty_state_footer" msgid="8933950342291569638">"Здесь появятся приложения, которым вы разрешите записывать данные в категории \"<xliff:g id="CATEGORY_NAME">%1$s</xliff:g>\"."</string>
    <string name="data_sources_help_link" msgid="7740264923634947915">"Сведения об источниках данных и приоритете"</string>
    <string name="data_sources_add_app" msgid="319926596123692514">"Добавить приложение"</string>
    <string name="edit_data_sources" msgid="79641360876849547">"Изменить список приложений"</string>
    <string name="default_app_summary" msgid="6183876151011837062">"Приложение по умолчанию"</string>
    <string name="app_data_title" msgid="6499967982291000837">"Данные приложения"</string>
    <string name="no_data_footer" msgid="4777297654713673100">"Здесь будут появляться данные из приложений, у которых есть доступ к приложению \"Здоровье и спорт\"."</string>
    <string name="date_picker_day" msgid="3076687507968958991">"День"</string>
    <string name="date_picker_week" msgid="1038805538316142229">"Неделя"</string>
    <string name="date_picker_month" msgid="3560692391260778560">"Месяц"</string>
    <string name="this_week_header" msgid="1280121922548216973">"Эта неделя"</string>
    <string name="last_week_header" msgid="5194448963146719382">"Прошлая неделя"</string>
    <string name="this_month_header" msgid="2452395268894677189">"Этот месяц"</string>
    <string name="last_month_header" msgid="1359164797239191253">"Прошлый месяц"</string>
    <string name="tab_entries" msgid="3402700951602029493">"Записи"</string>
    <string name="tab_access" msgid="7818197975407243701">"Доступ"</string>
    <string name="request_additional_permissions_header_title" msgid="948421892753976588">"Разрешить приложению \"<xliff:g id="APP_NAME">%1$s</xliff:g>\" получить дополнительные права доступа?"</string>
    <string name="request_additional_permissions_description" msgid="4179425089090269042">"Приложение <xliff:g id="APP_NAME">%1$s</xliff:g> также запрашивает доступ к указанным настройкам платформы \"Здоровье и спорт\"."</string>
    <string name="additional_access_combined_footer" msgid="5967785355544362840">"Чтобы открыть приложению доступ в фоновом режиме или доступ к сохраненным данным, предоставьте хотя бы одно разрешение на чтение."</string>
    <string name="additional_access_background_footer" msgid="1638739578431818525">"Чтобы открыть приложению доступ в фоновом режиме, предоставьте хотя бы одно разрешение на чтение."</string>
    <string name="additional_access_history_footer" msgid="5326814559930548467">"Чтобы открыть приложению доступ к сохраненным данным, предоставьте хотя бы одно разрешение на чтение."</string>
    <string name="all_data_selected_deletion_confirmation_dialog" msgid="8480788219767858637">"Удалить навсегда все данные из приложения \"Здоровье и спорт\"?"</string>
    <string name="some_data_selected_deletion_confirmation_dialog" msgid="8053452143397916044">"Удалить навсегда выбранные данные из приложения \"Здоровье и спорт\"?"</string>
    <string name="all_data_selected_deletion_confirmation_toast" msgid="4053974969132498842">"Все данные удалены."</string>
    <string name="one_data_type_deletion_confirmation_toast" msgid="7773896019111767141">"Данные в категории \"<xliff:g id="PERMISSION_TYPE">%s</xliff:g>\" удалены."</string>
    <string name="multiple_data_types_deletion_confirmation_toast" msgid="8500329390797706450">"Удалено пунктов: <xliff:g id="NUMBER_PERMISSION_TYPES">%s</xliff:g>."</string>
</resources><|MERGE_RESOLUTION|>--- conflicted
+++ resolved
@@ -346,9 +346,6 @@
     <string name="scheduled_export" msgid="8737660963687364370">"Экспорт по расписанию"</string>
     <string name="import_data" msgid="404502315533233094">"Импорт данных"</string>
     <string name="import_data_description" msgid="4040178599441724296">"Восстановить данные из ранее экспортированного файла"</string>
-<<<<<<< HEAD
-    <string name="backup_and_restore_footer_body_text" msgid="4854718727539851909">"С помощью функции экспорта вы можете сохранить свои данные, чтобы перенести их на другой телефон."</string>
-=======
     <!-- no translation found for import_wrong_file_error_banner_button (1518043363477255045) -->
     <skip />
     <!-- no translation found for import_wrong_file_error_banner_title (1841182157722596266) -->
@@ -356,7 +353,6 @@
     <!-- no translation found for import_wrong_file_error_banner_summary (4857514343099050126) -->
     <skip />
     <string name="backup_and_restore_footer_body_text" msgid="4854718727539851909">"Используя функцию экспорта, вы можете сохранить данные, чтобы перенести их на другой телефон."</string>
->>>>>>> 08fb18e6
     <string name="backup_and_restore_footer_link_text" msgid="5862384033902147721">"Подробнее…"</string>
     <string name="automatic_export_on" msgid="6972389773963624315">"Включен"</string>
     <string name="automatic_export_off" msgid="3270255845008880841">"Отключен"</string>
@@ -372,7 +368,7 @@
     <string name="import_decryption_description" msgid="202259030890690376">"Чтобы импортировать данные платформы \"Здоровье и спорт\", нужно ввести пароль для шифрования."</string>
     <string name="import_decryption_forgotten_password_link_text" msgid="2320323034848292225">"Забыли пароль?"</string>
     <string name="import_password_hint" msgid="5158553589723883063">"Пароль"</string>
-    <string name="import_decrypt_footer_body_text" msgid="1891722629872724009">"Если старый телефон ещё у вас, вы можете повторно экспортировать данные с новым паролем."</string>
+    <string name="import_decrypt_footer_body_text" msgid="1891722629872724009">"Если старый телефон ещё у вас, вы можете использовать новый пароль, чтобы повторно экспортировать данные."</string>
     <string name="export_back_button" msgid="3550795479165524982">"Назад"</string>
     <string name="export_next_button" msgid="657930567137105172">"Далее"</string>
     <string name="import_cancel_button" msgid="2191598074422096715">"Отмена"</string>
