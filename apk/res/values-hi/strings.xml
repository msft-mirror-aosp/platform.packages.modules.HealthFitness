--- conflicted
+++ resolved
@@ -345,15 +345,9 @@
     <string name="last_export_time" msgid="9205875050823594041">"आखिरी बार एक्सपोर्ट किया गया: <xliff:g id="DATE">%1$s</xliff:g>"</string>
     <string name="export_and_import_title" msgid="3241901922222465397">"डेटा एक्सपोर्ट और इंपोर्ट करें"</string>
     <string name="scheduled_export" msgid="8737660963687364370">"एक्सपोर्ट के लिए तय किया गया शेड्यूल"</string>
-<<<<<<< HEAD
-    <string name="import_data" msgid="404502315533233094">"डेटा इंपोर्ट करें"</string>
-    <string name="import_data_description" msgid="4040178599441724296">"एक्सपोर्ट की गई पिछली फ़ाइल का डेटा वापस पाएं"</string>
-    <string name="backup_and_restore_footer_body_text" msgid="4854718727539851909">"एक्सपोर्ट करने की सुविधा, डेटा सेव करने में आपकी मदद करती है, ताकि आप उसे किसी नए फ़ोन में ट्रांसफ़र कर सकें"</string>
-=======
     <string name="import_data" msgid="404502315533233094">"डेटा को इंपोर्ट करें"</string>
     <string name="import_data_description" msgid="4040178599441724296">"एक्सपोर्ट की गई पिछली फ़ाइल का डेटा वापस पाएं"</string>
     <string name="backup_and_restore_footer_body_text" msgid="4854718727539851909">"एक्सपोर्ट करने की सुविधा से डेटा को सेव किया जा सकता है, ताकि आप उसे नए फ़ोन में ट्रांसफ़र कर सकें"</string>
->>>>>>> e2731f7a
     <string name="backup_and_restore_footer_link_text" msgid="5862384033902147721">"ज़्यादा जानें"</string>
     <string name="automatic_export_on" msgid="6972389773963624315">"चालू है"</string>
     <string name="automatic_export_off" msgid="3270255845008880841">"बंद है"</string>
@@ -364,39 +358,21 @@
     <string name="frequency_weekly" msgid="7302587625019573393">"हर हफ़्ते"</string>
     <string name="frequency_monthly" msgid="729674398053825938">"हर महीने"</string>
     <string name="export_destination_title" msgid="1434632545224158402">"चुनें कि डेटा कहां एक्सपोर्ट करना है"</string>
-<<<<<<< HEAD
-    <string name="export_encryption_title" msgid="8910343790595514359">"एन्क्रिप्ट करने की सुविधा चालू करें"</string>
-    <string name="export_encryption_safety_description" msgid="7873719607220791312">"डेटा सेव करने से पहले इसे एन्क्रिप्ट करना ज़रूरी है. इस डेटा को कोई ऐक्सेस नहीं कर सकेगा, चाहे Google हो या Health Connect."</string>
-    <string name="export_encryption_instruction_description" msgid="1479999086015040099">"अपना एन्क्रिप्ट किया गया डेटा सुरक्षित रखने के लिए पासवर्ड बनाएं. अपना डेटा इंपोर्ट करने और वापस लाने के लिए, आपको इस पासवर्ड की ज़रूरत पड़ेगी."</string>
-    <string name="export_password_hint" msgid="7095895042846772342">"पासवर्ड"</string>
-    <string name="export_repeat_password_hint" msgid="6928833895602183194">"पासवर्ड दोहराएं"</string>
-    <string name="export_passwords_mismatch_error" msgid="7705585397593119283">"पासवर्ड मेल नहीं खाते"</string>
-    <string name="export_encryption_warning" msgid="664340221905199521">"अगर आपका फ़ोन खो जाता है और आपको पासवर्ड याद नहीं है, तो Health Connect सेव किया गया आपका डेटा वापस लाने में आपकी मदद नहीं कर सकेगा."</string>
-    <string name="import_decryption_title" msgid="396608799208392844">"पासवर्ड टाइप करें"</string>
-    <string name="import_decryption_description" msgid="202259030890690376">"Health Connect का अपना डेटा इंपोर्ट करने के लिए, एन्क्रिप्ट यानी सुरक्षित किए गए पासवर्ड की ज़रूरत होती है"</string>
-    <string name="import_decryption_forgotten_password_link_text" msgid="2320323034848292225">"क्या आपको पासवर्ड याद नहीं है?"</string>
-    <string name="import_password_hint" msgid="5158553589723883063">"पासवर्ड"</string>
-    <string name="import_decrypt_footer_body_text" msgid="1891722629872724009">"अगर आपके पास अब भी आपका पुराना फ़ोन मौजूद है, तो एक नए पासवर्ड के साथ डेटा को दोबारा एक्सपोर्ट किया जा सकता है"</string>
-=======
     <string name="export_invalid_storage" msgid="3945266169513895950">"अपना डेटा एक्सपोर्ट करने के लिए कृपया कोई स्टोरेज ऐप्लिकेशन चुनें"</string>
     <string name="import_decryption_title" msgid="396608799208392844">"पासवर्ड टाइप करें"</string>
     <string name="import_decryption_description" msgid="202259030890690376">"आपके Health Connect का डेटा इंपोर्ट करने के लिए, एन्क्रिप्ट यानी सुरक्षित किए गए पासवर्ड की ज़रूरत होती है"</string>
     <string name="import_decryption_forgotten_password_link_text" msgid="2320323034848292225">"क्या आपको पासवर्ड याद नहीं है?"</string>
     <string name="import_password_hint" msgid="5158553589723883063">"पासवर्ड"</string>
     <string name="import_decrypt_footer_body_text" msgid="1891722629872724009">"अगर आपके पास अब भी आपका पुराना फ़ोन मौजूद है, तो नया पासवर्ड सेट करके डेटा को दोबारा एक्सपोर्ट किया जा सकता है"</string>
->>>>>>> e2731f7a
     <string name="export_back_button" msgid="3550795479165524982">"वापस जाएं"</string>
     <string name="export_next_button" msgid="657930567137105172">"आगे बढ़ें"</string>
     <string name="import_cancel_button" msgid="2191598074422096715">"रद्द करें"</string>
     <string name="import_next_button" msgid="5706322508691854289">"आगे बढ़ें"</string>
     <string name="import_source_location_title" msgid="4444467438013749461">"इससे इंपोर्ट करें"</string>
-<<<<<<< HEAD
-=======
     <string name="import_invalid_storage" msgid="4873640088459948487">"अपना डेटा इंपोर्ट करने के लिए कृपया कोई स्टोरेज ऐप्लिकेशन चुनें"</string>
     <string name="export_import_choose_account_title" msgid="1047021319012735232">"कोई खाता चुनें"</string>
     <string name="export_import_choose_account_cancel_button" msgid="7975616126298263479">"रद्द करें"</string>
     <string name="export_import_choose_account_done_button" msgid="8450305343787469429">"हो गया"</string>
->>>>>>> e2731f7a
     <string name="onboarding_title" msgid="8550656211291180188">"Health Connect का इस्तेमाल शुरू करें"</string>
     <string name="onboarding_description" msgid="4873129122057931161">"Health Connect में, सेहत और फ़िटनेस से जुड़ा आपका डेटा सेव किया जाता है. इससे, अपने फ़ोन में अलग-अलग ऐप्लिकेशन को आसानी से सिंक करने में मदद मिलती है"</string>
     <string name="share_data" msgid="3481932156368883946">"ऐप्लिकेशन के साथ डेटा शेयर करें"</string>
@@ -406,15 +382,8 @@
     <string name="onboarding_go_back_button_text" msgid="5020083846511184625">"वापस जाएं"</string>
     <string name="onboarding_get_started_button_text" msgid="2348061971090731336">"शुरू करें"</string>
     <string name="delete_button_content_description" msgid="9125115327455379618">"डेटा मिटाएं"</string>
-<<<<<<< HEAD
-    <!-- no translation found for enter_deletion_button_content_description (416336747251264118) -->
-    <skip />
-    <!-- no translation found for exit_deletion_button_content_description (6579227028841619158) -->
-    <skip />
-=======
     <string name="enter_deletion_button_content_description" msgid="416336747251264118">"डेटा मिटाने की प्रोसेस शुरू करने का बटन"</string>
     <string name="exit_deletion_button_content_description" msgid="6579227028841619158">"डेटा मिटाने की प्रोसेस बंद करने का बटन"</string>
->>>>>>> e2731f7a
     <string name="time_range_title" msgid="6831605283322600165">"डेटा मिटाने के लिए समयावधि चुनें"</string>
     <string name="time_range_next_button" msgid="5849096934896557888">"आगे बढ़ें"</string>
     <string name="time_range_message_all" msgid="7280888587242744729">"ऐसा करने पर, चुनी गई समयावधि के दौरान Health Connect में सेव किया गया डेटा हमेशा के लिए मिट जाता है"</string>
@@ -974,22 +943,9 @@
     <string name="additional_access_combined_footer" msgid="5967785355544362840">"इस ऐप्लिकेशन में बैकग्राउंड या पहले से मौजूद डेटा ऐक्सेस करने की सुविधा चालू करने के लिए, पढ़ने की कम से कम एक अनुमति दें"</string>
     <string name="additional_access_background_footer" msgid="1638739578431818525">"इस ऐप्लिकेशन में बैकग्राउंड ऐक्सेस करने की सुविधा चालू करने के लिए, पढ़ने की कम से कम एक अनुमति दें"</string>
     <string name="additional_access_history_footer" msgid="5326814559930548467">"इस ऐप्लिकेशन में पहले से मौजूद डेटा ऐक्सेस करने की सुविधा चालू करने के लिए, पढ़ने की कम से कम एक अनुमति दें"</string>
-<<<<<<< HEAD
-    <!-- no translation found for all_data_selected_deletion_confirmation_dialog (8480788219767858637) -->
-    <skip />
-    <!-- no translation found for some_data_selected_deletion_confirmation_dialog (8053452143397916044) -->
-    <skip />
-    <!-- no translation found for all_data_selected_deletion_confirmation_toast (4053974969132498842) -->
-    <skip />
-    <!-- no translation found for one_data_type_deletion_confirmation_toast (7773896019111767141) -->
-    <skip />
-    <!-- no translation found for multiple_data_types_deletion_confirmation_toast (8500329390797706450) -->
-    <skip />
-=======
     <string name="all_data_selected_deletion_confirmation_dialog" msgid="8480788219767858637">"क्या आपको Health Connect से, हमेशा के लिए सारा डेटा मिटाना है?"</string>
     <string name="some_data_selected_deletion_confirmation_dialog" msgid="8053452143397916044">"क्या आपको चुना गया सारा डेटा, Health Connect से हमेशा के लिए मिटाना है?"</string>
     <string name="all_data_selected_deletion_confirmation_toast" msgid="4053974969132498842">"सारा डेटा मिटाया गया"</string>
     <string name="one_data_type_deletion_confirmation_toast" msgid="7773896019111767141">"<xliff:g id="PERMISSION_TYPE">%s</xliff:g> से जुड़ा डेटा मिटाया गया"</string>
     <string name="multiple_data_types_deletion_confirmation_toast" msgid="8500329390797706450">"<xliff:g id="NUMBER_PERMISSION_TYPES">%s</xliff:g> आइटम मिटाए गए"</string>
->>>>>>> e2731f7a
 </resources>