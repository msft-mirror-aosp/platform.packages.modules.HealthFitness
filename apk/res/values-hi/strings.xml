--- conflicted
+++ resolved
@@ -344,11 +344,8 @@
     <string name="last_export_time" msgid="9205875050823594041">"आखिरी बार एक्सपोर्ट किया गया: <xliff:g id="DATE">%1$s</xliff:g>"</string>
     <string name="export_and_import_title" msgid="3241901922222465397">"डेटा एक्सपोर्ट और इंपोर्ट करें"</string>
     <string name="scheduled_export" msgid="8737660963687364370">"एक्सपोर्ट के लिए तय किया गया शेड्यूल"</string>
-    <string name="import_data" msgid="404502315533233094">"डेटा इंपोर्ट करें"</string>
+    <string name="import_data" msgid="404502315533233094">"डेटा को इंपोर्ट करें"</string>
     <string name="import_data_description" msgid="4040178599441724296">"एक्सपोर्ट की गई पिछली फ़ाइल का डेटा वापस पाएं"</string>
-<<<<<<< HEAD
-    <string name="backup_and_restore_footer_body_text" msgid="4854718727539851909">"एक्सपोर्ट करने की सुविधा, डेटा सेव करने में आपकी मदद करती है, ताकि आप उसे किसी नए फ़ोन में ट्रांसफ़र कर सकें"</string>
-=======
     <!-- no translation found for import_wrong_file_error_banner_button (1518043363477255045) -->
     <skip />
     <!-- no translation found for import_wrong_file_error_banner_title (1841182157722596266) -->
@@ -356,7 +353,6 @@
     <!-- no translation found for import_wrong_file_error_banner_summary (4857514343099050126) -->
     <skip />
     <string name="backup_and_restore_footer_body_text" msgid="4854718727539851909">"एक्सपोर्ट करने की सुविधा से डेटा को सेव किया जा सकता है, ताकि आप उसे नए फ़ोन में ट्रांसफ़र कर सकें"</string>
->>>>>>> 08fb18e6
     <string name="backup_and_restore_footer_link_text" msgid="5862384033902147721">"ज़्यादा जानें"</string>
     <string name="automatic_export_on" msgid="6972389773963624315">"चालू है"</string>
     <string name="automatic_export_off" msgid="3270255845008880841">"बंद है"</string>
@@ -369,10 +365,10 @@
     <string name="export_destination_title" msgid="1434632545224158402">"चुनें कि डेटा कहां एक्सपोर्ट करना है"</string>
     <string name="export_invalid_storage" msgid="3945266169513895950">"अपना डेटा एक्सपोर्ट करने के लिए कृपया कोई स्टोरेज ऐप्लिकेशन चुनें"</string>
     <string name="import_decryption_title" msgid="396608799208392844">"पासवर्ड टाइप करें"</string>
-    <string name="import_decryption_description" msgid="202259030890690376">"Health Connect का अपना डेटा इंपोर्ट करने के लिए, एन्क्रिप्ट यानी सुरक्षित किए गए पासवर्ड की ज़रूरत होती है"</string>
+    <string name="import_decryption_description" msgid="202259030890690376">"आपके Health Connect का डेटा इंपोर्ट करने के लिए, एन्क्रिप्ट यानी सुरक्षित किए गए पासवर्ड की ज़रूरत होती है"</string>
     <string name="import_decryption_forgotten_password_link_text" msgid="2320323034848292225">"क्या आपको पासवर्ड याद नहीं है?"</string>
     <string name="import_password_hint" msgid="5158553589723883063">"पासवर्ड"</string>
-    <string name="import_decrypt_footer_body_text" msgid="1891722629872724009">"अगर आपके पास अब भी आपका पुराना फ़ोन मौजूद है, तो एक नए पासवर्ड के साथ डेटा को दोबारा एक्सपोर्ट किया जा सकता है"</string>
+    <string name="import_decrypt_footer_body_text" msgid="1891722629872724009">"अगर आपके पास अब भी आपका पुराना फ़ोन मौजूद है, तो नया पासवर्ड सेट करके डेटा को दोबारा एक्सपोर्ट किया जा सकता है"</string>
     <string name="export_back_button" msgid="3550795479165524982">"वापस जाएं"</string>
     <string name="export_next_button" msgid="657930567137105172">"आगे बढ़ें"</string>
     <string name="import_cancel_button" msgid="2191598074422096715">"रद्द करें"</string>
