<?xml version="1.0" encoding="UTF-8"?>
<!-- 
  Copyright (C) 2022 The Android Open Source Project

  Licensed under the Apache License, Version 2.0 (the "License");
  you may not use this file except in compliance with the License.
  You may obtain a copy of the License at

       http://www.apache.org/licenses/LICENSE-2.0

  Unless required by applicable law or agreed to in writing, software
  distributed under the License is distributed on an "AS IS" BASIS,
  WITHOUT WARRANTIES OR CONDITIONS OF ANY KIND, either express or implied.
  See the License for the specific language governing permissions and
  limitations under the License.
 -->

<resources xmlns:android="http://schemas.android.com/apk/res/android"
    xmlns:xliff="urn:oasis:names:tc:xliff:document:1.2">
    <string name="app_label" msgid="4768580772453324183">"Health Connect"</string>
    <string name="health_connect_summary" msgid="6401520186678972547">"Administrer appers tilgang til helsedata"</string>
    <string name="permissions_and_data_header" msgid="4406105506837487805">"Tillatelser og data"</string>
    <string name="home_subtitle" msgid="1750033322147357163">"Administrer helse- og treningsdata på telefonen, og kontroller hvilke apper som har tilgang til dem"</string>
    <string name="data_title" msgid="4456619761533380816">"Data og tilgang"</string>
    <string name="all_categories_title" msgid="1446410643217937926">"Alle kategorier"</string>
    <string name="see_all_categories" msgid="5599882403901010434">"Se alle kategoriene"</string>
    <string name="no_data" msgid="1906986019249068659">"Ingen data"</string>
    <string name="connected_apps_title" msgid="279942692804743223">"Apptillatelser"</string>
    <string name="connected_apps_subtitle" msgid="8464462995533399175">"Administrer appene og tillatelsene dine"</string>
    <string name="only_one_connected_app_button_subtitle" msgid="1429452274331178121">"<xliff:g id="NUM_APPS_CONNECTED">%1$s</xliff:g> av <xliff:g id="NUM_POSSIBLE_APPS">%2$s</xliff:g> apper har tilgang"</string>
    <string name="connected_apps_button_subtitle" msgid="8855528937028500370">"<xliff:g id="NUM_APPS_CONNECTED">%1$s</xliff:g> av <xliff:g id="NUM_POSSIBLE_APPS">%2$s</xliff:g> apper har tilgang"</string>
    <string name="connected_apps_all_apps_connected_subtitle" msgid="3432698291862059492">"<xliff:g id="NUM_APPS_CONNECTED">%1$s</xliff:g> apper har tilgang"</string>
    <string name="connected_apps_one_app_connected_subtitle" msgid="9095815882509754340">"<xliff:g id="NUM_APPS_CONNECTED">%1$s</xliff:g> app har tilgang"</string>
    <string name="connected_apps_connected_subtitle" msgid="7412413366085718583">"{count,plural, =1{1 app har tilgang}other{# apper har tilgang}}"</string>
    <string name="connected_apps_button_no_permissions_subtitle" msgid="1651994862419752908">"Ingen"</string>
    <string name="entry_details_title" msgid="590184849040247850">"Oppføringsdetaljer"</string>
    <string name="backup_title" msgid="211503191266235085">"Sikkerhetskopiering"</string>
    <string name="data_sources_and_priority_title" msgid="2360222350913604558">"Datakilder og prioritet"</string>
    <string name="set_units_title" msgid="2657822539603758029">"Angi enheter"</string>
    <string name="manage_data_preferences_category_title" msgid="1183110821140344472">"Innstillinger"</string>
    <string name="manage_data_category_title" msgid="6328886061582616519">"Administrer data"</string>
    <string name="backup_and_restore_settings_summary" msgid="4345972157089493077">"Eksporter og importer data"</string>
    <string name="recent_access_header" msgid="7623497371790225888">"Nylig tilgang"</string>
    <string name="no_recent_access" msgid="4724297929902441784">"Ingen apper har nylig brukt Health Connect"</string>
    <string name="show_recent_access_entries_button_title" msgid="3483460066767350419">"Se all nylig tilgang"</string>
    <string name="recent_access_screen_description" msgid="331101209889185402">"Se hvilke apper som har lest dataene dine i løpet av de siste 24 timene"</string>
    <string name="today_header" msgid="1006837293203834373">"I dag"</string>
    <string name="yesterday_header" msgid="6652176268273681505">"I går"</string>
    <string name="read_data_access_label" msgid="8968758932021241976">"Lest: <xliff:g id="DATA_TYPE">%s</xliff:g>"</string>
    <string name="write_data_access_label" msgid="105976369853871061">"Skrevet: <xliff:g id="DATA_TYPE">%s</xliff:g>"</string>
    <string name="data_type_separator" msgid="1299848322898210658">", "</string>
    <string name="manage_permissions" msgid="8394221950712608160">"Administrer tillatelser"</string>
    <string name="recent_access_time_content_descritption" msgid="1137471676075811472">"Tidspunkt: <xliff:g id="RECENT_ACCESS_TIME">%1$s</xliff:g>"</string>
    <string name="activity_category_uppercase" msgid="136628843341377088">"Aktivitet"</string>
    <string name="activity_category_lowercase" msgid="3007220578865400601">"aktivitet"</string>
    <string name="body_measurements_category_uppercase" msgid="422923782603313038">"Kroppsmålinger"</string>
    <string name="body_measurements_category_lowercase" msgid="2259696274629666992">"kroppsmålinger"</string>
    <string name="sleep_category_uppercase" msgid="3422452674899706786">"Søvn"</string>
    <string name="sleep_category_lowercase" msgid="842609634386839011">"søvn"</string>
    <string name="vitals_category_uppercase" msgid="8982333138032938623">"Vitale tegn"</string>
    <string name="vitals_category_lowercase" msgid="4664457787866407963">"vitale tegn"</string>
    <string name="cycle_tracking_category_uppercase" msgid="4723200714782660489">"Syklussporing"</string>
    <string name="cycle_tracking_category_lowercase" msgid="5245446435975317209">"syklussporing"</string>
    <string name="nutrition_category_uppercase" msgid="6665096097987741036">"Ernæring"</string>
    <string name="nutrition_category_lowercase" msgid="7804134941649488990">"ernæring"</string>
    <string name="browse_data_category" msgid="4813955610391357638">"Bla gjennom data"</string>
    <string name="manage_data_section" msgid="5859629270946511903">"Administrer data"</string>
    <string name="export_data_button" msgid="7783329820434117744">"Eksporter data"</string>
    <string name="delete_all_data_button" msgid="7238755635416521487">"Slett alle dataene"</string>
    <string name="no_categories" msgid="2636778482437506241">"Du har ingen data i Health Connect"</string>
    <string name="permission_types_title" msgid="7698058200557389436">"Dine data"</string>
    <string name="app_priority_button" msgid="3126133977893705098">"App-prioritet"</string>
    <string name="delete_category_data_button" msgid="2324773398768267043">"Slett dataene om <xliff:g id="CATEGORY">%s</xliff:g>"</string>
    <string name="select_all_apps_title" msgid="884487568464305913">"Alle apper"</string>
    <string name="can_read" msgid="4568261079308309564">"Kan lese <xliff:g id="PERMISSION_TYPE">%s</xliff:g>"</string>
    <string name="can_write" msgid="5082414937218423823">"Kan skrive <xliff:g id="PERMISSION_TYPE">%s</xliff:g>"</string>
    <string name="inactive_apps" msgid="8956546286760797760">"Inaktive apper"</string>
    <string name="inactive_apps_message" msgid="4666501359079362486">"Disse appene kan ikke lenger skrive <xliff:g id="DATA_TYPE">%s</xliff:g>, men har fremdeles data lagret i Health Connect"</string>
    <string name="data_access_empty_message" msgid="9084350402254264452">"Apper kan ikke lenger lese eller skrive <xliff:g id="DATA_TYPE_0">%1$s</xliff:g>, og ingen data om <xliff:g id="DATA_TYPE_2">%2$s</xliff:g> er lagret i Health Connect"</string>
    <string name="data_access_exercise_description" msgid="6868583522699443570">"Disse dataene inkluderer informasjon som aktivitetstid, treningstype, runder, repetisjoner, økter eller svømmetak"</string>
    <string name="data_access_sleep_description" msgid="74293126050011153">"Disse dataene inkluderer informasjon som søvnstadier og søvnøkter"</string>
    <string name="all_entries_button" msgid="5109091107239135235">"Se alle oppføringer"</string>
    <string name="selected_date_view_action_description" msgid="6237240886988225664">"bytt"</string>
    <string name="delete_permission_type_data_button" msgid="2270819954943391797">"Slett disse dataene"</string>
    <string name="permgrouplab_health" msgid="468961137496587966">"Health Connect"</string>
    <string name="permgroupdesc_health" msgid="252080476917407273">"bruke helsedataene dine"</string>
    <string name="permlab_readCaloriesBurned" msgid="8998140381590624692">"Les forbrente kalorier"</string>
    <string name="permdesc_readCaloriesBurned" msgid="9012595355389868570">"Gir appen tillatelse til å lese forbrente kalorier"</string>
    <string name="background_read_title" msgid="5061383169517186234">"Bruk data i bakgrunnen"</string>
    <string name="background_read_request_title" msgid="8492898140120977977">"Vil du la <xliff:g id="APP_NAME">%1$s</xliff:g> bruke data i bakgrunnen?"</string>
    <string name="background_read_description" msgid="3203594555849969283">"Gi denne appen tilgang til Health Connect-data når du ikke bruker appen"</string>
    <string name="background_read_request_description" msgid="1664402237648709581">"Hvis du tillater det, kan denne appen bruke Health Connect-data når du ikke bruker appen."</string>
    <string name="historic_access_title" msgid="3584594624937737030">"Bruk tidligere data"</string>
    <string name="historic_access_request_title" msgid="4645920231853414742">"Vil du la <xliff:g id="APP_NAME">%1$s</xliff:g> bruke tidligere data?"</string>
    <string name="historic_access_description" msgid="2616669701088141765">"La denne appen bruke Health Connect-data som ble lagt til før <xliff:g id="DATA_ACCESS_DATE">%1$s</xliff:g>"</string>
    <string name="historic_access_description_fallback" msgid="3361696143557784403">"La denne appen bruke alle tidligere Health Connect-data"</string>
    <string name="historic_access_request_description" msgid="136335743939253358">"Hvis du tillater det, kan denne appen bruke Health Connect-data som ble lagt til før <xliff:g id="DATA_ACCESS_DATE">%1$s</xliff:g>."</string>
    <string name="historic_access_request_description_fallback" msgid="8519401358044984479">"Hvis du tillater det, kan denne appen bruke alle tidligere Health Connect-data."</string>
    <string name="active_calories_burned_uppercase_label" msgid="6231684842932528272">"Aktive forbrente kalorier"</string>
    <string name="active_calories_burned_lowercase_label" msgid="6743090878253096737">"aktive forbrente kalorier"</string>
    <string name="active_calories_burned_read_content_description" msgid="6449442660408754186">"Les aktive forbrente kalorier"</string>
    <string name="active_calories_burned_write_content_description" msgid="8794383690157452892">"Skriv aktive forbrente kalorier"</string>
    <string name="exercise_uppercase_label" msgid="9174662895529523172">"Trening"</string>
    <string name="exercise_lowercase_label" msgid="7210988327804427943">"trening"</string>
    <string name="exercise_read_content_description" msgid="2079728018078185556">"Les trening"</string>
    <string name="exercise_write_content_description" msgid="3267630937895011886">"Skriv trening"</string>
    <string name="exercise_route_uppercase_label" msgid="6678863538041931754">"Treningsrute"</string>
    <string name="exercise_route_lowercase_label" msgid="1691912731748211252">"treningsrute"</string>
    <string name="exercise_route_write_content_description" msgid="257809942953352611">"Skriving av treningsruten"</string>
    <string name="exercise_route_read_content_description" msgid="8394028537674463440">"Les treningsruten"</string>
    <string name="exercise_routes_read_content_description" msgid="9001690141308870706">"Les treningsruter"</string>
    <string name="planned_exercise_uppercase_label" msgid="3315909901236811375">"Treningsplaner"</string>
    <string name="planned_exercise_lowercase_label" msgid="7642993032791009809">"treningsplaner"</string>
    <string name="planned_exercise_read_content_description" msgid="3240286968325192534">"Les treningsplaner"</string>
    <string name="planned_exercise_write_content_description" msgid="8146488636094126823">"Skriv treningsplaner"</string>
    <string name="distance_uppercase_label" msgid="1420705424462077174">"Distanse"</string>
    <string name="distance_lowercase_label" msgid="2287154001209381379">"distanse"</string>
    <string name="distance_read_content_description" msgid="8787235642020285789">"Les distanse"</string>
    <string name="distance_write_content_description" msgid="494549494589487562">"Skriv distanse"</string>
    <string name="elevation_gained_uppercase_label" msgid="7708101940695442377">"Høydeøkning"</string>
    <string name="elevation_gained_lowercase_label" msgid="7532517182346738562">"høydeøkning"</string>
    <string name="elevation_gained_read_content_description" msgid="6018756385903843355">"Les høydeøkning"</string>
    <string name="elevation_gained_write_content_description" msgid="6790199544670231367">"Skriv høydeøkning"</string>
    <string name="floors_climbed_uppercase_label" msgid="3754372357767832441">"Etasjer gått opp"</string>
    <string name="floors_climbed_lowercase_label" msgid="5326072443481377299">"etasjer gått opp"</string>
    <string name="floors_climbed_read_content_description" msgid="4730764877684911752">"Les etasjer gått opp"</string>
    <string name="floors_climbed_write_content_description" msgid="3480340610185615655">"Skriv etasjer gått opp"</string>
    <string name="power_uppercase_label" msgid="8027219480901448660">"Effekt"</string>
    <string name="power_lowercase_label" msgid="3893286148577044369">"effekt"</string>
    <string name="power_read_content_description" msgid="6821797135406643841">"Les effekt"</string>
    <string name="power_write_content_description" msgid="8091584558688087392">"Skriv effekt"</string>
    <string name="speed_uppercase_label" msgid="3307049861007518587">"Hastighet"</string>
    <string name="speed_lowercase_label" msgid="3462529886150464647">"hastighet"</string>
    <string name="speed_read_content_description" msgid="9097089387385110692">"Les hastighet"</string>
    <string name="speed_write_content_description" msgid="5382921934987959251">"Skriv hastighet"</string>
    <string name="steps_uppercase_label" msgid="2581405504646486105">"Skritt"</string>
    <string name="steps_lowercase_label" msgid="706153549312838582">"skritt"</string>
    <string name="steps_read_content_description" msgid="7839297670092769964">"Les skritt"</string>
    <string name="steps_write_content_description" msgid="6360223825799711659">"Skriv skritt"</string>
    <string name="total_calories_burned_uppercase_label" msgid="2749855864302679314">"Totalt antall forbrente kalorier"</string>
    <string name="total_calories_burned_lowercase_label" msgid="3185370725975873922">"totalt antall forbrente kalorier"</string>
    <string name="total_calories_burned_read_content_description" msgid="1569722345910293531">"Les totalt antall forbrente kalorier"</string>
    <string name="total_calories_burned_write_content_description" msgid="2727752180681851608">"Skriv totalt antall forbrente kalorier"</string>
    <string name="vo2_max_uppercase_label" msgid="6614391499711390476">"Maksimalt oksygenopptak"</string>
    <string name="vo2_max_lowercase_label" msgid="824972630000900033">"Maksimalt oksygenopptak"</string>
    <string name="vo2_max_read_content_description" msgid="8132626885797169882">"Les maksimalt oksygenopptak"</string>
    <string name="vo2_max_write_content_description" msgid="4783300275788728546">"Skriv maksimalt oksygenopptak"</string>
    <string name="wheelchair_pushes_uppercase_label" msgid="5582991294340226965">"Rullestoldytt"</string>
    <string name="wheelchair_pushes_lowercase_label" msgid="8919337990806379687">"rullestoldytt"</string>
    <string name="wheelchair_pushes_read_content_description" msgid="157304610943976471">"Les rullestoldytt"</string>
    <string name="wheelchair_pushes_write_content_description" msgid="2745600707106818641">"Skriv rullestoldytt"</string>
    <string name="basal_metabolic_rate_uppercase_label" msgid="4802351493928086473">"Basalstoffskifte"</string>
    <string name="basal_metabolic_rate_lowercase_label" msgid="7195596626083893231">"basalstoffskifte"</string>
    <string name="basal_metabolic_rate_read_content_description" msgid="5583222212705234907">"Les basalstoffskifte"</string>
    <string name="basal_metabolic_rate_write_content_description" msgid="4246137679868953443">"Skriv basalstoffskifte"</string>
    <string name="body_fat_uppercase_label" msgid="4618860235119416449">"Kroppsfett"</string>
    <string name="body_fat_lowercase_label" msgid="4090686510477176498">"kroppsfett"</string>
    <string name="body_fat_read_content_description" msgid="801664410906939146">"Les kroppsfett"</string>
    <string name="body_fat_write_content_description" msgid="4863558071904720577">"Skriv kroppsfett"</string>
    <string name="body_water_mass_uppercase_label" msgid="7839393299147916863">"Vannprosent i kroppen"</string>
    <string name="body_water_mass_lowercase_label" msgid="9196249948631920955">"vannprosent i kroppen"</string>
    <string name="body_water_mass_read_content_description" msgid="1468266374858854184">"Les vannprosent i kroppen"</string>
    <string name="body_water_mass_write_content_description" msgid="8485284654932647383">"Skriv vannprosent i kroppen"</string>
    <string name="bone_mass_uppercase_label" msgid="6815438946872228501">"Benmasse"</string>
    <string name="bone_mass_lowercase_label" msgid="5127378263122564055">"benmasse"</string>
    <string name="bone_mass_read_content_description" msgid="8401070346821477225">"Les benmasse"</string>
    <string name="bone_mass_write_content_description" msgid="8711285422751587975">"Skriv benmasse"</string>
    <string name="height_uppercase_label" msgid="6839543632311723181">"Høyde"</string>
    <string name="height_lowercase_label" msgid="6232582306436492752">"høyde"</string>
    <string name="height_read_content_description" msgid="7107217731605127715">"Les høyde"</string>
    <string name="height_write_content_description" msgid="6787078298523064040">"Skriv høyde"</string>
    <string name="hip_circumference_uppercase_label" msgid="553907293616398764">"Hofteomkrets"</string>
    <string name="hip_circumference_lowercase_label" msgid="5383037100089745103">"hofteomkrets"</string>
    <string name="hip_circumference_read_content_description" msgid="3960843421475522701">"Les hofteomkrets"</string>
    <string name="hip_circumference_write_content_description" msgid="3828616223599649051">"Skriv hofteomkrets"</string>
    <string name="lean_body_mass_uppercase_label" msgid="1660166073148541008">"Mager kroppsmasse"</string>
    <string name="lean_body_mass_lowercase_label" msgid="9060417901080844357">"mager kroppsmasse"</string>
    <string name="lean_body_mass_read_content_description" msgid="3251903339784498051">"Les mager kroppsmasse"</string>
    <string name="lean_body_mass_write_content_description" msgid="8778176250058913124">"Skriv mager kroppsmasse"</string>
    <string name="waist_circumference_uppercase_label" msgid="864537723631507381">"Midjeomkrets"</string>
    <string name="waist_circumference_lowercase_label" msgid="7389714051869012003">"midjeomkrets"</string>
    <string name="waist_circumference_read_content_description" msgid="7742632529989685413">"Les midjeomkrets"</string>
    <string name="waist_circumference_write_content_description" msgid="6455311628964793644">"Skriv midjeomkrets"</string>
    <string name="weight_uppercase_label" msgid="2240396607601785080">"Vekt"</string>
    <string name="weight_lowercase_label" msgid="6592458247010013299">"vekt"</string>
    <string name="weight_read_content_description" msgid="3270514859844811665">"Les vekt"</string>
    <string name="weight_write_content_description" msgid="555486014471042366">"Skriv vekt"</string>
    <string name="cervical_mucus_uppercase_label" msgid="7479786340673820763">"Livmorhalsslim"</string>
    <string name="cervical_mucus_lowercase_label" msgid="7460634889750669420">"livmorhalsslim"</string>
    <string name="cervical_mucus_read_content_description" msgid="7163132301693064124">"Les livmorhalsslim"</string>
    <string name="cervical_mucus_write_content_description" msgid="175802615365382752">"Skriv livmorhalsslim"</string>
    <string name="intermenstrual_bleeding_uppercase_label" msgid="1681956139742028987">"Blødning utenfor normal menstruasjon"</string>
    <string name="intermenstrual_bleeding_lowercase_label" msgid="5284781275147619132">"blødning utenfor normal menstruasjon"</string>
    <string name="intermenstrual_bleeding_read_content_description" msgid="5970939335115119015">"lese blødning utenfor normal menstruasjon"</string>
    <string name="intermenstrual_bleeding_write_content_description" msgid="1377719923165234099">"skrive blødning utenfor normal menstruasjon"</string>
    <string name="menstruation_uppercase_label" msgid="9119506748428874832">"Menstruasjon"</string>
    <string name="menstruation_lowercase_label" msgid="8098816978006207242">"menstruasjon"</string>
    <string name="menstruation_read_content_description" msgid="7710047469771882021">"Les menstruasjon"</string>
    <string name="menstruation_write_content_description" msgid="5142669435897047396">"Skriv menstruasjon"</string>
    <string name="ovulation_test_uppercase_label" msgid="1929868571862288837">"Eggløsningstest"</string>
    <string name="ovulation_test_lowercase_label" msgid="93260039417722840">"eggløsningstest"</string>
    <string name="ovulation_test_read_content_description" msgid="8008351738285775840">"Les eggløsningstest"</string>
    <string name="ovulation_test_write_content_description" msgid="7061493310852203463">"Skriv eggløsningstest"</string>
    <string name="sexual_activity_uppercase_label" msgid="1093238473810194127">"Seksuell aktivitet"</string>
    <string name="sexual_activity_lowercase_label" msgid="8285364117437418834">"seksuell aktivitet"</string>
    <string name="sexual_activity_read_content_description" msgid="4937721417714312007">"Les seksuell aktivitet"</string>
    <string name="sexual_activity_write_content_description" msgid="3063448245882840534">"Skriv seksuell aktivitet"</string>
    <string name="spotting_uppercase_label" msgid="5106739829390033240">"Sporblødning"</string>
    <string name="spotting_lowercase_label" msgid="4361141146039580583">"sporblødning"</string>
    <string name="spotting_read_content_description" msgid="5422420770022357631">"Les sporblødning"</string>
    <string name="spotting_write_content_description" msgid="9049462631184362964">"Skriv sporblødning"</string>
    <string name="hydration_uppercase_label" msgid="1196083392597480565">"Hydrering"</string>
    <string name="hydration_lowercase_label" msgid="7793261552870970551">"hydrering"</string>
    <string name="hydration_read_content_description" msgid="3255941233933808082">"Les hydrering"</string>
    <string name="hydration_write_content_description" msgid="7549819425875969941">"Skriv hydrering"</string>
    <string name="nutrition_uppercase_label" msgid="2352959651072134084">"Ernæring"</string>
    <string name="nutrition_lowercase_label" msgid="4123518952030658702">"ernæring"</string>
    <string name="nutrition_read_content_description" msgid="5820331769605952082">"Les ernæring"</string>
    <string name="nutrition_write_content_description" msgid="6690090231218210367">"Skriv ernæring"</string>
    <string name="sleep_uppercase_label" msgid="1458084584315123727">"Søvn"</string>
    <string name="sleep_lowercase_label" msgid="7795584924503475035">"søvn"</string>
    <string name="sleep_read_content_description" msgid="7064608272681424436">"Les søvn"</string>
    <string name="sleep_write_content_description" msgid="2259414465110376554">"Skriv søvn"</string>
    <string name="basal_body_temperature_uppercase_label" msgid="4571393253935677019">"Grunnleggende kroppstemperatur"</string>
    <string name="basal_body_temperature_lowercase_label" msgid="3363829208971016662">"grunnleggende kroppstemperatur"</string>
    <string name="basal_body_temperature_read_content_description" msgid="3342604362011725500">"Les grunnleggende kroppstemperatur"</string>
    <string name="basal_body_temperature_write_content_description" msgid="1081636817359407622">"Skriv grunnleggende kroppstemperatur"</string>
    <string name="blood_glucose_uppercase_label" msgid="7462421849184720721">"Blodsukker"</string>
    <string name="blood_glucose_lowercase_label" msgid="5036157221577793772">"blodsukker"</string>
    <string name="blood_glucose_read_content_description" msgid="563393834563809318">"Les blodsukker"</string>
    <string name="blood_glucose_write_content_description" msgid="7688360165458091174">"Skriv blodsukker"</string>
    <string name="blood_pressure_uppercase_label" msgid="1091450873620857062">"Blodtrykk"</string>
    <string name="blood_pressure_lowercase_label" msgid="5857335698134310172">"blodtrykk"</string>
    <string name="blood_pressure_read_content_description" msgid="8573617892296408887">"Les blodtrykk"</string>
    <string name="blood_pressure_write_content_description" msgid="2649850785684226949">"Skriv blodtrykk"</string>
    <string name="body_temperature_uppercase_label" msgid="5104550330313775324">"Kroppstemperatur"</string>
    <string name="body_temperature_lowercase_label" msgid="324124730971992259">"kroppstemperatur"</string>
    <string name="body_temperature_read_content_description" msgid="5966765249024688738">"Les kroppstemperatur"</string>
    <string name="body_temperature_write_content_description" msgid="5498016171067859369">"Skriv kroppstemperatur"</string>
    <string name="heart_rate_uppercase_label" msgid="4990167215137642430">"Puls"</string>
    <string name="heart_rate_lowercase_label" msgid="693492686337628283">"puls"</string>
    <string name="heart_rate_read_content_description" msgid="4165867166260001259">"Les puls"</string>
    <string name="heart_rate_write_content_description" msgid="2876667918366409170">"Skriv puls"</string>
    <string name="heart_rate_variability_uppercase_label" msgid="2047887230527012536">"Pulsvariabilitet"</string>
    <string name="heart_rate_variability_lowercase_label" msgid="2332638559415663836">"pulsvariabilitet"</string>
    <string name="heart_rate_variability_read_content_description" msgid="5812707457872629556">"Les pulsvariabilitet"</string>
    <string name="heart_rate_variability_write_content_description" msgid="3628171603035566114">"Skriv pulsvariabilitet"</string>
    <string name="oxygen_saturation_uppercase_label" msgid="1396254185616418355">"Oksygenmetning"</string>
    <string name="oxygen_saturation_lowercase_label" msgid="7264179897533866327">"oksygenmetning"</string>
    <string name="oxygen_saturation_read_content_description" msgid="4756434113425028212">"Les oksygenmetning"</string>
    <string name="oxygen_saturation_write_content_description" msgid="7189901097196830875">"Skriv oksygenmetning"</string>
    <string name="respiratory_rate_uppercase_label" msgid="4609498171205294389">"Pustefrekvens"</string>
    <string name="respiratory_rate_lowercase_label" msgid="8138249029197360098">"pustefrekvens"</string>
    <string name="respiratory_rate_read_content_description" msgid="8545898979648419722">"Les pustefrekvens"</string>
    <string name="respiratory_rate_write_content_description" msgid="7689533746809591931">"Skriv pustefrekvens"</string>
    <string name="resting_heart_rate_uppercase_label" msgid="5700827752396195453">"Hvilepuls"</string>
    <string name="resting_heart_rate_lowercase_label" msgid="4533866739695973169">"hvilepuls"</string>
    <string name="resting_heart_rate_read_content_description" msgid="1068160055773401020">"Les hvilepuls"</string>
    <string name="resting_heart_rate_write_content_description" msgid="8848198128082739995">"Skriv hvilepuls"</string>
    <string name="skin_temperature_uppercase_label" msgid="4880306019368461268">"Hudtemperatur"</string>
    <string name="skin_temperature_lowercase_label" msgid="7456421703641980581">"hudtemperatur"</string>
    <string name="skin_temperature_read_content_description" msgid="1896127631429717621">"Les hudtemperatur"</string>
    <string name="skin_temperature_write_content_description" msgid="6448587289116206085">"Skriv hudtemperatur"</string>
    <string name="all_medical_data_uppercase_label" msgid="8415418677595814587">"Alle medisinske data"</string>
    <string name="all_medical_data_lowercase_label" msgid="7173275705446657735">"alle medisinske data"</string>
    <string name="all_medical_data_content_description" msgid="6103488863059447886">"Skriv alle medisinske data"</string>
    <string name="immunization_uppercase_label" msgid="1467176749064014020">"Vaksinering"</string>
    <string name="immunization_lowercase_label" msgid="6464922369026887687">"vaksinering"</string>
    <string name="immunization_content_description" msgid="2910674919337229803">"Les vaksinering"</string>
    <!-- no translation found for mindfulness_uppercase_label (7678646522566275472) -->
    <skip />
    <!-- no translation found for mindfulness_lowercase_label (5184488636180881614) -->
    <skip />
    <!-- no translation found for mindfulness_read_content_description (739187536826062524) -->
    <skip />
    <!-- no translation found for mindfulness_write_content_description (7925112426563398421) -->
    <skip />
    <string name="read_permission_category" msgid="6002099618259628632">"La «<xliff:g id="APP_NAME">%1$s</xliff:g>» lese"</string>
    <string name="write_permission_category" msgid="1529702804865008111">"La «<xliff:g id="APP_NAME">%1$s</xliff:g>» skrive"</string>
    <string name="request_permissions_cancel" msgid="1787483997235365393">"Avbryt"</string>
    <string name="request_permissions_allow" msgid="4201324235711040631">"Tillat"</string>
    <string name="request_permissions_allow_all" msgid="3419414351406638770">"Tillat alle"</string>
    <string name="request_permissions_dont_allow" msgid="6375307410951549030">"Ikke tillat"</string>
    <string name="request_permissions_header_desc" msgid="5561173070722750153">"Velg dataene du vil gi denne appen tillatelse til å lese eller skrive til Health Connect"</string>
    <string name="request_permissions_header_time_frame_desc" msgid="3023660534681391973">"Hvis du gir lesetilgang, kan appen lese nye data og data fra de siste 30 dagene"</string>
    <string name="request_permissions_header_time_frame_history_desc" msgid="3792732353571153175">"Hvis du gir lesetilgang, kan appen lese nye og tidligere data"</string>
    <string name="request_permissions_header_title" msgid="4264236128614363479">"Vil du gi <xliff:g id="APP_NAME">%1$s</xliff:g> tilgang til Health Connect?"</string>
    <string name="request_permissions_rationale" msgid="6154280355215802538">"Du kan finne ut hvordan <xliff:g id="APP_NAME">%1$s</xliff:g> håndterer dataene dine, i utviklerens <xliff:g id="PRIVACY_POLICY_LINK">%2$s</xliff:g>"</string>
    <string name="request_permissions_privacy_policy" msgid="228503452643555737">"personvernregler"</string>
    <string name="permissions_disconnect_dialog_title" msgid="7355211540619034695">"Vil du fjerne alle tillatelsene?"</string>
    <string name="permissions_disconnect_dialog_disconnect" msgid="8854787587948224752">"Fjern alle"</string>
    <string name="permissions_disconnect_dialog_message" msgid="7961269838207365478">"<xliff:g id="APP_NAME">%1$s</xliff:g> kan ikke lenger lese eller skrive data fra Health Connect.\n\nDette påvirker ikke andre tillatelser appen har, for eksempel kamera, mikrofon eller posisjon."</string>
    <string name="permissions_disconnect_dialog_message_background" msgid="8655975996293893596">"<xliff:g id="APP_NAME">%1$s</xliff:g> kan ikke lenger lese eller skrive data fra Health Connect, inkludert bakgrunnsdata.\n\nDette påvirker ikke andre tillatelser appen har, for eksempel posisjon, kamera eller mikrofon."</string>
    <string name="permissions_disconnect_dialog_message_history" msgid="3793206180295111081">"<xliff:g id="APP_NAME">%1$s</xliff:g> kan ikke lenger lese eller skrive data fra Health Connect, inkludert tidligere data.\n\nDette påvirker ikke andre tillatelser appen har, for eksempel posisjon, kamera eller mikrofon."</string>
    <string name="permissions_disconnect_dialog_message_combined" msgid="4163369526932602203">"<xliff:g id="APP_NAME">%1$s</xliff:g> kan ikke lenger lese eller skrive data fra Health Connect, inkludert bakgrunnsdata eller tidligere data.\n\nDette påvirker ikke andre tillatelser appen har, for eksempel posisjon, kamera eller mikrofon."</string>
    <string name="permissions_disconnect_dialog_checkbox" msgid="8646951566431872823">"Slett også <xliff:g id="APP_NAME">%1$s</xliff:g>-data fra Health Connect"</string>
    <string name="navigation_next_day" msgid="8853443471183944219">"Neste dag"</string>
    <string name="navigation_selected_day" msgid="2510843479734091348">"Valgt dag"</string>
    <string name="navigation_previous_day" msgid="718353386484938584">"Forrige dag"</string>
    <string name="default_error" msgid="7966868260616403475">"Noe gikk galt. Prøv igjen."</string>
    <string name="health_permission_header_description" msgid="7497601695462373927">"Apper med denne tillatelsen kan lese og skrive helse- og treningsdata."</string>
    <string name="connected_apps_text" msgid="1177626440966855831">"Kontroller hvilke apper som har tilgang til dataene som er lagret i Health Connect. Trykk på en app for å se hvilke data den kan lese eller skrive."</string>
    <string name="connected_apps_section_title" msgid="2415288099612126258">"Har tilgang"</string>
    <string name="not_connected_apps_section_title" msgid="452718769894103039">"Har ikke tilgang"</string>
    <string name="needs_updating_apps_section_title" msgid="8561510523049921199">"Må oppdateres"</string>
    <string name="settings_and_help_header" msgid="5749710693017621168">"Innstillinger og hjelp"</string>
    <string name="disconnect_all_apps" msgid="748945115977534726">"Fjern tilgangen for alle appene"</string>
    <string name="manage_permissions_read_header" msgid="2031153753057983683">"Kan lese"</string>
    <string name="manage_permissions_write_header" msgid="6876806848658168370">"Kan skrive"</string>
    <string name="no_apps_allowed" msgid="5794833581324128108">"Ingen apper har denne tillatelsen"</string>
    <string name="no_apps_denied" msgid="743327680286446017">"Ingen apper er avvist"</string>
    <string name="permissions_disconnect_all_dialog_title" msgid="27474286046207122">"Vil du fjerne tilgangen for alle appene?"</string>
    <string name="permissions_disconnect_all_dialog_message" msgid="3151109627457270499">"Ingen av appene dine kan bruke eller legge til nye data i Health Connect. Dette sletter ikke eksisterende data.\n\nDette påvirker ikke andre tillatelser denne appen eventuelt har, for eksempel posisjon, kamera eller mikrofon."</string>
    <string name="permissions_disconnect_all_dialog_disconnect" msgid="2134136493310257746">"Fjern alle"</string>
    <string name="manage_permissions_manage_app_header" msgid="6356348062088358761">"Administrer appen"</string>
    <string name="see_app_data" msgid="3951030076195119476">"Se appdata"</string>
    <string name="delete_app_data" msgid="6890357774873859952">"Slett appdataene"</string>
    <string name="inactive_apps_section_title" msgid="7492812973696378690">"Inaktive apper"</string>
    <string name="inactive_apps_section_message" msgid="2610789262055974739">"Disse appene har ikke tilgang lenger, men har fremdeles data lagret i Health Connect"</string>
    <string name="manage_permissions_time_frame" msgid="1299483940842401923">"<xliff:g id="APP_NAME">%1$s</xliff:g> kan lese data som er lagt til etter <xliff:g id="DATA_ACCESS_DATE">%2$s</xliff:g>"</string>
    <string name="other_android_permissions" msgid="8051485761573324702">"For å administrere andre Android-tillatelser denne appen har, gå til Innstillinger &gt; Apper"</string>
    <string name="manage_permissions_rationale" msgid="9183689798847740274">"Data du deler med <xliff:g id="APP_NAME">%1$s</xliff:g>, dekkes av personvernreglene for appen"</string>
    <string name="other_android_permissions_content_description" msgid="2261431010048933820">"For å kontrollere andre Android-tillatelser denne appen har, gå til Innstillinger og trykk på Apper"</string>
    <string name="manage_permissions_learn_more" msgid="2503189875093300767">"Les personvernreglene"</string>
    <string name="app_perms_content_provider_24h" msgid="5977152673988158889">"Brukt de siste 24 timene"</string>
    <string name="app_access_title" msgid="7137018424885371763">"Apptilgang"</string>
    <string name="connected_apps_empty_list_section_title" msgid="6821215432694207342">"Du har ingen kompatible apper installert"</string>
    <string name="additional_access_label" msgid="4645249249222528341">"Annen tilgang"</string>
    <string name="removed_additional_permissions_toast" msgid="3443687215509477284">"Fjernet tilleggstillatelser for denne appen"</string>
    <string name="denied_apps_banner_title" msgid="1997745063608657965">"Fjernet apptillatelser"</string>
    <string name="denied_apps_banner_message_one_app" msgid="17659513485678315">"Health Connect fjernet tillatelser for <xliff:g id="APP_DATA">%s</xliff:g>"</string>
    <string name="denied_apps_banner_message_two_apps" msgid="1147216810892373640">"Health Connect fjernet tillatelser for <xliff:g id="APP_DATA_0">%1$s</xliff:g> og <xliff:g id="APP_DATA_TWO">%2$s</xliff:g>"</string>
    <string name="denied_apps_banner_message_three_apps" msgid="7978499051473471633">"Health Connect fjernet tillatelser for <xliff:g id="APP_DATA_0">%1$s</xliff:g>, <xliff:g id="APP_DATA_TWO">%2$s</xliff:g> og <xliff:g id="APP_DATA_THREE">%3$s</xliff:g>"</string>
    <string name="denied_apps_banner_message_many_apps" msgid="7249805432604650982">"Health Connect fjernet tillatelser for <xliff:g id="APP_DATA_0">%1$s</xliff:g>, <xliff:g id="APP_DATA_TWO">%2$s</xliff:g>, <xliff:g id="APP_DATA_THREE">%3$s</xliff:g> og andre apper"</string>
    <string name="denied_apps_banner_button" msgid="4438480389769298412">"Se detaljer"</string>
    <string name="denied_apps_dialog_title" msgid="7470227827315635099">"Grunnen til at Health Connect fjerner apptillatelser"</string>
    <string name="denied_apps_dialog_message" msgid="7876664965504466099">"Hvis en app suspenderes eller fjernes fra Google Play, fjerner Health Connect automatisk tillatelsene den har.\n\nDette betyr at appen ikke lenger har tilgang til data som er lagret i Health Connect. Hvis denne appen har skrevet data tidligere, vises den i listen over inaktive apper."</string>
    <string name="denied_apps_dialog_got_it_button" msgid="4698003516923683959">"Greit"</string>
    <string name="export_file_access_error_banner_button" msgid="6336949702329425932">"Konfigurer"</string>
    <string name="export_file_access_error_banner_title" msgid="8290988049467813322">"Kunne ikke eksportere dataene"</string>
    <string name="export_file_access_error_banner_summary" msgid="1226999878868505503">"Det har oppstått et problem med eksporten for <xliff:g id="DATE">%1$s</xliff:g>. Konfigurer en ny planlagt eksport, og prøv på nytt."</string>
    <string name="next_export_time" msgid="3138247220014510213">"Neste eksport: <xliff:g id="DATE">%1$s</xliff:g>"</string>
    <string name="backup_and_restore_settings_screen_title" msgid="5391086732955348809">"Sikkerhetskopiering og gjenoppretting"</string>
    <string name="last_export_time" msgid="9205875050823594041">"Siste eksport: <xliff:g id="DATE">%1$s</xliff:g>"</string>
    <string name="export_and_import_title" msgid="3241901922222465397">"Eksport og import"</string>
    <string name="scheduled_export" msgid="8737660963687364370">"Planlagt eksport"</string>
    <string name="import_data" msgid="404502315533233094">"Importer data"</string>
    <string name="import_data_description" msgid="4040178599441724296">"Gjenopprett data fra en tidligere eksportert fil"</string>
<<<<<<< HEAD
    <string name="backup_and_restore_footer_body_text" msgid="4854718727539851909">"Med eksport kan du lagre dataene dine, slik at du kan overføre dem til en ny telefon"</string>
=======
    <!-- no translation found for import_wrong_file_error_banner_button (1518043363477255045) -->
    <skip />
    <!-- no translation found for import_wrong_file_error_banner_title (1841182157722596266) -->
    <skip />
    <!-- no translation found for import_wrong_file_error_banner_summary (4857514343099050126) -->
    <skip />
    <string name="backup_and_restore_footer_body_text" msgid="4854718727539851909">"Med eksportfunksjonen kan du lagre dataene dine, slik at du kan overføre dem til en ny telefon"</string>
>>>>>>> 08fb18e6
    <string name="backup_and_restore_footer_link_text" msgid="5862384033902147721">"Finn ut mer"</string>
    <string name="automatic_export_on" msgid="6972389773963624315">"På"</string>
    <string name="automatic_export_off" msgid="3270255845008880841">"Av"</string>
    <string name="choose_frequency_category" msgid="2230821549715237663">"Velg frekvens"</string>
    <string name="choose_frequency" msgid="1077467424225083246">"Velg frekvens"</string>
    <string name="choose_frequency_description" msgid="752601326653048254">"Velg å lagre data én gang eller automatisk på bestemte tidspunkter."</string>
    <string name="frequency_daily" msgid="3596412357416125727">"Daglig"</string>
    <string name="frequency_weekly" msgid="7302587625019573393">"Ukentlig"</string>
    <string name="frequency_monthly" msgid="729674398053825938">"Månedlig"</string>
    <string name="export_destination_title" msgid="1434632545224158402">"Velg hvor du vil eksportere"</string>
    <string name="export_invalid_storage" msgid="3945266169513895950">"Velg en lagringsapp for å eksportere dataene dine"</string>
    <string name="import_decryption_title" msgid="396608799208392844">"Skriv inn passordet"</string>
    <string name="import_decryption_description" msgid="202259030890690376">"Krypteringspassordet ditt kreves for å importere Health Connect-dataene dine"</string>
    <string name="import_decryption_forgotten_password_link_text" msgid="2320323034848292225">"Har du glemt passordet?"</string>
    <string name="import_password_hint" msgid="5158553589723883063">"Passord"</string>
    <string name="import_decrypt_footer_body_text" msgid="1891722629872724009">"Hvis du fremdeles har den gamle telefonen, kan du eksportere dataene dine på nytt med et nytt passord"</string>
    <string name="export_back_button" msgid="3550795479165524982">"Tilbake"</string>
    <string name="export_next_button" msgid="657930567137105172">"Neste"</string>
    <string name="import_cancel_button" msgid="2191598074422096715">"Avbryt"</string>
    <string name="import_next_button" msgid="5706322508691854289">"Neste"</string>
    <string name="import_source_location_title" msgid="4444467438013749461">"Importer fra"</string>
    <string name="import_invalid_storage" msgid="4873640088459948487">"Velg en lagringsapp for å importere dataene dine"</string>
    <!-- no translation found for export_import_tap_to_choose_account (5016799636886709580) -->
    <skip />
    <string name="export_import_choose_account_title" msgid="1047021319012735232">"Velg en konto"</string>
    <string name="export_import_choose_account_cancel_button" msgid="7975616126298263479">"Avbryt"</string>
    <string name="export_import_choose_account_done_button" msgid="8450305343787469429">"Ferdig"</string>
    <!-- no translation found for export_import_install_apps_text (5026922993254770904) -->
    <skip />
    <!-- no translation found for export_import_go_to_play_store_text (3210733429377429794) -->
    <skip />
    <string name="onboarding_title" msgid="8550656211291180188">"Kom i gang med Health Connect"</string>
    <string name="onboarding_description" msgid="4873129122057931161">"Health Connect lagrer helse- og treningsdataene dine, slik at du enkelt kan synkronisere appene på telefonen"</string>
    <string name="share_data" msgid="3481932156368883946">"Del data med appene"</string>
    <string name="share_data_description" msgid="2919871301634375092">"Velg dataene hver app kan lese eller skrive til Health Connect"</string>
    <string name="manage_your_settings" msgid="7391184508015127137">"Innstillinger og personvern"</string>
    <string name="manage_your_settings_description" msgid="557943168930365334">"Endre apptillatelser og administrer dataene dine når som helst"</string>
    <string name="onboarding_go_back_button_text" msgid="5020083846511184625">"Gå tilbake"</string>
    <string name="onboarding_get_started_button_text" msgid="2348061971090731336">"Kom i gang"</string>
    <string name="delete_button_content_description" msgid="9125115327455379618">"Slett data"</string>
    <!-- no translation found for enter_deletion_button_content_description (416336747251264118) -->
    <skip />
    <!-- no translation found for exit_deletion_button_content_description (6579227028841619158) -->
    <skip />
    <string name="time_range_title" msgid="6831605283322600165">"Velg dataene som skal slettes"</string>
    <string name="time_range_next_button" msgid="5849096934896557888">"Neste"</string>
    <string name="time_range_message_all" msgid="7280888587242744729">"Dette sletter permanent alle dataene som er lagt til i Health Connect i den valgte tidsperioden"</string>
    <string name="time_range_message_data_type" msgid="1896125004829258195">"Dette sletter permanent <xliff:g id="DATA_TYPE">%s</xliff:g>-dataene som er lagt til i Health Connect i den valgte tidsperioden"</string>
    <string name="time_range_message_category" msgid="1136451418397326356">"Dette sletter permanent <xliff:g id="CATEGORY">%s</xliff:g>-dataene som er lagt til i Health Connect i den valgte tidsperioden"</string>
    <string name="time_range_message_app_data" msgid="2590800457710603556">"Dette sletter permanent <xliff:g id="APP_DATA">%s</xliff:g>-dataene som er lagt til i Health Connect i den valgte tidsperioden"</string>
    <string name="time_range_one_day" msgid="7162709826595446727">"Slett de siste 24 timene"</string>
    <string name="time_range_one_week" msgid="8754523384275645434">"Slett de siste 7 dagene"</string>
    <string name="time_range_one_month" msgid="3034747870231999766">"Slett de siste 30 dagene"</string>
    <string name="time_range_all" msgid="8167350212705839943">"Slett alle dataene"</string>
    <string name="confirming_question_all" msgid="1585414659784742952">"Vil du permanent slette alle dataene fra alle datoer?"</string>
    <string name="confirming_question_one_day" msgid="8001434729335611950">"Vil du slette alle dataene fra de siste 24 timene for alltid?"</string>
    <string name="confirming_question_one_week" msgid="5441506951423969587">"Vil du slette alle dataene fra de siste 7 dagene for alltid?"</string>
    <string name="confirming_question_one_month" msgid="4118595547587081940">"Vil du slette alle dataene fra de siste 30 dagene for alltid?"</string>
    <string name="confirming_question_data_type_all" msgid="1173934949902602037">"Vil du permanent slette <xliff:g id="DATA_TYPE">%s</xliff:g>-dataene fra alle datoer?"</string>
    <string name="confirming_question_data_type_one_day" msgid="5386681714769751416">"Vil du slette <xliff:g id="DATA_TYPE">%s</xliff:g>-dataene fra de siste 24 timene for alltid?"</string>
    <string name="confirming_question_data_type_one_week" msgid="8346031951374422501">"Vil du slette <xliff:g id="DATA_TYPE">%s</xliff:g>-dataene fra de siste 7 dagene for alltid?"</string>
    <string name="confirming_question_data_type_one_month" msgid="7110328687576360400">"Vil du slette <xliff:g id="DATA_TYPE">%s</xliff:g>-dataene fra de siste 30 dagene for alltid?"</string>
    <string name="confirming_question_category_all" msgid="9182430869247761531">"Vil du permanent slette <xliff:g id="CATEGORY">%s</xliff:g>-dataene fra alle datoer?"</string>
    <string name="confirming_question_category_one_day" msgid="4886776948515472679">"Vil du slette <xliff:g id="CATEGORY">%s</xliff:g>-dataene fra de siste 24 timene for alltid?"</string>
    <string name="confirming_question_category_one_week" msgid="1790565625674277693">"Vil du slette <xliff:g id="CATEGORY">%s</xliff:g>-dataene fra de siste 7 dagene for alltid?"</string>
    <string name="confirming_question_category_one_month" msgid="9181788460112796273">"Vil du slette <xliff:g id="CATEGORY">%s</xliff:g>-dataene fra de siste 30 dagene for alltid?"</string>
    <string name="confirming_question_app_data_all" msgid="4818571921949673097">"Vil du permanent slette <xliff:g id="APP_DATA">%s</xliff:g>-dataene fra alle datoer?"</string>
    <string name="confirming_question_app_data_one_day" msgid="444028969015975031">"Vil du slette <xliff:g id="APP_DATA">%s</xliff:g>-dataene fra de siste 24 timene for alltid?"</string>
    <string name="confirming_question_app_data_one_week" msgid="2096555081811730496">"Vil du slette <xliff:g id="APP_DATA">%s</xliff:g>-dataene fra de siste 7 dagene for alltid?"</string>
    <string name="confirming_question_app_data_one_month" msgid="6438241250825892892">"Vil du slette <xliff:g id="APP_DATA">%s</xliff:g>-dataene fra de siste 30 dagene for alltid?"</string>
    <string name="confirming_question_app_remove_all_permissions" msgid="4170343072352701421">"Fjern også alle <xliff:g id="APP_WITH_PERMISSIONS">%s</xliff:g>-tillatelser fra Health Connect"</string>
    <string name="confirming_question_data_type_from_app_all" msgid="8361163993548510509">"Vil du permanent slette alle dataene om <xliff:g id="DATA_TYPE">%1$s</xliff:g> som er lagt til av <xliff:g id="APP_DATA">%2$s</xliff:g>?"</string>
    <string name="confirming_question_single_entry" msgid="330919962071369305">"Vil du slette denne oppføringen permanent?"</string>
    <string name="confirming_question_message" msgid="2934249835529079545">"Tilknyttede apper mister tilgangen til disse dataene fra Health Connect"</string>
    <string name="confirming_question_message_menstruation" msgid="5286956266565962430">"Dette sletter alle menstruasjonsoppføringer fra mellom <xliff:g id="START_DATE">%1$s</xliff:g> og <xliff:g id="END_DATE">%2$s</xliff:g>."</string>
    <string name="confirming_question_delete_button" msgid="1999996759507959985">"Slett"</string>
    <string name="confirming_question_go_back_button" msgid="9037523726124648221">"Gå tilbake"</string>
    <string name="delete_dialog_success_got_it_button" msgid="8047812840310612293">"Ferdig"</string>
    <string name="delete_dialog_failure_close_button" msgid="4376647579348193224">"Lukk"</string>
    <string name="delete_dialog_success_title" msgid="5009733262743173477">"Dataene er slettet"</string>
    <string name="delete_dialog_success_message" msgid="2451953113522118128">"Disse dataene lagres ikke lenger i Health Connect."</string>
    <string name="delete_progress_indicator" msgid="5799502879065833417">"Sletter dataene dine"</string>
    <string name="delete_dialog_failure_title" msgid="1959020721355789496">"Kunne ikke slette dataene"</string>
    <string name="delete_dialog_failure_message" msgid="7473241488471319963">"Noe gikk galt, og Health Connect kunne ikke slette dataene"</string>
    <string name="delete_dialog_failure_try_again_button" msgid="4323865124609424838">"Prøv igjen"</string>
    <string name="delete_data_notification_title" msgid="7740230240986343347">"Sletter Health Connect-data"</string>
    <string name="delete_data_notification_ticker_text" msgid="2604051567679235822">"Sletter Health Connect-data"</string>
    <string name="delete_data_notification_channel_name" msgid="4499713830012802095">"Sletting av data"</string>
    <string name="data_point_action_content_description" msgid="6881048311770784455">"Slett dataoppføringen <xliff:g id="ENTRY_TO_DELETE">%s</xliff:g>"</string>
    <string name="delete_data_point" msgid="1004049578454616738">"Slett oppføringen <xliff:g id="ENTRY_TO_DELETE">%s</xliff:g>"</string>
    <string name="aggregation_total" msgid="5641333638662325184">"Totalt: <xliff:g id="TOTAL_VALUE">%s</xliff:g>"</string>
    <string name="watt_format" msgid="8500953817369623803">"{value,plural, =1{1 W}other{# W}}"</string>
    <string name="watt_format_long" msgid="7107446926499116109">"{value,plural, =1{1 watt}other{# watt}}"</string>
    <string name="steps_value" msgid="5779393974668105298">"{count,plural, =1{1 skritt}other{# skritt}}"</string>
    <string name="steps_per_minute" msgid="5527133010067502098">"{value,plural, =1{1 skritt/min}other{# skritt/min}}"</string>
    <string name="steps_per_minute_long" msgid="6146224261144843301">"{value,plural, =1{1 skritt per minutt}other{# skritt per minutt}}"</string>
    <string name="heart_rate_value" msgid="6936476566204248578">"{count,plural, =1{1 bpm}other{# bpm}}"</string>
    <string name="heart_rate_long_value" msgid="7865319425119507300">"{count,plural, =1{1 hjerteslag per minutt}other{# hjerteslag per minutt}}"</string>
    <string name="velocity_speed_miles" msgid="616312758726506781">"{value,plural, =1{1 mph}other{# mph}}"</string>
    <string name="velocity_speed_km" msgid="2807705003203399350">"{value,plural, =1{1 km/t}other{# km/t}}"</string>
    <string name="velocity_speed_miles_long" msgid="7945167764392834498">"{value,plural, =1{1 engelsk mil i timen}other{# engelske mil i timen}}"</string>
    <string name="velocity_speed_km_long" msgid="3962310367408338322">"{value,plural, =1{1 kilometer i timen}other{# kilometer i timen}}"</string>
    <string name="velocity_minute_miles" msgid="7700413725988014667">"<xliff:g id="MINUTE">%1$s</xliff:g> min / engelsk mil"</string>
    <string name="velocity_minute_km" msgid="4772380313506015301">"<xliff:g id="MINUTE">%1$s</xliff:g> min/km"</string>
    <string name="velocity_minute_miles_long" msgid="6889048307278340076">"<xliff:g id="MINUTE">%1$s</xliff:g> minutt per engelsk mil"</string>
    <string name="velocity_minute_km_long" msgid="4037299863590066470">"<xliff:g id="MINUTE">%1$s</xliff:g> minutt per kilometer"</string>
    <string name="velocity_minute_per_one_hundred_yards" msgid="647561643828842315">"<xliff:g id="MINUTE">%1$s</xliff:g> min / 100 yard"</string>
    <string name="velocity_minute_per_one_hundred_meters" msgid="4636956099725561607">"<xliff:g id="MINUTE">%1$s</xliff:g> min / 100 meter"</string>
    <string name="velocity_minute_per_one_hundred_yards_long" msgid="3005945921657283386">"<xliff:g id="MINUTE">%1$s</xliff:g> minutt per 100 yard"</string>
    <string name="velocity_minute_per_one_hundred_meters_long" msgid="6806485527680697198">"<xliff:g id="MINUTE">%1$s</xliff:g> minutt per 100 meter"</string>
    <string name="time_range_long" msgid="5067423945245490288">"fra <xliff:g id="START_TIME">%1$s</xliff:g> til <xliff:g id="END_TIME">%2$s</xliff:g>"</string>
    <string name="date_range_long" msgid="6022190423982451176">"fra <xliff:g id="START_TIME">%1$s</xliff:g> til <xliff:g id="END_TIME">%2$s</xliff:g>"</string>
    <string name="wheelchair_pushes" msgid="5807293867148465190">"{count,plural, =1{1 rullestoldytt}other{# rullestoldytt}}"</string>
    <string name="liter" msgid="8276522589564337053">"{count,plural, =1{1 l}other{# l}}"</string>
    <string name="liter_long" msgid="7094280457555707835">"{count,plural, =1{1 liter}other{# liter}}"</string>
    <string name="floors_climbed" msgid="7483572478744998930">"{count,plural, =1{1 etasje}other{# etasjer}}"</string>
    <string name="elevation_meters" msgid="5099783382361572761">"{count,plural, =1{1 m}other{# m}}"</string>
    <string name="elevation_meters_long" msgid="3163136353148567981">"{count,plural, =1{1 meter}other{# meter}}"</string>
    <string name="cycling_rpm" msgid="2271215098150068276">"{count,plural, =1{1 rpm}other{# rpm}}"</string>
    <string name="cycling_rpm_long" msgid="4914848042733587007">"{count,plural, =1{1 omdreining per minutt}other{# omdreininger per minutt}}"</string>
    <string name="cycling_cadence_series_range_long" msgid="6852892013260504985">"fra <xliff:g id="MIN">%1$s</xliff:g> til <xliff:g id="MAX">%2$s</xliff:g>"</string>
    <string name="sexual_activity_protected" msgid="4259473257597274326">"Beskyttet"</string>
    <string name="sexual_activity_unprotected" msgid="2250981470537379807">"Ubeskyttet"</string>
    <string name="spotting" msgid="1637175837078770520">"Sporblødning"</string>
    <string name="flow_spotting" msgid="832418664953780156">"Sporblødning"</string>
    <string name="flow_light" msgid="1937543318146228793">"Lett blødning"</string>
    <string name="flow_medium" msgid="3783688724668943154">"Middels blødning"</string>
    <string name="flow_heavy" msgid="8672261792750634294">"Kraftig blødning"</string>
    <string name="period_day" msgid="3821944462093965882">"Menstruasjonsdag <xliff:g id="DAY">%1$d</xliff:g> av <xliff:g id="TOTAL_LENGTH">%2$d</xliff:g>"</string>
    <string name="ovulation_positive" msgid="6588547263126320238">"Positiv"</string>
    <string name="ovulation_negative" msgid="591588801112312454">"Negativ"</string>
    <string name="ovulation_high" msgid="205362931427158291">"Høy"</string>
    <string name="ovulation_inconclusive" msgid="3447066667631538756">"Ikke avgjørende"</string>
    <string name="milliseconds" msgid="284845884516037268">"{count,plural, =1{1 ms}other{# ms}}"</string>
    <string name="milliseconds_long" msgid="93246373745977286">"{count,plural, =1{1 millisekund}other{# millisekunder}}"</string>
    <string name="planned_exercise_session_notes_title" msgid="5398114870366766242">"Merknader"</string>
    <string name="planned_exercise_block_repetitions" msgid="230530785149273276">"{count,plural, =1{1 gang}other{# ganger}}"</string>
    <string name="active_calories_burned" msgid="1164230083046893828">"Aktive: <xliff:g id="ACTIVE_CALORIES">%1$s</xliff:g>"</string>
    <string name="total_calories_burned" msgid="1674210345283541450">"Totalt: <xliff:g id="TOTAL_CALORIES">%1$s</xliff:g>"</string>
    <string name="amrap_performance_goal" msgid="2225285957050151025">"Så mange repetisjoner som mulig"</string>
    <string name="rate_of_perceived_exertion_goal" msgid="7025839991503747361">"Innsatsnivå: <xliff:g id="VALUE">%1$d</xliff:g>/10"</string>
    <string name="elapsed_time_placeholder" msgid="5154979833935704302">"--:--"</string>
    <string name="repetitions" msgid="5092687490665962229">"{count,plural, =1{1 repetisjon}other{# repetisjoner}}"</string>
    <string name="repetitions_long" msgid="9056502282298182438">"{count,plural, =1{1 repetisjon}other{# repetisjoner}}"</string>
    <string name="exercise_segments_header" msgid="2992953017179406012">"Treningssegmenter"</string>
    <string name="exercise_laps_header" msgid="117228630553856372">"Runder"</string>
    <string name="back_extension" msgid="426518933137440577">"Rygghev"</string>
    <string name="badminton" msgid="8839727076522086870">"Badminton"</string>
    <string name="barbell_shoulder_press" msgid="3800236222803424251">"Skulderpress med vektstang"</string>
    <string name="baseball" msgid="2520520093470304570">"Baseball"</string>
    <string name="basketball" msgid="1453863811744469210">"Basketball"</string>
    <string name="bench_press" msgid="640506654204391301">"Benkpress"</string>
    <string name="bench_sit_up" msgid="6601081870476287683">"Situp på benk"</string>
    <string name="biking" msgid="4108296097363777467">"Sykling"</string>
    <string name="biking_stationary" msgid="1538524429562124202">"Ergometersykling"</string>
    <string name="boot_camp" msgid="1554811887379786226">"Intensivtrening"</string>
    <string name="boxing" msgid="2200194516739940317">"Boksing"</string>
    <string name="burpee" msgid="1434605818712603589">"Burpee"</string>
    <string name="calisthenics" msgid="9080623890020954493">"Holdningsgymnastikk"</string>
    <string name="cricket" msgid="7543586707938752011">"Cricket"</string>
    <string name="crunch" msgid="4265356947720591896">"Crunch"</string>
    <string name="dancing" msgid="4099572666298130171">"Dans"</string>
    <string name="deadlift" msgid="6880561478635890617">"Markløft"</string>
    <string name="dumbbell_curl_left_arm" msgid="4453594605921193509">"Håndvektcurl med venstre arm"</string>
    <string name="dumbbell_curl_right_arm" msgid="4680998443002425166">"Håndvektcurl med høyre arm"</string>
    <string name="dumbbell_front_raise" msgid="4411281746015904879">"Fronthev med håndvekt"</string>
    <string name="dumbbell_lateral_raise" msgid="5839946068429137241">"Sidehev med håndvekt"</string>
    <string name="dumbbell_triceps_extension_left_arm" msgid="6756023069611493063">"Tricepshev med håndvekt med venstre arm"</string>
    <string name="dumbbell_triceps_extension_right_arm" msgid="1498470275564554389">"Tricepshev med håndvekt med høyre arm"</string>
    <string name="dumbbell_triceps_extension_two_arm" msgid="5409860665522903159">"Tricepshev med håndvekt med to armer"</string>
    <string name="elliptical" msgid="5148914059968910839">"Ellipsemaskin"</string>
    <string name="exercise_class" msgid="32582249527931454">"Treningsklasse"</string>
    <string name="fencing" msgid="410347890025055779">"Fekting"</string>
    <string name="football_american" msgid="8564554592554502623">"Amerikansk fotball"</string>
    <string name="football_australian" msgid="5524598297723674661">"Australsk fotball"</string>
    <string name="forward_twist" msgid="2464895720533462566">"Vridning forover"</string>
    <string name="frisbee_disc" msgid="5167617057624738753">"Frisbee"</string>
    <string name="golf" msgid="2726655052150604682">"Golf"</string>
    <string name="guided_breathing" msgid="8688586393796970733">"Veiledet pusting"</string>
    <string name="gymnastics" msgid="1122967371410769598">"Turn"</string>
    <string name="handball" msgid="3088985331906235361">"Håndball"</string>
    <string name="high_intensity_interval_training" msgid="8873384314130026442">"Høyintensitets intervalltrening"</string>
    <string name="hiking" msgid="5477476795295322496">"Turgåing"</string>
    <string name="ice_hockey" msgid="3615167122989198051">"Ishockey"</string>
    <string name="ice_skating" msgid="8509270149324068230">"Skøyteløp"</string>
    <string name="jumping_jack" msgid="8751015874477795657">"Stjernehopp"</string>
    <string name="jump_rope" msgid="3065249477862282277">"Hoppetau"</string>
    <string name="lat_pull_down" msgid="6974730398913678563">"Nedtrekk"</string>
    <string name="lunge" msgid="6557814816897990529">"Utfall"</string>
    <string name="martial_arts" msgid="3279383109083496658">"Kampsport"</string>
    <string name="meditation" msgid="7578287714544679183">"Meditasjon"</string>
    <string name="paddling" msgid="746868067888160788">"Padling"</string>
    <string name="paragliding" msgid="8328649138909727690">"Paragliding"</string>
    <string name="pilates" msgid="8660903049535347415">"Pilates"</string>
    <string name="plank" msgid="5537839085592473449">"Planken"</string>
    <string name="racquetball" msgid="8169482984904052538">"Racquetball"</string>
    <string name="rock_climbing" msgid="3123024521372083233">"Fjellklatring"</string>
    <string name="roller_hockey" msgid="3524872164646176686">"Rulleskøytehockey"</string>
    <string name="rowing" msgid="615898011726585442">"Roing"</string>
    <string name="rowing_machine" msgid="4075255566862183370">"Romaskin"</string>
    <string name="rugby" msgid="5146215118571059267">"Rugby"</string>
    <string name="running" msgid="5135754380339217169">"Løping"</string>
    <string name="running_treadmill" msgid="2083354407217486405">"Løping på tredemølle"</string>
    <string name="sailing" msgid="4924304145770903145">"Seiling"</string>
    <string name="scuba_diving" msgid="4548778216122159229">"Sportsdykking"</string>
    <string name="skating" msgid="7320438805566302784">"Skøytegåing"</string>
    <string name="skiing" msgid="6773127614153771204">"Skigåing"</string>
    <string name="snowboarding" msgid="890584874325367973">"Snowboardkjøring"</string>
    <string name="snowshoeing" msgid="8932096199095096139">"Trugegåing"</string>
    <string name="soccer" msgid="2631723269673549642">"Fotball"</string>
    <string name="softball" msgid="8389418982713908334">"Softball"</string>
    <string name="squash" msgid="1588653991323140302">"Squash"</string>
    <string name="squat" msgid="7664163620113834611">"Knebøy"</string>
    <string name="stair_climbing" msgid="4042085961630471238">"Trappeklatring"</string>
    <string name="stair_climbing_machine" msgid="4003983194733092325">"Trappemaskin"</string>
    <string name="strength_training" msgid="56772956237540768">"Styrketrening"</string>
    <string name="stretching" msgid="8667864173383423787">"Tøying"</string>
    <string name="surfing" msgid="7612503593241904984">"Surfing"</string>
    <string name="swimming_open_water" msgid="1030388267758027037">"Svømming utendørs"</string>
    <string name="swimming_pool" msgid="1584809250142187550">"Svømming i basseng"</string>
    <string name="swimming_freestyle" msgid="5969535751316106638">"Frisvømming"</string>
    <string name="swimming_backstroke" msgid="7293002996518694035">"Ryggsvømming"</string>
    <string name="swimming_breaststroke" msgid="7168282910654289593">"Brystsvømming"</string>
    <string name="swimming_butterfly" msgid="8553167046220664352">"Butterfly"</string>
    <string name="swimming_mixed" msgid="4486578691634921168">"Blandet"</string>
    <string name="swimming_other" msgid="2561131941506955982">"Annet"</string>
    <string name="table_tennis" msgid="4849741231221974485">"Bordtennis"</string>
    <string name="tennis" msgid="6627063985750125504">"Tennis"</string>
    <string name="upper_twist" msgid="3382862516792841928">"Vridning av overkroppen"</string>
    <string name="volleyball" msgid="7469885673961163729">"Volleyball"</string>
    <string name="walking" msgid="4782496160454621769">"Gåing"</string>
    <string name="water_polo" msgid="2527119748097860708">"Vannpolo"</string>
    <string name="weightlifting" msgid="7586735291662318085">"Vektløfting"</string>
    <string name="wheelchair" msgid="2226734836271500057">"Rullestol"</string>
    <string name="workout" msgid="8583398837804461839">"Trening"</string>
    <string name="yoga" msgid="138675430777247097">"Yoga"</string>
    <string name="arm_curl" msgid="1737456878333201848">"Armcurl"</string>
    <string name="ball_slam" msgid="5996773678701283169">"Knebøy med kast"</string>
    <string name="double_arm_triceps_extension" msgid="4010735719203872078">"Toarmet tricepshev"</string>
    <string name="dumbbell_row" msgid="181791808359752158">"Albuetrekk med håndvekt"</string>
    <string name="front_raise" msgid="1030939481482621384">"Fronthev"</string>
    <string name="hip_thrust" msgid="8490916766767408053">"Hoftestøt"</string>
    <string name="hula_hoop" msgid="1651914953207761226">"Rockering"</string>
    <string name="kettlebell_swing" msgid="364783119882246413">"Sving med kettlebell"</string>
    <string name="lateral_raise" msgid="1037404943175363734">"Sidehev"</string>
    <string name="leg_curl" msgid="5327470513599472344">"Lårcurl"</string>
    <string name="leg_extension" msgid="1843556289395164421">"Beinspark"</string>
    <string name="leg_press" msgid="4544551493384600086">"Beinpress"</string>
    <string name="leg_raise" msgid="3206754140765952088">"Beinhev"</string>
    <string name="mountain_climber" msgid="6666288676718010900">"Fjellklatrer"</string>
    <string name="pull_up" msgid="4056233737860296184">"Pullup"</string>
    <string name="punch" msgid="7915247952566217050">"Slag"</string>
    <string name="shoulder_press" msgid="4071573271892122319">"Skulderpress"</string>
    <string name="single_arm_triceps_extension" msgid="4500495528709994121">"Tricepshev med én arm"</string>
    <string name="sit_up" msgid="1872162440154479950">"Situp"</string>
    <string name="rest" msgid="5937058337671252210">"Hvile"</string>
    <string name="pause" msgid="5161459047750335691">"Pause"</string>
    <string name="activity_type_australian_football" msgid="431838050917315084">"Australsk fotball"</string>
    <string name="sleep_session_default" msgid="7376764686701487196">"<xliff:g id="DURATION"> %1$s</xliff:g> søvn"</string>
    <string name="sleep_stage_default" msgid="1539043695578480733">"<xliff:g id="DURATION">%1$s</xliff:g> <xliff:g id="NAME">%2$s</xliff:g>⁠"</string>
    <string name="sleep_stage_awake" msgid="4526767634444460862">"våken"</string>
    <string name="sleep_stage_awake_in_bed" msgid="5533385496857888503">"våken i sengen"</string>
    <string name="sleep_stage_sleeping" msgid="5122840110107303518">"soving"</string>
    <string name="sleep_stage_out_of_bed" msgid="522297068981578046">"stått opp"</string>
    <string name="sleep_stage_rem" msgid="1694477904067543104">"REM-søvn"</string>
    <string name="sleep_stage_light" msgid="1070117964678317880">"lett søvn"</string>
    <string name="sleep_stage_deep" msgid="3134557407657258364">"dyp søvn"</string>
    <string name="sleep_stage_unknown" msgid="8664190491902295991">"ukjent"</string>
    <string name="minute_duration" msgid="9035288227090160206">"<xliff:g id="MINUTE">%1$s</xliff:g> m"</string>
    <string name="hour_minute_duration_short" msgid="6862483734123680444">"<xliff:g id="HOUR">%1$s</xliff:g> t <xliff:g id="MIN">%2$s</xliff:g> m"</string>
    <string name="hour_duration" msgid="3472489613837138711">"<xliff:g id="HOUR">%1$s</xliff:g> t"</string>
    <string name="hour_minute_duration_accessibility" msgid="1863356122145811614">"<xliff:g id="HOURS">%1$s</xliff:g> <xliff:g id="MINUTES">%2$s</xliff:g>"</string>
    <string name="hour_duration_accessibility" msgid="4944782597053107276">"{count,plural, =1{1 time}other{# timer}}"</string>
    <string name="minute_duration_accessibility" msgid="399158463609534882">"{count,plural, =1{1 minutt}other{# minutter}}"</string>
    <!-- no translation found for day_duration (3965793251448856729) -->
    <skip />
    <string name="day_hour_duration" msgid="6174865584368017275">"<xliff:g id="DAYS">%1$s</xliff:g> og <xliff:g id="HOURS">%2$s</xliff:g>"</string>
    <string name="day_duration_accessibility" msgid="3023909370877112320">"{count,plural, =1{1 dag}other{# dager}}"</string>
    <string name="vo2_max" msgid="8129489055516944647">"{value,plural, =1{1 ml/(kg/min)}other{# ml/(kg/min)}}"</string>
    <string name="vo2_max_long" msgid="1031842712595851857">"{value,plural, =1{1 milliliter oksygen per kilogram kroppsmasse per minutt}other{# milliliter oksygen per kilogram kroppsmasse per minutt}}"</string>
    <string name="vo2_metabolic_cart" msgid="4724757223373717896">"Måleinstrument for metabolske verdier"</string>
    <string name="vo2_heart_rate_ratio" msgid="8707274294125886148">"Pulsforhold"</string>
    <string name="vo2_cooper_test" msgid="4713211595719031518">"Cooper-test"</string>
    <string name="vo2_multistage_fitness_test" msgid="908967547838751749">"Kondisjonstest med flere trinn"</string>
    <string name="vo2_rockport_fitness_test" msgid="2951465532122577281">"Rockport-kondisjonstest"</string>
    <string name="vo2_other" msgid="5359013487285233550">"Annet"</string>
    <string name="mucus_dry" msgid="1065582777971603874">"Tørr"</string>
    <string name="mucus_sticky" msgid="2086025099544529404">"Klebrig"</string>
    <string name="mucus_creamy" msgid="7525290054414941569">"Kremaktig"</string>
    <string name="mucus_watery" msgid="1875540699006472048">"Vannaktig"</string>
    <string name="mucus_egg_white" msgid="5578512593433767787">"Eggehviteaktig"</string>
    <string name="mucus_unusual" msgid="3987847850745292757">"Uvanlig"</string>
    <string name="mucus_light" msgid="5309343389013086860">"Lys"</string>
    <string name="mucus_medium" msgid="7666848347740570566">"Middels"</string>
    <string name="mucus_heavy" msgid="7864873650773259133">"Kraftig"</string>
    <string name="blood_pressure" msgid="7892828162554266437">"<xliff:g id="SYSTOLIC">%1$s</xliff:g>/<xliff:g id="DIASTOLIC">%2$s</xliff:g> mmHg"</string>
    <string name="blood_pressure_long" msgid="6487761539434451764">"<xliff:g id="SYSTOLIC">%1$s</xliff:g>/<xliff:g id="DIASTOLIC">%2$s</xliff:g> millimeter kvikksølv"</string>
    <string name="body_position_standing_up" msgid="1221924915768574594">"Stående"</string>
    <string name="body_position_sitting_down" msgid="8053875174780552282">"Sittende"</string>
    <string name="body_position_lying_down" msgid="1472381098179371143">"Liggende"</string>
    <string name="body_position_reclining" msgid="5676889701646839079">"Tilbakelent"</string>
    <string name="blood_pressure_left_wrist" msgid="2047244346984766880">"Venstre håndledd"</string>
    <string name="blood_pressure_right_wrist" msgid="1488133877790549424">"Høyre håndledd"</string>
    <string name="blood_pressure_left_arm" msgid="5150436840115504433">"Venstre overarm"</string>
    <string name="blood_pressure_right_arm" msgid="8660682684653121430">"Høyre overarm"</string>
    <string name="millimoles_per_liter" msgid="3185457774991908223">"{count,plural, =1{1 mmol/l}other{# mmol/l}}"</string>
    <string name="millimoles_per_liter_long" msgid="7248942926237335084">"{count,plural, =1{1 millimol per liter}other{# millimol per liter}}"</string>
    <string name="specimen_source_interstitial_fluid" msgid="2201319049828128946">"Interstitialvæske"</string>
    <string name="specimen_source_capillary_blood" msgid="5525024815754731735">"Kapillærblod"</string>
    <string name="specimen_source_plasma" msgid="8794064916106457747">"Plasma"</string>
    <string name="specimen_source_serum" msgid="6383820057196352355">"Serum"</string>
    <string name="specimen_source_tears" msgid="4368541832400624080">"Tårer"</string>
    <string name="specimen_source_whole_blood" msgid="8884838851343307557">"Fullblod"</string>
    <string name="blood_glucose_general" msgid="7566279829618085436">"Generelt"</string>
    <string name="blood_glucose_fasting" msgid="2122662399203934350">"Fastende"</string>
    <string name="blood_glucose_before_meal" msgid="5125498172701953751">"Før måltid"</string>
    <string name="blood_glucose_after_meal" msgid="8101398122897992346">"Etter måltid"</string>
    <string name="mealtype_label" msgid="5402474235944051844">"Måltidstype"</string>
    <string name="mealtype_unknown" msgid="3024645648636923591">"Ukjent"</string>
    <string name="mealtype_breakfast" msgid="119545434987870954">"Frokost"</string>
    <string name="mealtype_lunch" msgid="6212310262989550906">"Lunsj"</string>
    <string name="mealtype_dinner" msgid="1896347121249081336">"Middag"</string>
    <string name="mealtype_snack" msgid="8454859872168781221">"Mellommåltid"</string>
    <string name="biotin" msgid="4000818331802478073">"Biotin"</string>
    <string name="caffeine" msgid="2847006945615912643">"Koffein"</string>
    <string name="calcium" msgid="4832722858820295752">"Kalsium"</string>
    <string name="chloride" msgid="2509193544740445654">"Klorid"</string>
    <string name="cholesterol" msgid="4261128668088502049">"Kolesterol"</string>
    <string name="chromium" msgid="807851794929222026">"Krom"</string>
    <string name="copper" msgid="8603012497089601260">"Kobber"</string>
    <string name="dietary_fiber" msgid="6928876454420561553">"Kostfiber"</string>
    <string name="energy_consumed_total" msgid="7866804137119190606">"Energi"</string>
    <string name="energy_consumed_from_fat" msgid="8637734004867176038">"Energi fra fett"</string>
    <string name="folate" msgid="7728279545427110321">"Folsyre"</string>
    <string name="folic_acid" msgid="6861953414423667870">"Folinsyre"</string>
    <string name="iodine" msgid="2896913103021799237">"Jod"</string>
    <string name="iron" msgid="6134405609706877219">"Jern"</string>
    <string name="magnesium" msgid="6157495455437549170">"Magnesium"</string>
    <string name="manganese" msgid="8339856079280400610">"mangan"</string>
    <string name="molybdenum" msgid="3762866331212112454">"Molybden"</string>
    <string name="monounsaturated_fat" msgid="1320950160552507057">"Enumettet fett"</string>
    <string name="niacin" msgid="8425099536322826837">"Niacin"</string>
    <string name="pantothenic_acid" msgid="5310842296212528685">"Pantotensyre"</string>
    <string name="phosphorus" msgid="3912318057064021441">"Fosfor"</string>
    <string name="polyunsaturated_fat" msgid="6386374757897543025">"Flerumettet fett"</string>
    <string name="potassium" msgid="723134189945209756">"Kalium"</string>
    <string name="protein" msgid="2731834509320364994">"Protein"</string>
    <string name="riboflavin" msgid="5329306869379867435">"Riboflavin"</string>
    <string name="saturated_fat" msgid="3174504848270051265">"Mettet fett"</string>
    <string name="selenium" msgid="8129594078116221891">"Selen"</string>
    <string name="sodium" msgid="7687341876185019438">"Natrium"</string>
    <string name="sugar" msgid="656190285547502122">"Sukker"</string>
    <string name="thiamin" msgid="1662446837028039063">"Tiamin"</string>
    <string name="total_carbohydrate" msgid="7034043840349284931">"Totale karbohydrater"</string>
    <string name="total_fat" msgid="8193647297427112321">"Totalt fett"</string>
    <string name="trans_fat" msgid="1059715899517909090">"Transfett"</string>
    <string name="unsaturated_fat" msgid="5495925265449481356">"Umettet fett"</string>
    <string name="vitamin_a" msgid="2379293029664252095">"Vitamin A"</string>
    <string name="vitamin_b12" msgid="180162813332325098">"Vitamin B12"</string>
    <string name="vitamin_b6" msgid="370053149968231667">"Vitamin B6"</string>
    <string name="vitamin_c" msgid="5383574357126292194">"Vitamin C"</string>
    <string name="vitamin_d" msgid="2717952250555672580">"Vitamin D"</string>
    <string name="vitamin_e" msgid="5214468880515744802">"Vitamin E"</string>
    <string name="vitamin_k" msgid="2722297637910069736">"Vitamin K"</string>
    <string name="zinc" msgid="5211975076671534013">"Sink"</string>
    <string name="nutrient_with_value" msgid="3327198262871257518">"<xliff:g id="NUTRIENT">%1$s</xliff:g>: <xliff:g id="AMOUNT">%2$s</xliff:g>"</string>
    <string name="meal_name" msgid="6060648788040408308">"Navn"</string>
    <string name="gram_short_format" msgid="2355009811799735134">"{count,plural, =1{1 g}other{# g}}"</string>
    <string name="gram_long_format" msgid="6160392101513066663">"{count,plural, =1{1 gram}other{# gram}}"</string>
    <string name="respiratory_rate_value" msgid="4546418213418344364">"{count,plural, =1{1 rpm}other{# rpm}}"</string>
    <string name="respiratory_rate_value_long" msgid="3822748008700697049">"{count,plural, =1{1 respirasjon per minutt}other{# respirasjoner per minutt}}"</string>
    <string name="kilograms_short_label" msgid="9098342853218050689">"{count,plural, =1{1 kg}other{# kg}}"</string>
    <string name="pounds_short_label" msgid="6256277330455003180">"{count,plural, =1{1 lb}other{# lb}}"</string>
    <string name="stone_short_label" msgid="8377585176530348612">"{count,plural, =1{1 st}other{# st}}"</string>
    <string name="stone_pound_short_label" msgid="7157344201618366834">"{stone_part} {pound_part}"</string>
    <string name="kilograms_long_label" msgid="7883695071156297670">"{count,plural, =1{1 kilogram}other{# kilogram}}"</string>
    <string name="pounds_long_label" msgid="2916697485006416419">"{count,plural, =1{1 pund}other{# pund}}"</string>
    <string name="stone_long_label" msgid="8951426283449456468">"{count,plural, =1{1 stone}other{# stone}}"</string>
    <string name="stone_pound_long_label" msgid="1308941435682625204">"{stone_part} {pound_part}"</string>
    <string name="temperature_celsius" msgid="8867121728397270787">"{value,plural, =1{1 ℃}other{# ℃}}"</string>
    <string name="temperature_celsius_long" msgid="5789974427381333869">"{value,plural, =1{1 grad celsius}other{# grader celsius}}"</string>
    <string name="temperature_kelvin" msgid="358565033091774943">"{value,plural, =1{1 K}other{# K}}"</string>
    <string name="temperature_kelvin_long" msgid="6078037481989090665">"{value,plural, =1{1 kelvin}other{# kelvin}}"</string>
    <string name="temperature_fahrenheit" msgid="4907172619457051144">"{value,plural, =1{1 ℉}other{# ℉}}"</string>
    <string name="temperature_fahrenheit_long" msgid="1668948424411289521">"{value,plural, =1{1 grad fahrenheit}other{# grader fahrenheit}}"</string>
    <string name="temperatureDelta_celsius" msgid="4715618675614337612">"{value,plural, =1{{formattedValue} ℃}other{{formattedValue} ℃}}"</string>
    <string name="temperatureDelta_celsius_long" msgid="2696479973655631256">"{value,plural, =1{{formattedValue} grad celsius}other{{formattedValue} grader celsius}}"</string>
    <string name="temperatureDelta_fahrenheit" msgid="4888310106252786060">"{value,plural, =1{{formattedValue} ℉}other{{formattedValue} ℉}}"</string>
    <string name="temperatureDelta_fahrenheit_long" msgid="6245718323010730238">"{value,plural, =1{{formattedValue} grad fahrenheit}other{{formattedValue} grader fahrenheit}}"</string>
    <string name="temperatureDelta_kelvin" msgid="3417124829968605912">"{value,plural, =1{{formattedValue} K}other{{formattedValue} K}}"</string>
    <string name="temperatureDelta_kelvin_long" msgid="2778664973816301780">"{value,plural, =1{{formattedValue} kelvin}other{{formattedValue} kelvin}}"</string>
    <string name="temperatureDelta_average_celsius" msgid="8285198789751919796">"{value,plural, =1{{formattedValue} ℃ (variasjon i snitt)}other{{formattedValue} ℃ (variasjon i snitt)}}"</string>
    <string name="temperatureDelta_average_celsius_long" msgid="2706133487120358878">"{value,plural, =1{{formattedValue} grad celsius (gjennomsnittlig variasjon)}other{{formattedValue} grader celsius (gjennomsnittlig variasjon)}}"</string>
    <string name="temperatureDelta_average_fahrenheit" msgid="1610634095789007598">"{value,plural, =1{{formattedValue} ℉ (variasjon i snitt)}other{{formattedValue} ℉ (variasjon i snitt)}}"</string>
    <string name="temperatureDelta_average_fahrenheit_long" msgid="4931676720311048821">"{value,plural, =1{{formattedValue} grad fahrenheit (gjennomsnittlig variasjon)}other{{formattedValue} grader fahrenheit (gjennomsnittlig variasjon)}}"</string>
    <string name="temperatureDelta_average_kelvin" msgid="3525443354201467789">"{value,plural, =1{{formattedValue} K (variasjon i snitt)}other{{formattedValue} K (variasjon i snitt)}}"</string>
    <string name="temperatureDelta_average_kelvin_long" msgid="9202084701113373151">"{value,plural, =1{{formattedValue} kelvin (gjennomsnittlig variasjon)}other{{formattedValue} kelvin (gjennomsnittlig variasjon)}}"</string>
    <string name="temperature_location_armpit" msgid="8359661261125563155">"Armhule"</string>
    <string name="temperature_location_finger" msgid="4915449065770967487">"Finger"</string>
    <string name="temperature_location_forehead" msgid="8603219464757434635">"Panne"</string>
    <string name="temperature_location_mouth" msgid="1535682736007063471">"Munn"</string>
    <string name="temperature_location_rectum" msgid="1503082804377850076">"Rektum"</string>
    <string name="temperature_location_temporal_artery" msgid="2830919806910102535">"Temporalarterie"</string>
    <string name="temperature_location_toe" msgid="36730991617372925">"Tå"</string>
    <string name="temperature_location_ear" msgid="7024374111156026034">"Øre"</string>
    <string name="temperature_location_wrist" msgid="5290446688282752346">"Håndledd"</string>
    <string name="temperature_location_vagina" msgid="1689485374825231749">"Vagina"</string>
    <string name="skin_temperature_measurement_location_title" msgid="3801036455392782236">"Målingssted"</string>
    <string name="skin_temperature_baseline_title" msgid="1883615483694543696">"Referanseverdi"</string>
    <string name="skin_temperature_delta_details_heading" msgid="7789483766417087430">"Variasjon fra referanseverdi"</string>
    <string name="distance_miles" msgid="5419172432458896478">"{dist,plural, =1{1 engelsk mil}other{# engelske mil}}"</string>
    <string name="distance_km" msgid="6383736895665100602">"{dist,plural, =1{1 km}other{# km}}"</string>
    <string name="distance_miles_long" msgid="1830844568614100885">"{dist,plural, =1{1 engelsk mil}other{# engelske mil}}"</string>
    <string name="distance_km_long" msgid="6256504627418439859">"{dist,plural, =1{1 kilometer}other{# kilometer}}"</string>
    <string name="height_cm" msgid="94329926270064717">"{height,plural, =1{1 cm}other{# cm}}"</string>
    <string name="height_cm_long" msgid="2821030110768530948">"{height,plural, =1{1 centimeter}other{# centimeter}}"</string>
    <string name="height_in_long" msgid="6502316324841498419">"{height,plural, =1{1 tomme}other{# tommer}}"</string>
    <string name="height_ft_long" msgid="7551582478724981895">"{height,plural, =1{1 fot}other{# fot}}"</string>
    <string name="height_in_compacted" msgid="6087182983411207466">"{height,plural, =1{1″}other{#″}}"</string>
    <string name="height_ft_compacted" msgid="1024585112134314039">"{height,plural, =1{1′}other{#′}}"</string>
    <string name="feet_inches_format" msgid="768610500549967860">"<xliff:g id="FT">%1$s</xliff:g><xliff:g id="IN">%2$s</xliff:g>"</string>
    <string name="feet_inches_format_long" msgid="5187265716573430363">"<xliff:g id="FT">%1$s</xliff:g> <xliff:g id="IN">%2$s</xliff:g>"</string>
    <string name="calories_long" msgid="7225535148232419419">"{count,plural, =1{1 kalori}other{# kalorier}}"</string>
    <string name="calories" msgid="320906359079319632">"{count,plural, =1{1 kcal}other{# kcal}}"</string>
    <string name="kj" msgid="2742876437259085714">"{count,plural, =1{1 kJ}other{# kJ}}"</string>
    <string name="kj_long" msgid="1837278261960345400">"{count,plural, =1{1 kilojoule}other{# kilojoule}}"</string>
    <string name="percent" formatted="false" msgid="9199428244800776575">"{value,plural, =1{1 %}other{# %}}"</string>
    <string name="percent_long" msgid="2201022757867534235">"{value,plural, =1{1 prosent}other{# prosent}}"</string>
    <string name="units_cancel" msgid="5947097690625771995">"Avbryt"</string>
    <string name="units_title" msgid="6504086463237869339">"Enheter"</string>
    <string name="distance_unit_title" msgid="4696952932438418209">"Distanse"</string>
    <string name="height_unit_title" msgid="5461594609577078049">"Høyde"</string>
    <string name="weight_unit_title" msgid="7405186541678939987">"Vekt"</string>
    <string name="energy_unit_title" msgid="1714627395963766769">"Energi"</string>
    <string name="temperature_unit_title" msgid="1973985121774654017">"Temperatur"</string>
    <string name="distance_unit_kilometers_label" msgid="1361363017122240294">"Kilometer"</string>
    <string name="distance_unit_miles_label" msgid="848850214987608211">"Engelske mil"</string>
    <string name="height_unit_centimeters_label" msgid="4096031670561995574">"Centimeter"</string>
    <string name="height_unit_feet_label" msgid="3311723678628261399">"Fot og tommer"</string>
    <string name="weight_unit_pound_label" msgid="8210663393844989211">"Pund"</string>
    <string name="weight_unit_kilogram_label" msgid="6623938920860887238">"Kilogram"</string>
    <string name="weight_unit_stone_label" msgid="3063787243474847180">"Britiske stone"</string>
    <string name="energy_unit_calorie_label" msgid="3412965811470957296">"Kalorier"</string>
    <string name="energy_unit_kilojoule_label" msgid="6481196724083455110">"Kilojoule"</string>
    <string name="temperature_unit_celsius_label" msgid="4698347100553808449">"Celsius"</string>
    <string name="temperature_unit_fahrenheit_label" msgid="6590261955872562854">"Fahrenheit"</string>
    <string name="temperature_unit_kelvin_label" msgid="3786210768294615821">"Kelvin"</string>
    <string name="help_and_feedback" msgid="4772169905005369871">"Hjelp og tilbakemelding"</string>
    <string name="cant_see_all_your_apps_description" msgid="7344859063463536472">"Hvis du ikke ser en installert app, er den muligens ikke kompatibel med Health Connect ennå"</string>
    <string name="things_to_try" msgid="8200374691546152703">"Ting du kan prøve"</string>
    <string name="check_for_updates" msgid="3841090978657783101">"Se etter oppdateringer"</string>
    <string name="check_for_updates_description" msgid="1347667778199095160">"Sjekk at de installerte appene dine er oppdatert"</string>
    <string name="see_all_compatible_apps" msgid="6791146164535475726">"Se alle kompatible apper"</string>
    <string name="see_all_compatible_apps_description" msgid="2092325337403254491">"Finn apper på Google Play"</string>
    <string name="send_feedback" msgid="7756927746070096780">"Send tilbakemelding"</string>
    <string name="send_feedback_description" msgid="2887207112856240778">"Fortell oss hvilke helse- og treningsapper du vil at skal fungere med Health Connect"</string>
    <string name="playstore_app_title" msgid="4138464328693481809">"Play Butikk"</string>
    <string name="auto_delete_button" msgid="8536451792268513619">"Automatisk sletting"</string>
    <string name="auto_delete_title" msgid="8761742828224207826">"Automatisk sletting"</string>
    <string name="auto_delete_header" msgid="4258649705159293715">"Kontroller hvor lenge dataene dine lagres i Health Connect, ved å planlegge at de skal slettes etter en angitt tid"</string>
    <string name="auto_delete_learn_more" msgid="7416469042791307994">"Finn ut mer om automatisk sletting"</string>
    <string name="auto_delete_section" msgid="7732381000331475082">"Automatisk sletting av data"</string>
    <string name="range_after_x_months" msgid="3340127072680117121">"{count,plural, =1{Etter # måned}other{Etter # måneder}}"</string>
    <string name="range_never" msgid="4429478261788361233">"Aldri"</string>
    <string name="range_off" msgid="8178520557618184215">"Av"</string>
    <string name="auto_delete_rationale" msgid="5255442126521464878">"Når du endrer disse innstillingene, sletter Health Connect eksisterende data for å gjenspeile de nye innstillingene."</string>
    <string name="confirming_question_x_months" msgid="8204363800605282103">"{count,plural, =1{Vil du slette data automatisk etter # måned?}other{Vil du slette data automatisk etter # måneder?}}"</string>
    <string name="confirming_message_x_months" msgid="4798474593741471977">"{count,plural, =1{Health Connect sletter nye data automatisk etter # måned. Denne innstillingen sletter også eksisterende data som er eldre enn # måned.}other{Health Connect sletter nye data automatisk etter # måneder. Denne innstillingen sletter også eksisterende data som er eldre enn # måneder.}}"</string>
    <string name="set_auto_delete_button" msgid="268450418318199197">"Bruk automatisk sletting"</string>
    <string name="deletion_started_title" msgid="1177766097121885025">"Eksisterende data blir slettet"</string>
    <string name="deletion_started_x_months" msgid="6567199107249615612">"{count,plural, =1{Health Connect sletter alle data som er eldre enn # måneder. Det kan ta en dag før disse endringene vises i de tilkoblede appene dine.}other{Health Connect sletter alle data som er eldre enn # måneder. Det kan ta en dag før disse endringene vises i de tilkoblede appene dine.}}"</string>
    <string name="deletion_started_category_list_section" msgid="3052940611815658991">"Data som blir slettet"</string>
    <string name="deletion_started_done_button" msgid="1232018689825054257">"Ferdig"</string>
    <string name="priority_dialog_title" msgid="7360654442596118085">"Angi apprioritet"</string>
    <string name="priority_dialog_message" msgid="6971250365335018184">"Hvis mer enn én app legger til <xliff:g id="DATA_TYPE">%s</xliff:g>-data, prioriterer Health Connect appen som er øverst i denne listen. Dra apper for å endre rekkefølgen."</string>
    <string name="priority_dialog_positive_button" msgid="2503570694373675092">"Lagre"</string>
    <string name="action_drag_label_move_up" msgid="4221641798253080966">"Flytt opp"</string>
    <string name="action_drag_label_move_down" msgid="3448000958912947588">"Flytt ned"</string>
    <string name="action_drag_label_move_top" msgid="5114033774108663548">"Flytt til toppen"</string>
    <string name="action_drag_label_move_bottom" msgid="3117764196696569512">"Flytt til bunnen"</string>
    <string name="reorder_button_content_description" msgid="2685032520710743533">"Knapp for å dra og endre rekkefølge på <xliff:g id="SELECTED_APP">%s</xliff:g> i prioritetslisten"</string>
    <string name="remove_button_content_description" msgid="6170490900032612048">"Knapp for å fjerne <xliff:g id="SELECTED_APP">%s</xliff:g> fra prioritetslisten"</string>
    <string name="reorder_button_action_description" msgid="5197462036756192214">"Dobbelttrykk og dra for å endre rekkefølgen"</string>
    <string name="search_keywords_home" msgid="5386515593026555327">"trening, velvære"</string>
    <string name="search_keywords_permissions" msgid="7821010295153350533">"tillatelser"</string>
    <string name="search_keywords_data" msgid="5359602744325490523">"Health Connect, helsedata, helsekategorier, datatilgang, aktivitet, kroppsmålinger, syklussporing, ernæring, søvn, vitale tegn"</string>
    <string name="search_breadcrumbs_permissions" msgid="2667471090347475796">"Health Connect &gt; Tillatelser for appen"</string>
    <string name="search_breadcrumbs_data" msgid="6635428480372024040">"Health Connect &gt; Data og tilgang"</string>
    <string name="search_connected_apps" msgid="8180770761876928851">"Søk etter apper"</string>
    <string name="no_results" msgid="4007426147286897998">"Ingen resultater"</string>
    <string name="help" msgid="6028777453152686162">"Hjelp"</string>
    <string name="request_route_header_title" msgid="6599707039845646714">"Vil du gi <xliff:g id="APP_NAME">%1$s</xliff:g> tilgang til denne treningsruten i Health Connect?"</string>
    <string name="request_route_disclaimer_notice" msgid="8060511384737662598">"Denne appen får muligheten til å lese den tidligere posisjonen din i ruten"</string>
    <string name="date_owner_format" msgid="4431196384037157320">"<xliff:g id="DATE">%1$s</xliff:g> • <xliff:g id="APP_NAME">%2$s</xliff:g>"</string>
    <string name="request_route_info_header_title" msgid="4149969049719763190">"Treningsruter inkluderer posisjonsinformasjon"</string>
    <string name="request_route_info_who_can_see_data_title" msgid="858355329937113994">"Hvem kan se disse dataene?"</string>
    <string name="request_route_info_who_can_see_data_summary" msgid="2439434359808367150">"Bare apper du gir tilgang til treningsrutene dine"</string>
    <string name="request_route_info_access_management_title" msgid="3222594923675464852">"Hvordan kan jeg administrere tilgangen?"</string>
    <string name="request_route_info_access_management_summary" msgid="2606548838292829495">"Du kan administrere tilgangen apper har til treningsruter, i Health Connect-innstillingene"</string>
    <string name="request_route_allow" msgid="4427372851821847274">"Tillat denne ruten"</string>
    <string name="request_route_allow_all" msgid="314830698958736916">"Tillat alle ruter"</string>
    <string name="request_route_dont_allow" msgid="1186236234664957228">"Ikke tillat"</string>
    <string name="route_permissions_always_allow" msgid="1383816362804293137">"Tillat alltid"</string>
    <string name="route_permissions_label" msgid="6293377940884373190">"Se treningsruter"</string>
    <string name="route_permissions_summary" msgid="704859311037374130">"La <xliff:g id="APP_NAME">%1$s</xliff:g> se ruter"</string>
    <string name="route_permissions_ask" msgid="3927020960754781917">"Spør hver gang"</string>
    <string name="route_permissions_deny" msgid="4955644777239169593">"Ikke tillat"</string>
    <string name="exercise_permission_dialog_enable_title" msgid="4310997044811843391">"Vil du aktivere begge datatypene?"</string>
    <string name="exercise_permission_dialog_disable_title" msgid="1011777519918396883">"Vil du deaktivere begge datatypene?"</string>
    <string name="exercise_permission_dialog_enabled_summary" msgid="3404390796688813585">"<xliff:g id="APP_NAME">%1$s</xliff:g> trenger lesetilgang til trening for å aktivere treningsruter"</string>
    <string name="exercise_permission_dialog_disable_summary" msgid="397599718182778347">"<xliff:g id="APP_NAME">%1$s</xliff:g> trenger treningstilgang for å aktivere treningsruter"</string>
    <string name="exercise_permission_dialog_positive_button" msgid="4545939654888655556">"Ja"</string>
    <string name="exercise_permission_dialog_negative_button" msgid="7433304732406274998">"Nei"</string>
    <string name="back_button" msgid="780519527385993407">"Tilbake"</string>
    <string name="loading" msgid="2526615755685950317">"Laster inn …"</string>
    <string name="migration_in_progress_screen_title" msgid="6564515269988205874">"Integreringen pågår"</string>
    <string name="migration_in_progress_screen_integration_details" msgid="5916989113111973466">"Health Connect integreres med Android-systemet.\n\nDet kan ta litt tid før dataene og tillatelsene dine er overført."</string>
    <string name="migration_in_progress_screen_integration_dont_close" msgid="2095732208438772444">"Ikke lukk appen før du får et varsel om at prosessen er ferdig."</string>
    <string name="migration_in_progress_notification_title" msgid="8873411008158407737">"Health Connect- integreringen pågår"</string>
    <string name="migration_update_needed_screen_title" msgid="3260466598312877429">"En oppdatering er nødvendig"</string>
    <string name="migration_update_needed_screen_details" msgid="7984745102006782603">"Health Connect integreres med Android-systemet, slik at du kan gå til den direkte fra innstillingene."</string>
    <string name="update_button" msgid="4544529019832009496">"Oppdater"</string>
    <string name="migration_update_needed_notification_content" msgid="478899618719297517">"Start denne oppdateringen, slik at Health Connect kan fortsette integreringen med systeminnstilingene dine"</string>
    <string name="migration_update_needed_notification_action" msgid="1219223694165492000">"Oppdater nå"</string>
    <string name="migration_module_update_needed_notification_title" msgid="5428523284357105379">"Systemet må oppdateres"</string>
    <string name="migration_module_update_needed_action" msgid="7211167950758064289">"Du må oppdatere telefonsystemet før du fortsetter."</string>
    <string name="migration_module_update_needed_restart" msgid="1246884613546321798">"Hvis du har oppdatert systemet på telefonen allerede, bør du prøve å starte telefonen på nytt for å fortsette integreringen"</string>
    <string name="migration_app_update_needed_notification_title" msgid="8971076370900025444">"Health Connect må oppdateres"</string>
    <string name="migration_app_update_needed_action" msgid="3289432528592774601">"Før du fortsetter, må du oppdatere Health Connect-appen til nyeste versjon."</string>
    <string name="migration_more_space_needed_screen_title" msgid="1535473230886051579">"Mer plass er nødvendig"</string>
    <string name="migration_more_space_needed_screen_details" msgid="621140247825603412">"Health Connect trenger <xliff:g id="SPACE_NEEDED">%1$s</xliff:g> lagringsplass på telefonen for å fortsette integreringen.\n\nFrigjør litt plass på telefonen og prøv på nytt."</string>
    <string name="try_again_button" msgid="8745496819992160789">"Prøv igjen"</string>
    <string name="free_up_space_button" msgid="4141013808635654695">"Frigjør plass"</string>
    <string name="migration_more_space_needed_notification_title" msgid="8238155395120107672">"Mer plass er nødvendig"</string>
    <string name="migration_more_space_needed_notification_content" msgid="4034728181940567836">"Health Connect trenger <xliff:g id="SPACE_NEEDED">%1$s</xliff:g> lagringsplass på telefonen for å fortsette integreringen."</string>
    <string name="migration_paused_screen_title" msgid="8041170155372429894">"Integreringen er på pause"</string>
    <string name="migration_paused_screen_details" msgid="5898311710030340187">"Health Connect-appen ble lukket mens den ble integrert med Android-systemet.\n\nKlikk på Gjenoppta for å åpne appen igjen og fortsette å overføre dataene og tillatelsene dine."</string>
    <string name="migration_paused_screen_details_timeout" msgid="353768000785837394">"For å beholde Health Connect-dataene dine må du fullføre dette innen <xliff:g id="TIME_NEEDED">%1$s</xliff:g>"</string>
    <string name="resume_button" msgid="2255148549862208047">"Gjenoppta"</string>
    <string name="migration_paused_notification_title" msgid="4368414714202113077">"Integreringen er på pause"</string>
    <string name="migration_paused_notification_content" msgid="1950511270109811771">"Health Connect integreres med Android-systemet. Trykk for å fortsette"</string>
    <string name="resume_migration_banner_title" msgid="4443957114824045317">"Gjenoppta integreringen"</string>
    <string name="resume_migration_banner_description" msgid="6236230413670826036">"Trykk for å fortsette å integrere Health Connect med Android-systemet. For å beholde dataene dine må du gjøre ferdig dette innen <xliff:g id="TIME_NEEDED">%1$s</xliff:g>"</string>
    <string name="resume_migration_banner_description_fallback" msgid="6060444898839211883">"Trykk for å fortsette å integrere Health Connect med Android-systemet."</string>
    <string name="resume_migration_banner_button" msgid="2112318760107756469">"Fortsett"</string>
    <string name="resume_migration_notification_title" msgid="8859575633668908327">"Gjenoppta Health Connect-integreringen"</string>
    <string name="resume_migration_notification_content" msgid="46172108837648715">"For å beholde dataene dine må du gjøre ferdig dette innen <xliff:g id="TIME_NEEDED">%1$s</xliff:g>"</string>
    <string name="app_update_needed_banner_title" msgid="4724335956851853802">"Appen må oppdateres"</string>
    <string name="app_update_needed_banner_description_single" msgid="1114809360264027362">"<xliff:g id="APP_NAME">%1$s</xliff:g> må oppdateres for å fortsette å synkronisere med Health Connect"</string>
    <string name="app_update_needed_banner_description_multiple" msgid="4660700626698013764">"Noen apper må oppdateres for å fortsette å synkronisere med Health Connect"</string>
    <string name="app_update_needed_banner_button" msgid="8223115764065649627">"Se etter oppdateringer"</string>
    <string name="app_update_needed_banner_learn_more_button" msgid="7269232067819258160">"Finn ut mer"</string>
    <string name="migration_pending_permissions_dialog_title" msgid="6019552841791757048">"Health Connect-integrering"</string>
    <string name="migration_pending_permissions_dialog_content" msgid="6350115816948005466">"Health Connect kan integreres med Android-systemet. Hvis du gir <xliff:g id="APP_NAME">%1$s</xliff:g> tilgang nå, kan det hende at visse funksjoner ikke virker før integreringen er ferdig."</string>
    <string name="migration_pending_permissions_dialog_content_apps" msgid="6417173899016940664">"Health Connect kan integreres med Android-systemet. Hvis du gir apper tilgang nå, kan det hende at visse funksjoner ikke fungerer før integreringen er ferdig."</string>
    <string name="migration_pending_permissions_dialog_button_continue" msgid="258571372365364506">"Fortsett"</string>
    <string name="migration_pending_permissions_dialog_button_start_integration" msgid="754910196871313049">"Start integreringen"</string>
    <string name="migration_in_progress_permissions_dialog_title" msgid="2188354144857156984">"Health Connect-integreringen pågår"</string>
    <string name="migration_in_progress_permissions_dialog_content" msgid="2249793103623253693">"Health Connect integreres med Android-systemet.\n\nDu varsles når prosessen er ferdig og du kan bruke <xliff:g id="APP_NAME">%1$s</xliff:g> med Health Connect."</string>
    <string name="migration_in_progress_permissions_dialog_content_apps" msgid="8653954808926889199">"Health Connect integreres med Android-systemet.\n\nDu varsles når prosessen er ferdig og du kan bruke Health Connect."</string>
    <string name="migration_in_progress_permissions_dialog_button_got_it" msgid="3437208109334974656">"Greit"</string>
    <string name="migration_not_complete_dialog_title" msgid="3725576338159027149">"Health Connect- integreringen ble ikke ferdig"</string>
    <string name="migration_not_complete_dialog_content" msgid="4992771587233088606">"Du får et varsel når den blir tilgjengelig igjen."</string>
    <string name="migration_not_complete_dialog_button" msgid="3271842109680807482">"Greit"</string>
    <string name="migration_not_complete_notification_title" msgid="7392885522310227293">"Health Connect-integreringen ble ikke ferdig"</string>
    <string name="migration_not_complete_notification_action" msgid="757041885992445657">"Finn ut mer"</string>
    <string name="migration_complete_notification_title" msgid="4988631739109332404">"Health Connect-integreringen er ferdig"</string>
    <string name="migration_complete_notification_action" msgid="5350322865206331186">"Åpne"</string>
    <string name="migration_whats_new_dialog_title" msgid="2349465358457105228">"Nyheter"</string>
    <string name="migration_whats_new_dialog_content" msgid="1271560399054864488">"Nå kan du gå til Health Connect direkte fra innstillingene. Du kan avinstallere Health Connect-appen når som helst for å frigjøre lagringsplass."</string>
    <string name="migration_whats_new_dialog_button" msgid="642575552457587805">"Greit"</string>
    <string name="data_restore_in_progress_screen_title" msgid="2516161353003274764">"En gjenoppretting pågår"</string>
    <string name="data_restore_in_progress_content" msgid="2684897189974069361">"Health Connect gjenoppretter data og tillatelser. Dette kan ta litt tid."</string>
    <string name="data_restore_in_progress_dialog_title" msgid="9097805833675345598">"En Health Connect-gjenoppretting pågår"</string>
    <string name="data_restore_in_progress_dialog_button" msgid="2096525382430589845">"Greit"</string>
    <string name="data_restore_pending_banner_title" msgid="6792157138348551175">"En oppdatering er nødvendig"</string>
    <string name="data_restore_pending_banner_content" msgid="7631240781262092142">"Du bør oppdatere telefonsystemet før du fortsetter med å gjenopprette dataene dine."</string>
    <string name="data_restore_pending_banner_button" msgid="2150345659341456815">"Oppdater nå"</string>
    <string name="data_totals_header" msgid="8316977153276216025">"Totale dataverdier"</string>
    <string name="app_sources_header" msgid="6343062519512947665">"Appkilder"</string>
    <string name="data_sources_footer" msgid="6414387142919741183">"Legg til appkilder på listen for å se hvordan de totale dataverdiene kan endres. Hvis du fjerner en app fra denne listen, bidrar den ikke lenger til totalverdiene, men den har fortsatt skrivetillatelse."</string>
    <string name="data_sources_empty_state" msgid="1899652759274805556">"Ingen appkilder"</string>
    <string name="data_sources_empty_state_footer" msgid="8933950342291569638">"Når du gir apptillatelser til å skrive <xliff:g id="CATEGORY_NAME">%1$s</xliff:g>-data, vises det kilder her."</string>
    <string name="data_sources_help_link" msgid="7740264923634947915">"Hvordan kilder og prioritering fungerer"</string>
    <string name="data_sources_add_app" msgid="319926596123692514">"Legg til en app"</string>
    <string name="edit_data_sources" msgid="79641360876849547">"Endre appkilder"</string>
    <string name="default_app_summary" msgid="6183876151011837062">"Standard for enheten"</string>
    <string name="app_data_title" msgid="6499967982291000837">"Appdata"</string>
    <string name="no_data_footer" msgid="4777297654713673100">"Data fra apper med tilgang til Health Connect vises her"</string>
    <string name="date_picker_day" msgid="3076687507968958991">"Dag"</string>
    <string name="date_picker_week" msgid="1038805538316142229">"Uke"</string>
    <string name="date_picker_month" msgid="3560692391260778560">"Måned"</string>
    <string name="this_week_header" msgid="1280121922548216973">"Denne uken"</string>
    <string name="last_week_header" msgid="5194448963146719382">"Forrige uke"</string>
    <string name="this_month_header" msgid="2452395268894677189">"Denne måneden"</string>
    <string name="last_month_header" msgid="1359164797239191253">"Forrige måned"</string>
    <string name="tab_entries" msgid="3402700951602029493">"Oppføringer"</string>
    <string name="tab_access" msgid="7818197975407243701">"Tilgang"</string>
    <string name="request_additional_permissions_header_title" msgid="948421892753976588">"Vil du tillate mer tilgang for <xliff:g id="APP_NAME">%1$s</xliff:g>?"</string>
    <string name="request_additional_permissions_description" msgid="4179425089090269042">"<xliff:g id="APP_NAME">%1$s</xliff:g> vil også bruke disse Health Connect-innstillingene"</string>
    <string name="additional_access_combined_footer" msgid="5967785355544362840">"Gi minst én lesetillatelse for å slå på tilgang i bakgrunnen eller tilgang til tidligere data for denne appen"</string>
    <string name="additional_access_background_footer" msgid="1638739578431818525">"Gi minst én lesetillatelse for å slå på tilgang i bakgrunnen for denne appen"</string>
    <string name="additional_access_history_footer" msgid="5326814559930548467">"Gi minst én lesetillatelse for å slå på tilgang til tidligere data for denne appen"</string>
    <!-- no translation found for all_data_selected_deletion_confirmation_dialog (8480788219767858637) -->
    <skip />
    <!-- no translation found for some_data_selected_deletion_confirmation_dialog (8053452143397916044) -->
    <skip />
    <!-- no translation found for all_data_selected_deletion_confirmation_toast (4053974969132498842) -->
    <skip />
    <!-- no translation found for one_data_type_deletion_confirmation_toast (7773896019111767141) -->
    <skip />
    <!-- no translation found for multiple_data_types_deletion_confirmation_toast (8500329390797706450) -->
    <skip />
</resources><|MERGE_RESOLUTION|>--- conflicted
+++ resolved
@@ -346,9 +346,6 @@
     <string name="scheduled_export" msgid="8737660963687364370">"Planlagt eksport"</string>
     <string name="import_data" msgid="404502315533233094">"Importer data"</string>
     <string name="import_data_description" msgid="4040178599441724296">"Gjenopprett data fra en tidligere eksportert fil"</string>
-<<<<<<< HEAD
-    <string name="backup_and_restore_footer_body_text" msgid="4854718727539851909">"Med eksport kan du lagre dataene dine, slik at du kan overføre dem til en ny telefon"</string>
-=======
     <!-- no translation found for import_wrong_file_error_banner_button (1518043363477255045) -->
     <skip />
     <!-- no translation found for import_wrong_file_error_banner_title (1841182157722596266) -->
@@ -356,7 +353,6 @@
     <!-- no translation found for import_wrong_file_error_banner_summary (4857514343099050126) -->
     <skip />
     <string name="backup_and_restore_footer_body_text" msgid="4854718727539851909">"Med eksportfunksjonen kan du lagre dataene dine, slik at du kan overføre dem til en ny telefon"</string>
->>>>>>> 08fb18e6
     <string name="backup_and_restore_footer_link_text" msgid="5862384033902147721">"Finn ut mer"</string>
     <string name="automatic_export_on" msgid="6972389773963624315">"På"</string>
     <string name="automatic_export_off" msgid="3270255845008880841">"Av"</string>
@@ -397,10 +393,8 @@
     <string name="onboarding_go_back_button_text" msgid="5020083846511184625">"Gå tilbake"</string>
     <string name="onboarding_get_started_button_text" msgid="2348061971090731336">"Kom i gang"</string>
     <string name="delete_button_content_description" msgid="9125115327455379618">"Slett data"</string>
-    <!-- no translation found for enter_deletion_button_content_description (416336747251264118) -->
-    <skip />
-    <!-- no translation found for exit_deletion_button_content_description (6579227028841619158) -->
-    <skip />
+    <string name="enter_deletion_button_content_description" msgid="416336747251264118">"Åpne sletting"</string>
+    <string name="exit_deletion_button_content_description" msgid="6579227028841619158">"Avslutt sletting"</string>
     <string name="time_range_title" msgid="6831605283322600165">"Velg dataene som skal slettes"</string>
     <string name="time_range_next_button" msgid="5849096934896557888">"Neste"</string>
     <string name="time_range_message_all" msgid="7280888587242744729">"Dette sletter permanent alle dataene som er lagt til i Health Connect i den valgte tidsperioden"</string>
@@ -960,14 +954,9 @@
     <string name="additional_access_combined_footer" msgid="5967785355544362840">"Gi minst én lesetillatelse for å slå på tilgang i bakgrunnen eller tilgang til tidligere data for denne appen"</string>
     <string name="additional_access_background_footer" msgid="1638739578431818525">"Gi minst én lesetillatelse for å slå på tilgang i bakgrunnen for denne appen"</string>
     <string name="additional_access_history_footer" msgid="5326814559930548467">"Gi minst én lesetillatelse for å slå på tilgang til tidligere data for denne appen"</string>
-    <!-- no translation found for all_data_selected_deletion_confirmation_dialog (8480788219767858637) -->
-    <skip />
-    <!-- no translation found for some_data_selected_deletion_confirmation_dialog (8053452143397916044) -->
-    <skip />
-    <!-- no translation found for all_data_selected_deletion_confirmation_toast (4053974969132498842) -->
-    <skip />
-    <!-- no translation found for one_data_type_deletion_confirmation_toast (7773896019111767141) -->
-    <skip />
-    <!-- no translation found for multiple_data_types_deletion_confirmation_toast (8500329390797706450) -->
-    <skip />
+    <string name="all_data_selected_deletion_confirmation_dialog" msgid="8480788219767858637">"Vil du slette alle data fra Health Connect permanent?"</string>
+    <string name="some_data_selected_deletion_confirmation_dialog" msgid="8053452143397916044">"Vil du slette de valgte dataene fra Health Connect permanent?"</string>
+    <string name="all_data_selected_deletion_confirmation_toast" msgid="4053974969132498842">"Alle data er slettet"</string>
+    <string name="one_data_type_deletion_confirmation_toast" msgid="7773896019111767141">"<xliff:g id="PERMISSION_TYPE">%s</xliff:g>-dataene er slettet"</string>
+    <string name="multiple_data_types_deletion_confirmation_toast" msgid="8500329390797706450">"<xliff:g id="NUMBER_PERMISSION_TYPES">%s</xliff:g> elementer er slettet"</string>
 </resources>