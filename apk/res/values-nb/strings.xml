--- conflicted
+++ resolved
@@ -251,11 +251,7 @@
     <string name="navigation_selected_day" msgid="2510843479734091348">"Valgt dag"</string>
     <string name="navigation_previous_day" msgid="718353386484938584">"Forrige dag"</string>
     <string name="default_error" msgid="7966868260616403475">"Noe gikk galt. Prøv igjen."</string>
-<<<<<<< HEAD
-    <string name="health_permission_header_description" msgid="715159548992861374">"Apper med denne tillatelsen kan lese og skrive helsedataene dine."</string>
-=======
     <string name="health_permission_header_description" msgid="7497601695462373927">"Apper med denne tillatelsen kan lese og skrive helse- og treningsdata."</string>
->>>>>>> 8f3989a4
     <string name="connected_apps_text" msgid="1177626440966855831">"Kontroller hvilke apper som har tilgang til dataene som er lagret i Health Connect. Trykk på en app for å se hvilke data den kan lese eller skrive."</string>
     <string name="connected_apps_section_title" msgid="2415288099612126258">"Har tilgang"</string>
     <string name="not_connected_apps_section_title" msgid="452718769894103039">"Har ikke tilgang"</string>
@@ -266,32 +262,20 @@
     <string name="no_apps_allowed" msgid="5794833581324128108">"Ingen apper har denne tillatelsen"</string>
     <string name="no_apps_denied" msgid="743327680286446017">"Ingen apper er avvist"</string>
     <string name="permissions_disconnect_all_dialog_title" msgid="27474286046207122">"Vil du fjerne tilgangen for alle appene?"</string>
-<<<<<<< HEAD
-    <string name="permissions_disconnect_all_dialog_message" msgid="7031529588341182402">"Ingen apper kan bruke eller legge til nye data i Health Connect. Dette sletter ikke eksisterende data.\n\nDette påvirker ikke andre tillatelser denne appen eventuelt har, for eksempel posisjon, kamera eller mikrofon."</string>
-=======
     <string name="permissions_disconnect_all_dialog_message" msgid="3151109627457270499">"Ingen av appene dine kan bruke eller legge til nye data i Health Connect. Dette sletter ikke eksisterende data.\n\nDette påvirker ikke andre tillatelser denne appen eventuelt har, for eksempel posisjon, kamera eller mikrofon."</string>
->>>>>>> 8f3989a4
     <string name="permissions_disconnect_all_dialog_disconnect" msgid="2134136493310257746">"Fjern alle"</string>
     <string name="manage_permissions_manage_app_header" msgid="6356348062088358761">"Administrer appen"</string>
     <string name="delete_app_data" msgid="6890357774873859952">"Slett appdataene"</string>
     <string name="inactive_apps_section_title" msgid="7492812973696378690">"Inaktive apper"</string>
     <string name="inactive_apps_section_message" msgid="2610789262055974739">"Disse appene har ikke tilgang lenger, men har fremdeles data lagret i Health Connect"</string>
-<<<<<<< HEAD
-    <string name="manage_permissions_time_frame" msgid="1092609621784987611">"<xliff:g id="APP_NAME">%1$s</xliff:g> har tilgang til data som er lagt til etter <xliff:g id="DATA_ACCESS_DATE">%2$s</xliff:g>"</string>
-=======
     <string name="manage_permissions_time_frame" msgid="1299483940842401923">"<xliff:g id="APP_NAME">%1$s</xliff:g> kan lese data som er lagt til etter <xliff:g id="DATA_ACCESS_DATE">%2$s</xliff:g>"</string>
->>>>>>> 8f3989a4
     <string name="other_android_permissions" msgid="8051485761573324702">"For å administrere andre Android-tillatelser denne appen har, gå til Innstillinger &gt; Apper"</string>
     <string name="manage_permissions_rationale" msgid="9183689798847740274">"Data du deler med <xliff:g id="APP_NAME">%1$s</xliff:g>, dekkes av personvernreglene for appen"</string>
     <string name="other_android_permissions_content_description" msgid="2261431010048933820">"For å kontrollere andre Android-tillatelser denne appen har, gå til Innstillinger og trykk på Apper"</string>
     <string name="manage_permissions_learn_more" msgid="2503189875093300767">"Les personvernreglene"</string>
     <string name="app_perms_content_provider_24h" msgid="5977152673988158889">"Brukt de siste 24 timene"</string>
     <string name="app_access_title" msgid="7137018424885371763">"Apptilgang"</string>
-<<<<<<< HEAD
-    <string name="connected_apps_empty_list_section_title" msgid="2595037914540550683">"Du har ingen kompatible apper installert"</string>
-=======
     <string name="connected_apps_empty_list_section_title" msgid="6821215432694207342">"Du har ingen kompatible apper installert"</string>
->>>>>>> 8f3989a4
     <string name="denied_apps_banner_title" msgid="1997745063608657965">"Fjernet apptillatelser"</string>
     <string name="denied_apps_banner_message_one_app" msgid="17659513485678315">"Health Connect fjernet tillatelser for <xliff:g id="APP_DATA">%s</xliff:g>"</string>
     <string name="denied_apps_banner_message_two_apps" msgid="1147216810892373640">"Health Connect fjernet tillatelser for <xliff:g id="APP_DATA_0">%1$s</xliff:g> og <xliff:g id="APP_DATA_TWO">%2$s</xliff:g>"</string>
@@ -340,10 +324,7 @@
     <string name="confirming_question_data_type_from_app_all" msgid="8361163993548510509">"Vil du permanent slette alle dataene om <xliff:g id="DATA_TYPE">%1$s</xliff:g> som er lagt til av <xliff:g id="APP_DATA">%2$s</xliff:g>?"</string>
     <string name="confirming_question_single_entry" msgid="330919962071369305">"Vil du slette denne oppføringen permanent?"</string>
     <string name="confirming_question_message" msgid="2934249835529079545">"Tilknyttede apper mister tilgangen til disse dataene fra Health Connect"</string>
-<<<<<<< HEAD
-=======
     <string name="confirming_question_message_menstruation" msgid="5286956266565962430">"Dette sletter alle menstruasjonsoppføringer fra mellom <xliff:g id="START_DATE">%1$s</xliff:g> og <xliff:g id="END_DATE">%2$s</xliff:g>."</string>
->>>>>>> 8f3989a4
     <string name="confirming_question_delete_button" msgid="1999996759507959985">"Slett"</string>
     <string name="confirming_question_go_back_button" msgid="9037523726124648221">"Gå tilbake"</string>
     <string name="delete_dialog_success_got_it_button" msgid="8047812840310612293">"Ferdig"</string>
@@ -686,22 +667,14 @@
     <string name="temperature_unit_fahrenheit_label" msgid="6590261955872562854">"Fahrenheit"</string>
     <string name="temperature_unit_kelvin_label" msgid="3786210768294615821">"Kelvin"</string>
     <string name="help_and_feedback" msgid="4772169905005369871">"Hjelp og tilbakemelding"</string>
-<<<<<<< HEAD
-    <string name="cant_see_all_your_apps_description" msgid="3961611343621846795">"Hvis du ikke ser en installert app, er den muligens ikke kompatibel med Health Connect ennå"</string>
-=======
     <string name="cant_see_all_your_apps_description" msgid="7344859063463536472">"Hvis du ikke ser en installert app, er den muligens ikke kompatibel med Health Connect ennå"</string>
->>>>>>> 8f3989a4
     <string name="things_to_try" msgid="8200374691546152703">"Ting du kan prøve"</string>
     <string name="check_for_updates" msgid="3841090978657783101">"Se etter oppdateringer"</string>
     <string name="check_for_updates_description" msgid="1347667778199095160">"Sjekk at de installerte appene dine er oppdatert"</string>
     <string name="see_all_compatible_apps" msgid="6791146164535475726">"Se alle kompatible apper"</string>
     <string name="see_all_compatible_apps_description" msgid="2092325337403254491">"Finn apper på Google Play"</string>
     <string name="send_feedback" msgid="7756927746070096780">"Send tilbakemelding"</string>
-<<<<<<< HEAD
-    <string name="send_feedback_description" msgid="1353916733836472498">"Fortell oss hvilke helse- og treningsapper du vil skal fungere med Health Connect"</string>
-=======
     <string name="send_feedback_description" msgid="2887207112856240778">"Fortell oss hvilke helse- og treningsapper du vil at skal fungere med Health Connect"</string>
->>>>>>> 8f3989a4
     <string name="playstore_app_title" msgid="4138464328693481809">"Play Butikk"</string>
     <string name="auto_delete_button" msgid="8536451792268513619">"Automatisk sletting"</string>
     <string name="auto_delete_title" msgid="8761742828224207826">"Automatisk sletting"</string>
@@ -744,110 +717,6 @@
     <string name="request_route_info_access_management_summary" msgid="2606548838292829495">"Du kan administrere tilgangen apper har til treningsruter, i Health Connect-innstillingene"</string>
     <string name="back_button" msgid="780519527385993407">"Tilbake"</string>
     <string name="loading" msgid="2526615755685950317">"Laster inn …"</string>
-<<<<<<< HEAD
-    <!-- no translation found for migration_in_progress_screen_title (6564515269988205874) -->
-    <skip />
-    <!-- no translation found for migration_in_progress_screen_integration_details (5916989113111973466) -->
-    <skip />
-    <!-- no translation found for migration_in_progress_screen_integration_dont_close (9175622854569375370) -->
-    <skip />
-    <!-- no translation found for migration_in_progress_notification_title (8873411008158407737) -->
-    <skip />
-    <!-- no translation found for migration_update_needed_screen_title (3260466598312877429) -->
-    <skip />
-    <!-- no translation found for migration_update_needed_screen_details (7984745102006782603) -->
-    <skip />
-    <!-- no translation found for update_button (4544529019832009496) -->
-    <skip />
-    <!-- no translation found for migration_update_needed_notification_content (478899618719297517) -->
-    <skip />
-    <!-- no translation found for migration_update_needed_notification_action (1219223694165492000) -->
-    <skip />
-    <!-- no translation found for migration_module_update_needed_notification_title (5428523284357105379) -->
-    <skip />
-    <!-- no translation found for migration_module_update_needed_action (7211167950758064289) -->
-    <skip />
-    <!-- no translation found for migration_module_update_needed_restart (5195683570815523946) -->
-    <skip />
-    <!-- no translation found for migration_app_update_needed_notification_title (8971076370900025444) -->
-    <skip />
-    <!-- no translation found for migration_app_update_needed_action (3289432528592774601) -->
-    <skip />
-    <!-- no translation found for migration_more_space_needed_screen_title (1535473230886051579) -->
-    <skip />
-    <!-- no translation found for migration_more_space_needed_screen_details (621140247825603412) -->
-    <skip />
-    <!-- no translation found for try_again_button (8745496819992160789) -->
-    <skip />
-    <!-- no translation found for free_up_space_button (4141013808635654695) -->
-    <skip />
-    <!-- no translation found for migration_more_space_needed_notification_title (8238155395120107672) -->
-    <skip />
-    <!-- no translation found for migration_more_space_needed_notification_content (4034728181940567836) -->
-    <skip />
-    <!-- no translation found for migration_paused_screen_title (8041170155372429894) -->
-    <skip />
-    <!-- no translation found for migration_paused_screen_details (5898311710030340187) -->
-    <skip />
-    <!-- no translation found for migration_paused_screen_details_timeout (353768000785837394) -->
-    <skip />
-    <!-- no translation found for resume_button (2255148549862208047) -->
-    <skip />
-    <!-- no translation found for migration_paused_notification_title (6020271090296330698) -->
-    <skip />
-    <!-- no translation found for resume_migration_banner_title (4443957114824045317) -->
-    <skip />
-    <!-- no translation found for resume_migration_banner_description (6236230413670826036) -->
-    <skip />
-    <!-- no translation found for resume_migration_banner_description_fallback (6060444898839211883) -->
-    <skip />
-    <!-- no translation found for resume_migration_banner_button (2112318760107756469) -->
-    <skip />
-    <!-- no translation found for resume_migration_notification_title (8859575633668908327) -->
-    <skip />
-    <!-- no translation found for resume_migration_notification_content (46172108837648715) -->
-    <skip />
-    <!-- no translation found for app_update_needed_banner_title (4724335956851853802) -->
-    <skip />
-    <!-- no translation found for app_update_needed_banner_description_single (2229935331303234217) -->
-    <skip />
-    <!-- no translation found for app_update_needed_banner_description_multiple (1523113182062764912) -->
-    <skip />
-    <!-- no translation found for app_update_needed_banner_button (8223115764065649627) -->
-    <skip />
-    <!-- no translation found for migration_pending_permissions_dialog_title (6019552841791757048) -->
-    <skip />
-    <!-- no translation found for migration_pending_permissions_dialog_content (6350115816948005466) -->
-    <skip />
-    <!-- no translation found for migration_pending_permissions_dialog_button_continue (258571372365364506) -->
-    <skip />
-    <!-- no translation found for migration_in_progress_permissions_dialog_title (2188354144857156984) -->
-    <skip />
-    <!-- no translation found for migration_in_progress_permissions_dialog_content (6150412818710483467) -->
-    <skip />
-    <!-- no translation found for migration_in_progress_permissions_dialog_button_got_it (3437208109334974656) -->
-    <skip />
-    <!-- no translation found for migration_not_complete_dialog_title (1215384228192150345) -->
-    <skip />
-    <!-- no translation found for migration_not_complete_dialog_content (331340306988875119) -->
-    <skip />
-    <!-- no translation found for migration_not_complete_dialog_button (3271842109680807482) -->
-    <skip />
-    <!-- no translation found for migration_not_complete_notification_title (4882693412343350489) -->
-    <skip />
-    <!-- no translation found for migration_not_complete_notification_action (757041885992445657) -->
-    <skip />
-    <!-- no translation found for migration_complete_notification_title (4988631739109332404) -->
-    <skip />
-    <!-- no translation found for migration_complete_notification_action (5350322865206331186) -->
-    <skip />
-    <!-- no translation found for migration_whats_new_dialog_title (5063564438674582321) -->
-    <skip />
-    <!-- no translation found for migration_whats_new_dialog_content (4694000152976201257) -->
-    <skip />
-    <!-- no translation found for migration_whats_new_dialog_button (642575552457587805) -->
-    <skip />
-=======
     <string name="migration_in_progress_screen_title" msgid="6564515269988205874">"Integreringen pågår"</string>
     <string name="migration_in_progress_screen_integration_details" msgid="5916989113111973466">"Health Connect integreres med Android-systemet.\n\nDet kan ta litt tid før dataene og tillatelsene dine er overført."</string>
     <string name="migration_in_progress_screen_integration_dont_close" msgid="2095732208438772444">"Ikke lukk appen før du får et varsel om at prosessen er ferdig."</string>
@@ -899,5 +768,4 @@
     <string name="migration_whats_new_dialog_title" msgid="2349465358457105228">"Nyheter"</string>
     <string name="migration_whats_new_dialog_content" msgid="4694000152976201257">"Nå kan du gå til Health Connect direkte fra innstillingene. Du kan avinstallere Health Connect-appen når som helst."</string>
     <string name="migration_whats_new_dialog_button" msgid="642575552457587805">"Greit"</string>
->>>>>>> 8f3989a4
 </resources>