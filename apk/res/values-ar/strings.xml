<?xml version="1.0" encoding="UTF-8"?>
<!-- 
  Copyright (C) 2022 The Android Open Source Project

  Licensed under the Apache License, Version 2.0 (the "License");
  you may not use this file except in compliance with the License.
  You may obtain a copy of the License at

       http://www.apache.org/licenses/LICENSE-2.0

  Unless required by applicable law or agreed to in writing, software
  distributed under the License is distributed on an "AS IS" BASIS,
  WITHOUT WARRANTIES OR CONDITIONS OF ANY KIND, either express or implied.
  See the License for the specific language governing permissions and
  limitations under the License.
 -->

<resources xmlns:android="http://schemas.android.com/apk/res/android"
    xmlns:xliff="urn:oasis:names:tc:xliff:document:1.2">
    <string name="app_label" msgid="4768580772453324183">"Health Connect"</string>
    <string name="health_connect_summary" msgid="6401520186678972547">"إدارة إمكانية وصول التطبيقات إلى البيانات الصحية"</string>
    <string name="permissions_and_data_header" msgid="4406105506837487805">"الأذونات والبيانات"</string>
    <string name="home_subtitle" msgid="1750033322147357163">"يمكنك إدارة بيانات الصحة واللياقة البدنية على هاتفك والتحكّم في التطبيقات التي يمكنها الوصول إلى تلك البيانات."</string>
    <string name="data_title" msgid="4456619761533380816">"البيانات وإمكانية وصول التطبيقات إليها"</string>
    <string name="all_categories_title" msgid="1446410643217937926">"جميع الفئات"</string>
    <string name="see_all_categories" msgid="5599882403901010434">"عرض كل الفئات"</string>
    <string name="no_data" msgid="1906986019249068659">"ما مِن بيانات"</string>
    <string name="connected_apps_title" msgid="279942692804743223">"أذونات التطبيقات"</string>
    <string name="connected_apps_subtitle" msgid="8464462995533399175">"إدارة التطبيقات والأذونات"</string>
    <string name="only_one_connected_app_button_subtitle" msgid="1429452274331178121">"تم منح الإذن إلى <xliff:g id="NUM_APPS_CONNECTED">%1$s</xliff:g> من إجمالي <xliff:g id="NUM_POSSIBLE_APPS">%2$s</xliff:g> تطبيق"</string>
    <string name="connected_apps_button_subtitle" msgid="8855528937028500370">"التطبيقات التي تملك الإذن بالوصول: <xliff:g id="NUM_APPS_CONNECTED">%1$s</xliff:g> من إجمالي <xliff:g id="NUM_POSSIBLE_APPS">%2$s</xliff:g>"</string>
    <string name="connected_apps_all_apps_connected_subtitle" msgid="3432698291862059492">"التطبيقات التي تملك الإذن بالوصول: <xliff:g id="NUM_APPS_CONNECTED">%1$s</xliff:g>"</string>
    <string name="connected_apps_one_app_connected_subtitle" msgid="9095815882509754340">"يملك تطبيق واحد (<xliff:g id="NUM_APPS_CONNECTED">%1$s</xliff:g>) الإذن بالوصول"</string>
    <string name="connected_apps_connected_subtitle" msgid="7412413366085718583">"{count,plural, =1{هناك تطبيق واحد مسموح له بالوصول إلى البيانات}zero{هناك # تطبيق مسموح له بالوصول إلى البيانات}two{هناك تطبيقان مسموح لهما بالوصول إلى البيانات}few{هناك # تطبيقات مسموح لها بالوصول إلى البيانات}many{هناك # تطبيقًا مسموح له بالوصول إلى البيانات}other{هناك # تطبيق مسموح له بالوصول إلى البيانات}}"</string>
    <string name="connected_apps_button_no_permissions_subtitle" msgid="1651994862419752908">"ما مِن تطبيقات"</string>
    <string name="entry_details_title" msgid="590184849040247850">"تفاصيل الإدخال"</string>
    <string name="backup_title" msgid="211503191266235085">"الاحتفاظ بنسخة احتياطية"</string>
    <string name="data_sources_and_priority_title" msgid="2360222350913604558">"مصادر البيانات وأولوية التطبيقات"</string>
    <string name="set_units_title" msgid="2657822539603758029">"ضبط الوحدات"</string>
    <!-- no translation found for manage_data_preferences_category_title (1183110821140344472) -->
    <skip />
    <!-- no translation found for manage_data_category_title (6328886061582616519) -->
    <skip />
    <!-- no translation found for backup_and_restore_settings_summary (4345972157089493077) -->
    <skip />
    <string name="recent_access_header" msgid="7623497371790225888">"التطبيقات التي وصلت مؤخرًا إلى البيانات الصحية"</string>
    <string name="no_recent_access" msgid="4724297929902441784">"لم تستخدم أي تطبيقات Health Connect مؤخرًا."</string>
    <string name="show_recent_access_entries_button_title" msgid="3483460066767350419">"الاطّلاع على كل عمليات الوصول الحديثة"</string>
    <string name="recent_access_screen_description" msgid="331101209889185402">"معرفة التطبيقات التي وصلت إلى بياناتك الصحية في آخر 24 ساعة."</string>
    <string name="today_header" msgid="1006837293203834373">"اليوم"</string>
    <string name="yesterday_header" msgid="6652176268273681505">"أمس"</string>
    <string name="read_data_access_label" msgid="8968758932021241976">"القراءة: <xliff:g id="DATA_TYPE">%s</xliff:g>"</string>
    <string name="write_data_access_label" msgid="105976369853871061">"الكتابة: <xliff:g id="DATA_TYPE">%s</xliff:g>"</string>
    <string name="data_type_separator" msgid="1299848322898210658">"، "</string>
    <string name="manage_permissions" msgid="8394221950712608160">"إدارة الأذونات"</string>
    <string name="recent_access_time_content_descritption" msgid="1137471676075811472">"الوقت: <xliff:g id="RECENT_ACCESS_TIME">%1$s</xliff:g>"</string>
    <string name="activity_category_uppercase" msgid="136628843341377088">"النشاط"</string>
    <string name="activity_category_lowercase" msgid="3007220578865400601">"النشاط"</string>
    <string name="body_measurements_category_uppercase" msgid="422923782603313038">"قياسات الجسم"</string>
    <string name="body_measurements_category_lowercase" msgid="2259696274629666992">"قياسات الجسم"</string>
    <string name="sleep_category_uppercase" msgid="3422452674899706786">"النوم"</string>
    <string name="sleep_category_lowercase" msgid="842609634386839011">"النوم"</string>
    <string name="vitals_category_uppercase" msgid="8982333138032938623">"المؤشرات الحيوية"</string>
    <string name="vitals_category_lowercase" msgid="4664457787866407963">"المؤشرات الحيوية"</string>
    <string name="cycle_tracking_category_uppercase" msgid="4723200714782660489">"تتبُّع الدورة الشهريّة"</string>
    <string name="cycle_tracking_category_lowercase" msgid="5245446435975317209">"تتبُّع الدورة الشهريّة"</string>
    <string name="nutrition_category_uppercase" msgid="6665096097987741036">"المعلومات الغذائية"</string>
    <string name="nutrition_category_lowercase" msgid="7804134941649488990">"المعلومات الغذائية"</string>
    <string name="browse_data_category" msgid="4813955610391357638">"تصفّح البيانات"</string>
    <string name="manage_data_section" msgid="5859629270946511903">"إدارة البيانات"</string>
    <string name="export_data_button" msgid="7783329820434117744">"تصدير البيانات"</string>
    <string name="delete_all_data_button" msgid="7238755635416521487">"حذف كل البيانات"</string>
    <string name="no_categories" msgid="2636778482437506241">"ليس لديك أي بيانات في تطبيق Health Connect."</string>
    <string name="permission_types_title" msgid="7698058200557389436">"بياناتك"</string>
    <string name="app_priority_button" msgid="3126133977893705098">"ضبط أولوية التطبيقات"</string>
    <string name="delete_category_data_button" msgid="2324773398768267043">"حذف بيانات <xliff:g id="CATEGORY">%s</xliff:g>"</string>
    <string name="select_all_apps_title" msgid="884487568464305913">"جميع التطبيقات"</string>
    <string name="can_read" msgid="4568261079308309564">"التطبيقات المسموح لها بقراءة بيانات <xliff:g id="PERMISSION_TYPE">%s</xliff:g>"</string>
    <string name="can_write" msgid="5082414937218423823">"تطبيقات تملُك إذنًا بكتابة بيانات <xliff:g id="PERMISSION_TYPE">%s</xliff:g>"</string>
    <string name="inactive_apps" msgid="8956546286760797760">"التطبيقات غير النشطة"</string>
    <string name="inactive_apps_message" msgid="4666501359079362486">"لم يعُد بإمكان هذه التطبيقات كتابة بيانات <xliff:g id="DATA_TYPE">%s</xliff:g>، ولكن لا يزال لديها بيانات مخزَّنة في Health Connect."</string>
    <string name="data_access_empty_message" msgid="9084350402254264452">"لم يعُد بإمكان التطبيقات قراءة أو كتابة بيانات عن <xliff:g id="DATA_TYPE_0">%1$s</xliff:g> ولا تتوفّر بيانات عن <xliff:g id="DATA_TYPE_2">%2$s</xliff:g> مخزَّنة في تطبيق Health Connect."</string>
    <string name="data_access_exercise_description" msgid="6868583522699443570">"تشتمل هذه البيانات على معلومات، مثل وقت ممارسة النشاط البدني أو نوع التمرين الرياضي أو دورات التمرين أو التكرارات أو الجلسات أو عدد ضربات السباحة."</string>
    <string name="data_access_sleep_description" msgid="74293126050011153">"تشتمل هذه البيانات على معلومات، مثل مراحل النوم وجلسات النوم."</string>
    <string name="all_entries_button" msgid="5109091107239135235">"عرض جميع الإدخالات"</string>
    <string name="selected_date_view_action_description" msgid="6237240886988225664">"تغيير"</string>
    <string name="delete_permission_type_data_button" msgid="2270819954943391797">"حذف هذه البيانات"</string>
    <string name="permgrouplab_health" msgid="468961137496587966">"Health Connect"</string>
    <string name="permgroupdesc_health" msgid="252080476917407273">"الوصول إلى البيانات الصحية"</string>
    <string name="permlab_readCaloriesBurned" msgid="8998140381590624692">"قراءة السعرات الحرارية المحروقة"</string>
    <string name="permdesc_readCaloriesBurned" msgid="9012595355389868570">"يسمح هذا الإذن للتطبيق بقراءة السعرات الحرارية المحروقة."</string>
    <string name="background_read_title" msgid="5061383169517186234">"الوصول إلى البيانات في الخلفية"</string>
    <string name="background_read_request_title" msgid="8492898140120977977">"هل تريد السماح بوصول \"<xliff:g id="APP_NAME">%1$s</xliff:g>\" إلى البيانات في الخلفية؟"</string>
    <string name="background_read_description" msgid="3203594555849969283">"السماح لهذا التطبيق بالوصول إلى بيانات Health Connect في حال عدم استخدام التطبيق"</string>
    <string name="background_read_request_description" msgid="1664402237648709581">"إذا منحت هذا الإذن، سيتمكّن هذا التطبيق من الوصول إلى بيانات Health Connect حتّى عند عدم استخدامك للتطبيق."</string>
    <string name="historic_access_title" msgid="3584594624937737030">"الوصول إلى البيانات السابقة"</string>
    <string name="historic_access_request_title" msgid="4645920231853414742">"هل تريد منح \"<xliff:g id="APP_NAME">%1$s</xliff:g>\" إذن الوصول إلى البيانات السابقة؟"</string>
    <string name="historic_access_description" msgid="2616669701088141765">"السماح لهذا التطبيق بالوصول إلى بيانات Health Connect التي تمت إضافتها قبل ‎<xliff:g id="DATA_ACCESS_DATE">%1$s</xliff:g>"</string>
    <string name="historic_access_description_fallback" msgid="3361696143557784403">"السماح لهذا التطبيق بالوصول إلى جميع بيانات Health Connect السابقة"</string>
    <string name="historic_access_request_description" msgid="136335743939253358">"إذا منحت هذا الإذن، فسيُسمح لهذا التطبيق بالوصول إلى بيانات Health Connect التي تمت إضافتها قبل ‎<xliff:g id="DATA_ACCESS_DATE">%1$s</xliff:g>."</string>
    <string name="historic_access_request_description_fallback" msgid="8519401358044984479">"يؤدي منح هذا الإذن إلى السماح للتطبيق بالوصول إلى جميع بيانات Health Connect السابقة."</string>
    <string name="active_calories_burned_uppercase_label" msgid="6231684842932528272">"السعرات الحرارية المحروقة نتيجة ممارسة نشاط بدني"</string>
    <string name="active_calories_burned_lowercase_label" msgid="6743090878253096737">"السعرات الحرارية المحروقة نتيجة ممارسة نشاط بدني"</string>
    <string name="active_calories_burned_read_content_description" msgid="6449442660408754186">"قراءة بيانات السعرات الحرارية المحروقة نتيجة ممارسة نشاط بدني"</string>
    <string name="active_calories_burned_write_content_description" msgid="8794383690157452892">"كتابة بيانات السعرات الحرارية المحروقة نتيجة ممارسة نشاط بدني"</string>
    <string name="exercise_uppercase_label" msgid="9174662895529523172">"التمارين الرياضية"</string>
    <string name="exercise_lowercase_label" msgid="7210988327804427943">"التمارين الرياضية"</string>
    <string name="exercise_read_content_description" msgid="2079728018078185556">"قراءة بيانات التمارين الرياضية"</string>
    <string name="exercise_write_content_description" msgid="3267630937895011886">"كتابة بيانات التمارين الرياضية"</string>
    <string name="exercise_route_uppercase_label" msgid="6678863538041931754">"مسار التمرين الرياضي"</string>
    <string name="exercise_route_lowercase_label" msgid="1691912731748211252">"مسار التمرين الرياضي"</string>
    <string name="exercise_route_write_content_description" msgid="257809942953352611">"كتابة مسار التمرين الرياضي"</string>
    <string name="exercise_route_read_content_description" msgid="8394028537674463440">"قراءة مسار التمرين الرياضي"</string>
    <string name="exercise_routes_read_content_description" msgid="9001690141308870706">"قراءة مسارات التمارين الرياضية"</string>
    <string name="planned_exercise_uppercase_label" msgid="3315909901236811375">"الخطط التدريبية"</string>
    <string name="planned_exercise_lowercase_label" msgid="7642993032791009809">"الخطط التدريبية"</string>
    <string name="planned_exercise_read_content_description" msgid="3240286968325192534">"قراءة بيانات خطط التدريب"</string>
    <string name="planned_exercise_write_content_description" msgid="8146488636094126823">"كتابة بيانات خطط التدريب"</string>
    <string name="distance_uppercase_label" msgid="1420705424462077174">"المسافة"</string>
    <string name="distance_lowercase_label" msgid="2287154001209381379">"المسافة"</string>
    <string name="distance_read_content_description" msgid="8787235642020285789">"قراءة بيانات المسافة"</string>
    <string name="distance_write_content_description" msgid="494549494589487562">"كتابة بيانات المسافة"</string>
    <string name="elevation_gained_uppercase_label" msgid="7708101940695442377">"الارتفاع التراكمي المكتسَب"</string>
    <string name="elevation_gained_lowercase_label" msgid="7532517182346738562">"الارتفاع التراكمي المكتسَب"</string>
    <string name="elevation_gained_read_content_description" msgid="6018756385903843355">"قراءة بيانات الارتفاع التراكمي المكتسَب"</string>
    <string name="elevation_gained_write_content_description" msgid="6790199544670231367">"كتابة بيانات الارتفاع التراكمي المكتسَب"</string>
    <string name="floors_climbed_uppercase_label" msgid="3754372357767832441">"عدد الطوابق التي تم صعودها"</string>
    <string name="floors_climbed_lowercase_label" msgid="5326072443481377299">"عدد الطوابق التي تم صعودها"</string>
    <string name="floors_climbed_read_content_description" msgid="4730764877684911752">"قراءة بيانات عدد الطوابق التي تم صعودها"</string>
    <string name="floors_climbed_write_content_description" msgid="3480340610185615655">"كتابة بيانات عدد الطوابق التي تم صعودها"</string>
    <string name="power_uppercase_label" msgid="8027219480901448660">"الطاقة"</string>
    <string name="power_lowercase_label" msgid="3893286148577044369">"الطاقة"</string>
    <string name="power_read_content_description" msgid="6821797135406643841">"قراءة بيانات الطاقة"</string>
    <string name="power_write_content_description" msgid="8091584558688087392">"كتابة بيانات الطاقة"</string>
    <string name="speed_uppercase_label" msgid="3307049861007518587">"السرعة"</string>
    <string name="speed_lowercase_label" msgid="3462529886150464647">"السرعة"</string>
    <string name="speed_read_content_description" msgid="9097089387385110692">"قراءة بيانات السرعة"</string>
    <string name="speed_write_content_description" msgid="5382921934987959251">"كتابة بيانات السرعة"</string>
    <string name="steps_uppercase_label" msgid="2581405504646486105">"الخطوات"</string>
    <string name="steps_lowercase_label" msgid="706153549312838582">"الخطوات"</string>
    <string name="steps_read_content_description" msgid="7839297670092769964">"قراءة بيانات الخطوات"</string>
    <string name="steps_write_content_description" msgid="6360223825799711659">"كتابة بيانات الخطوات"</string>
    <string name="total_calories_burned_uppercase_label" msgid="2749855864302679314">"إجمالي السعرات الحرارية المحروقة"</string>
    <string name="total_calories_burned_lowercase_label" msgid="3185370725975873922">"إجمالي السعرات الحرارية المحروقة"</string>
    <string name="total_calories_burned_read_content_description" msgid="1569722345910293531">"قراءة بيانات إجمالي السعرات الحرارية المحروقة"</string>
    <string name="total_calories_burned_write_content_description" msgid="2727752180681851608">"كتابة بيانات إجمالي السعرات الحرارية المحروقة"</string>
    <string name="vo2_max_uppercase_label" msgid="6614391499711390476">"السعة القصوى للأكسجين"</string>
    <string name="vo2_max_lowercase_label" msgid="824972630000900033">"السعة القصوى للأكسجين"</string>
    <string name="vo2_max_read_content_description" msgid="8132626885797169882">"قراءة بيانات السعة القصوى للأكسجين"</string>
    <string name="vo2_max_write_content_description" msgid="4783300275788728546">"كتابة بيانات السعة القصوى للأكسجين"</string>
    <string name="wheelchair_pushes_uppercase_label" msgid="5582991294340226965">"عدد دفعات الكرسي المتحرك"</string>
    <string name="wheelchair_pushes_lowercase_label" msgid="8919337990806379687">"عدد دفعات الكرسي المتحرك"</string>
    <string name="wheelchair_pushes_read_content_description" msgid="157304610943976471">"قراءة بيانات عدد دفعات الكرسي المتحرك"</string>
    <string name="wheelchair_pushes_write_content_description" msgid="2745600707106818641">"كتابة بيانات عدد دفعات الكرسي المتحرك"</string>
    <string name="basal_metabolic_rate_uppercase_label" msgid="4802351493928086473">"معدّل الأيض الأساسي"</string>
    <string name="basal_metabolic_rate_lowercase_label" msgid="7195596626083893231">"معدّل الأيض الأساسي"</string>
    <string name="basal_metabolic_rate_read_content_description" msgid="5583222212705234907">"قراءة بيانات معدّل الأيض الأساسي"</string>
    <string name="basal_metabolic_rate_write_content_description" msgid="4246137679868953443">"كتابة بيانات معدّل الأيض الأساسي"</string>
    <string name="body_fat_uppercase_label" msgid="4618860235119416449">"نسبة الدهون بالجسم"</string>
    <string name="body_fat_lowercase_label" msgid="4090686510477176498">"نسبة الدهون بالجسم"</string>
    <string name="body_fat_read_content_description" msgid="801664410906939146">"قراءة بيانات نسبة الدهون بالجسم"</string>
    <string name="body_fat_write_content_description" msgid="4863558071904720577">"كتابة بيانات نسبة الدهون بالجسم"</string>
    <string name="body_water_mass_uppercase_label" msgid="7839393299147916863">"مقدار كتلة الماء بالجسم"</string>
    <string name="body_water_mass_lowercase_label" msgid="9196249948631920955">"مقدار كتلة الماء بالجسم"</string>
    <string name="body_water_mass_read_content_description" msgid="1468266374858854184">"قراءة بيانات مقدار كتلة الماء بالجسم"</string>
    <string name="body_water_mass_write_content_description" msgid="8485284654932647383">"كتابة بيانات مقدار كتلة الماء بالجسم"</string>
    <string name="bone_mass_uppercase_label" msgid="6815438946872228501">"كتلة العظام"</string>
    <string name="bone_mass_lowercase_label" msgid="5127378263122564055">"كتلة العظام"</string>
    <string name="bone_mass_read_content_description" msgid="8401070346821477225">"قراءة بيانات كتلة العظام"</string>
    <string name="bone_mass_write_content_description" msgid="8711285422751587975">"كتابة بيانات كتلة العظام"</string>
    <string name="height_uppercase_label" msgid="6839543632311723181">"الطول"</string>
    <string name="height_lowercase_label" msgid="6232582306436492752">"الطول"</string>
    <string name="height_read_content_description" msgid="7107217731605127715">"قراءة بيانات الطول"</string>
    <string name="height_write_content_description" msgid="6787078298523064040">"كتابة بيانات الطول"</string>
    <string name="hip_circumference_uppercase_label" msgid="553907293616398764">"محيط الأرداف"</string>
    <string name="hip_circumference_lowercase_label" msgid="5383037100089745103">"محيط الأرداف"</string>
    <string name="hip_circumference_read_content_description" msgid="3960843421475522701">"قراءة بيانات محيط الأرداف"</string>
    <string name="hip_circumference_write_content_description" msgid="3828616223599649051">"كتابة بيانات محيط الأرداف"</string>
    <string name="lean_body_mass_uppercase_label" msgid="1660166073148541008">"كتلة الجسم بدون الدهون"</string>
    <string name="lean_body_mass_lowercase_label" msgid="9060417901080844357">"كتلة الجسم بدون الدهون"</string>
    <string name="lean_body_mass_read_content_description" msgid="3251903339784498051">"قراءة بيانات كتلة الجسم بدون الدهون"</string>
    <string name="lean_body_mass_write_content_description" msgid="8778176250058913124">"كتابة بيانات كتلة الجسم بدون الدهون"</string>
    <string name="waist_circumference_uppercase_label" msgid="864537723631507381">"محيط الخصر"</string>
    <string name="waist_circumference_lowercase_label" msgid="7389714051869012003">"محيط الخصر"</string>
    <string name="waist_circumference_read_content_description" msgid="7742632529989685413">"قراءة بيانات محيط الخصر"</string>
    <string name="waist_circumference_write_content_description" msgid="6455311628964793644">"كتابة بيانات محيط الخصر"</string>
    <string name="weight_uppercase_label" msgid="2240396607601785080">"الوزن"</string>
    <string name="weight_lowercase_label" msgid="6592458247010013299">"الوزن"</string>
    <string name="weight_read_content_description" msgid="3270514859844811665">"قراءة بيانات الوزن"</string>
    <string name="weight_write_content_description" msgid="555486014471042366">"كتابة بيانات الوزن"</string>
    <string name="cervical_mucus_uppercase_label" msgid="7479786340673820763">"مخاط عنق الرحم"</string>
    <string name="cervical_mucus_lowercase_label" msgid="7460634889750669420">"مخاط عنق الرحم"</string>
    <string name="cervical_mucus_read_content_description" msgid="7163132301693064124">"قراءة بيانات مخاط عنق الرحم"</string>
    <string name="cervical_mucus_write_content_description" msgid="175802615365382752">"كتابة بيانات مخاط عنق الرحم"</string>
    <string name="intermenstrual_bleeding_uppercase_label" msgid="1681956139742028987">"نزيف القُرء"</string>
    <string name="intermenstrual_bleeding_lowercase_label" msgid="5284781275147619132">"نزيف القُرء"</string>
    <string name="intermenstrual_bleeding_read_content_description" msgid="5970939335115119015">"قراءة بيانات نزيف القُرء"</string>
    <string name="intermenstrual_bleeding_write_content_description" msgid="1377719923165234099">"كتابة بيانات نزيف القُرء"</string>
    <string name="menstruation_uppercase_label" msgid="9119506748428874832">"الحيض"</string>
    <string name="menstruation_lowercase_label" msgid="8098816978006207242">"الحيض"</string>
    <string name="menstruation_read_content_description" msgid="7710047469771882021">"قراءة بيانات الحيض"</string>
    <string name="menstruation_write_content_description" msgid="5142669435897047396">"كتابة بيانات الحيض"</string>
    <string name="ovulation_test_uppercase_label" msgid="1929868571862288837">"اختبار الإباضة"</string>
    <string name="ovulation_test_lowercase_label" msgid="93260039417722840">"اختبار الإباضة"</string>
    <string name="ovulation_test_read_content_description" msgid="8008351738285775840">"قراءة بيانات اختبار الإباضة"</string>
    <string name="ovulation_test_write_content_description" msgid="7061493310852203463">"كتابة بيانات اختبار الإباضة"</string>
    <string name="sexual_activity_uppercase_label" msgid="1093238473810194127">"النشاط الجنسي"</string>
    <string name="sexual_activity_lowercase_label" msgid="8285364117437418834">"النشاط الجنسي"</string>
    <string name="sexual_activity_read_content_description" msgid="4937721417714312007">"قراءة بيانات النشاط الجنسي"</string>
    <string name="sexual_activity_write_content_description" msgid="3063448245882840534">"كتابة بيانات النشاط الجنسي"</string>
    <string name="spotting_uppercase_label" msgid="5106739829390033240">"التبقيع"</string>
    <string name="spotting_lowercase_label" msgid="4361141146039580583">"التبقيع"</string>
    <string name="spotting_read_content_description" msgid="5422420770022357631">"قراءة بيانات التبقيع"</string>
    <string name="spotting_write_content_description" msgid="9049462631184362964">"كتابة بيانات التبقيع"</string>
    <string name="hydration_uppercase_label" msgid="1196083392597480565">"شُرب الماء والسوائل"</string>
    <string name="hydration_lowercase_label" msgid="7793261552870970551">"شُرب الماء والسوائل"</string>
    <string name="hydration_read_content_description" msgid="3255941233933808082">"قراءة بيانات شُرب الماء والسوائل"</string>
    <string name="hydration_write_content_description" msgid="7549819425875969941">"كتابة بيانات شُرب الماء والسوائل"</string>
    <string name="nutrition_uppercase_label" msgid="2352959651072134084">"المعلومات الغذائية"</string>
    <string name="nutrition_lowercase_label" msgid="4123518952030658702">"المعلومات الغذائية"</string>
    <string name="nutrition_read_content_description" msgid="5820331769605952082">"قراءة بيانات المعلومات الغذائية"</string>
    <string name="nutrition_write_content_description" msgid="6690090231218210367">"كتابة بيانات المعلومات الغذائية"</string>
    <string name="sleep_uppercase_label" msgid="1458084584315123727">"النوم"</string>
    <string name="sleep_lowercase_label" msgid="7795584924503475035">"النوم"</string>
    <string name="sleep_read_content_description" msgid="7064608272681424436">"قراءة بيانات النوم"</string>
    <string name="sleep_write_content_description" msgid="2259414465110376554">"كتابة بيانات النوم"</string>
    <string name="basal_body_temperature_uppercase_label" msgid="4571393253935677019">"درجة حرارة الجسم الأساسية"</string>
    <string name="basal_body_temperature_lowercase_label" msgid="3363829208971016662">"درجة حرارة الجسم الأساسية"</string>
    <string name="basal_body_temperature_read_content_description" msgid="3342604362011725500">"قراءة بيانات درجة حرارة الجسم الأساسية"</string>
    <string name="basal_body_temperature_write_content_description" msgid="1081636817359407622">"كتابة بيانات درجة حرارة الجسم الأساسية"</string>
    <string name="blood_glucose_uppercase_label" msgid="7462421849184720721">"الغلوكوز في الدم"</string>
    <string name="blood_glucose_lowercase_label" msgid="5036157221577793772">"الغلوكوز في الدم"</string>
    <string name="blood_glucose_read_content_description" msgid="563393834563809318">"قراءة بيانات الغلوكوز في الدم"</string>
    <string name="blood_glucose_write_content_description" msgid="7688360165458091174">"كتابة بيانات الغلوكوز في الدم"</string>
    <string name="blood_pressure_uppercase_label" msgid="1091450873620857062">"ضغط الدم"</string>
    <string name="blood_pressure_lowercase_label" msgid="5857335698134310172">"ضغط الدم"</string>
    <string name="blood_pressure_read_content_description" msgid="8573617892296408887">"قراءة بيانات ضغط الدم"</string>
    <string name="blood_pressure_write_content_description" msgid="2649850785684226949">"كتابة بيانات ضغط الدم"</string>
    <string name="body_temperature_uppercase_label" msgid="5104550330313775324">"درجة حرارة الجسم"</string>
    <string name="body_temperature_lowercase_label" msgid="324124730971992259">"درجة حرارة الجسم"</string>
    <string name="body_temperature_read_content_description" msgid="5966765249024688738">"قراءة بيانات درجة حرارة الجسم"</string>
    <string name="body_temperature_write_content_description" msgid="5498016171067859369">"كتابة بيانات درجة حرارة الجسم"</string>
    <string name="heart_rate_uppercase_label" msgid="4990167215137642430">"معدّل نبضات القلب"</string>
    <string name="heart_rate_lowercase_label" msgid="693492686337628283">"معدّل نبضات القلب"</string>
    <string name="heart_rate_read_content_description" msgid="4165867166260001259">"قراءة بيانات معدّل نبضات القلب"</string>
    <string name="heart_rate_write_content_description" msgid="2876667918366409170">"كتابة بيانات معدّل نبضات القلب"</string>
    <string name="heart_rate_variability_uppercase_label" msgid="2047887230527012536">"تغيُّر معدّل نبضات القلب"</string>
    <string name="heart_rate_variability_lowercase_label" msgid="2332638559415663836">"تغيُّر معدّل نبضات القلب"</string>
    <string name="heart_rate_variability_read_content_description" msgid="5812707457872629556">"قراءة بيانات تغيُّر معدّل نبضات القلب"</string>
    <string name="heart_rate_variability_write_content_description" msgid="3628171603035566114">"كتابة بيانات تغيُّر معدّل نبضات القلب"</string>
    <string name="oxygen_saturation_uppercase_label" msgid="1396254185616418355">"تشبّع الأكسجين في الدم"</string>
    <string name="oxygen_saturation_lowercase_label" msgid="7264179897533866327">"تشبّع الأكسجين في الدم"</string>
    <string name="oxygen_saturation_read_content_description" msgid="4756434113425028212">"قراءة بيانات تشبّع الأكسجين في الدم"</string>
    <string name="oxygen_saturation_write_content_description" msgid="7189901097196830875">"كتابة بيانات تشبّع الأكسجين في الدم"</string>
    <string name="respiratory_rate_uppercase_label" msgid="4609498171205294389">"معدّل التنفس"</string>
    <string name="respiratory_rate_lowercase_label" msgid="8138249029197360098">"معدّل التنفس"</string>
    <string name="respiratory_rate_read_content_description" msgid="8545898979648419722">"قراءة بيانات معدّل التنفس"</string>
    <string name="respiratory_rate_write_content_description" msgid="7689533746809591931">"كتابة بيانات معدّل التنفس"</string>
    <string name="resting_heart_rate_uppercase_label" msgid="5700827752396195453">"معدّل النبض أثناء الراحة"</string>
    <string name="resting_heart_rate_lowercase_label" msgid="4533866739695973169">"معدّل النبض أثناء الراحة"</string>
    <string name="resting_heart_rate_read_content_description" msgid="1068160055773401020">"قراءة بيانات معدّل النبض أثناء الراحة"</string>
    <string name="resting_heart_rate_write_content_description" msgid="8848198128082739995">"كتابة بيانات معدّل النبض أثناء الراحة"</string>
    <string name="skin_temperature_uppercase_label" msgid="4880306019368461268">"درجة حرارة الجلد"</string>
    <string name="skin_temperature_lowercase_label" msgid="7456421703641980581">"درجة حرارة الجلد"</string>
    <string name="skin_temperature_read_content_description" msgid="1896127631429717621">"قراءة بيانات درجة حرارة الجلد"</string>
    <string name="skin_temperature_write_content_description" msgid="6448587289116206085">"كتابة بيانات درجة حرارة الجلد"</string>
    <string name="all_medical_data_uppercase_label" msgid="8415418677595814587">"جميع البيانات الطبية"</string>
    <string name="all_medical_data_lowercase_label" msgid="7173275705446657735">"جميع البيانات الطبية"</string>
    <string name="all_medical_data_content_description" msgid="6103488863059447886">"كتابة جميع البيانات الطبية"</string>
    <string name="immunization_uppercase_label" msgid="1467176749064014020">"بيانات التحصين"</string>
    <string name="immunization_lowercase_label" msgid="6464922369026887687">"بيانات التحصين"</string>
    <string name="immunization_content_description" msgid="2910674919337229803">"قراءة بيانات التحصين"</string>
    <string name="read_permission_category" msgid="6002099618259628632">"منح تطبيق \"<xliff:g id="APP_NAME">%1$s</xliff:g>\" الإذن بالقراءة"</string>
    <string name="write_permission_category" msgid="1529702804865008111">"منح التطبيق \"<xliff:g id="APP_NAME">%1$s</xliff:g>\" الإذن بالكتابة"</string>
    <string name="request_permissions_cancel" msgid="1787483997235365393">"إلغاء"</string>
    <string name="request_permissions_allow" msgid="4201324235711040631">"السماح"</string>
    <string name="request_permissions_allow_all" msgid="3419414351406638770">"السماح بالكل"</string>
    <string name="request_permissions_dont_allow" msgid="6375307410951549030">"عدم السماح"</string>
    <string name="request_permissions_header_desc" msgid="5561173070722750153">"اختَر البيانات التي تريد أن يقرأها أو يكتبها هذا التطبيق في Health Connect."</string>
    <string name="request_permissions_header_time_frame_desc" msgid="3023660534681391973">"إذا منحت التطبيق إذنًا بالقراءة، فسيتمكّن من قراءة البيانات الجديدة والبيانات من آخر 30 يومًا"</string>
    <string name="request_permissions_header_time_frame_history_desc" msgid="3792732353571153175">"إذا منحت التطبيق إذنًا بالقراءة، سيتمكّن من قراءة البيانات الجديدة والسابقة"</string>
    <string name="request_permissions_header_title" msgid="4264236128614363479">"هل تريد منح تطبيق \"<xliff:g id="APP_NAME">%1$s</xliff:g>\" الإذن بالوصول إلى Health Connect؟"</string>
    <string name="request_permissions_rationale" msgid="6154280355215802538">"يمكنك التعرّف على كيفية معالجة \"<xliff:g id="APP_NAME">%1$s</xliff:g>\" لبياناتك من خلال الاطّلاع على <xliff:g id="PRIVACY_POLICY_LINK">%2$s</xliff:g> الخاصة بالمطوِّر."</string>
    <string name="request_permissions_privacy_policy" msgid="228503452643555737">"سياسة الخصوصية"</string>
    <string name="permissions_disconnect_dialog_title" msgid="7355211540619034695">"هل تريد إزالة كل الأذونات؟"</string>
    <string name="permissions_disconnect_dialog_disconnect" msgid="8854787587948224752">"إزالة الكل"</string>
    <string name="permissions_disconnect_dialog_message" msgid="7961269838207365478">"لم يعد بإمكان \"<xliff:g id="APP_NAME">%1$s</xliff:g>\" تعديل أي بيانات من تطبيق Health Connect أو الاطّلاع عليها.\n\nلا يؤثر هذا الإجراء في الأذونات الأخرى التي قد تُمنح لهذا التطبيق، مثل أذونات الوصول إلى الموقع الجغرافي أو الكاميرا أو الميكروفون."</string>
    <string name="permissions_disconnect_dialog_message_background" msgid="8655975996293893596">"لن يتمكّن تطبيق \"<xliff:g id="APP_NAME">%1$s</xliff:g>\" بعد ذلك من قراءة أي بيانات من تطبيق Health Connect أو كتابتها، بما في ذلك بيانات الخلفية.\n\nولا يؤثِّر هذا الإجراء في الأذونات الأخرى التي قد تُمنَح لهذا التطبيق، مثل الوصول إلى الموقع الجغرافي أو الكاميرا أو الميكروفون."</string>
    <string name="permissions_disconnect_dialog_message_history" msgid="3793206180295111081">"لن يتمكّن تطبيق \"<xliff:g id="APP_NAME">%1$s</xliff:g>\" بعد ذلك من قراءة أي بيانات من تطبيق Health Connect أو كتابتها، بما في ذلك البيانات السابقة.\n\nولا يؤثِّر هذا الإجراء في الأذونات الأخرى التي قد تُمنَح لهذا التطبيق، مثل الوصول إلى الموقع الجغرافي أو الكاميرا أو الميكروفون."</string>
    <string name="permissions_disconnect_dialog_message_combined" msgid="4163369526932602203">"لن يتمكّن تطبيق \"<xliff:g id="APP_NAME">%1$s</xliff:g>\" بعد ذلك من قراءة أي بيانات من تطبيق Health Connect أو كتابتها، بما في ذلك بيانات الخلفية أو البيانات السابقة.\n\nولا يؤثِّر هذا الإجراء في الأذونات الأخرى التي قد تُمنَح لهذا التطبيق، مثل الوصول إلى الموقع الجغرافي أو الكاميرا أو الميكروفون."</string>
    <string name="permissions_disconnect_dialog_checkbox" msgid="8646951566431872823">"حذف بيانات تطبيق \"<xliff:g id="APP_NAME">%1$s</xliff:g>\" أيضًا من Health Connect"</string>
    <string name="navigation_next_day" msgid="8853443471183944219">"اليوم التالي"</string>
    <string name="navigation_selected_day" msgid="2510843479734091348">"اليوم المحدَّد"</string>
    <string name="navigation_previous_day" msgid="718353386484938584">"اليوم السابق"</string>
    <string name="default_error" msgid="7966868260616403475">"حدث خطأ. يُرجى إعادة المحاولة."</string>
    <string name="health_permission_header_description" msgid="7497601695462373927">"تتمكن التطبيقات التي لديها هذا الإذن من قراءة بيانات الصحة واللياقة البدنية وكتابتها."</string>
    <string name="connected_apps_text" msgid="1177626440966855831">"تحكَّم في اختيار التطبيقات التي يمكنها الوصول إلى البيانات المخزَّنة في Health Connect. انقر على أحد التطبيقات لمراجعة البيانات التي يمكنه قراءتها وكتابتها."</string>
    <string name="connected_apps_section_title" msgid="2415288099612126258">"التطبيقات المسموح لها بالوصول إلى البيانات"</string>
    <string name="not_connected_apps_section_title" msgid="452718769894103039">"التطبيقات غير المسموح لها بالوصول إلى البيانات"</string>
    <string name="needs_updating_apps_section_title" msgid="8561510523049921199">"مطلوب التحديث"</string>
    <string name="settings_and_help_header" msgid="5749710693017621168">"الإعدادات والمساعدة"</string>
    <string name="disconnect_all_apps" msgid="748945115977534726">"إزالة إمكانية وصول كل التطبيقات للبيانات"</string>
    <string name="manage_permissions_read_header" msgid="2031153753057983683">"مسموح للتطبيق بقراءة البيانات التالية:"</string>
    <string name="manage_permissions_write_header" msgid="6876806848658168370">"مسموح له بكتابة البيانات التالية:"</string>
    <string name="no_apps_allowed" msgid="5794833581324128108">"لم يتم السماح لأي تطبيقات."</string>
    <string name="no_apps_denied" msgid="743327680286446017">"لم يتم رفض أي تطبيقات"</string>
    <string name="permissions_disconnect_all_dialog_title" msgid="27474286046207122">"هل تريد إزالة إمكانية وصول كل التطبيقات؟"</string>
    <string name="permissions_disconnect_all_dialog_message" msgid="3151109627457270499">"لن يتمكّن أي من تطبيقاتك من الوصول إلى بيانات تطبيق Health Connect أو إضافة بيانات جديدة إليه. لا يؤدي هذا الإجراء إلى حذف أي بيانات حالية.\n\nلا يؤثر هذا الإجراء في الأذونات الأخرى التي قد يمتلكها هذا التطبيق، مثلاً الموقع الجغرافي أو الكاميرا أو الميكروفون."</string>
    <string name="permissions_disconnect_all_dialog_disconnect" msgid="2134136493310257746">"إزالة الكل"</string>
    <string name="manage_permissions_manage_app_header" msgid="6356348062088358761">"إدارة التطبيق"</string>
    <string name="see_app_data" msgid="3951030076195119476">"عرض بيانات التطبيق"</string>
    <string name="delete_app_data" msgid="6890357774873859952">"حذف بيانات التطبيق"</string>
    <string name="inactive_apps_section_title" msgid="7492812973696378690">"التطبيقات غير النشطة"</string>
    <string name="inactive_apps_section_message" msgid="2610789262055974739">"لن تتمكن هذه التطبيقات من الوصول إلى البيانات بعد ذلك، ولكن لا يزال لديها بيانات مخزَّنة في تطبيق Health Connect."</string>
    <string name="manage_permissions_time_frame" msgid="1299483940842401923">"يمكن لتطبيق \"<xliff:g id="APP_NAME">%1$s</xliff:g>\" قراءة البيانات التي تمت إضافتها بعد <xliff:g id="DATA_ACCESS_DATE">%2$s</xliff:g>"</string>
    <string name="other_android_permissions" msgid="8051485761573324702">"لإدارة أذونات Android الأخرى التي يمكن لهذا التطبيق الوصول إليها، انتقِل إلى \"الإعدادات\" &gt; \"التطبيقات\""</string>
    <string name="manage_permissions_rationale" msgid="9183689798847740274">"تخضع البيانات التي تشاركها مع تطبيق \"<xliff:g id="APP_NAME">%1$s</xliff:g>\" لسياسة الخصوصية التي يُطبِّقها"</string>
    <string name="other_android_permissions_content_description" msgid="2261431010048933820">"لإدارة أذونات Android الأخرى التي يمكن لهذا التطبيق الوصول إليها، انتقِل إلى \"الإعدادات\" ثم انقر على \"التطبيقات\"."</string>
    <string name="manage_permissions_learn_more" msgid="2503189875093300767">"قراءة سياسة الخصوصية"</string>
    <string name="app_perms_content_provider_24h" msgid="5977152673988158889">"تم الوصول إلى البيانات في آخر 24 ساعة"</string>
    <string name="app_access_title" msgid="7137018424885371763">"إمكانية وصول التطبيق إلى البيانات"</string>
    <string name="connected_apps_empty_list_section_title" msgid="6821215432694207342">"ليس لديك الآن أي تطبيقات متوافقة مثبَّتة"</string>
    <string name="additional_access_label" msgid="4645249249222528341">"إذن الوصول الإضافي"</string>
    <string name="removed_additional_permissions_toast" msgid="3443687215509477284">"تمت إزالة الأذونات الإضافية لهذا التطبيق"</string>
    <string name="denied_apps_banner_title" msgid="1997745063608657965">"أذونات التطبيقات التي تمت إزالتها"</string>
    <string name="denied_apps_banner_message_one_app" msgid="17659513485678315">"أزال تطبيق Health Connect أذونات \"<xliff:g id="APP_DATA">%s</xliff:g>\"."</string>
    <string name="denied_apps_banner_message_two_apps" msgid="1147216810892373640">"أزال تطبيق Health Connect أذونات \"<xliff:g id="APP_DATA_0">%1$s</xliff:g>\" و\"<xliff:g id="APP_DATA_TWO">%2$s</xliff:g>\"."</string>
    <string name="denied_apps_banner_message_three_apps" msgid="7978499051473471633">"أزال تطبيق Health Connect أذونات \"<xliff:g id="APP_DATA_0">%1$s</xliff:g>\" و\"<xliff:g id="APP_DATA_TWO">%2$s</xliff:g>\" و\"<xliff:g id="APP_DATA_THREE">%3$s</xliff:g>\"."</string>
    <string name="denied_apps_banner_message_many_apps" msgid="7249805432604650982">"أزال تطبيق Health Connect أذونات \"<xliff:g id="APP_DATA_0">%1$s</xliff:g>\" و\"<xliff:g id="APP_DATA_TWO">%2$s</xliff:g>\" و\"<xliff:g id="APP_DATA_THREE">%3$s</xliff:g>\" وتطبيقات أخرى."</string>
    <string name="denied_apps_banner_button" msgid="4438480389769298412">"الاطّلاع على التفاصيل"</string>
    <string name="denied_apps_dialog_title" msgid="7470227827315635099">"سبب إزالة تطبيق Health Connect لأذونات التطبيقات"</string>
    <string name="denied_apps_dialog_message" msgid="7876664965504466099">"في حال تعليق أحد التطبيقات أو إزالته من Google Play، يزيل تطبيق Health Connect تلقائيًا أذونات هذا التطبيق.\n\nويعني هذا أنه لم يُعد بإمكان هذا التطبيق الوصول إلى البيانات المخزَّنة في Health Connect. إذا كتب هذا التطبيق البيانات في وقت سابق، سيظهر في قائمة التطبيقات غير النشطة."</string>
    <string name="denied_apps_dialog_got_it_button" msgid="4698003516923683959">"حسنًا"</string>
    <string name="export_file_access_error_banner_button" msgid="6336949702329425932">"إعداد"</string>
    <string name="export_file_access_error_banner_title" msgid="8290988049467813322">"تعذَّر تصدير البيانات"</string>
    <string name="export_file_access_error_banner_summary" msgid="1226999878868505503">"حدثت مشكلة أثناء عملية التصدير المحدَّدة في ‎<xliff:g id="DATE">%1$s</xliff:g>. يُرجى إعداد عملية تصدير مُجدوَلة جديدة وإعادة المحاولة."</string>
    <string name="next_export_time" msgid="3138247220014510213">"تاريخ عملية التصدير القادمة: ‎<xliff:g id="DATE">%1$s</xliff:g>"</string>
    <string name="backup_and_restore_settings_screen_title" msgid="5391086732955348809">"الاحتفاظ بنسخة احتياطية والاستعادة"</string>
    <string name="last_export_time" msgid="9205875050823594041">"تاريخ عملية التصدير الأخيرة: ‎<xliff:g id="DATE">%1$s</xliff:g>"</string>
    <string name="export_and_import_title" msgid="3241901922222465397">"التصدير والاستيراد"</string>
    <string name="scheduled_export" msgid="8737660963687364370">"عملية التصدير المُجدوَلة"</string>
    <string name="import_data" msgid="404502315533233094">"استيراد البيانات"</string>
<<<<<<< HEAD
    <string name="import_data_description" msgid="4040178599441724296">"يمكنك استعادة البيانات من ملف تم تصديره سابقًا"</string>
    <string name="backup_and_restore_footer_body_text" msgid="4854718727539851909">"تتيح لك ميزة \"التصدير\" إمكانية حفظ البيانات لنقلها إلى هاتف جديد"</string>
=======
    <string name="import_data_description" msgid="4040178599441724296">"استعادة البيانات من ملف تم تصديره في السابق"</string>
    <string name="backup_and_restore_footer_body_text" msgid="4854718727539851909">"تسمح ميزة التصدير بحفظ البيانات حتى تتمكن من نقلها إلى هاتف جديد"</string>
>>>>>>> 800ba27a
    <string name="backup_and_restore_footer_link_text" msgid="5862384033902147721">"مزيد من المعلومات"</string>
    <string name="automatic_export_on" msgid="6972389773963624315">"مفعَّل"</string>
    <string name="automatic_export_off" msgid="3270255845008880841">"غير مفعَّل"</string>
    <string name="choose_frequency_category" msgid="2230821549715237663">"اختيار معدّل التكرار"</string>
    <string name="choose_frequency" msgid="1077467424225083246">"اختيار معدّل حفظ البيانات"</string>
    <string name="choose_frequency_description" msgid="752601326653048254">"يمكنك اختيار حفظ البيانات مرة واحدة أو الضبط على حفظها تلقائيًا في أوقات منتظمة."</string>
    <string name="frequency_daily" msgid="3596412357416125727">"يوميًا"</string>
    <string name="frequency_weekly" msgid="7302587625019573393">"أسبوعيًا"</string>
    <string name="frequency_monthly" msgid="729674398053825938">"شهريًا"</string>
    <string name="export_destination_title" msgid="1434632545224158402">"اختيار مكان التصدير"</string>
<<<<<<< HEAD
    <string name="export_encryption_title" msgid="8910343790595514359">"تفعيل التشفير"</string>
    <string name="export_encryption_safety_description" msgid="7873719607220791312">"يجب تشفير البيانات قبل حفظها. لا يمكن لأحد الوصول إلى بياناتك، بما في ذلك Google أو تطبيق Health Connect."</string>
    <string name="export_encryption_instruction_description" msgid="1479999086015040099">"أنشئ كلمة مرور لحماية بياناتك المشفّرة. ستحتاج إليها عند استيراد بياناتك أو استعادتها."</string>
    <string name="export_password_hint" msgid="7095895042846772342">"أدخِل كلمة المرور"</string>
    <string name="export_repeat_password_hint" msgid="6928833895602183194">"أدخِل كلمة المرور مرة أخرى"</string>
    <string name="export_passwords_mismatch_error" msgid="7705585397593119283">"كلمات المرور غير متطابقة"</string>
    <string name="export_encryption_warning" msgid="664340221905199521">"في حال نسيان كلمة المرور وفقدان الهاتف، لا يمكن لتطبيق Health Connect المساعدة في استرداد بياناتك المحفوظة."</string>
    <string name="import_decryption_title" msgid="396608799208392844">"كتابة كلمة المرور"</string>
    <string name="import_decryption_description" msgid="202259030890690376">"يجب استخدام كلمة المرور الخاصة بالتشفير لاستيراد بيانات Health Connect"</string>
    <string name="import_decryption_forgotten_password_link_text" msgid="2320323034848292225">"هل نسيت كلمة المرور؟"</string>
    <string name="import_password_hint" msgid="5158553589723883063">"كلمة المرور"</string>
    <string name="import_decrypt_footer_body_text" msgid="1891722629872724009">"إذا كنت لا تزال تستخدم هاتفك القديم، يمكنك إعادة تصدير بياناتك باستخدام كلمة مرور جديدة"</string>
=======
    <string name="export_invalid_storage" msgid="3945266169513895950">"يُرجى اختيار أحد تطبيقات التخزين على الجهاز لتصدير بياناتك إليه"</string>
    <string name="import_decryption_title" msgid="396608799208392844">"اكتب كلمة المرور"</string>
    <string name="import_decryption_description" msgid="202259030890690376">"يجب اختيار كلمة مرور التشفير لاستيراد بيانات تطبيق Health Connect"</string>
    <string name="import_decryption_forgotten_password_link_text" msgid="2320323034848292225">"هل نسيت كلمة المرور؟"</string>
    <string name="import_password_hint" msgid="5158553589723883063">"كلمة المرور"</string>
    <string name="import_decrypt_footer_body_text" msgid="1891722629872724009">"إذا كان هاتفك القديم لا يزال معك، يمكنك إعادة تصدير بياناتك باستخدام كلمة مرور جديدة"</string>
>>>>>>> 800ba27a
    <string name="export_back_button" msgid="3550795479165524982">"رجوع"</string>
    <string name="export_next_button" msgid="657930567137105172">"التالي"</string>
    <string name="import_cancel_button" msgid="2191598074422096715">"إلغاء"</string>
    <string name="import_next_button" msgid="5706322508691854289">"التالي"</string>
    <string name="import_source_location_title" msgid="4444467438013749461">"الاستيراد من"</string>
<<<<<<< HEAD
=======
    <string name="import_invalid_storage" msgid="4873640088459948487">"يُرجى اختيار أحد تطبيقات التخزين على الجهاز لاستيراد بياناتك منه"</string>
    <string name="export_import_choose_account_title" msgid="1047021319012735232">"اختيار حساب"</string>
    <string name="export_import_choose_account_cancel_button" msgid="7975616126298263479">"إلغاء"</string>
    <string name="export_import_choose_account_done_button" msgid="8450305343787469429">"تم"</string>
>>>>>>> 800ba27a
    <string name="onboarding_title" msgid="8550656211291180188">"بدء استخدام Health Connect"</string>
    <string name="onboarding_description" msgid="4873129122057931161">"يُخزِّن تطبيق Health Connect بيانات الصحة واللياقة البدنية، ما يمنحك طريقة بسيطة لمزامنة التطبيقات المختلفة على هاتفك."</string>
    <string name="share_data" msgid="3481932156368883946">"مشاركة البيانات مع تطبيقاتك"</string>
    <string name="share_data_description" msgid="2919871301634375092">"اختَر البيانات التي يمكن لكل تطبيق قراءتها من تطبيق Health Connect أو كتابتها فيه."</string>
    <string name="manage_your_settings" msgid="7391184508015127137">"إدارة الإعدادات والخصوصية"</string>
    <string name="manage_your_settings_description" msgid="557943168930365334">"يمكنك تغيير أذونات التطبيق وإدارة البيانات في أي وقت."</string>
    <string name="onboarding_go_back_button_text" msgid="5020083846511184625">"الرجوع"</string>
    <string name="onboarding_get_started_button_text" msgid="2348061971090731336">"بدء"</string>
    <string name="delete_button_content_description" msgid="9125115327455379618">"حذف البيانات"</string>
<<<<<<< HEAD
    <!-- no translation found for enter_deletion_button_content_description (416336747251264118) -->
    <skip />
    <!-- no translation found for exit_deletion_button_content_description (6579227028841619158) -->
    <skip />
=======
    <string name="enter_deletion_button_content_description" msgid="416336747251264118">"إدخال طلب الحذف"</string>
    <string name="exit_deletion_button_content_description" msgid="6579227028841619158">"إلغاء الحذف"</string>
>>>>>>> 800ba27a
    <string name="time_range_title" msgid="6831605283322600165">"اختيار البيانات المُراد حذفها"</string>
    <string name="time_range_next_button" msgid="5849096934896557888">"التالي"</string>
    <string name="time_range_message_all" msgid="7280888587242744729">"يؤدي اختيار فترة زمنية من الفترات أدناه إلى حذف جميع البيانات المُضافة إلى Health Connect نهائيًا خلال تلك الفترة."</string>
    <string name="time_range_message_data_type" msgid="1896125004829258195">"يؤدي اختيار فترة زمنية من الفترات أدناه إلى حذف جميع بيانات <xliff:g id="DATA_TYPE">%s</xliff:g> المُضافة إلى Health Connect نهائيًا خلال تلك الفترة."</string>
    <string name="time_range_message_category" msgid="1136451418397326356">"يؤدي اختيار فترة زمنية من الفترات أدناه إلى حذف جميع بيانات <xliff:g id="CATEGORY">%s</xliff:g> المُضافة إلى Health Connect نهائيًا خلال تلك الفترة."</string>
    <string name="time_range_message_app_data" msgid="2590800457710603556">"يؤدي اختيار فترة زمنية من الفترات أدناه إلى حذف جميع بيانات \"<xliff:g id="APP_DATA">%s</xliff:g>\" المُضافة إلى Health Connect نهائيًا خلال تلك الفترة"</string>
    <string name="time_range_one_day" msgid="7162709826595446727">"حذف البيانات لآخر 24 ساعة"</string>
    <string name="time_range_one_week" msgid="8754523384275645434">"حذف البيانات لآخر 7 أيام"</string>
    <string name="time_range_one_month" msgid="3034747870231999766">"حذف البيانات لآخر 30 يومًا"</string>
    <string name="time_range_all" msgid="8167350212705839943">"حذف كل البيانات"</string>
    <string name="confirming_question_all" msgid="1585414659784742952">"هل تريد حذف جميع البيانات نهائيًا؟"</string>
    <string name="confirming_question_one_day" msgid="8001434729335611950">"هل تريد حذف جميع البيانات نهائيًا من آخر 24 ساعة؟"</string>
    <string name="confirming_question_one_week" msgid="5441506951423969587">"هل تريد حذف جميع البيانات نهائيًا من آخر 7 أيام؟"</string>
    <string name="confirming_question_one_month" msgid="4118595547587081940">"هل تريد حذف جميع البيانات نهائيًا من آخر 30 يومًا؟"</string>
    <string name="confirming_question_data_type_all" msgid="1173934949902602037">"هل تريد حذف جميع بيانات <xliff:g id="DATA_TYPE">%s</xliff:g> نهائيًا؟"</string>
    <string name="confirming_question_data_type_one_day" msgid="5386681714769751416">"هل تريد حذف بيانات <xliff:g id="DATA_TYPE">%s</xliff:g> نهائيًا من آخر 24 ساعة؟"</string>
    <string name="confirming_question_data_type_one_week" msgid="8346031951374422501">"هل تريد حذف بيانات <xliff:g id="DATA_TYPE">%s</xliff:g> نهائيًا من آخر 7 أيام؟"</string>
    <string name="confirming_question_data_type_one_month" msgid="7110328687576360400">"هل تريد حذف بيانات <xliff:g id="DATA_TYPE">%s</xliff:g> نهائيًا من آخر 30 يومًا؟"</string>
    <string name="confirming_question_category_all" msgid="9182430869247761531">"هل تريد حذف جميع بيانات <xliff:g id="CATEGORY">%s</xliff:g> نهائيًا؟"</string>
    <string name="confirming_question_category_one_day" msgid="4886776948515472679">"هل تريد حذف بيانات <xliff:g id="CATEGORY">%s</xliff:g> نهائيًا من آخر 24 ساعة؟"</string>
    <string name="confirming_question_category_one_week" msgid="1790565625674277693">"هل تريد حذف بيانات <xliff:g id="CATEGORY">%s</xliff:g> نهائيًا من آخر 7 أيام؟"</string>
    <string name="confirming_question_category_one_month" msgid="9181788460112796273">"هل تريد حذف بيانات <xliff:g id="CATEGORY">%s</xliff:g> نهائيًا من آخر 30 يومًا؟"</string>
    <string name="confirming_question_app_data_all" msgid="4818571921949673097">"هل تريد حذف جميع بيانات <xliff:g id="APP_DATA">%s</xliff:g> نهائيًا؟"</string>
    <string name="confirming_question_app_data_one_day" msgid="444028969015975031">"هل تريد حذف بيانات \"<xliff:g id="APP_DATA">%s</xliff:g>\" نهائيًا من آخر 24 ساعة؟"</string>
    <string name="confirming_question_app_data_one_week" msgid="2096555081811730496">"هل تريد حذف بيانات \"<xliff:g id="APP_DATA">%s</xliff:g>\" نهائيًا من آخر 7 أيام؟"</string>
    <string name="confirming_question_app_data_one_month" msgid="6438241250825892892">"هل تريد حذف بيانات \"<xliff:g id="APP_DATA">%s</xliff:g>\" نهائيًا من آخر 30 يومًا؟"</string>
    <string name="confirming_question_app_remove_all_permissions" msgid="4170343072352701421">"إزالة كل أذونات \"<xliff:g id="APP_WITH_PERMISSIONS">%s</xliff:g>\" من Health Connect أيضًا"</string>
    <string name="confirming_question_data_type_from_app_all" msgid="8361163993548510509">"هل تريد نهائيًا حذف جميع بيانات <xliff:g id="DATA_TYPE">%1$s</xliff:g> التي تمت إضافتها بواسطة \"<xliff:g id="APP_DATA">%2$s</xliff:g>\"؟"</string>
    <string name="confirming_question_single_entry" msgid="330919962071369305">"هل تريد حذف هذا الإدخال نهائيًا؟"</string>
    <string name="confirming_question_message" msgid="2934249835529079545">"لن تتمكَّن التطبيقات المرتبطة بعد ذلك من الوصول إلى هذه البيانات من Health Connect"</string>
    <string name="confirming_question_message_menstruation" msgid="5286956266565962430">"سيؤدي هذا الإجراء إلى حذف جميع إدخالات بيانات الحيض من <xliff:g id="START_DATE">%1$s</xliff:g> إلى <xliff:g id="END_DATE">%2$s</xliff:g>."</string>
    <string name="confirming_question_delete_button" msgid="1999996759507959985">"حذف"</string>
    <string name="confirming_question_go_back_button" msgid="9037523726124648221">"الرجوع"</string>
    <string name="delete_dialog_success_got_it_button" msgid="8047812840310612293">"تم"</string>
    <string name="delete_dialog_failure_close_button" msgid="4376647579348193224">"إغلاق"</string>
    <string name="delete_dialog_success_title" msgid="5009733262743173477">"تم حذف البيانات"</string>
    <string name="delete_dialog_success_message" msgid="2451953113522118128">"لم تعُد هذه البيانات مخزَّنة في Health Connect."</string>
    <string name="delete_progress_indicator" msgid="5799502879065833417">"جارٍ حذف بياناتك"</string>
    <string name="delete_dialog_failure_title" msgid="1959020721355789496">"تعذَّر حذف البيانات"</string>
    <string name="delete_dialog_failure_message" msgid="7473241488471319963">"حدث خطأ وتعذَّر على تطبيق Health Connect حذف بياناتك."</string>
    <string name="delete_dialog_failure_try_again_button" msgid="4323865124609424838">"إعادة المحاولة"</string>
    <string name="delete_data_notification_title" msgid="7740230240986343347">"جارٍ حذف بيانات Health Connect"</string>
    <string name="delete_data_notification_ticker_text" msgid="2604051567679235822">"جارٍ حذف بيانات Health Connect"</string>
    <string name="delete_data_notification_channel_name" msgid="4499713830012802095">"حذف البيانات"</string>
    <string name="data_point_action_content_description" msgid="6881048311770784455">"حذف إدخال البيانات <xliff:g id="ENTRY_TO_DELETE">%s</xliff:g>"</string>
    <string name="delete_data_point" msgid="1004049578454616738">"حذف الإدخال <xliff:g id="ENTRY_TO_DELETE">%s</xliff:g>"</string>
    <string name="aggregation_total" msgid="5641333638662325184">"الإجمالي: <xliff:g id="TOTAL_VALUE">%s</xliff:g>"</string>
    <string name="watt_format" msgid="8500953817369623803">"{value,plural, =1{1 واط}zero{# واط}two{# واط}few{# واط}many{# واط}other{# واط}}"</string>
    <string name="watt_format_long" msgid="7107446926499116109">"{value,plural, =1{1 واط}zero{# واط}two{# واط}few{# واط}many{# واط}other{# واط}}"</string>
    <string name="steps_value" msgid="5779393974668105298">"{count,plural, =1{خطوة واحدة}zero{# خطوة}two{خطوتان}few{# خطوات}many{# خطوة}other{# خطوة}}"</string>
    <string name="steps_per_minute" msgid="5527133010067502098">"{value,plural, =1{خطوة واحدة/الدقيقة}zero{# خطوة/الدقيقة}two{خطوتان/الدقيقة}few{# خطوات/الدقيقة}many{# خطوة/الدقيقة}other{# خطوة/الدقيقة}}"</string>
    <string name="steps_per_minute_long" msgid="6146224261144843301">"{value,plural, =1{خطوة واحدة في الدقيقة}zero{# خطوة في الدقيقة}two{خطوتان في الدقيقة}few{# خطوات في الدقيقة}many{# خطوة في الدقيقة}other{# خطوة في الدقيقة}}"</string>
    <string name="heart_rate_value" msgid="6936476566204248578">"{count,plural, =1{نبضة واحدة في الدقيقة}zero{# نبضة في الدقيقة}two{نبضتان في الدقيقة}few{# نبضات في الدقيقة}many{# نبضة في الدقيقة}other{# نبضة في الدقيقة}}"</string>
    <string name="heart_rate_long_value" msgid="7865319425119507300">"{count,plural, =1{نبضة واحدة في الدقيقة}zero{# نبضة في الدقيقة}two{نبضتان في الدقيقة}few{# نبضات في الدقيقة}many{# نبضة في الدقيقة}other{# نبضة في الدقيقة}}"</string>
    <string name="velocity_speed_miles" msgid="616312758726506781">"{value,plural, =1{1 ميل في الساعة}zero{# ميل في الساعة}two{# ميل في الساعة}few{# ميل في الساعة}many{# ميل في الساعة}other{# ميل في الساعة}}"</string>
    <string name="velocity_speed_km" msgid="2807705003203399350">"{value,plural, =1{1 كيلومتر/ساعة}zero{# كيلومتر/ساعة}two{# كيلومتر/ساعة}few{# كيلومتر/ساعة}many{# كيلومتر/ساعة}other{# كيلومتر/ساعة}}"</string>
    <string name="velocity_speed_miles_long" msgid="7945167764392834498">"{value,plural, =1{1 ميل في الساعة}zero{# ميل في الساعة}two{# ميل في الساعة}few{# ميل في الساعة}many{# ميل في الساعة}other{# ميل في الساعة}}"</string>
    <string name="velocity_speed_km_long" msgid="3962310367408338322">"{value,plural, =1{1 كيلومتر في الساعة}zero{# كيلومتر في الساعة}two{# كيلومتر في الساعة}few{# كيلومتر في الساعة}many{# كيلومتر في الساعة}other{# كيلومتر في الساعة}}"</string>
    <string name="velocity_minute_miles" msgid="7700413725988014667">"‫<xliff:g id="MINUTE">%1$s</xliff:g> د/ميل"</string>
    <string name="velocity_minute_km" msgid="4772380313506015301">"‫<xliff:g id="MINUTE">%1$s</xliff:g> د/كلم"</string>
    <string name="velocity_minute_miles_long" msgid="6889048307278340076">"‫<xliff:g id="MINUTE">%1$s</xliff:g> دقيقة لكل ميل"</string>
    <string name="velocity_minute_km_long" msgid="4037299863590066470">"‫<xliff:g id="MINUTE">%1$s</xliff:g> دقيقة لكل كيلومتر"</string>
    <string name="velocity_minute_per_one_hundred_yards" msgid="647561643828842315">"‫<xliff:g id="MINUTE">%1$s</xliff:g> د/100 ياردة"</string>
    <string name="velocity_minute_per_one_hundred_meters" msgid="4636956099725561607">"‫<xliff:g id="MINUTE">%1$s</xliff:g> د/100 م"</string>
    <string name="velocity_minute_per_one_hundred_yards_long" msgid="3005945921657283386">"‫<xliff:g id="MINUTE">%1$s</xliff:g> دقيقة لكل 100 ياردة"</string>
    <string name="velocity_minute_per_one_hundred_meters_long" msgid="6806485527680697198">"‫<xliff:g id="MINUTE">%1$s</xliff:g> دقيقة لكل 100 متر"</string>
    <string name="time_range_long" msgid="5067423945245490288">"من <xliff:g id="START_TIME">%1$s</xliff:g> إلى <xliff:g id="END_TIME">%2$s</xliff:g>"</string>
    <string name="date_range_long" msgid="6022190423982451176">"من <xliff:g id="START_TIME">%1$s</xliff:g> إلى <xliff:g id="END_TIME">%2$s</xliff:g>"</string>
    <string name="wheelchair_pushes" msgid="5807293867148465190">"{count,plural, =1{دَفعة واحدة للكرسي المتحرك}zero{# دَفعة للكرسي المتحرك}two{دفعتَان للكرسي المتحرك}few{# دَفعات للكرسي المتحرك}many{# دَفعة للكرسي المتحرك}other{# دَفعة للكرسي المتحرك}}"</string>
    <string name="liter" msgid="8276522589564337053">"{count,plural, =1{1 لتر}zero{# لتر}two{# لتر}few{# لتر}many{# لتر}other{# لتر}}"</string>
    <string name="liter_long" msgid="7094280457555707835">"{count,plural, =1{1 لتر}zero{# لتر}two{# لتر}few{# لتر}many{# لتر}other{# لتر}}"</string>
    <string name="floors_climbed" msgid="7483572478744998930">"{count,plural, =1{طابق واحد}zero{# طابق}two{طابقَان}few{# طوابق}many{# طابقًا}other{# طابق}}"</string>
    <string name="elevation_meters" msgid="5099783382361572761">"{count,plural, =1{1 م}zero{# م}two{# م}few{# م}many{# م}other{# م}}"</string>
    <string name="elevation_meters_long" msgid="3163136353148567981">"{count,plural, =1{1 متر}zero{# متر}two{# متر}few{# متر}many{# متر}other{# متر}}"</string>
    <string name="cycling_rpm" msgid="2271215098150068276">"{count,plural, =1{1 دورة/دقيقة}zero{# دورة/دقيقة}two{# دورة/دقيقة}few{# دورة/دقيقة}many{# دورة/دقيقة}other{# دورة/دقيقة}}"</string>
    <string name="cycling_rpm_long" msgid="4914848042733587007">"{count,plural, =1{1 دورة في الدقيقة}zero{# دورة في الدقيقة}two{# دورة في الدقيقة}few{# دورة في الدقيقة}many{# دورة في الدقيقة}other{# دورة في الدقيقة}}"</string>
    <string name="cycling_cadence_series_range_long" msgid="6852892013260504985">"من <xliff:g id="MIN">%1$s</xliff:g> إلى <xliff:g id="MAX">%2$s</xliff:g>"</string>
    <string name="sexual_activity_protected" msgid="4259473257597274326">"باستخدام واقي ذكري"</string>
    <string name="sexual_activity_unprotected" msgid="2250981470537379807">"بدون استخدام واقي ذكري"</string>
    <string name="spotting" msgid="1637175837078770520">"التبقيع"</string>
    <string name="flow_spotting" msgid="832418664953780156">"التبقيع"</string>
    <string name="flow_light" msgid="1937543318146228793">"تدفق بسيط"</string>
    <string name="flow_medium" msgid="3783688724668943154">"تدفق متوسط"</string>
    <string name="flow_heavy" msgid="8672261792750634294">"تدفق كثيف"</string>
    <string name="period_day" msgid="3821944462093965882">"يوم الدورة الشهرية رقم <xliff:g id="DAY">%1$d</xliff:g> من إجمالي <xliff:g id="TOTAL_LENGTH">%2$d</xliff:g>"</string>
    <string name="ovulation_positive" msgid="6588547263126320238">"إيجابية"</string>
    <string name="ovulation_negative" msgid="591588801112312454">"سلبية"</string>
    <string name="ovulation_high" msgid="205362931427158291">"مرتفعة"</string>
    <string name="ovulation_inconclusive" msgid="3447066667631538756">"غير حاسمة"</string>
    <string name="milliseconds" msgid="284845884516037268">"{count,plural, =1{1 ميلي ثانية}zero{# ميلي ثانية}two{# ميلي ثانية}few{# ميلي ثانية}many{# ميلي ثانية}other{# ميلي ثانية}}"</string>
    <string name="milliseconds_long" msgid="93246373745977286">"{count,plural, =1{1 ميلي ثانية}zero{# ميلي ثانية}two{# ميلي ثانية}few{# ميلي ثانية}many{# ميلي ثانية}other{# ميلي ثانية}}"</string>
    <string name="planned_exercise_session_notes_title" msgid="5398114870366766242">"ملاحظات"</string>
    <string name="planned_exercise_block_repetitions" msgid="230530785149273276">"{count,plural, =1{مرة واحدة}zero{‫# مرة}two{مرتان}few{‫# مرات}many{‫# مرة}other{‫# مرة}}"</string>
    <string name="active_calories_burned" msgid="1164230083046893828">"السعرات الحرارية المحروقة نتيجة ممارسة نشاط بدني: <xliff:g id="ACTIVE_CALORIES">%1$s</xliff:g>"</string>
    <string name="total_calories_burned" msgid="1674210345283541450">"إجمالي السعرات الحرارية المحروقة: <xliff:g id="TOTAL_CALORIES">%1$s</xliff:g>"</string>
    <string name="amrap_performance_goal" msgid="2225285957050151025">"أكبر عدد ممكن من مرّات التكرار"</string>
    <string name="rate_of_perceived_exertion_goal" msgid="7025839991503747361">"مستوى الجهد: <xliff:g id="VALUE">%1$d</xliff:g>/10"</string>
    <string name="elapsed_time_placeholder" msgid="5154979833935704302">"--:--"</string>
    <string name="repetitions" msgid="5092687490665962229">"{count,plural, =1{التكرار مرة واحدة}zero{التكرار # مرة}two{التكرار مرّتَان}few{التكرار # مرات}many{التكرار # مرة}other{التكرار # مرة}}"</string>
    <string name="repetitions_long" msgid="9056502282298182438">"{count,plural, =1{التكرار مرة واحدة}zero{التكرار # مرة}two{التكرار مرّتَان}few{التكرار # مرات}many{التكرار # مرة}other{التكرار # مرة}}"</string>
    <string name="exercise_segments_header" msgid="2992953017179406012">"شرائح التمرين الرياضي"</string>
    <string name="exercise_laps_header" msgid="117228630553856372">"عدد اللفّات"</string>
    <string name="back_extension" msgid="426518933137440577">"تمرين تمديد الظَهّر"</string>
    <string name="badminton" msgid="8839727076522086870">"كرة الريشة"</string>
    <string name="barbell_shoulder_press" msgid="3800236222803424251">"تمرين ضغط الكتف بالبار"</string>
    <string name="baseball" msgid="2520520093470304570">"بيسبول"</string>
    <string name="basketball" msgid="1453863811744469210">"كرة السلة"</string>
    <string name="bench_press" msgid="640506654204391301">"تمرين ضغط الصدر"</string>
    <string name="bench_sit_up" msgid="6601081870476287683">"تمرين النهوض بالرأس"</string>
    <string name="biking" msgid="4108296097363777467">"ركوب الدرّاجة"</string>
    <string name="biking_stationary" msgid="1538524429562124202">"تمرين الدرّاجة الثابتة"</string>
    <string name="boot_camp" msgid="1554811887379786226">"برنامج تدريب"</string>
    <string name="boxing" msgid="2200194516739940317">"ملاكمة"</string>
    <string name="burpee" msgid="1434605818712603589">"تمارين بيربي"</string>
    <string name="calisthenics" msgid="9080623890020954493">"تمارين الحركة بدون معدات"</string>
    <string name="cricket" msgid="7543586707938752011">"كريكيت"</string>
    <string name="crunch" msgid="4265356947720591896">"تمرين الطحن"</string>
    <string name="dancing" msgid="4099572666298130171">"رقص"</string>
    <string name="deadlift" msgid="6880561478635890617">"تمرين الرفعة المميتة"</string>
    <string name="dumbbell_curl_left_arm" msgid="4453594605921193509">"تمرين رفع الدمبل باليد اليسرى"</string>
    <string name="dumbbell_curl_right_arm" msgid="4680998443002425166">"تمرين رفع الدمبل باليد اليمنى"</string>
    <string name="dumbbell_front_raise" msgid="4411281746015904879">"تمرين رفع أمامي بالدمبل"</string>
    <string name="dumbbell_lateral_raise" msgid="5839946068429137241">"تمرين رفع جانبي بالدمبل"</string>
    <string name="dumbbell_triceps_extension_left_arm" msgid="6756023069611493063">"تمرين تمديد العضلات الثلاثية بالدمبل باليد اليسرى"</string>
    <string name="dumbbell_triceps_extension_right_arm" msgid="1498470275564554389">"تمرين تمديد العضلات الثلاثية بالدمبل باليد اليمنى"</string>
    <string name="dumbbell_triceps_extension_two_arm" msgid="5409860665522903159">"تمرين تمديد العضلات الثلاثية بالدمبل بكلتا اليدين"</string>
    <string name="elliptical" msgid="5148914059968910839">"تمارين جهاز الحركة البيضاوية"</string>
    <string name="exercise_class" msgid="32582249527931454">"حصة التمارين الرياضية"</string>
    <string name="fencing" msgid="410347890025055779">"مبارزة"</string>
    <string name="football_american" msgid="8564554592554502623">"كرة القدم الأمريكية"</string>
    <string name="football_australian" msgid="5524598297723674661">"كرة القدم الأسترالية"</string>
    <string name="forward_twist" msgid="2464895720533462566">"تمرين ثني الجذع أمامًا"</string>
    <string name="frisbee_disc" msgid="5167617057624738753">"الصحن الطائر"</string>
    <string name="golf" msgid="2726655052150604682">"غولف"</string>
    <string name="guided_breathing" msgid="8688586393796970733">"تمارين التنفّس المُوجَّه"</string>
    <string name="gymnastics" msgid="1122967371410769598">"جمباز"</string>
    <string name="handball" msgid="3088985331906235361">"كرة اليد"</string>
    <string name="high_intensity_interval_training" msgid="8873384314130026442">"تدريب عالي الكثافة بفواصل"</string>
    <string name="hiking" msgid="5477476795295322496">"المشي لمسافات طويلة"</string>
    <string name="ice_hockey" msgid="3615167122989198051">"هوكي الجليد"</string>
    <string name="ice_skating" msgid="8509270149324068230">"التزلّج على الثلج"</string>
    <string name="jumping_jack" msgid="8751015874477795657">"القفز مع فتح الذراعين والساقين"</string>
    <string name="jump_rope" msgid="3065249477862282277">"نط الحبل"</string>
    <string name="lat_pull_down" msgid="6974730398913678563">"السحب لأسفل"</string>
    <string name="lunge" msgid="6557814816897990529">"تمرين الاندفاع"</string>
    <string name="martial_arts" msgid="3279383109083496658">"فنون قتالية"</string>
    <string name="meditation" msgid="7578287714544679183">"التأمل"</string>
    <string name="paddling" msgid="746868067888160788">"التجديف"</string>
    <string name="paragliding" msgid="8328649138909727690">"القفز بالمظلات"</string>
    <string name="pilates" msgid="8660903049535347415">"تمرين بيلاتس"</string>
    <string name="plank" msgid="5537839085592473449">"تمرين بلانك"</string>
    <string name="racquetball" msgid="8169482984904052538">"كرة المضرب"</string>
    <string name="rock_climbing" msgid="3123024521372083233">"تسلّق الصخور"</string>
    <string name="roller_hockey" msgid="3524872164646176686">"هوكي الانزلاق"</string>
    <string name="rowing" msgid="615898011726585442">"تجذيف"</string>
    <string name="rowing_machine" msgid="4075255566862183370">"تمارين جهاز التجديف"</string>
    <string name="rugby" msgid="5146215118571059267">"الرغبي"</string>
    <string name="running" msgid="5135754380339217169">"الركض"</string>
    <string name="running_treadmill" msgid="2083354407217486405">"الجري على جهاز المشي"</string>
    <string name="sailing" msgid="4924304145770903145">"الإبحار الشراعي"</string>
    <string name="scuba_diving" msgid="4548778216122159229">"الغوص بالمعدات"</string>
    <string name="skating" msgid="7320438805566302784">"تزلّج على الثلج"</string>
    <string name="skiing" msgid="6773127614153771204">"تزحلق على الثلج"</string>
    <string name="snowboarding" msgid="890584874325367973">"تزحلق بألواح الثلج"</string>
    <string name="snowshoeing" msgid="8932096199095096139">"التزلّج بأحذية الثلج"</string>
    <string name="soccer" msgid="2631723269673549642">"كرة القدم"</string>
    <string name="softball" msgid="8389418982713908334">"الكرة اللينة"</string>
    <string name="squash" msgid="1588653991323140302">"الاسكواش"</string>
    <string name="squat" msgid="7664163620113834611">"تمرين القرفصاء"</string>
    <string name="stair_climbing" msgid="4042085961630471238">"صعود الدرَج"</string>
    <string name="stair_climbing_machine" msgid="4003983194733092325">"جهاز صعود الدرَج"</string>
    <string name="strength_training" msgid="56772956237540768">"تمارين القوة"</string>
    <string name="stretching" msgid="8667864173383423787">"تمارين التمدّد"</string>
    <string name="surfing" msgid="7612503593241904984">"ركوب الأمواج"</string>
    <string name="swimming_open_water" msgid="1030388267758027037">"السباحة في المياه المفتوحة"</string>
    <string name="swimming_pool" msgid="1584809250142187550">"السباحة في حوض سباحة"</string>
    <string name="swimming_freestyle" msgid="5969535751316106638">"حرة"</string>
    <string name="swimming_backstroke" msgid="7293002996518694035">"ظّهر"</string>
    <string name="swimming_breaststroke" msgid="7168282910654289593">"صَدر"</string>
    <string name="swimming_butterfly" msgid="8553167046220664352">"فراشة"</string>
    <string name="swimming_mixed" msgid="4486578691634921168">"مختلطة"</string>
    <string name="swimming_other" msgid="2561131941506955982">"غير ذلك"</string>
    <string name="table_tennis" msgid="4849741231221974485">"تنس الطاولة"</string>
    <string name="tennis" msgid="6627063985750125504">"التنس"</string>
    <string name="upper_twist" msgid="3382862516792841928">"تمرين تويست للجزء العلوي"</string>
    <string name="volleyball" msgid="7469885673961163729">"الكرة الطائرة"</string>
    <string name="walking" msgid="4782496160454621769">"المشي"</string>
    <string name="water_polo" msgid="2527119748097860708">"كرة الماء"</string>
    <string name="weightlifting" msgid="7586735291662318085">"رفع الأثقال"</string>
    <string name="wheelchair" msgid="2226734836271500057">"الكرسي المتحرك"</string>
    <string name="workout" msgid="8583398837804461839">"تمرين"</string>
    <string name="yoga" msgid="138675430777247097">"اليوغا"</string>
    <string name="arm_curl" msgid="1737456878333201848">"تمرين عضلات الذراع الأمامية"</string>
    <string name="ball_slam" msgid="5996773678701283169">"تمرين الكرة المطاطية الثقيلة"</string>
    <string name="double_arm_triceps_extension" msgid="4010735719203872078">"تمرين تمديد العضلة ثلاثية الرؤوس بكلا الذراعين"</string>
    <string name="dumbbell_row" msgid="181791808359752158">"تمرين التجديف بالدمبل"</string>
    <string name="front_raise" msgid="1030939481482621384">"تمرين رفع الثقل للأمام"</string>
    <string name="hip_thrust" msgid="8490916766767408053">"تمرين دفع الورك"</string>
    <string name="hula_hoop" msgid="1651914953207761226">"تمرين طوق الهولا هوب"</string>
    <string name="kettlebell_swing" msgid="364783119882246413">"تمرين الأرجحة بالكرة الحديدية"</string>
    <string name="lateral_raise" msgid="1037404943175363734">"تمرين الرفع الجانبي"</string>
    <string name="leg_curl" msgid="5327470513599472344">"تمرين ثني الساق"</string>
    <string name="leg_extension" msgid="1843556289395164421">"تمرين تمديد عضلات الساق"</string>
    <string name="leg_press" msgid="4544551493384600086">"تمرين الدفع بالأرجل"</string>
    <string name="leg_raise" msgid="3206754140765952088">"تمرين رفع الساق"</string>
    <string name="mountain_climber" msgid="6666288676718010900">"تمرين تسلُّق الجبال"</string>
    <string name="pull_up" msgid="4056233737860296184">"تمرين العقلة"</string>
    <string name="punch" msgid="7915247952566217050">"تمرين تسديد اللكمات"</string>
    <string name="shoulder_press" msgid="4071573271892122319">"تمرين ضغط الكتفين"</string>
    <string name="single_arm_triceps_extension" msgid="4500495528709994121">"تمرين تمديد العضلة ثلاثية الرؤوس بالذراع الواحد"</string>
    <string name="sit_up" msgid="1872162440154479950">"تمرين النهوض بالرأس"</string>
    <string name="rest" msgid="5937058337671252210">"استراحة"</string>
    <string name="pause" msgid="5161459047750335691">"إيقاف مؤقت"</string>
    <string name="activity_type_australian_football" msgid="431838050917315084">"كرة القدم الأسترالية"</string>
    <string name="sleep_session_default" msgid="7376764686701487196">"<xliff:g id="DURATION"> %1$s</xliff:g> نوم"</string>
    <string name="sleep_stage_default" msgid="1539043695578480733">"<xliff:g id="DURATION">%1$s</xliff:g> <xliff:g id="NAME">%2$s</xliff:g>⁠"</string>
    <string name="sleep_stage_awake" msgid="4526767634444460862">"استيقاظ"</string>
    <string name="sleep_stage_awake_in_bed" msgid="5533385496857888503">"الاستيقاظ في السرير"</string>
    <string name="sleep_stage_sleeping" msgid="5122840110107303518">"نوم"</string>
    <string name="sleep_stage_out_of_bed" msgid="522297068981578046">"خارج السرير"</string>
    <string name="sleep_stage_rem" msgid="1694477904067543104">"نوم حركة العين السريعة"</string>
    <string name="sleep_stage_light" msgid="1070117964678317880">"نوم خفيف"</string>
    <string name="sleep_stage_deep" msgid="3134557407657258364">"نوم عميق"</string>
    <string name="sleep_stage_unknown" msgid="8664190491902295991">"مرحلة غير معروفة"</string>
    <string name="minute_duration" msgid="9035288227090160206">"<xliff:g id="MINUTE">%1$s</xliff:g> د"</string>
    <string name="hour_minute_duration_short" msgid="6862483734123680444">"<xliff:g id="HOUR">%1$s</xliff:g> ساعة و<xliff:g id="MIN">%2$s</xliff:g> دقيقة"</string>
    <string name="hour_duration" msgid="3472489613837138711">"<xliff:g id="HOUR">%1$s</xliff:g> س"</string>
    <string name="hour_minute_duration_accessibility" msgid="1863356122145811614">"<xliff:g id="HOURS">%1$s</xliff:g> <xliff:g id="MINUTES">%2$s</xliff:g>⁠"</string>
    <string name="hour_duration_accessibility" msgid="4944782597053107276">"{count,plural, =1{ساعة واحدة}zero{# ساعة}two{ساعتان}few{# ساعات}many{# ساعة}other{# ساعة}}"</string>
    <string name="minute_duration_accessibility" msgid="399158463609534882">"{count,plural, =1{دقيقة واحدة}zero{# دقيقة}two{دقيقتان}few{# دقائق}many{# دقيقة}other{# دقيقة}}"</string>
    <!-- no translation found for day_duration (3965793251448856729) -->
    <skip />
    <string name="day_hour_duration" msgid="6174865584368017275">"<xliff:g id="DAYS">%1$s</xliff:g> و<xliff:g id="HOURS">%2$s</xliff:g>"</string>
    <string name="day_duration_accessibility" msgid="3023909370877112320">"{count,plural, =1{يوم واحد}zero{# يوم}two{يومان}few{# أيام}many{# يومًا}other{# يوم}}"</string>
    <string name="vo2_max" msgid="8129489055516944647">"{value,plural, =1{1 مليلتر/(كغم في الدقيقة)}zero{# مليلتر/(كغم في الدقيقة)}two{# مليلتر/(كغم في الدقيقة)}few{# مليلتر/(كغم في الدقيقة)}many{# مليلتر/(كغم في الدقيقة)}other{# مليلتر/(كغم في الدقيقة)}}"</string>
    <string name="vo2_max_long" msgid="1031842712595851857">"{value,plural, =1{1 مليلتر من الأكسجين لكل كيلوغرام من كتلة الجسم في الدقيقة}zero{# مليلتر من الأكسجين لكل كيلوغرام من كتلة الجسم في الدقيقة}two{# مليلتر من الأكسجين لكل كيلوغرام من كتلة الجسم في الدقيقة}few{# مليلتر من الأكسجين لكل كيلوغرام من كتلة الجسم في الدقيقة}many{# مليلتر من الأكسجين لكل كيلوغرام من كتلة الجسم في الدقيقة}other{# مليلتر من الأكسجين لكل كيلوغرام من كتلة الجسم في الدقيقة}}"</string>
    <string name="vo2_metabolic_cart" msgid="4724757223373717896">"مجموعة بيانات التمثيل الغذائي"</string>
    <string name="vo2_heart_rate_ratio" msgid="8707274294125886148">"معدّل نبضات القلب"</string>
    <string name="vo2_cooper_test" msgid="4713211595719031518">"اختبار \"كوبر\""</string>
    <string name="vo2_multistage_fitness_test" msgid="908967547838751749">"اختبار لياقة بدنية متعدِّد المراحل"</string>
    <string name="vo2_rockport_fitness_test" msgid="2951465532122577281">"اختبار \"روك بورت\" للياقة البدنية"</string>
    <string name="vo2_other" msgid="5359013487285233550">"غير ذلك"</string>
    <string name="mucus_dry" msgid="1065582777971603874">"جاف"</string>
    <string name="mucus_sticky" msgid="2086025099544529404">"لزج"</string>
    <string name="mucus_creamy" msgid="7525290054414941569">"كريمي"</string>
    <string name="mucus_watery" msgid="1875540699006472048">"مائي"</string>
    <string name="mucus_egg_white" msgid="5578512593433767787">"بياض البيض"</string>
    <string name="mucus_unusual" msgid="3987847850745292757">"غير معتاد"</string>
    <string name="mucus_light" msgid="5309343389013086860">"خفيف"</string>
    <string name="mucus_medium" msgid="7666848347740570566">"متوسط"</string>
    <string name="mucus_heavy" msgid="7864873650773259133">"كثيف"</string>
    <string name="blood_pressure" msgid="7892828162554266437">"<xliff:g id="SYSTOLIC">%1$s</xliff:g>/<xliff:g id="DIASTOLIC">%2$s</xliff:g> ملم زئبق"</string>
    <string name="blood_pressure_long" msgid="6487761539434451764">"<xliff:g id="SYSTOLIC">%1$s</xliff:g>/<xliff:g id="DIASTOLIC">%2$s</xliff:g> ملم زئبق"</string>
    <string name="body_position_standing_up" msgid="1221924915768574594">"وضع الوقوف"</string>
    <string name="body_position_sitting_down" msgid="8053875174780552282">"وضع الجلوس"</string>
    <string name="body_position_lying_down" msgid="1472381098179371143">"وضع التمدّد"</string>
    <string name="body_position_reclining" msgid="5676889701646839079">"وضع الاستلقاء"</string>
    <string name="blood_pressure_left_wrist" msgid="2047244346984766880">"المعصم الأيسر"</string>
    <string name="blood_pressure_right_wrist" msgid="1488133877790549424">"المعصم الأيمن"</string>
    <string name="blood_pressure_left_arm" msgid="5150436840115504433">"العضد الأيسر"</string>
    <string name="blood_pressure_right_arm" msgid="8660682684653121430">"العضد الأيمن"</string>
    <string name="millimoles_per_liter" msgid="3185457774991908223">"{count,plural, =1{1 ميلي مول/لتر}zero{# ميلي مول/لتر}two{# ميلي مول/لتر}few{# ميلي مول/لتر}many{# ميلي مول/لتر}other{# ميلي مول/لتر}}"</string>
    <string name="millimoles_per_liter_long" msgid="7248942926237335084">"{count,plural, =1{1 ميلي مول لكل لتر}zero{# ميلي مول لكل لتر}two{# ميلي مول لكل لتر}few{# ميلي مول لكل لتر}many{# ميلي مول لكل لتر}other{# ميلي مول لكل لتر}}"</string>
    <string name="specimen_source_interstitial_fluid" msgid="2201319049828128946">"السائل الخلالي"</string>
    <string name="specimen_source_capillary_blood" msgid="5525024815754731735">"الدم الشُعيرِي"</string>
    <string name="specimen_source_plasma" msgid="8794064916106457747">"البلازما"</string>
    <string name="specimen_source_serum" msgid="6383820057196352355">"مصل الدم"</string>
    <string name="specimen_source_tears" msgid="4368541832400624080">"الدموع"</string>
    <string name="specimen_source_whole_blood" msgid="8884838851343307557">"الدم الكامل"</string>
    <string name="blood_glucose_general" msgid="7566279829618085436">"عام"</string>
    <string name="blood_glucose_fasting" msgid="2122662399203934350">"أثناء الصيام"</string>
    <string name="blood_glucose_before_meal" msgid="5125498172701953751">"قبل الوجبة"</string>
    <string name="blood_glucose_after_meal" msgid="8101398122897992346">"بعد الوجبة"</string>
    <string name="mealtype_label" msgid="5402474235944051844">"نوع الوجبة"</string>
    <string name="mealtype_unknown" msgid="3024645648636923591">"غير معروفة"</string>
    <string name="mealtype_breakfast" msgid="119545434987870954">"فَطُور"</string>
    <string name="mealtype_lunch" msgid="6212310262989550906">"غَدَاء"</string>
    <string name="mealtype_dinner" msgid="1896347121249081336">"عَشَاء"</string>
    <string name="mealtype_snack" msgid="8454859872168781221">"وجبة خفيفة"</string>
    <string name="biotin" msgid="4000818331802478073">"بَيُوتين"</string>
    <string name="caffeine" msgid="2847006945615912643">"كافِيِين"</string>
    <string name="calcium" msgid="4832722858820295752">"كالسيوم"</string>
    <string name="chloride" msgid="2509193544740445654">"كلُوريد"</string>
    <string name="cholesterol" msgid="4261128668088502049">"كولسترول"</string>
    <string name="chromium" msgid="807851794929222026">"كروم"</string>
    <string name="copper" msgid="8603012497089601260">"نحاس"</string>
    <string name="dietary_fiber" msgid="6928876454420561553">"الألياف الغذائية"</string>
    <string name="energy_consumed_total" msgid="7866804137119190606">"الطاقة"</string>
    <string name="energy_consumed_from_fat" msgid="8637734004867176038">"الطاقة الناتجة عن الدهون"</string>
    <string name="folate" msgid="7728279545427110321">"الفولات"</string>
    <string name="folic_acid" msgid="6861953414423667870">"حمض الفوليك"</string>
    <string name="iodine" msgid="2896913103021799237">"يُود"</string>
    <string name="iron" msgid="6134405609706877219">"حديد"</string>
    <string name="magnesium" msgid="6157495455437549170">"مغنسيوم"</string>
    <string name="manganese" msgid="8339856079280400610">"مَنغَنِيز"</string>
    <string name="molybdenum" msgid="3762866331212112454">"موليبدينوم"</string>
    <string name="monounsaturated_fat" msgid="1320950160552507057">"دهون أحادية غير مشبّعة"</string>
    <string name="niacin" msgid="8425099536322826837">"نِياسين"</string>
    <string name="pantothenic_acid" msgid="5310842296212528685">"حمض البانتوثينيك"</string>
    <string name="phosphorus" msgid="3912318057064021441">"فوسفور"</string>
    <string name="polyunsaturated_fat" msgid="6386374757897543025">"دهون متعدِّدة غير مشبّعة"</string>
    <string name="potassium" msgid="723134189945209756">"بوتاسيوم"</string>
    <string name="protein" msgid="2731834509320364994">"بروتين"</string>
    <string name="riboflavin" msgid="5329306869379867435">"ريبوفلافين"</string>
    <string name="saturated_fat" msgid="3174504848270051265">"دهون مشبَّعة"</string>
    <string name="selenium" msgid="8129594078116221891">"سيلينيوم"</string>
    <string name="sodium" msgid="7687341876185019438">"صوديوم"</string>
    <string name="sugar" msgid="656190285547502122">"سكر"</string>
    <string name="thiamin" msgid="1662446837028039063">"ثيامين"</string>
    <string name="total_carbohydrate" msgid="7034043840349284931">"إجمالي الكربوهيدرات"</string>
    <string name="total_fat" msgid="8193647297427112321">"إجمالي الدهون"</string>
    <string name="trans_fat" msgid="1059715899517909090">"الدهون المتحوّلة"</string>
    <string name="unsaturated_fat" msgid="5495925265449481356">"الدهون غير المشبَّعة"</string>
    <string name="vitamin_a" msgid="2379293029664252095">"فيتامين أ"</string>
    <string name="vitamin_b12" msgid="180162813332325098">"فيتامين ب 12"</string>
    <string name="vitamin_b6" msgid="370053149968231667">"فيتامين ب 6"</string>
    <string name="vitamin_c" msgid="5383574357126292194">"فيتامين ج"</string>
    <string name="vitamin_d" msgid="2717952250555672580">"فيتامين د"</string>
    <string name="vitamin_e" msgid="5214468880515744802">"فيتامين هـ"</string>
    <string name="vitamin_k" msgid="2722297637910069736">"فيتامين ك"</string>
    <string name="zinc" msgid="5211975076671534013">"زنك"</string>
    <string name="nutrient_with_value" msgid="3327198262871257518">"<xliff:g id="NUTRIENT">%1$s</xliff:g>: <xliff:g id="AMOUNT">%2$s</xliff:g>"</string>
    <string name="meal_name" msgid="6060648788040408308">"الاسم"</string>
    <string name="gram_short_format" msgid="2355009811799735134">"{count,plural, =1{1 غرام}zero{# غرام}two{# غرام}few{# غرام}many{# غرام}other{# غرام}}"</string>
    <string name="gram_long_format" msgid="6160392101513066663">"{count,plural, =1{1 غرام}zero{# غرام}two{# غرام}few{# غرام}many{# غرام}other{# غرام}}"</string>
    <string name="respiratory_rate_value" msgid="4546418213418344364">"{count,plural, =1{1 نَفَس/دقيقة}zero{# نَفَس/دقيقة}two{# نَفَس/دقيقة}few{# نَفَس/دقيقة}many{# نَفَس/دقيقة}other{# نَفَس/دقيقة}}"</string>
    <string name="respiratory_rate_value_long" msgid="3822748008700697049">"{count,plural, =1{1 نَفَس في الدقيقة}zero{# نَفَس في الدقيقة}two{# نَفَس في الدقيقة}few{# نَفَس في الدقيقة}many{# نَفَس في الدقيقة}other{# نَفَس في الدقيقة}}"</string>
    <string name="kilograms_short_label" msgid="9098342853218050689">"{count,plural, =1{١ كلغ}zero{# كلغ}two{# كلغ}few{# كلغ}many{# كلغ}other{# كلغ}}"</string>
    <string name="pounds_short_label" msgid="6256277330455003180">"{count,plural, =1{1 رطل}zero{# رطل}two{# رطل}few{# رطل}many{# رطل}other{# رطل}}"</string>
    <string name="stone_short_label" msgid="8377585176530348612">"{count,plural, =1{1 ستون}zero{# ستون}two{# ستون}few{# ستون}many{# ستون}other{# ستون}}"</string>
    <string name="stone_pound_short_label" msgid="7157344201618366834">"{stone_part} {pound_part}"</string>
    <string name="kilograms_long_label" msgid="7883695071156297670">"{count,plural, =1{1 كيلوغرام}zero{# كيلوغرام}two{# كيلوغرام}few{# كيلوغرام}many{# كيلوغرام}other{# كيلوغرام}}"</string>
    <string name="pounds_long_label" msgid="2916697485006416419">"{count,plural, =1{1 رطل}zero{# رطل}two{# رطل}few{# رطل}many{# رطل}other{# رطل}}"</string>
    <string name="stone_long_label" msgid="8951426283449456468">"{count,plural, =1{1 ستون}zero{# ستون}two{# ستون}few{# ستون}many{# ستون}other{# ستون}}"</string>
    <string name="stone_pound_long_label" msgid="1308941435682625204">"{stone_part} {pound_part}"</string>
    <string name="temperature_celsius" msgid="8867121728397270787">"{value,plural, =1{درجة مئوية واحدة}zero{‫# درجة مئوية}two{درجتان مئويتان}few{‫# درجات مئوية}many{‫# درجة مئوية}other{‫# درجة مئوية}}"</string>
    <string name="temperature_celsius_long" msgid="5789974427381333869">"{value,plural, =1{1 درجة مئوية}zero{# درجة مئوية}two{# درجة مئوية}few{# درجة مئوية}many{# درجة مئوية}other{# درجة مئوية}}"</string>
    <string name="temperature_kelvin" msgid="358565033091774943">"{value,plural, =1{درجة كلفن واحدة}zero{‫# درجة كلفن}two{درجتا كلفن}few{‫# درجات كلفن}many{‫# درجة كلفن}other{‫# درجة كلفن}}"</string>
    <string name="temperature_kelvin_long" msgid="6078037481989090665">"{value,plural, =1{1 درجة كلفن}zero{# درجة كلفن}two{# درجة كلفن}few{# درجة كلفن}many{# درجة كلفن}other{# درجة كلفن}}"</string>
    <string name="temperature_fahrenheit" msgid="4907172619457051144">"{value,plural, =1{درجة فهرنهايت واحدة}zero{‫# درجة فهرنهايت}two{درجتا فهرنهايت}few{‫# درجات فهرنهايت}many{‫# درجة فهرنهايت}other{‫# درجة فهرنهايت}}"</string>
    <string name="temperature_fahrenheit_long" msgid="1668948424411289521">"{value,plural, =1{1 درجة فهرنهايت}zero{# درجة فهرنهايت}two{# درجة فهرنهايت}few{# درجة فهرنهايت}many{# درجة فهرنهايت}other{# درجة فهرنهايت}}"</string>
    <string name="temperatureDelta_celsius" msgid="4715618675614337612">"{value,plural, =1{درجة مئوية واحدة ({formattedValue})}zero{‫{formattedValue} درجة مئوية}two{درجتان مئويتان ({formattedValue})}few{‫{formattedValue} درجات مئوية}many{‫{formattedValue} درجة مئوية}other{‫{formattedValue} درجة مئوية}}"</string>
    <string name="temperatureDelta_celsius_long" msgid="2696479973655631256">"{value,plural, =1{درجة مئوية واحدة ({formattedValue})}zero{‫{formattedValue} درجة مئوية}two{درجتان مئويتان ({formattedValue})}few{‫{formattedValue} درجات مئوية}many{‫{formattedValue} درجة مئوية}other{‫{formattedValue} درجة مئوية}}"</string>
    <string name="temperatureDelta_fahrenheit" msgid="4888310106252786060">"{value,plural, =1{درجة فهرنهايت واحدة ({formattedValue})}zero{‫{formattedValue} درجة فهرنهايت}two{درجتا فهرنهايت ({formattedValue})}few{‫{formattedValue} درجات فهرنهايت}many{‫{formattedValue} درجة فهرنهايت}other{‫{formattedValue} درجة فهرنهايت}}"</string>
    <string name="temperatureDelta_fahrenheit_long" msgid="6245718323010730238">"{value,plural, =1{درجة فهرنهايت واحدة ({formattedValue})}zero{‫{formattedValue} درجة فهرنهايت}two{درجتا فهرنهايت ({formattedValue})}few{‫{formattedValue} درجات فهرنهايت}many{‫{formattedValue} درجة فهرنهايت}other{‫{formattedValue} درجة فهرنهايت}}"</string>
    <string name="temperatureDelta_kelvin" msgid="3417124829968605912">"{value,plural, =1{درجة كلفن واحدة ({formattedValue})}zero{‫{formattedValue} درجة كلفن}two{درجتا كلفن ({formattedValue})}few{‫{formattedValue} درجات كلفن}many{‫{formattedValue} درجة كلفن}other{‫{formattedValue} درجة كلفن}}"</string>
    <string name="temperatureDelta_kelvin_long" msgid="2778664973816301780">"{value,plural, =1{درجة كلفن واحدة ({formattedValue})}zero{‫{formattedValue} درجة كلفن}two{درجتا كلفن ({formattedValue})}few{‫{formattedValue} درجات كلفن}many{‫{formattedValue} درجة كلفن}other{‫{formattedValue} درجة كلفن}}"</string>
    <string name="temperatureDelta_average_celsius" msgid="8285198789751919796">"{value,plural, =1{درجة مئوية واحدة ({formattedValue}) (متوسط الاختلاف)}zero{‫{formattedValue} درجة مئوية (متوسط الاختلاف)}two{درجتان مئويتان ({formattedValue}) (متوسط الاختلاف)}few{‫{formattedValue} درجات مئوية (متوسط الاختلاف)}many{‫{formattedValue} درجة مئوية (متوسط الاختلاف)}other{‫{formattedValue} درجة مئوية (متوسط الاختلاف)}}"</string>
    <string name="temperatureDelta_average_celsius_long" msgid="2706133487120358878">"{value,plural, =1{درجة مئوية واحدة ({formattedValue}) (متوسط الاختلاف)}zero{‫{formattedValue} درجة مئوية (متوسط الاختلاف)}two{درجتان مئويتان ({formattedValue}) (متوسط الاختلاف)}few{‫{formattedValue} درجات مئوية (متوسط الاختلاف)}many{‫{formattedValue} درجة مئوية (متوسط الاختلاف)}other{‫{formattedValue} درجة مئوية (متوسط الاختلاف)}}"</string>
    <string name="temperatureDelta_average_fahrenheit" msgid="1610634095789007598">"{value,plural, =1{درجة فهرنهايت واحدة ({formattedValue}) (متوسط الاختلاف)}zero{‫{formattedValue} درجة فهرنهايت (متوسط الاختلاف)}two{درجتا فهرنهايت ({formattedValue}) (متوسط الاختلاف)}few{‫{formattedValue} درجات فهرنهايت (متوسط الاختلاف)}many{‫{formattedValue} درجة فهرنهايت (متوسط الاختلاف)}other{‫{formattedValue} درجة فهرنهايت (متوسط الاختلاف)}}"</string>
    <string name="temperatureDelta_average_fahrenheit_long" msgid="4931676720311048821">"{value,plural, =1{درجة فهرنهايت واحدة ({formattedValue}) (متوسط الاختلاف)}zero{‫{formattedValue} درجة فهرنهايت (متوسط الاختلاف)}two{درجتا فهرنهايت ({formattedValue}) (متوسط الاختلاف)}few{‫{formattedValue} درجات فهرنهايت (متوسط الاختلاف)}many{‫{formattedValue} درجة فهرنهايت (متوسط الاختلاف)}other{‫{formattedValue} درجة فهرنهايت (متوسط الاختلاف)}}"</string>
    <string name="temperatureDelta_average_kelvin" msgid="3525443354201467789">"{value,plural, =1{درجة كلفن واحدة ({formattedValue}) (متوسط الاختلاف)}zero{‫{formattedValue} درجة كلفن (متوسط الاختلاف)}two{درجتا كلفن ({formattedValue}) (متوسط الاختلاف)}few{‫{formattedValue} درجات كلفن (متوسط الاختلاف)}many{‫{formattedValue} درجة كلفن (متوسط الاختلاف)}other{‫{formattedValue} درجة كلفن (متوسط الاختلاف)}}"</string>
    <string name="temperatureDelta_average_kelvin_long" msgid="9202084701113373151">"{value,plural, =1{درجة كلفن واحدة ({formattedValue}) (متوسط الاختلاف)}zero{‫{formattedValue} درجة كلفن (متوسط الاختلاف)}two{درجتا كلفن ({formattedValue}) (متوسط الاختلاف)}few{‫{formattedValue} درجات كلفن (متوسط الاختلاف)}many{‫{formattedValue} درجة كلفن (متوسط الاختلاف)}other{‫{formattedValue} درجة كلفن (متوسط الاختلاف)}}"</string>
    <string name="temperature_location_armpit" msgid="8359661261125563155">"الإبط"</string>
    <string name="temperature_location_finger" msgid="4915449065770967487">"الإصبع"</string>
    <string name="temperature_location_forehead" msgid="8603219464757434635">"الجبهة"</string>
    <string name="temperature_location_mouth" msgid="1535682736007063471">"الفم"</string>
    <string name="temperature_location_rectum" msgid="1503082804377850076">"المستقيم"</string>
    <string name="temperature_location_temporal_artery" msgid="2830919806910102535">"الشريان الصدغي"</string>
    <string name="temperature_location_toe" msgid="36730991617372925">"إصبع القدم"</string>
    <string name="temperature_location_ear" msgid="7024374111156026034">"الأذن"</string>
    <string name="temperature_location_wrist" msgid="5290446688282752346">"المعصم"</string>
    <string name="temperature_location_vagina" msgid="1689485374825231749">"المهبل"</string>
    <string name="skin_temperature_measurement_location_title" msgid="3801036455392782236">"موضع قياس درجة الحرارة"</string>
    <string name="skin_temperature_baseline_title" msgid="1883615483694543696">"درجة الحرارة المرجعية"</string>
    <string name="skin_temperature_delta_details_heading" msgid="7789483766417087430">"الاختلاف عن درجة الحرارة المرجعية"</string>
    <string name="distance_miles" msgid="5419172432458896478">"{dist,plural, =1{1 ميل}zero{# ميل}two{# ميل}few{# ميل}many{# ميل}other{# ميل}}"</string>
    <string name="distance_km" msgid="6383736895665100602">"{dist,plural, =1{1 كم}zero{# كم}two{# كم}few{# كم}many{# كم}other{# كم}}"</string>
    <string name="distance_miles_long" msgid="1830844568614100885">"{dist,plural, =1{1 ميل}zero{# ميل}two{# ميل}few{# ميل}many{# ميل}other{# ميل}}"</string>
    <string name="distance_km_long" msgid="6256504627418439859">"{dist,plural, =1{1 كيلومتر}zero{# كيلومتر}two{# كيلومتر}few{# كيلومتر}many{# كيلومتر}other{# كيلومتر}}"</string>
    <string name="height_cm" msgid="94329926270064717">"{height,plural, =1{1 سم}zero{# سم}two{# سم}few{# سم}many{# سم}other{# سم}}"</string>
    <string name="height_cm_long" msgid="2821030110768530948">"{height,plural, =1{1 سنتيمتر}zero{# سنتيمتر}two{# سنتيمتر}few{# سنتيمتر}many{# سنتيمتر}other{# سنتيمتر}}"</string>
    <string name="height_in_long" msgid="6502316324841498419">"{height,plural, =1{1 بوصة}zero{# بوصة}two{# بوصة}few{# بوصة}many{# بوصة}other{# بوصة}}"</string>
    <string name="height_ft_long" msgid="7551582478724981895">"{height,plural, =1{1 قدم}zero{# قدم}two{# قدم}few{# قدم}many{# قدم}other{# قدم}}"</string>
    <string name="height_in_compacted" msgid="6087182983411207466">"{height,plural, =1{1 بوصة}zero{# بوصة}two{# بوصة}few{# بوصة}many{# بوصة}other{# بوصة}}"</string>
    <string name="height_ft_compacted" msgid="1024585112134314039">"{height,plural, =1{1 قدم}zero{# قدم}two{# قدم}few{# قدم}many{# قدم}other{# قدم}}"</string>
    <string name="feet_inches_format" msgid="768610500549967860">"<xliff:g id="FT">%1$s</xliff:g><xliff:g id="IN">%2$s</xliff:g>"</string>
    <string name="feet_inches_format_long" msgid="5187265716573430363">"<xliff:g id="FT">%1$s</xliff:g> <xliff:g id="IN">%2$s</xliff:g>⁠"</string>
    <string name="calories_long" msgid="7225535148232419419">"{count,plural, =1{1 سُعر حراري}zero{# سُعر حراري}two{# سُعر حراري}few{# سُعر حراري}many{# سُعر حراري}other{# سُعر حراري}}"</string>
    <string name="calories" msgid="320906359079319632">"{count,plural, =1{1 سُعر حراري}zero{# سُعر حراري}two{# سُعر حراري}few{# سُعر حراري}many{# سُعر حراري}other{# سُعر حراري}}"</string>
    <string name="kj" msgid="2742876437259085714">"{count,plural, =1{1 كيلوجول}zero{# كيلوجول}two{# كيلوجول}few{# كيلوجول}many{# كيلوجول}other{# كيلوجول}}"</string>
    <string name="kj_long" msgid="1837278261960345400">"{count,plural, =1{1 كيلوجول}zero{# كيلوجول}two{# كيلوجول}few{# كيلوجول}many{# كيلوجول}other{# كيلوجول}}"</string>
    <string name="percent" formatted="false" msgid="9199428244800776575">"{value,plural, =1{1%}zero{%#}two{%#}few{%#}many{%#}other{%#}}"</string>
    <string name="percent_long" msgid="2201022757867534235">"{value,plural, =1{1 في المئة}zero{# في المئة}two{# في المئة}few{# في المئة}many{# في المئة}other{# في المئة}}"</string>
    <string name="units_cancel" msgid="5947097690625771995">"إلغاء"</string>
    <string name="units_title" msgid="6504086463237869339">"الوحدات"</string>
    <string name="distance_unit_title" msgid="4696952932438418209">"المسافة"</string>
    <string name="height_unit_title" msgid="5461594609577078049">"الطول"</string>
    <string name="weight_unit_title" msgid="7405186541678939987">"الوزن"</string>
    <string name="energy_unit_title" msgid="1714627395963766769">"الطاقة"</string>
    <string name="temperature_unit_title" msgid="1973985121774654017">"درجة الحرارة"</string>
    <string name="distance_unit_kilometers_label" msgid="1361363017122240294">"كيلومتر"</string>
    <string name="distance_unit_miles_label" msgid="848850214987608211">"ميل"</string>
    <string name="height_unit_centimeters_label" msgid="4096031670561995574">"سنتيمتر"</string>
    <string name="height_unit_feet_label" msgid="3311723678628261399">"قدم وبوصة"</string>
    <string name="weight_unit_pound_label" msgid="8210663393844989211">"رطل"</string>
    <string name="weight_unit_kilogram_label" msgid="6623938920860887238">"كيلوغرام"</string>
    <string name="weight_unit_stone_label" msgid="3063787243474847180">"ستون"</string>
    <string name="energy_unit_calorie_label" msgid="3412965811470957296">"سُعرات حرارية"</string>
    <string name="energy_unit_kilojoule_label" msgid="6481196724083455110">"كيلو جول"</string>
    <string name="temperature_unit_celsius_label" msgid="4698347100553808449">"درجة مئوية"</string>
    <string name="temperature_unit_fahrenheit_label" msgid="6590261955872562854">"فهرنهايت"</string>
    <string name="temperature_unit_kelvin_label" msgid="3786210768294615821">"كلفن"</string>
    <string name="help_and_feedback" msgid="4772169905005369871">"المساعدة والملاحظات"</string>
    <string name="cant_see_all_your_apps_description" msgid="7344859063463536472">"إذا لم يظهر لك تطبيق مثبَّت، قد يكون غير متوافق مع Health Connect حتى الآن"</string>
    <string name="things_to_try" msgid="8200374691546152703">"إجراءات مُقترَحة"</string>
    <string name="check_for_updates" msgid="3841090978657783101">"البحث عن تحديثات"</string>
    <string name="check_for_updates_description" msgid="1347667778199095160">"التأكّد من أن التطبيقات المثبَّتة محدَّثة"</string>
    <string name="see_all_compatible_apps" msgid="6791146164535475726">"عرض جميع التطبيقات المتوافقة"</string>
    <string name="see_all_compatible_apps_description" msgid="2092325337403254491">"البحث عن تطبيقات وتنزيلها في Google Play"</string>
    <string name="send_feedback" msgid="7756927746070096780">"إرسال ملاحظات"</string>
    <string name="send_feedback_description" msgid="2887207112856240778">"أخبِرنا بتطبيقات الصحة واللياقة البدنية التي تريدها أن تعمل مع Health Connect"</string>
    <string name="playstore_app_title" msgid="4138464328693481809">"متجر Play"</string>
    <string name="auto_delete_button" msgid="8536451792268513619">"الحذف التلقائي"</string>
    <string name="auto_delete_title" msgid="8761742828224207826">"الحذف التلقائي"</string>
    <string name="auto_delete_header" msgid="4258649705159293715">"يمكن التحكّم في مدة تخزين البيانات في تطبيق Health Connect من خلال جدولتها ليتم حذفها بعد فترة زمنية معيَنة."</string>
    <string name="auto_delete_learn_more" msgid="7416469042791307994">"مزيد من المعلومات عن الحذف التلقائي"</string>
    <string name="auto_delete_section" msgid="7732381000331475082">"الحذف التلقائي للبيانات"</string>
    <string name="range_after_x_months" msgid="3340127072680117121">"{count,plural, =1{بعد شهر واحد}zero{بعد # شهر}two{بعد شهرَين}few{بعد # أشهر}many{بعد # شهرًا}other{بعد # شهر}}"</string>
    <string name="range_never" msgid="4429478261788361233">"أبدًا"</string>
    <string name="range_off" msgid="8178520557618184215">"الخيار غير مفعَّل"</string>
    <string name="auto_delete_rationale" msgid="5255442126521464878">"عند تغيير هذه الإعدادات، يحذف تطبيق Health Connect البيانات الحالية لإظهار الإعدادات المفضّلة الجديدة"</string>
    <string name="confirming_question_x_months" msgid="8204363800605282103">"{count,plural, =1{هل تريد حذف البيانات تلقائيًا بعد شهر واحد؟}zero{هل تريد حذف البيانات تلقائيًا بعد # شهر؟}two{هل تريد حذف البيانات تلقائيًا بعد # شهرَين؟}few{هل تريد حذف البيانات تلقائيًا بعد # أشهر؟}many{هل تريد حذف البيانات تلقائيًا بعد # شهرًا؟}other{هل تريد حذف البيانات تلقائيًا بعد # شهر؟}}"</string>
    <string name="confirming_message_x_months" msgid="4798474593741471977">"{count,plural, =1{سيحذف تطبيق Health Connect البيانات الجديدة تلقائيًا بعد شهر واحد. سيؤدي ضبط هذه الميزة أيضًا إلى حذف البيانات الحالية الأقدم من شهر واحد.}zero{سيحذف تطبيق Health Connect البيانات الجديدة تلقائيًا بعد # شهر. سيؤدي ضبط هذه الميزة أيضًا إلى حذف البيانات الحالية الأقدم من # شهر.}two{سيحذف تطبيق Health Connect البيانات الجديدة تلقائيًا بعد شهرَين. سيؤدي ضبط هذه الميزة أيضًا إلى حذف البيانات الحالية الأقدم من شهرَين.}few{سيحذف تطبيق Health Connect البيانات الجديدة تلقائيًا بعد # أشهر. سيؤدي ضبط هذه الميزة أيضًا إلى حذف البيانات الحالية الأقدم من # أشهر.}many{سيحذف تطبيق Health Connect البيانات الجديدة تلقائيًا بعد # شهرًا. سيؤدي ضبط هذه الميزة أيضًا إلى حذف البيانات الحالية الأقدم من # شهرًا.}other{سيحذف تطبيق Health Connect البيانات الجديدة تلقائيًا بعد # شهر. سيؤدي ضبط هذه الميزة أيضًا إلى حذف البيانات الحالية الأقدم من # شهر.}}"</string>
    <string name="set_auto_delete_button" msgid="268450418318199197">"ضبط ميزة \"الحذف التلقائي\""</string>
    <string name="deletion_started_title" msgid="1177766097121885025">"سيتم حذف البيانات الحالية"</string>
    <string name="deletion_started_x_months" msgid="6567199107249615612">"{count,plural, =1{سيحذف تطبيق Health Connect كل البيانات الأقدم من شهر واحد. قد يستغرق ظهور هذه التغييرات في تطبيقاتك المرتبطة يومًا.}zero{سيحذف تطبيق Health Connect كل البيانات الأقدم من # شهر. قد يستغرق ظهور هذه التغييرات في تطبيقاتك المرتبطة يومًا.}two{سيحذف تطبيق Health Connect كل البيانات الأقدم من شهرَين. قد يستغرق ظهور هذه التغييرات في تطبيقاتك المرتبطة يومًا.}few{سيحذف تطبيق Health Connect كل البيانات الأقدم من # أشهر. قد يستغرق ظهور هذه التغييرات في تطبيقاتك المرتبطة يومًا.}many{سيحذف تطبيق Health Connect كل البيانات الأقدم من # شهرًا. قد يستغرق ظهور هذه التغييرات في تطبيقاتك المرتبطة يومًا.}other{سيحذف تطبيق Health Connect كل البيانات الأقدم من # شهر. قد يستغرق ظهور هذه التغييرات في تطبيقاتك المرتبطة يومًا.}}"</string>
    <string name="deletion_started_category_list_section" msgid="3052940611815658991">"سيتم حذف بيانات من الفئات التالية"</string>
    <string name="deletion_started_done_button" msgid="1232018689825054257">"تم"</string>
    <string name="priority_dialog_title" msgid="7360654442596118085">"ضبط ترتيب التطبيقات حسب الأولوية"</string>
    <string name="priority_dialog_message" msgid="6971250365335018184">"في حال أضاف أكثر من تطبيق واحد بيانات <xliff:g id="DATA_TYPE">%s</xliff:g>، يمنح Health Connect الأولوية وفقًا لترتيب التطبيق في هذه القائمة. اسحب التطبيقات لإعادة ترتيبها."</string>
    <string name="priority_dialog_positive_button" msgid="2503570694373675092">"حفظ"</string>
    <string name="action_drag_label_move_up" msgid="4221641798253080966">"نقل التطبيق للأعلى"</string>
    <string name="action_drag_label_move_down" msgid="3448000958912947588">"نقل التطبيق للأسفل"</string>
    <string name="action_drag_label_move_top" msgid="5114033774108663548">"نقل التطبيق إلى أعلى القائمة"</string>
    <string name="action_drag_label_move_bottom" msgid="3117764196696569512">"نقل التطبيق إلى أسفل القائمة"</string>
    <string name="reorder_button_content_description" msgid="2685032520710743533">"زر لسحب تطبيق <xliff:g id="SELECTED_APP">%s</xliff:g> وتغيير ترتيبه في قائمة التطبيقات المهمة"</string>
    <string name="remove_button_content_description" msgid="6170490900032612048">"يُزيل هذا الزر \"<xliff:g id="SELECTED_APP">%s</xliff:g>\" من قائمة أولوية التطبيقات."</string>
    <string name="reorder_button_action_description" msgid="5197462036756192214">"انقر مرّتين واسحب لإعادة ترتيب التطبيق المحدّد."</string>
    <string name="search_keywords_home" msgid="5386515593026555327">"اللياقة البدنية، الحالة الصحية"</string>
    <string name="search_keywords_permissions" msgid="7821010295153350533">"الأذونات"</string>
    <string name="search_keywords_data" msgid="5359602744325490523">"health connect، البيانات الصحية، الفئات الصحية، الوصول إلى البيانات، النشاط، قياسات الجسم، تتبُّع الدورة الشهريّة، التغذية، النوم، المؤشرات الحيوية"</string>
    <string name="search_breadcrumbs_permissions" msgid="2667471090347475796">"Health Connect &gt; أذونات التطبيقات"</string>
    <string name="search_breadcrumbs_data" msgid="6635428480372024040">"Health Connect &gt; البيانات وإمكانية الوصول إليها"</string>
    <string name="search_connected_apps" msgid="8180770761876928851">"البحث عن تطبيقات"</string>
    <string name="no_results" msgid="4007426147286897998">"ما مِن نتائج."</string>
    <string name="help" msgid="6028777453152686162">"مساعدة"</string>
    <string name="request_route_header_title" msgid="6599707039845646714">"هل تريد السماح لتطبيق \"<xliff:g id="APP_NAME">%1$s</xliff:g>\" بالوصول إلى مسار التمرين الرياضي في Health Connect؟"</string>
    <string name="request_route_disclaimer_notice" msgid="8060511384737662598">"سيتمكّن هذا التطبيق من قراءة موقعك الجغرافي السابق في المسار."</string>
    <string name="date_owner_format" msgid="4431196384037157320">"<xliff:g id="DATE">%1$s</xliff:g> • <xliff:g id="APP_NAME">%2$s</xliff:g>"</string>
    <string name="request_route_info_header_title" msgid="4149969049719763190">"مسارات التمارين الرياضية تشمل معلومات الموقع الجغرافي"</string>
    <string name="request_route_info_who_can_see_data_title" msgid="858355329937113994">"ما هي التطبيقات التي يمكنها الوصول إلى هذه البيانات؟"</string>
    <string name="request_route_info_who_can_see_data_summary" msgid="2439434359808367150">"التطبيقات فقط التي تسمح لها بالوصول إلى مسارات التمارين الرياضية"</string>
    <string name="request_route_info_access_management_title" msgid="3222594923675464852">"كيف يمكنني إدارة أذونات الوصول؟"</string>
    <string name="request_route_info_access_management_summary" msgid="2606548838292829495">"يمكنك إدارة أذونات وصول التطبيقات إلى مسارات التمارين الرياضية في إعدادات Health Connect."</string>
    <string name="request_route_allow" msgid="4427372851821847274">"السماح بالوصول إلى هذا المسار"</string>
    <string name="request_route_allow_all" msgid="314830698958736916">"السماح بالوصول إلى كل المسارات"</string>
    <string name="request_route_dont_allow" msgid="1186236234664957228">"عدم السماح"</string>
    <string name="route_permissions_always_allow" msgid="1383816362804293137">"السماح دائمًا"</string>
    <string name="route_permissions_label" msgid="6293377940884373190">"الوصول إلى مسارات التمارين الرياضية"</string>
    <string name="route_permissions_summary" msgid="704859311037374130">"السماح لـ \"<xliff:g id="APP_NAME">%1$s</xliff:g>\" بالوصول إلى مسارات التمارين الرياضية"</string>
    <string name="route_permissions_ask" msgid="3927020960754781917">"السؤال في كل مرّة"</string>
    <string name="route_permissions_deny" msgid="4955644777239169593">"عدم السماح"</string>
    <string name="exercise_permission_dialog_enable_title" msgid="4310997044811843391">"هل تريد تفعيل كلا نوعَي البيانات؟"</string>
    <string name="exercise_permission_dialog_disable_title" msgid="1011777519918396883">"هل تريد إيقاف كلا نوعَي البيانات؟"</string>
    <string name="exercise_permission_dialog_enabled_summary" msgid="3404390796688813585">"يتطلّب تطبيق \"<xliff:g id="APP_NAME">%1$s</xliff:g>\" إذنًا بقراءة التمارين الرياضية حتى يتم تفعيل مساراتها."</string>
    <string name="exercise_permission_dialog_disable_summary" msgid="397599718182778347">"يتطلّب تطبيق \"<xliff:g id="APP_NAME">%1$s</xliff:g>\" إذنًا بالوصول إلى التمارين الرياضية حتى يتم تفعيل مساراتها."</string>
    <string name="exercise_permission_dialog_positive_button" msgid="4545939654888655556">"نعم"</string>
    <string name="exercise_permission_dialog_negative_button" msgid="7433304732406274998">"لا"</string>
    <string name="back_button" msgid="780519527385993407">"رجوع"</string>
    <string name="loading" msgid="2526615755685950317">"جارٍ التحميل…"</string>
    <string name="migration_in_progress_screen_title" msgid="6564515269988205874">"جارٍ تنفيذ عملية الدمج"</string>
    <string name="migration_in_progress_screen_integration_details" msgid="5916989113111973466">"يتم دمج تطبيق Health Connect حاليًا مع نظام Android.\n\nقد تستغرق العملية بعض الوقت أثناء نقل البيانات والأذونات."</string>
    <string name="migration_in_progress_screen_integration_dont_close" msgid="2095732208438772444">"يُرجى عدم إغلاق التطبيق حتى تتلقّى إشعارًا باكتمال العملية."</string>
    <string name="migration_in_progress_notification_title" msgid="8873411008158407737">"جارٍ تنفيذ عملية دمج تطبيق Health Connect"</string>
    <string name="migration_update_needed_screen_title" msgid="3260466598312877429">"مطلوب التحديث"</string>
    <string name="migration_update_needed_screen_details" msgid="7984745102006782603">"يتم دمج تطبيق Health Connect حاليًا مع نظام Android لتتمكّن من الوصول إليه مباشرةً من خلال الإعدادات."</string>
    <string name="update_button" msgid="4544529019832009496">"تحديث"</string>
    <string name="migration_update_needed_notification_content" msgid="478899618719297517">"يُرجى بدء تنزيل هذا التحديث ليتمكّن تطبيق Health Connect من مواصلة عملية الدمج مع إعدادات النظام."</string>
    <string name="migration_update_needed_notification_action" msgid="1219223694165492000">"التحديث الآن"</string>
    <string name="migration_module_update_needed_notification_title" msgid="5428523284357105379">"يجب تحديث النظام"</string>
    <string name="migration_module_update_needed_action" msgid="7211167950758064289">"قبل المتابعة، يُرجى تحديث نظام الهاتف."</string>
    <string name="migration_module_update_needed_restart" msgid="1246884613546321798">"إذا سبق لك تحديث نظام الهاتف، جرِّب إعادة تشغيل الهاتف لمواصلة عملية الدمج."</string>
    <string name="migration_app_update_needed_notification_title" msgid="8971076370900025444">"مطلوب تحديث تطبيق Health Connect"</string>
    <string name="migration_app_update_needed_action" msgid="3289432528592774601">"قبل المتابعة، يُرجى تثبيت أحدث إصدار من تطبيق Health Connect."</string>
    <string name="migration_more_space_needed_screen_title" msgid="1535473230886051579">"مطلوب المزيد من مساحة التخزين"</string>
    <string name="migration_more_space_needed_screen_details" msgid="621140247825603412">"يحتاج تطبيق Health Connect إلى <xliff:g id="SPACE_NEEDED">%1$s</xliff:g> من مساحة التخزين على هاتفك لمواصلة عملية الدمج.\n\nيُرجى إخلاء بعض المساحة على هاتفك ثم إعادة المحاولة."</string>
    <string name="try_again_button" msgid="8745496819992160789">"إعادة المحاولة"</string>
    <string name="free_up_space_button" msgid="4141013808635654695">"إخلاء بعض المساحة"</string>
    <string name="migration_more_space_needed_notification_title" msgid="8238155395120107672">"مطلوب المزيد من مساحة التخزين"</string>
    <string name="migration_more_space_needed_notification_content" msgid="4034728181940567836">"يحتاج تطبيق Health Connect إلى <xliff:g id="SPACE_NEEDED">%1$s</xliff:g> من مساحة التخزين على هاتفك لمواصلة عملية الدمج."</string>
    <string name="migration_paused_screen_title" msgid="8041170155372429894">"تم إيقاف عملية الدمج مؤقتًا"</string>
    <string name="migration_paused_screen_details" msgid="5898311710030340187">"تم إغلاق تطبيق Health Connect أثناء تنفيذ عملية الدمج مع نظام Android.\n\nانقر على \"استئناف\" لإعادة فتح التطبيق ومواصلة عملية نقل البيانات والأذونات."</string>
    <string name="migration_paused_screen_details_timeout" msgid="353768000785837394">"للحفاظ على بيانات تطبيق Health Connect، يُرجى إكمال عملية الدمج هذه في غضون <xliff:g id="TIME_NEEDED">%1$s</xliff:g>."</string>
    <string name="resume_button" msgid="2255148549862208047">"استئناف"</string>
    <string name="migration_paused_notification_title" msgid="4368414714202113077">"تم إيقاف عملية الدمج مؤقتًا"</string>
    <string name="migration_paused_notification_content" msgid="1950511270109811771">"يجري دمج تطبيق Health Connect مع نظام Android. انقر للمتابعة."</string>
    <string name="resume_migration_banner_title" msgid="4443957114824045317">"استئناف عملية الدمج"</string>
    <string name="resume_migration_banner_description" msgid="6236230413670826036">"انقر لمواصلة عملية دمج تطبيق Health Connect مع نظام Android. للحفاظ على بياناتك، يُرجى إكمال عملية الدمج هذه في غضون <xliff:g id="TIME_NEEDED">%1$s</xliff:g>."</string>
    <string name="resume_migration_banner_description_fallback" msgid="6060444898839211883">"انقر لمواصلة عملية دمج تطبيق Health Connect مع نظام Android."</string>
    <string name="resume_migration_banner_button" msgid="2112318760107756469">"متابعة"</string>
    <string name="resume_migration_notification_title" msgid="8859575633668908327">"استئناف عملية دمج تطبيق Health Connect"</string>
    <string name="resume_migration_notification_content" msgid="46172108837648715">"للحفاظ على بياناتك، يُرجى إكمال عملية الدمج هذه في غضون <xliff:g id="TIME_NEEDED">%1$s</xliff:g>."</string>
    <string name="app_update_needed_banner_title" msgid="4724335956851853802">"يجب تحديث التطبيق"</string>
    <string name="app_update_needed_banner_description_single" msgid="1114809360264027362">"يجب تحديث \"<xliff:g id="APP_NAME">%1$s</xliff:g>\" لمواصلة مزامنته مع تطبيق Health Connect."</string>
    <string name="app_update_needed_banner_description_multiple" msgid="4660700626698013764">"يجب تحديث بعض التطبيقات لمواصلة مزامنتها مع تطبيق Health Connect."</string>
    <string name="app_update_needed_banner_button" msgid="8223115764065649627">"البحث عن تحديثات"</string>
    <string name="app_update_needed_banner_learn_more_button" msgid="7269232067819258160">"مزيد من المعلومات"</string>
    <string name="migration_pending_permissions_dialog_title" msgid="6019552841791757048">"دمج تطبيق Health Connect"</string>
    <string name="migration_pending_permissions_dialog_content" msgid="6350115816948005466">"أصبح تطبيق Health Connect جاهزًا لإجراء عملية الدمج مع نظام Android. إذا منحت تطبيق \"<xliff:g id="APP_NAME">%1$s</xliff:g>\" إذن الوصول الآن، قد لا تعمل بعض الميزات إلى أن تكتمل عملية الدمج."</string>
    <string name="migration_pending_permissions_dialog_content_apps" msgid="6417173899016940664">"أصبح تطبيق Health Connect جاهزًا لإجراء عملية الدمج مع نظام Android. إذا منحت التطبيقات إذن الوصول الآن، قد لا تعمل بعض الميزات إلى أن تكتمل عملية الدمج."</string>
    <string name="migration_pending_permissions_dialog_button_continue" msgid="258571372365364506">"متابعة"</string>
    <string name="migration_pending_permissions_dialog_button_start_integration" msgid="754910196871313049">"بدء عملية الدمج"</string>
    <string name="migration_in_progress_permissions_dialog_title" msgid="2188354144857156984">"جارٍ تنفيذ عملية دمج تطبيق Health Connect"</string>
    <string name="migration_in_progress_permissions_dialog_content" msgid="2249793103623253693">"يتم دمج تطبيق Health Connect حاليًا مع نظام Android.\n\nستتلقّى إشعارًا عند اكتمال العملية وإتاحة إمكانية استخدام تطبيق \"<xliff:g id="APP_NAME">%1$s</xliff:g>\" مع Health Connect."</string>
    <string name="migration_in_progress_permissions_dialog_content_apps" msgid="8653954808926889199">"يتم دمج تطبيق Health Connect حاليًا مع نظام Android.\n\nستتلقّى إشعارًا عند اكتمال العملية وإتاحة إمكانية استخدام تطبيق Health Connect."</string>
    <string name="migration_in_progress_permissions_dialog_button_got_it" msgid="3437208109334974656">"حسنًا"</string>
    <string name="migration_not_complete_dialog_title" msgid="3725576338159027149">"تعذّر اكتمال عملية دمج تطبيق Health Connect"</string>
    <string name="migration_not_complete_dialog_content" msgid="4992771587233088606">"ستتلقّى إشعارًا عند مواصلة عملية الدمج مرة أخرى."</string>
    <string name="migration_not_complete_dialog_button" msgid="3271842109680807482">"حسنًا"</string>
    <string name="migration_not_complete_notification_title" msgid="7392885522310227293">"تعذّر اكتمال عملية دمج تطبيق Health Connect"</string>
    <string name="migration_not_complete_notification_action" msgid="757041885992445657">"مزيد من المعلومات"</string>
    <string name="migration_complete_notification_title" msgid="4988631739109332404">"اكتملت عملية دمج تطبيق Health Connect"</string>
    <string name="migration_complete_notification_action" msgid="5350322865206331186">"فتح"</string>
    <string name="migration_whats_new_dialog_title" msgid="2349465358457105228">"ما الجديد؟"</string>
    <string name="migration_whats_new_dialog_content" msgid="1271560399054864488">"يمكنك الآن الوصول إلى تطبيق Health Connect مباشرةً من خلال الإعدادات. ويمكنك أيضًا إلغاء تثبيت تطبيق Health Connect في أي وقت إذا أردت إخلاء مساحة تخزين."</string>
    <string name="migration_whats_new_dialog_button" msgid="642575552457587805">"حسنًا"</string>
    <string name="data_restore_in_progress_screen_title" msgid="2516161353003274764">"يجري حاليًا استعادة البيانات"</string>
    <string name="data_restore_in_progress_content" msgid="2684897189974069361">"يستعيد تطبيق Health Connect البيانات والأذونات حاليًا. وقد يستغرق إكمال هذه العملية بعض الوقت."</string>
    <string name="data_restore_in_progress_dialog_title" msgid="9097805833675345598">"يستعيد تطبيق Health Connect البيانات حاليًا"</string>
    <string name="data_restore_in_progress_dialog_button" msgid="2096525382430589845">"حسنًا"</string>
    <string name="data_restore_pending_banner_title" msgid="6792157138348551175">"مطلوب التحديث"</string>
    <string name="data_restore_pending_banner_content" msgid="7631240781262092142">"قبل المتابعة في استعادة البيانات، يجب تحديث نظام الهاتف."</string>
    <string name="data_restore_pending_banner_button" msgid="2150345659341456815">"التحديث الآن"</string>
    <string name="data_totals_header" msgid="8316977153276216025">"إجمالي البيانات"</string>
    <string name="app_sources_header" msgid="6343062519512947665">"مصادر التطبيقات"</string>
    <string name="data_sources_footer" msgid="6414387142919741183">"يمكنك إضافة مصادر التطبيقات إلى القائمة لمعرفة مدى تغيّر إجمالي البيانات. ستؤدي إزالة تطبيق من هذه القائمة إلى منعه من المساهمة في إجمالي البيانات، ولكن سيظل لديه أذونات الكتابة."</string>
    <string name="data_sources_empty_state" msgid="1899652759274805556">"ما مِن مصادر للتطبيقات"</string>
    <string name="data_sources_empty_state_footer" msgid="8933950342291569638">"بعد أن يتم منح أذونات التطبيقات لكتابة بيانات <xliff:g id="CATEGORY_NAME">%1$s</xliff:g>، ستظهر لك المصادر هنا."</string>
    <string name="data_sources_help_link" msgid="7740264923634947915">"آلية عمل أولوية المصادر"</string>
    <string name="data_sources_add_app" msgid="319926596123692514">"إضافة تطبيق"</string>
    <string name="edit_data_sources" msgid="79641360876849547">"تعديل مصادر التطبيقات"</string>
    <string name="default_app_summary" msgid="6183876151011837062">"التطبيق التلقائي في الجهاز"</string>
    <string name="app_data_title" msgid="6499967982291000837">"بيانات التطبيق"</string>
    <string name="no_data_footer" msgid="4777297654713673100">"ستظهر هنا البيانات الواردة من التطبيقات التي يمكنها الوصول إلى Health Connect."</string>
    <string name="date_picker_day" msgid="3076687507968958991">"يوم"</string>
    <string name="date_picker_week" msgid="1038805538316142229">"أسبوع"</string>
    <string name="date_picker_month" msgid="3560692391260778560">"شهر"</string>
    <string name="this_week_header" msgid="1280121922548216973">"الأسبوع الحالي"</string>
    <string name="last_week_header" msgid="5194448963146719382">"الأسبوع الماضي"</string>
    <string name="this_month_header" msgid="2452395268894677189">"هذا الشهر"</string>
    <string name="last_month_header" msgid="1359164797239191253">"الشهر الماضي"</string>
    <string name="tab_entries" msgid="3402700951602029493">"الإدخالات"</string>
    <string name="tab_access" msgid="7818197975407243701">"إذن الوصول"</string>
    <string name="request_additional_permissions_header_title" msgid="948421892753976588">"هل تريد منح \"<xliff:g id="APP_NAME">%1$s</xliff:g>\" إذن الوصول الإضافي؟"</string>
    <string name="request_additional_permissions_description" msgid="4179425089090269042">"‫\"<xliff:g id="APP_NAME">%1$s</xliff:g>\" بحاجة إلى الوصول أيضًا إلى إعدادات Health Connect هذه"</string>
    <string name="additional_access_combined_footer" msgid="5967785355544362840">"يجب منح إذن واحد بالقراءة على الأقل لتفعيل وصول هذا التطبيق إلى البيانات في الخلفية أو البيانات السابقة"</string>
    <string name="additional_access_background_footer" msgid="1638739578431818525">"يجب منح إذن واحد بالقراءة على الأقل لتفعيل وصول هذا التطبيق إلى البيانات في الخلفية"</string>
    <string name="additional_access_history_footer" msgid="5326814559930548467">"يجب منح إذن واحد بالقراءة على الأقل لتفعيل وصول هذا التطبيق إلى البيانات السابقة"</string>
<<<<<<< HEAD
    <!-- no translation found for all_data_selected_deletion_confirmation_dialog (8480788219767858637) -->
    <skip />
    <!-- no translation found for some_data_selected_deletion_confirmation_dialog (8053452143397916044) -->
    <skip />
    <!-- no translation found for all_data_selected_deletion_confirmation_toast (4053974969132498842) -->
    <skip />
    <!-- no translation found for one_data_type_deletion_confirmation_toast (7773896019111767141) -->
    <skip />
    <!-- no translation found for multiple_data_types_deletion_confirmation_toast (8500329390797706450) -->
    <skip />
=======
    <string name="all_data_selected_deletion_confirmation_dialog" msgid="8480788219767858637">"هل تريد حذف جميع البيانات نهائيًا من Health Connect؟"</string>
    <string name="some_data_selected_deletion_confirmation_dialog" msgid="8053452143397916044">"هل تريد حذف البيانات المحدّدة نهائيًا من Health Connect؟"</string>
    <string name="all_data_selected_deletion_confirmation_toast" msgid="4053974969132498842">"تم حذف جميع البيانات"</string>
    <string name="one_data_type_deletion_confirmation_toast" msgid="7773896019111767141">"تم حذف بيانات <xliff:g id="PERMISSION_TYPE">%s</xliff:g>"</string>
    <string name="multiple_data_types_deletion_confirmation_toast" msgid="8500329390797706450">"تم حذف <xliff:g id="NUMBER_PERMISSION_TYPES">%s</xliff:g>"</string>
>>>>>>> 800ba27a
</resources><|MERGE_RESOLUTION|>--- conflicted
+++ resolved
@@ -340,13 +340,8 @@
     <string name="export_and_import_title" msgid="3241901922222465397">"التصدير والاستيراد"</string>
     <string name="scheduled_export" msgid="8737660963687364370">"عملية التصدير المُجدوَلة"</string>
     <string name="import_data" msgid="404502315533233094">"استيراد البيانات"</string>
-<<<<<<< HEAD
-    <string name="import_data_description" msgid="4040178599441724296">"يمكنك استعادة البيانات من ملف تم تصديره سابقًا"</string>
-    <string name="backup_and_restore_footer_body_text" msgid="4854718727539851909">"تتيح لك ميزة \"التصدير\" إمكانية حفظ البيانات لنقلها إلى هاتف جديد"</string>
-=======
     <string name="import_data_description" msgid="4040178599441724296">"استعادة البيانات من ملف تم تصديره في السابق"</string>
     <string name="backup_and_restore_footer_body_text" msgid="4854718727539851909">"تسمح ميزة التصدير بحفظ البيانات حتى تتمكن من نقلها إلى هاتف جديد"</string>
->>>>>>> 800ba27a
     <string name="backup_and_restore_footer_link_text" msgid="5862384033902147721">"مزيد من المعلومات"</string>
     <string name="automatic_export_on" msgid="6972389773963624315">"مفعَّل"</string>
     <string name="automatic_export_off" msgid="3270255845008880841">"غير مفعَّل"</string>
@@ -357,39 +352,21 @@
     <string name="frequency_weekly" msgid="7302587625019573393">"أسبوعيًا"</string>
     <string name="frequency_monthly" msgid="729674398053825938">"شهريًا"</string>
     <string name="export_destination_title" msgid="1434632545224158402">"اختيار مكان التصدير"</string>
-<<<<<<< HEAD
-    <string name="export_encryption_title" msgid="8910343790595514359">"تفعيل التشفير"</string>
-    <string name="export_encryption_safety_description" msgid="7873719607220791312">"يجب تشفير البيانات قبل حفظها. لا يمكن لأحد الوصول إلى بياناتك، بما في ذلك Google أو تطبيق Health Connect."</string>
-    <string name="export_encryption_instruction_description" msgid="1479999086015040099">"أنشئ كلمة مرور لحماية بياناتك المشفّرة. ستحتاج إليها عند استيراد بياناتك أو استعادتها."</string>
-    <string name="export_password_hint" msgid="7095895042846772342">"أدخِل كلمة المرور"</string>
-    <string name="export_repeat_password_hint" msgid="6928833895602183194">"أدخِل كلمة المرور مرة أخرى"</string>
-    <string name="export_passwords_mismatch_error" msgid="7705585397593119283">"كلمات المرور غير متطابقة"</string>
-    <string name="export_encryption_warning" msgid="664340221905199521">"في حال نسيان كلمة المرور وفقدان الهاتف، لا يمكن لتطبيق Health Connect المساعدة في استرداد بياناتك المحفوظة."</string>
-    <string name="import_decryption_title" msgid="396608799208392844">"كتابة كلمة المرور"</string>
-    <string name="import_decryption_description" msgid="202259030890690376">"يجب استخدام كلمة المرور الخاصة بالتشفير لاستيراد بيانات Health Connect"</string>
-    <string name="import_decryption_forgotten_password_link_text" msgid="2320323034848292225">"هل نسيت كلمة المرور؟"</string>
-    <string name="import_password_hint" msgid="5158553589723883063">"كلمة المرور"</string>
-    <string name="import_decrypt_footer_body_text" msgid="1891722629872724009">"إذا كنت لا تزال تستخدم هاتفك القديم، يمكنك إعادة تصدير بياناتك باستخدام كلمة مرور جديدة"</string>
-=======
     <string name="export_invalid_storage" msgid="3945266169513895950">"يُرجى اختيار أحد تطبيقات التخزين على الجهاز لتصدير بياناتك إليه"</string>
     <string name="import_decryption_title" msgid="396608799208392844">"اكتب كلمة المرور"</string>
     <string name="import_decryption_description" msgid="202259030890690376">"يجب اختيار كلمة مرور التشفير لاستيراد بيانات تطبيق Health Connect"</string>
     <string name="import_decryption_forgotten_password_link_text" msgid="2320323034848292225">"هل نسيت كلمة المرور؟"</string>
     <string name="import_password_hint" msgid="5158553589723883063">"كلمة المرور"</string>
     <string name="import_decrypt_footer_body_text" msgid="1891722629872724009">"إذا كان هاتفك القديم لا يزال معك، يمكنك إعادة تصدير بياناتك باستخدام كلمة مرور جديدة"</string>
->>>>>>> 800ba27a
     <string name="export_back_button" msgid="3550795479165524982">"رجوع"</string>
     <string name="export_next_button" msgid="657930567137105172">"التالي"</string>
     <string name="import_cancel_button" msgid="2191598074422096715">"إلغاء"</string>
     <string name="import_next_button" msgid="5706322508691854289">"التالي"</string>
     <string name="import_source_location_title" msgid="4444467438013749461">"الاستيراد من"</string>
-<<<<<<< HEAD
-=======
     <string name="import_invalid_storage" msgid="4873640088459948487">"يُرجى اختيار أحد تطبيقات التخزين على الجهاز لاستيراد بياناتك منه"</string>
     <string name="export_import_choose_account_title" msgid="1047021319012735232">"اختيار حساب"</string>
     <string name="export_import_choose_account_cancel_button" msgid="7975616126298263479">"إلغاء"</string>
     <string name="export_import_choose_account_done_button" msgid="8450305343787469429">"تم"</string>
->>>>>>> 800ba27a
     <string name="onboarding_title" msgid="8550656211291180188">"بدء استخدام Health Connect"</string>
     <string name="onboarding_description" msgid="4873129122057931161">"يُخزِّن تطبيق Health Connect بيانات الصحة واللياقة البدنية، ما يمنحك طريقة بسيطة لمزامنة التطبيقات المختلفة على هاتفك."</string>
     <string name="share_data" msgid="3481932156368883946">"مشاركة البيانات مع تطبيقاتك"</string>
@@ -399,15 +376,8 @@
     <string name="onboarding_go_back_button_text" msgid="5020083846511184625">"الرجوع"</string>
     <string name="onboarding_get_started_button_text" msgid="2348061971090731336">"بدء"</string>
     <string name="delete_button_content_description" msgid="9125115327455379618">"حذف البيانات"</string>
-<<<<<<< HEAD
-    <!-- no translation found for enter_deletion_button_content_description (416336747251264118) -->
-    <skip />
-    <!-- no translation found for exit_deletion_button_content_description (6579227028841619158) -->
-    <skip />
-=======
     <string name="enter_deletion_button_content_description" msgid="416336747251264118">"إدخال طلب الحذف"</string>
     <string name="exit_deletion_button_content_description" msgid="6579227028841619158">"إلغاء الحذف"</string>
->>>>>>> 800ba27a
     <string name="time_range_title" msgid="6831605283322600165">"اختيار البيانات المُراد حذفها"</string>
     <string name="time_range_next_button" msgid="5849096934896557888">"التالي"</string>
     <string name="time_range_message_all" msgid="7280888587242744729">"يؤدي اختيار فترة زمنية من الفترات أدناه إلى حذف جميع البيانات المُضافة إلى Health Connect نهائيًا خلال تلك الفترة."</string>
@@ -967,22 +937,9 @@
     <string name="additional_access_combined_footer" msgid="5967785355544362840">"يجب منح إذن واحد بالقراءة على الأقل لتفعيل وصول هذا التطبيق إلى البيانات في الخلفية أو البيانات السابقة"</string>
     <string name="additional_access_background_footer" msgid="1638739578431818525">"يجب منح إذن واحد بالقراءة على الأقل لتفعيل وصول هذا التطبيق إلى البيانات في الخلفية"</string>
     <string name="additional_access_history_footer" msgid="5326814559930548467">"يجب منح إذن واحد بالقراءة على الأقل لتفعيل وصول هذا التطبيق إلى البيانات السابقة"</string>
-<<<<<<< HEAD
-    <!-- no translation found for all_data_selected_deletion_confirmation_dialog (8480788219767858637) -->
-    <skip />
-    <!-- no translation found for some_data_selected_deletion_confirmation_dialog (8053452143397916044) -->
-    <skip />
-    <!-- no translation found for all_data_selected_deletion_confirmation_toast (4053974969132498842) -->
-    <skip />
-    <!-- no translation found for one_data_type_deletion_confirmation_toast (7773896019111767141) -->
-    <skip />
-    <!-- no translation found for multiple_data_types_deletion_confirmation_toast (8500329390797706450) -->
-    <skip />
-=======
     <string name="all_data_selected_deletion_confirmation_dialog" msgid="8480788219767858637">"هل تريد حذف جميع البيانات نهائيًا من Health Connect؟"</string>
     <string name="some_data_selected_deletion_confirmation_dialog" msgid="8053452143397916044">"هل تريد حذف البيانات المحدّدة نهائيًا من Health Connect؟"</string>
     <string name="all_data_selected_deletion_confirmation_toast" msgid="4053974969132498842">"تم حذف جميع البيانات"</string>
     <string name="one_data_type_deletion_confirmation_toast" msgid="7773896019111767141">"تم حذف بيانات <xliff:g id="PERMISSION_TYPE">%s</xliff:g>"</string>
     <string name="multiple_data_types_deletion_confirmation_toast" msgid="8500329390797706450">"تم حذف <xliff:g id="NUMBER_PERMISSION_TYPES">%s</xliff:g>"</string>
->>>>>>> 800ba27a
 </resources>