--- conflicted
+++ resolved
@@ -351,14 +351,11 @@
     <string name="import_decryption_description" msgid="202259030890690376">"Da uvezete podatke Health Connecta, potrebna je lozinka za šifriranje"</string>
     <string name="import_decryption_forgotten_password_link_text" msgid="2320323034848292225">"Zaboravili ste lozinku?"</string>
     <string name="import_password_hint" msgid="5158553589723883063">"Lozinka"</string>
-    <string name="import_decrypt_footer_body_text" msgid="1891722629872724009">"Ako još uvijek imate stari telefon, možete ponovo uvesti podatke s novom lozinkom"</string>
+    <string name="import_decrypt_footer_body_text" msgid="1891722629872724009">"Ako još uvijek imate stari telefon, možete ponovo izvesti podatke s novom lozinkom"</string>
     <string name="export_back_button" msgid="3550795479165524982">"Nazad"</string>
     <string name="export_next_button" msgid="657930567137105172">"Naprijed"</string>
     <string name="import_cancel_button" msgid="2191598074422096715">"Otkaži"</string>
     <string name="import_next_button" msgid="5706322508691854289">"Naprijed"</string>
-<<<<<<< HEAD
-    <string name="import_source_location_title" msgid="4444467438013749461">"Uvezite sa"</string>
-=======
     <string name="import_source_location_title" msgid="4444467438013749461">"Uvezite s lokacije"</string>
     <!-- no translation found for import_invalid_storage (4873640088459948487) -->
     <skip />
@@ -368,7 +365,6 @@
     <skip />
     <!-- no translation found for export_import_choose_account_done_button (8450305343787469429) -->
     <skip />
->>>>>>> 31377ae1
     <string name="onboarding_title" msgid="8550656211291180188">"Počnite koristiti Health Connect"</string>
     <string name="onboarding_description" msgid="4873129122057931161">"Health Connect pohranjuje vaše podatke o zdravlju i fitnesu i pruža vam jednostavan način da sinhronizirate različite aplikacije na telefonu"</string>
     <string name="share_data" msgid="3481932156368883946">"Dijelite podatke sa svojim aplikacijama"</string>
