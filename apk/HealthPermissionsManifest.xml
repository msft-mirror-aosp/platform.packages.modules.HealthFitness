<?xml version="1.0" encoding="utf-8"?>
<!--
  ~ Copyright (C) 2022 The Android Open Source Project
  ~
  ~ Licensed under the Apache License, Version 2.0 (the "License");
  ~ you may not use this file except in compliance with the License.
  ~ You may obtain a copy of the License at
  ~
  ~      http://www.apache.org/licenses/LICENSE-2.0
  ~
  ~ Unless required by applicable law or agreed to in writing, software
  ~ distributed under the License is distributed on an "AS IS" BASIS,
  ~ WITHOUT WARRANTIES OR CONDITIONS OF ANY KIND, either express or implied.
  ~ See the License for the specific language governing permissions and
  ~ limitations under the License.
  -->

<manifest xmlns:android="http://schemas.android.com/apk/res/android"
          package="com.android.healthconnect.controller">

    <permission
        android:name="android.permission.health.READ_HEALTH_DATA_IN_BACKGROUND"
        android:label="@string/background_read_description"
        android:protectionLevel="dangerous"
        android:permissionGroup="android.permission-group.HEALTH" />

    <permission
        android:name="android.permission.health.READ_HEALTH_DATA_HISTORY"
        android:label="@string/historic_access_description"
        android:protectionLevel="dangerous"
        android:permissionGroup="android.permission-group.HEALTH" />

    <!-- Read permissions for activities -->
    <!-- Allows an application to read calories burnt.
         <p>Protection level: dangerous
     -->
    <permission
        android:name="android.permission.health.READ_ACTIVE_CALORIES_BURNED"
        android:label="@string/active_calories_burned_read_content_description"
        android:protectionLevel="dangerous"
        android:permissionGroup="android.permission-group.HEALTH" />

    <permission
        android:name="android.permission.health.READ_DISTANCE"
        android:label="@string/distance_read_content_description"
        android:protectionLevel="dangerous"
        android:permissionGroup="android.permission-group.HEALTH" />

    <permission
        android:name="android.permission.health.READ_ELEVATION_GAINED"
        android:label="@string/elevation_gained_read_content_description"
        android:protectionLevel="dangerous"
        android:permissionGroup="android.permission-group.HEALTH" />

    <permission
        android:name="android.permission.health.READ_EXERCISE"
        android:label="@string/exercise_read_content_description"
        android:protectionLevel="dangerous"
        android:permissionGroup="android.permission-group.HEALTH" />

    <permission
        android:name="android.permission.health.READ_EXERCISE_ROUTES"
        android:label="@string/exercise_routes_read_content_description"
        android:protectionLevel="dangerous"
        android:permissionGroup="android.permission-group.HEALTH" />

    <permission
        android:name="android.permission.health.READ_EXERCISE_ROUTE"
        android:label="@string/exercise_route_read_content_description"
        android:protectionLevel="signature" />

    <permission
        android:name="android.permission.health.READ_FLOORS_CLIMBED"
        android:label="@string/floors_climbed_read_content_description"
        android:protectionLevel="dangerous"
        android:permissionGroup="android.permission-group.HEALTH" />

    <permission
        android:name="android.permission.health.READ_STEPS"
        android:label="@string/steps_read_content_description"
        android:protectionLevel="dangerous"
        android:permissionGroup="android.permission-group.HEALTH" />

    <permission
        android:name="android.permission.health.READ_TOTAL_CALORIES_BURNED"
        android:label="@string/total_calories_burned_read_content_description"
        android:protectionLevel="dangerous"
        android:permissionGroup="android.permission-group.HEALTH" />

    <permission
        android:name="android.permission.health.READ_VO2_MAX"
        android:label="@string/vo2_max_read_content_description"
        android:protectionLevel="dangerous"
        android:permissionGroup="android.permission-group.HEALTH" />

    <permission
        android:name="android.permission.health.READ_WHEELCHAIR_PUSHES"
        android:label="@string/wheelchair_pushes_read_content_description"
        android:protectionLevel="dangerous"
        android:permissionGroup="android.permission-group.HEALTH" />

    <permission
        android:name="android.permission.health.READ_POWER"
        android:label="@string/power_read_content_description"
        android:protectionLevel="dangerous"
        android:permissionGroup="android.permission-group.HEALTH" />

    <permission
        android:name="android.permission.health.READ_SPEED"
        android:label="@string/speed_read_content_description"
        android:protectionLevel="dangerous"
        android:permissionGroup="android.permission-group.HEALTH" />

    <!-- Read permissions for measurements -->
    <permission
        android:name="android.permission.health.READ_BASAL_METABOLIC_RATE"
        android:label="@string/basal_metabolic_rate_read_content_description"
        android:protectionLevel="dangerous"
        android:permissionGroup="android.permission-group.HEALTH" />

    <permission
        android:name="android.permission.health.READ_BODY_FAT"
        android:label="@string/body_fat_read_content_description"
        android:protectionLevel="dangerous"
        android:permissionGroup="android.permission-group.HEALTH" />

    <permission
        android:name="android.permission.health.READ_BODY_WATER_MASS"
        android:label="@string/body_water_mass_read_content_description"
        android:protectionLevel="dangerous"
        android:permissionGroup="android.permission-group.HEALTH" />

    <permission
        android:name="android.permission.health.READ_BONE_MASS"
        android:label="@string/bone_mass_read_content_description"
        android:protectionLevel="dangerous"
        android:permissionGroup="android.permission-group.HEALTH" />

    <permission
        android:name="android.permission.health.READ_HEIGHT"
        android:label="@string/height_read_content_description"
        android:protectionLevel="dangerous"
        android:permissionGroup="android.permission-group.HEALTH" />

    <permission
        android:name="android.permission.health.READ_LEAN_BODY_MASS"
        android:label="@string/lean_body_mass_read_content_description"
        android:protectionLevel="dangerous"
        android:permissionGroup="android.permission-group.HEALTH" />

    <permission
        android:name="android.permission.health.READ_WEIGHT"
        android:label="@string/weight_read_content_description"
        android:protectionLevel="dangerous"
        android:permissionGroup="android.permission-group.HEALTH" />

    <!-- Read permissions for cycle tracking -->
    <permission
        android:name="android.permission.health.READ_CERVICAL_MUCUS"
        android:label="@string/cervical_mucus_read_content_description"
        android:protectionLevel="dangerous"
        android:permissionGroup="android.permission-group.HEALTH" />

    <permission
        android:name="android.permission.health.READ_INTERMENSTRUAL_BLEEDING"
        android:label="@string/intermenstrual_bleeding_read_content_description"
        android:protectionLevel="dangerous"
        android:permissionGroup="android.permission-group.HEALTH" />

    <permission
        android:name="android.permission.health.READ_MENSTRUATION"
        android:label="@string/menstruation_read_content_description"
        android:protectionLevel="dangerous"
        android:permissionGroup="android.permission-group.HEALTH" />

    <permission
        android:name="android.permission.health.READ_OVULATION_TEST"
        android:label="@string/ovulation_test_read_content_description"
        android:protectionLevel="dangerous"
        android:permissionGroup="android.permission-group.HEALTH" />

    <permission
        android:name="android.permission.health.READ_SEXUAL_ACTIVITY"
        android:label="@string/sexual_activity_read_content_description"
        android:protectionLevel="dangerous"
        android:permissionGroup="android.permission-group.HEALTH" />

    <!-- Read permissions for nutrition -->
    <permission
        android:name="android.permission.health.READ_HYDRATION"
        android:label="@string/hydration_read_content_description"
        android:protectionLevel="dangerous"
        android:permissionGroup="android.permission-group.HEALTH" />

    <permission
        android:name="android.permission.health.READ_NUTRITION"
        android:label="@string/nutrition_read_content_description"
        android:protectionLevel="dangerous"
        android:permissionGroup="android.permission-group.HEALTH" />

    <!-- Read permissions for sleep -->
    <permission
        android:name="android.permission.health.READ_SLEEP"
        android:label="@string/sleep_read_content_description"
        android:protectionLevel="dangerous"
        android:permissionGroup="android.permission-group.HEALTH" />

    <!-- Read permissions for vitals -->
    <permission
        android:name="android.permission.health.READ_BASAL_BODY_TEMPERATURE"
        android:label="@string/basal_body_temperature_read_content_description"
        android:protectionLevel="dangerous"
        android:permissionGroup="android.permission-group.HEALTH" />

    <permission
        android:name="android.permission.health.READ_BLOOD_GLUCOSE"
        android:label="@string/blood_glucose_read_content_description"
        android:protectionLevel="dangerous"
        android:permissionGroup="android.permission-group.HEALTH" />

    <permission
        android:name="android.permission.health.READ_BLOOD_PRESSURE"
        android:label="@string/blood_pressure_read_content_description"
        android:protectionLevel="dangerous"
        android:permissionGroup="android.permission-group.HEALTH" />

    <permission
        android:name="android.permission.health.READ_BODY_TEMPERATURE"
        android:label="@string/body_temperature_read_content_description"
        android:protectionLevel="dangerous"
        android:permissionGroup="android.permission-group.HEALTH" />

    <permission
        android:name="android.permission.health.READ_HEART_RATE"
        android:label="@string/heart_rate_read_content_description"
        android:protectionLevel="dangerous"
        android:backgroundPermission=
            "android.permission.health.READ_HEALTH_DATA_IN_BACKGROUND"
        android:permissionGroup="android.permission-group.HEALTH" />

    <permission
        android:name="android.permission.health.READ_HEART_RATE_VARIABILITY"
        android:label="@string/heart_rate_variability_read_content_description"
        android:protectionLevel="dangerous"
        android:permissionGroup="android.permission-group.HEALTH" />

    <permission
        android:name="android.permission.health.READ_OXYGEN_SATURATION"
        android:label="@string/oxygen_saturation_read_content_description"
        android:protectionLevel="dangerous"
        android:permissionGroup="android.permission-group.HEALTH" />

    <permission
        android:name="android.permission.health.READ_RESPIRATORY_RATE"
        android:label="@string/respiratory_rate_read_content_description"
        android:protectionLevel="dangerous"
        android:permissionGroup="android.permission-group.HEALTH" />

    <permission
        android:name="android.permission.health.READ_RESTING_HEART_RATE"
        android:label="@string/resting_heart_rate_read_content_description"
        android:protectionLevel="dangerous"
        android:permissionGroup="android.permission-group.HEALTH" />

    <permission
        android:name="android.permission.health.READ_SKIN_TEMPERATURE"
        android:label="@string/skin_temperature_read_content_description"
        android:protectionLevel="dangerous"
        android:permissionGroup="android.permission-group.HEALTH" />

    <permission
        android:name="android.permission.health.READ_PLANNED_EXERCISE"
        android:label="@string/planned_exercise_read_content_description"
        android:protectionLevel="dangerous"
        android:permissionGroup="android.permission-group.HEALTH" />

    <!-- Read permissions for personal health records -->
    <permission
        android:name="android.permission.health.READ_MEDICAL_DATA_ALLERGIES_INTOLERANCES"
        android:label="@string/allergies_intolerances_content_description"
        android:protectionLevel="dangerous"
        android:permissionGroup="android.permission-group.HEALTH" />
<<<<<<< HEAD
=======
    <permission
        android:name="android.permission.health.READ_MEDICAL_DATA_CONDITIONS"
        android:label="@string/conditions_content_description"
        android:protectionLevel="dangerous"
        android:permissionGroup="android.permission-group.HEALTH" />
    <permission
        android:name="android.permission.health.READ_MEDICAL_DATA_IMMUNIZATIONS"
        android:label="@string/immunizations_content_description"
        android:protectionLevel="dangerous"
        android:permissionGroup="android.permission-group.HEALTH" />
    <permission
        android:name="android.permission.health.READ_MEDICAL_DATA_LABORATORY_RESULTS"
        android:label="@string/laboratory_results_content_description"
        android:protectionLevel="dangerous"
        android:permissionGroup="android.permission-group.HEALTH" />
    <permission
        android:name="android.permission.health.READ_MEDICAL_DATA_MEDICATIONS"
        android:label="@string/laboratory_results_content_description"
        android:protectionLevel="dangerous"
        android:permissionGroup="android.permission-group.HEALTH" />
    <permission
        android:name="android.permission.health.READ_MEDICAL_DATA_PERSONAL_DETAILS"
        android:label="@string/personal_details_content_description"
        android:protectionLevel="dangerous"
        android:permissionGroup="android.permission-group.HEALTH" />
    <permission
        android:name="android.permission.health.READ_MEDICAL_DATA_PRACTITIONER_DETAILS"
        android:label="@string/practitioner_details_content_description"
        android:protectionLevel="dangerous"
        android:permissionGroup="android.permission-group.HEALTH" />
    <permission
        android:name="android.permission.health.READ_MEDICAL_DATA_PREGNANCY"
        android:label="@string/pregnancy_content_description"
        android:protectionLevel="dangerous"
        android:permissionGroup="android.permission-group.HEALTH" />
    <permission
        android:name="android.permission.health.READ_MEDICAL_DATA_PROCEDURES"
        android:label="@string/procedures_content_description"
        android:protectionLevel="dangerous"
        android:permissionGroup="android.permission-group.HEALTH" />
    <permission
        android:name="android.permission.health.READ_MEDICAL_DATA_SOCIAL_HISTORY"
        android:label="@string/social_history_content_description"
        android:protectionLevel="dangerous"
        android:permissionGroup="android.permission-group.HEALTH" />
    <permission
        android:name="android.permission.health.READ_MEDICAL_DATA_VISITS"
        android:label="@string/visits_content_description"
        android:protectionLevel="dangerous"
        android:permissionGroup="android.permission-group.HEALTH" />
    <permission
        android:name="android.permission.health.READ_MEDICAL_DATA_VITAL_SIGNS"
        android:label="@string/vital_signs_content_description"
        android:protectionLevel="dangerous"
        android:permissionGroup="android.permission-group.HEALTH" />
>>>>>>> f0599c89

    <!-- Read permissions for wellness -->
    <permission
        android:name="android.permission.health.READ_MINDFULNESS"
        android:label="@string/mindfulness_read_content_description"
        android:protectionLevel="dangerous"
        android:permissionGroup="android.permission-group.HEALTH" />

    <!-- Write permissions -->
    <!-- Write permissions for activities -->
    <permission
        android:name="android.permission.health.WRITE_ACTIVE_CALORIES_BURNED"
        android:label="@string/active_calories_burned_write_content_description"
        android:protectionLevel="dangerous"
        android:permissionGroup="android.permission-group.HEALTH" />

    <permission
        android:name="android.permission.health.WRITE_DISTANCE"
        android:label="@string/distance_write_content_description"
        android:protectionLevel="dangerous"
        android:permissionGroup="android.permission-group.HEALTH" />

    <permission
        android:name="android.permission.health.WRITE_ELEVATION_GAINED"
        android:label="@string/elevation_gained_write_content_description"
        android:protectionLevel="dangerous"
        android:permissionGroup="android.permission-group.HEALTH" />

    <permission
        android:name="android.permission.health.WRITE_EXERCISE"
        android:label="@string/exercise_write_content_description"
        android:protectionLevel="dangerous"
        android:permissionGroup="android.permission-group.HEALTH" />

    <permission
        android:name="android.permission.health.WRITE_EXERCISE_ROUTE"
        android:label="@string/exercise_route_write_content_description"
        android:protectionLevel="dangerous"
        android:permissionGroup="android.permission-group.HEALTH" />

    <permission
        android:name="android.permission.health.WRITE_FLOORS_CLIMBED"
        android:label="@string/floors_climbed_write_content_description"
        android:protectionLevel="dangerous"
        android:permissionGroup="android.permission-group.HEALTH" />

    <permission
        android:name="android.permission.health.WRITE_STEPS"
        android:label="@string/steps_write_content_description"
        android:protectionLevel="dangerous"
        android:permissionGroup="android.permission-group.HEALTH" />

    <permission
        android:name="android.permission.health.WRITE_TOTAL_CALORIES_BURNED"
        android:label="@string/total_calories_burned_write_content_description"
        android:protectionLevel="dangerous"
        android:permissionGroup="android.permission-group.HEALTH" />

    <permission
        android:name="android.permission.health.WRITE_VO2_MAX"
        android:label="@string/vo2_max_write_content_description"
        android:protectionLevel="dangerous"
        android:permissionGroup="android.permission-group.HEALTH" />

    <permission
        android:name="android.permission.health.WRITE_WHEELCHAIR_PUSHES"
        android:label="@string/wheelchair_pushes_write_content_description"
        android:protectionLevel="dangerous"
        android:permissionGroup="android.permission-group.HEALTH" />

    <permission
        android:name="android.permission.health.WRITE_POWER"
        android:label="@string/power_write_content_description"
        android:protectionLevel="dangerous"
        android:permissionGroup="android.permission-group.HEALTH" />

    <permission
        android:name="android.permission.health.WRITE_SPEED"
        android:label="@string/speed_write_content_description"
        android:protectionLevel="dangerous"
        android:permissionGroup="android.permission-group.HEALTH" />

    <!-- Write permissions for measurements -->
    <permission
        android:name="android.permission.health.WRITE_BASAL_METABOLIC_RATE"
        android:label="@string/basal_metabolic_rate_write_content_description"
        android:protectionLevel="dangerous"
        android:permissionGroup="android.permission-group.HEALTH" />

    <permission
        android:name="android.permission.health.WRITE_BODY_FAT"
        android:label="@string/body_fat_write_content_description"
        android:protectionLevel="dangerous"
        android:permissionGroup="android.permission-group.HEALTH" />

    <permission
        android:name="android.permission.health.WRITE_BODY_WATER_MASS"
        android:label="@string/body_water_mass_write_content_description"
        android:protectionLevel="dangerous"
        android:permissionGroup="android.permission-group.HEALTH" />

    <permission
        android:name="android.permission.health.WRITE_BONE_MASS"
        android:label="@string/bone_mass_write_content_description"
        android:protectionLevel="dangerous"
        android:permissionGroup="android.permission-group.HEALTH" />

    <permission
        android:name="android.permission.health.WRITE_HEIGHT"
        android:label="@string/height_write_content_description"
        android:protectionLevel="dangerous"
        android:permissionGroup="android.permission-group.HEALTH" />

    <permission
        android:name="android.permission.health.WRITE_LEAN_BODY_MASS"
        android:label="@string/lean_body_mass_write_content_description"
        android:protectionLevel="dangerous"
        android:permissionGroup="android.permission-group.HEALTH" />

    <permission
        android:name="android.permission.health.WRITE_WEIGHT"
        android:label="@string/weight_write_content_description"
        android:protectionLevel="dangerous"
        android:permissionGroup="android.permission-group.HEALTH" />

    <!-- Write permissions for cycle tracking -->
    <permission
        android:name="android.permission.health.WRITE_CERVICAL_MUCUS"
        android:label="@string/cervical_mucus_write_content_description"
        android:protectionLevel="dangerous"
        android:permissionGroup="android.permission-group.HEALTH" />

    <permission
        android:name="android.permission.health.WRITE_INTERMENSTRUAL_BLEEDING"
        android:label="@string/intermenstrual_bleeding_write_content_description"
        android:protectionLevel="dangerous"
        android:permissionGroup="android.permission-group.HEALTH" />

    <permission
        android:name="android.permission.health.WRITE_MENSTRUATION"
        android:label="@string/menstruation_write_content_description"
        android:protectionLevel="dangerous"
        android:permissionGroup="android.permission-group.HEALTH" />

    <permission
        android:name="android.permission.health.WRITE_OVULATION_TEST"
        android:label="@string/ovulation_test_write_content_description"
        android:protectionLevel="dangerous"
        android:permissionGroup="android.permission-group.HEALTH" />

    <permission
        android:name="android.permission.health.WRITE_SEXUAL_ACTIVITY"
        android:label="@string/sexual_activity_write_content_description"
        android:protectionLevel="dangerous"
        android:permissionGroup="android.permission-group.HEALTH" />

    <!-- Write permissions for nutrition -->
    <permission
        android:name="android.permission.health.WRITE_HYDRATION"
        android:label="@string/hydration_write_content_description"
        android:protectionLevel="dangerous"
        android:permissionGroup="android.permission-group.HEALTH" />

    <permission
        android:name="android.permission.health.WRITE_NUTRITION"
        android:label="@string/nutrition_write_content_description"
        android:protectionLevel="dangerous"
        android:permissionGroup="android.permission-group.HEALTH" />

    <!-- Write permissions for sleep -->
    <permission
        android:name="android.permission.health.WRITE_SLEEP"
        android:label="@string/sleep_write_content_description"
        android:protectionLevel="dangerous"
        android:permissionGroup="android.permission-group.HEALTH" />

    <!-- Write permissions for vitals -->
    <permission
        android:name="android.permission.health.WRITE_BASAL_BODY_TEMPERATURE"
        android:label="@string/basal_body_temperature_write_content_description"
        android:protectionLevel="dangerous"
        android:permissionGroup="android.permission-group.HEALTH" />

    <permission
        android:name="android.permission.health.WRITE_BLOOD_GLUCOSE"
        android:label="@string/blood_glucose_write_content_description"
        android:protectionLevel="dangerous"
        android:permissionGroup="android.permission-group.HEALTH" />

    <permission
        android:name="android.permission.health.WRITE_BLOOD_PRESSURE"
        android:label="@string/blood_pressure_write_content_description"
        android:protectionLevel="dangerous"
        android:permissionGroup="android.permission-group.HEALTH" />

    <permission
        android:name="android.permission.health.WRITE_BODY_TEMPERATURE"
        android:label="@string/body_temperature_write_content_description"
        android:protectionLevel="dangerous"
        android:permissionGroup="android.permission-group.HEALTH" />

    <permission
        android:name="android.permission.health.WRITE_HEART_RATE"
        android:label="@string/heart_rate_write_content_description"
        android:protectionLevel="dangerous"
        android:permissionGroup="android.permission-group.HEALTH" />

    <permission
        android:name="android.permission.health.WRITE_HEART_RATE_VARIABILITY"
        android:label="@string/heart_rate_variability_write_content_description"
        android:protectionLevel="dangerous"
        android:permissionGroup="android.permission-group.HEALTH" />

    <permission
        android:name="android.permission.health.WRITE_OXYGEN_SATURATION"
        android:label="@string/oxygen_saturation_write_content_description"
        android:protectionLevel="dangerous"
        android:permissionGroup="android.permission-group.HEALTH" />

    <permission
        android:name="android.permission.health.WRITE_RESPIRATORY_RATE"
        android:label="@string/respiratory_rate_write_content_description"
        android:protectionLevel="dangerous"
        android:permissionGroup="android.permission-group.HEALTH" />

    <permission
        android:name="android.permission.health.WRITE_RESTING_HEART_RATE"
        android:label="@string/resting_heart_rate_write_content_description"
        android:protectionLevel="dangerous"
        android:permissionGroup="android.permission-group.HEALTH" />

    <permission
        android:name="android.permission.health.WRITE_SKIN_TEMPERATURE"
        android:label="@string/skin_temperature_write_content_description"
        android:protectionLevel="dangerous"
        android:permissionGroup="android.permission-group.HEALTH" />

    <permission
        android:name="android.permission.health.WRITE_PLANNED_EXERCISE"
        android:label="@string/planned_exercise_write_content_description"
        android:protectionLevel="dangerous"
        android:permissionGroup="android.permission-group.HEALTH" />

    <!-- Write permissions for personal health records -->
    <permission
        android:name="android.permission.health.WRITE_MEDICAL_DATA"
        android:label="@string/all_medical_data_content_description"
        android:protectionLevel="dangerous"
        android:permissionGroup="android.permission-group.HEALTH" />

    <!-- Write permissions for wellness -->
    <permission
        android:name="android.permission.health.WRITE_MINDFULNESS"
        android:label="@string/mindfulness_write_content_description"
        android:protectionLevel="dangerous"
        android:permissionGroup="android.permission-group.HEALTH" />
</manifest><|MERGE_RESOLUTION|>--- conflicted
+++ resolved
@@ -280,8 +280,6 @@
         android:label="@string/allergies_intolerances_content_description"
         android:protectionLevel="dangerous"
         android:permissionGroup="android.permission-group.HEALTH" />
-<<<<<<< HEAD
-=======
     <permission
         android:name="android.permission.health.READ_MEDICAL_DATA_CONDITIONS"
         android:label="@string/conditions_content_description"
@@ -337,7 +335,6 @@
         android:label="@string/vital_signs_content_description"
         android:protectionLevel="dangerous"
         android:permissionGroup="android.permission-group.HEALTH" />
->>>>>>> f0599c89
 
     <!-- Read permissions for wellness -->
     <permission
