<?xml version="1.0" encoding="utf-8"?>
<!--
  ~ Copyright (C) 2022 The Android Open Source Project
  ~
  ~ Licensed under the Apache License, Version 2.0 (the "License");
  ~ you may not use this file except in compliance with the License.
  ~ You may obtain a copy of the License at
  ~
  ~      http://www.apache.org/licenses/LICENSE-2.0
  ~
  ~ Unless required by applicable law or agreed to in writing, software
  ~ distributed under the License is distributed on an "AS IS" BASIS,
  ~ WITHOUT WARRANTIES OR CONDITIONS OF ANY KIND, either express or implied.
  ~ See the License for the specific language governing permissions and
  ~ limitations under the License.
  -->

<manifest xmlns:android="http://schemas.android.com/apk/res/android"
          package="com.android.healthconnect.controller">

    <permission
        android:name="android.permission.health.READ_HEALTH_DATA_IN_BACKGROUND"
        android:label="@string/background_read_description"
        android:protectionLevel="dangerous"
        android:permissionGroup="android.permission-group.HEALTH" />

    <permission
        android:name="android.permission.health.READ_HEALTH_DATA_HISTORY"
        android:label="@string/historic_access_description"
        android:protectionLevel="dangerous"
        android:permissionGroup="android.permission-group.HEALTH" />

    <!-- Read permissions for activities -->
    <!-- Allows an application to read calories burnt.
         <p>Protection level: dangerous
     -->
    <permission
        android:name="android.permission.health.READ_ACTIVE_CALORIES_BURNED"
        android:label="@string/active_calories_burned_read_content_description"
        android:protectionLevel="dangerous"
        android:permissionGroup="android.permission-group.HEALTH" />

    <permission
        android:name="android.permission.health.READ_DISTANCE"
        android:label="@string/distance_read_content_description"
        android:protectionLevel="dangerous"
        android:permissionGroup="android.permission-group.HEALTH" />

    <permission
        android:name="android.permission.health.READ_ELEVATION_GAINED"
        android:label="@string/elevation_gained_read_content_description"
        android:protectionLevel="dangerous"
        android:permissionGroup="android.permission-group.HEALTH" />

    <permission
        android:name="android.permission.health.READ_EXERCISE"
        android:label="@string/exercise_read_content_description"
        android:protectionLevel="dangerous"
        android:permissionGroup="android.permission-group.HEALTH" />

    <permission
        android:name="android.permission.health.READ_EXERCISE_ROUTES"
        android:label="@string/exercise_routes_read_content_description"
        android:protectionLevel="dangerous"
        android:permissionGroup="android.permission-group.HEALTH" />

    <permission
        android:name="android.permission.health.READ_EXERCISE_ROUTE"
        android:label="@string/exercise_route_read_content_description"
        android:protectionLevel="signature" />

    <permission
        android:name="android.permission.health.READ_FLOORS_CLIMBED"
        android:label="@string/floors_climbed_read_content_description"
        android:protectionLevel="dangerous"
        android:permissionGroup="android.permission-group.HEALTH" />

    <permission
        android:name="android.permission.health.READ_STEPS"
        android:label="@string/steps_read_content_description"
        android:protectionLevel="dangerous"
        android:permissionGroup="android.permission-group.HEALTH" />

    <permission
        android:name="android.permission.health.READ_TOTAL_CALORIES_BURNED"
        android:label="@string/total_calories_burned_read_content_description"
        android:protectionLevel="dangerous"
        android:permissionGroup="android.permission-group.HEALTH" />

    <permission
        android:name="android.permission.health.READ_VO2_MAX"
        android:label="@string/vo2_max_read_content_description"
        android:protectionLevel="dangerous"
        android:permissionGroup="android.permission-group.HEALTH" />

    <permission
        android:name="android.permission.health.READ_WHEELCHAIR_PUSHES"
        android:label="@string/wheelchair_pushes_read_content_description"
        android:protectionLevel="dangerous"
        android:permissionGroup="android.permission-group.HEALTH" />

    <permission
        android:name="android.permission.health.READ_POWER"
        android:label="@string/power_read_content_description"
        android:protectionLevel="dangerous"
        android:permissionGroup="android.permission-group.HEALTH" />

    <permission
        android:name="android.permission.health.READ_SPEED"
        android:label="@string/speed_read_content_description"
        android:protectionLevel="dangerous"
        android:permissionGroup="android.permission-group.HEALTH" />

    <!-- Read permissions for measurements -->
    <permission
        android:name="android.permission.health.READ_BASAL_METABOLIC_RATE"
        android:label="@string/basal_metabolic_rate_read_content_description"
        android:protectionLevel="dangerous"
        android:permissionGroup="android.permission-group.HEALTH" />

    <permission
        android:name="android.permission.health.READ_BODY_FAT"
        android:label="@string/body_fat_read_content_description"
        android:protectionLevel="dangerous"
        android:permissionGroup="android.permission-group.HEALTH" />

    <permission
        android:name="android.permission.health.READ_BODY_WATER_MASS"
        android:label="@string/body_water_mass_read_content_description"
        android:protectionLevel="dangerous"
        android:permissionGroup="android.permission-group.HEALTH" />

    <permission
        android:name="android.permission.health.READ_BONE_MASS"
        android:label="@string/bone_mass_read_content_description"
        android:protectionLevel="dangerous"
        android:permissionGroup="android.permission-group.HEALTH" />

    <permission
        android:name="android.permission.health.READ_HEIGHT"
        android:label="@string/height_read_content_description"
        android:protectionLevel="dangerous"
        android:permissionGroup="android.permission-group.HEALTH" />

    <permission
        android:name="android.permission.health.READ_LEAN_BODY_MASS"
        android:label="@string/lean_body_mass_read_content_description"
        android:protectionLevel="dangerous"
        android:permissionGroup="android.permission-group.HEALTH" />

    <permission
        android:name="android.permission.health.READ_WEIGHT"
        android:label="@string/weight_read_content_description"
        android:protectionLevel="dangerous"
        android:permissionGroup="android.permission-group.HEALTH" />

    <!-- Read permissions for cycle tracking -->
    <permission
        android:name="android.permission.health.READ_CERVICAL_MUCUS"
        android:label="@string/cervical_mucus_read_content_description"
        android:protectionLevel="dangerous"
        android:permissionGroup="android.permission-group.HEALTH" />

    <permission
        android:name="android.permission.health.READ_INTERMENSTRUAL_BLEEDING"
        android:label="@string/intermenstrual_bleeding_read_content_description"
        android:protectionLevel="dangerous"
        android:permissionGroup="android.permission-group.HEALTH" />

    <permission
        android:name="android.permission.health.READ_MENSTRUATION"
        android:label="@string/menstruation_read_content_description"
        android:protectionLevel="dangerous"
        android:permissionGroup="android.permission-group.HEALTH" />

    <permission
        android:name="android.permission.health.READ_OVULATION_TEST"
        android:label="@string/ovulation_test_read_content_description"
        android:protectionLevel="dangerous"
        android:permissionGroup="android.permission-group.HEALTH" />

    <permission
        android:name="android.permission.health.READ_SEXUAL_ACTIVITY"
        android:label="@string/sexual_activity_read_content_description"
        android:protectionLevel="dangerous"
        android:permissionGroup="android.permission-group.HEALTH" />

    <!-- Read permissions for nutrition -->
    <permission
        android:name="android.permission.health.READ_HYDRATION"
        android:label="@string/hydration_read_content_description"
        android:protectionLevel="dangerous"
        android:permissionGroup="android.permission-group.HEALTH" />

    <permission
        android:name="android.permission.health.READ_NUTRITION"
        android:label="@string/nutrition_read_content_description"
        android:protectionLevel="dangerous"
        android:permissionGroup="android.permission-group.HEALTH" />

    <!-- Read permissions for sleep -->
    <permission
        android:name="android.permission.health.READ_SLEEP"
        android:label="@string/sleep_read_content_description"
        android:protectionLevel="dangerous"
        android:permissionGroup="android.permission-group.HEALTH" />

    <!-- Read permissions for vitals -->
    <permission
        android:name="android.permission.health.READ_BASAL_BODY_TEMPERATURE"
        android:label="@string/basal_body_temperature_read_content_description"
        android:protectionLevel="dangerous"
        android:permissionGroup="android.permission-group.HEALTH" />

    <permission
        android:name="android.permission.health.READ_BLOOD_GLUCOSE"
        android:label="@string/blood_glucose_read_content_description"
        android:protectionLevel="dangerous"
        android:permissionGroup="android.permission-group.HEALTH" />

    <permission
        android:name="android.permission.health.READ_BLOOD_PRESSURE"
        android:label="@string/blood_pressure_read_content_description"
        android:protectionLevel="dangerous"
        android:permissionGroup="android.permission-group.HEALTH" />

    <permission
        android:name="android.permission.health.READ_BODY_TEMPERATURE"
        android:label="@string/body_temperature_read_content_description"
        android:protectionLevel="dangerous"
        android:permissionGroup="android.permission-group.HEALTH" />

    <permission
        android:name="android.permission.health.READ_HEART_RATE"
        android:label="@string/heart_rate_read_content_description"
        android:protectionLevel="dangerous"
        android:permissionGroup="android.permission-group.HEALTH" />

    <permission
        android:name="android.permission.health.READ_HEART_RATE_VARIABILITY"
        android:label="@string/heart_rate_variability_read_content_description"
        android:protectionLevel="dangerous"
        android:permissionGroup="android.permission-group.HEALTH" />

    <permission
        android:name="android.permission.health.READ_OXYGEN_SATURATION"
        android:label="@string/oxygen_saturation_read_content_description"
        android:protectionLevel="dangerous"
        android:permissionGroup="android.permission-group.HEALTH" />

    <permission
        android:name="android.permission.health.READ_RESPIRATORY_RATE"
        android:label="@string/respiratory_rate_read_content_description"
        android:protectionLevel="dangerous"
        android:permissionGroup="android.permission-group.HEALTH" />

    <permission
        android:name="android.permission.health.READ_RESTING_HEART_RATE"
        android:label="@string/resting_heart_rate_read_content_description"
        android:protectionLevel="dangerous"
        android:permissionGroup="android.permission-group.HEALTH" />

    <permission
        android:name="android.permission.health.READ_SKIN_TEMPERATURE"
        android:label="@string/skin_temperature_read_content_description"
        android:protectionLevel="dangerous"
        android:permissionGroup="android.permission-group.HEALTH" />

    <permission
        android:name="android.permission.health.READ_PLANNED_EXERCISE"
        android:label="@string/planned_exercise_read_content_description"
        android:protectionLevel="dangerous"
        android:permissionGroup="android.permission-group.HEALTH" />

    <!-- Read permissions for personal health records -->
    <permission
        android:name="android.permission.health.READ_MEDICAL_RESOURCES_IMMUNIZATION"
        android:protectionLevel="dangerous"
        android:permissionGroup="android.permission-group.HEALTH" />

<<<<<<< HEAD
=======
    <!-- Read permissions for wellness -->
    <permission
        android:name="android.permission.health.READ_MINDFULNESS_SESSION"
        android:label="@string/mindfulness_session_read_content_description"
        android:protectionLevel="dangerous"
        android:permissionGroup="android.permission-group.HEALTH" />

>>>>>>> e2731f7a
    <!-- Write permissions -->
    <!-- Write permissions for activities -->
    <permission
        android:name="android.permission.health.WRITE_ACTIVE_CALORIES_BURNED"
        android:label="@string/active_calories_burned_write_content_description"
        android:protectionLevel="dangerous"
        android:permissionGroup="android.permission-group.HEALTH" />

    <permission
        android:name="android.permission.health.WRITE_DISTANCE"
        android:label="@string/distance_write_content_description"
        android:protectionLevel="dangerous"
        android:permissionGroup="android.permission-group.HEALTH" />

    <permission
        android:name="android.permission.health.WRITE_ELEVATION_GAINED"
        android:label="@string/elevation_gained_write_content_description"
        android:protectionLevel="dangerous"
        android:permissionGroup="android.permission-group.HEALTH" />

    <permission
        android:name="android.permission.health.WRITE_EXERCISE"
        android:label="@string/exercise_write_content_description"
        android:protectionLevel="dangerous"
        android:permissionGroup="android.permission-group.HEALTH" />

    <permission
        android:name="android.permission.health.WRITE_EXERCISE_ROUTE"
        android:label="@string/exercise_route_write_content_description"
        android:protectionLevel="dangerous"
        android:permissionGroup="android.permission-group.HEALTH" />

    <permission
        android:name="android.permission.health.WRITE_FLOORS_CLIMBED"
        android:label="@string/floors_climbed_write_content_description"
        android:protectionLevel="dangerous"
        android:permissionGroup="android.permission-group.HEALTH" />

    <permission
        android:name="android.permission.health.WRITE_STEPS"
        android:label="@string/steps_write_content_description"
        android:protectionLevel="dangerous"
        android:permissionGroup="android.permission-group.HEALTH" />

    <permission
        android:name="android.permission.health.WRITE_TOTAL_CALORIES_BURNED"
        android:label="@string/total_calories_burned_write_content_description"
        android:protectionLevel="dangerous"
        android:permissionGroup="android.permission-group.HEALTH" />

    <permission
        android:name="android.permission.health.WRITE_VO2_MAX"
        android:label="@string/vo2_max_write_content_description"
        android:protectionLevel="dangerous"
        android:permissionGroup="android.permission-group.HEALTH" />

    <permission
        android:name="android.permission.health.WRITE_WHEELCHAIR_PUSHES"
        android:label="@string/wheelchair_pushes_write_content_description"
        android:protectionLevel="dangerous"
        android:permissionGroup="android.permission-group.HEALTH" />

    <permission
        android:name="android.permission.health.WRITE_POWER"
        android:label="@string/power_write_content_description"
        android:protectionLevel="dangerous"
        android:permissionGroup="android.permission-group.HEALTH" />

    <permission
        android:name="android.permission.health.WRITE_SPEED"
        android:label="@string/speed_write_content_description"
        android:protectionLevel="dangerous"
        android:permissionGroup="android.permission-group.HEALTH" />

    <!-- Write permissions for measurements -->
    <permission
        android:name="android.permission.health.WRITE_BASAL_METABOLIC_RATE"
        android:label="@string/basal_metabolic_rate_write_content_description"
        android:protectionLevel="dangerous"
        android:permissionGroup="android.permission-group.HEALTH" />

    <permission
        android:name="android.permission.health.WRITE_BODY_FAT"
        android:label="@string/body_fat_write_content_description"
        android:protectionLevel="dangerous"
        android:permissionGroup="android.permission-group.HEALTH" />

    <permission
        android:name="android.permission.health.WRITE_BODY_WATER_MASS"
        android:label="@string/body_water_mass_write_content_description"
        android:protectionLevel="dangerous"
        android:permissionGroup="android.permission-group.HEALTH" />

    <permission
        android:name="android.permission.health.WRITE_BONE_MASS"
        android:label="@string/bone_mass_write_content_description"
        android:protectionLevel="dangerous"
        android:permissionGroup="android.permission-group.HEALTH" />

    <permission
        android:name="android.permission.health.WRITE_HEIGHT"
        android:label="@string/height_write_content_description"
        android:protectionLevel="dangerous"
        android:permissionGroup="android.permission-group.HEALTH" />

    <permission
        android:name="android.permission.health.WRITE_LEAN_BODY_MASS"
        android:label="@string/lean_body_mass_write_content_description"
        android:protectionLevel="dangerous"
        android:permissionGroup="android.permission-group.HEALTH" />

    <permission
        android:name="android.permission.health.WRITE_WEIGHT"
        android:label="@string/weight_write_content_description"
        android:protectionLevel="dangerous"
        android:permissionGroup="android.permission-group.HEALTH" />

    <!-- Write permissions for cycle tracking -->
    <permission
        android:name="android.permission.health.WRITE_CERVICAL_MUCUS"
        android:label="@string/cervical_mucus_write_content_description"
        android:protectionLevel="dangerous"
        android:permissionGroup="android.permission-group.HEALTH" />

    <permission
        android:name="android.permission.health.WRITE_INTERMENSTRUAL_BLEEDING"
        android:label="@string/intermenstrual_bleeding_write_content_description"
        android:protectionLevel="dangerous"
        android:permissionGroup="android.permission-group.HEALTH" />

    <permission
        android:name="android.permission.health.WRITE_MENSTRUATION"
        android:label="@string/menstruation_write_content_description"
        android:protectionLevel="dangerous"
        android:permissionGroup="android.permission-group.HEALTH" />

    <permission
        android:name="android.permission.health.WRITE_OVULATION_TEST"
        android:label="@string/ovulation_test_write_content_description"
        android:protectionLevel="dangerous"
        android:permissionGroup="android.permission-group.HEALTH" />

    <permission
        android:name="android.permission.health.WRITE_SEXUAL_ACTIVITY"
        android:label="@string/sexual_activity_write_content_description"
        android:protectionLevel="dangerous"
        android:permissionGroup="android.permission-group.HEALTH" />

    <!-- Write permissions for nutrition -->
    <permission
        android:name="android.permission.health.WRITE_HYDRATION"
        android:label="@string/hydration_write_content_description"
        android:protectionLevel="dangerous"
        android:permissionGroup="android.permission-group.HEALTH" />

    <permission
        android:name="android.permission.health.WRITE_NUTRITION"
        android:label="@string/nutrition_write_content_description"
        android:protectionLevel="dangerous"
        android:permissionGroup="android.permission-group.HEALTH" />

    <!-- Write permissions for sleep -->
    <permission
        android:name="android.permission.health.WRITE_SLEEP"
        android:label="@string/sleep_write_content_description"
        android:protectionLevel="dangerous"
        android:permissionGroup="android.permission-group.HEALTH" />

    <!-- Write permissions for vitals -->
    <permission
        android:name="android.permission.health.WRITE_BASAL_BODY_TEMPERATURE"
        android:label="@string/basal_body_temperature_write_content_description"
        android:protectionLevel="dangerous"
        android:permissionGroup="android.permission-group.HEALTH" />

    <permission
        android:name="android.permission.health.WRITE_BLOOD_GLUCOSE"
        android:label="@string/blood_glucose_write_content_description"
        android:protectionLevel="dangerous"
        android:permissionGroup="android.permission-group.HEALTH" />

    <permission
        android:name="android.permission.health.WRITE_BLOOD_PRESSURE"
        android:label="@string/blood_pressure_write_content_description"
        android:protectionLevel="dangerous"
        android:permissionGroup="android.permission-group.HEALTH" />

    <permission
        android:name="android.permission.health.WRITE_BODY_TEMPERATURE"
        android:label="@string/body_temperature_write_content_description"
        android:protectionLevel="dangerous"
        android:permissionGroup="android.permission-group.HEALTH" />

    <permission
        android:name="android.permission.health.WRITE_HEART_RATE"
        android:label="@string/heart_rate_write_content_description"
        android:protectionLevel="dangerous"
        android:permissionGroup="android.permission-group.HEALTH" />

    <permission
        android:name="android.permission.health.WRITE_HEART_RATE_VARIABILITY"
        android:label="@string/heart_rate_variability_write_content_description"
        android:protectionLevel="dangerous"
        android:permissionGroup="android.permission-group.HEALTH" />

    <permission
        android:name="android.permission.health.WRITE_OXYGEN_SATURATION"
        android:label="@string/oxygen_saturation_write_content_description"
        android:protectionLevel="dangerous"
        android:permissionGroup="android.permission-group.HEALTH" />

    <permission
        android:name="android.permission.health.WRITE_RESPIRATORY_RATE"
        android:label="@string/respiratory_rate_write_content_description"
        android:protectionLevel="dangerous"
        android:permissionGroup="android.permission-group.HEALTH" />

    <permission
        android:name="android.permission.health.WRITE_RESTING_HEART_RATE"
        android:label="@string/resting_heart_rate_write_content_description"
        android:protectionLevel="dangerous"
        android:permissionGroup="android.permission-group.HEALTH" />

    <permission
        android:name="android.permission.health.WRITE_SKIN_TEMPERATURE"
        android:label="@string/skin_temperature_write_content_description"
        android:protectionLevel="dangerous"
        android:permissionGroup="android.permission-group.HEALTH" />

    <permission
        android:name="android.permission.health.WRITE_PLANNED_EXERCISE"
        android:label="@string/planned_exercise_write_content_description"
        android:protectionLevel="dangerous"
        android:permissionGroup="android.permission-group.HEALTH" />

    <!-- Write permissions for personal health records -->
    <permission
        android:name="android.permission.health.WRITE_MEDICAL_RESOURCES"
        android:protectionLevel="dangerous"
        android:permissionGroup="android.permission-group.HEALTH" />
<<<<<<< HEAD
=======

    <!-- Write permissions for wellness -->
    <permission
        android:name="android.permission.health.WRITE_MINDFULNESS_SESSION"
        android:label="@string/mindfulness_session_write_content_description"
        android:protectionLevel="dangerous"
        android:permissionGroup="android.permission-group.HEALTH" />
>>>>>>> e2731f7a
</manifest><|MERGE_RESOLUTION|>--- conflicted
+++ resolved
@@ -278,8 +278,6 @@
         android:protectionLevel="dangerous"
         android:permissionGroup="android.permission-group.HEALTH" />
 
-<<<<<<< HEAD
-=======
     <!-- Read permissions for wellness -->
     <permission
         android:name="android.permission.health.READ_MINDFULNESS_SESSION"
@@ -287,7 +285,6 @@
         android:protectionLevel="dangerous"
         android:permissionGroup="android.permission-group.HEALTH" />
 
->>>>>>> e2731f7a
     <!-- Write permissions -->
     <!-- Write permissions for activities -->
     <permission
@@ -528,8 +525,6 @@
         android:name="android.permission.health.WRITE_MEDICAL_RESOURCES"
         android:protectionLevel="dangerous"
         android:permissionGroup="android.permission-group.HEALTH" />
-<<<<<<< HEAD
-=======
 
     <!-- Write permissions for wellness -->
     <permission
@@ -537,5 +532,4 @@
         android:label="@string/mindfulness_session_write_content_description"
         android:protectionLevel="dangerous"
         android:permissionGroup="android.permission-group.HEALTH" />
->>>>>>> e2731f7a
 </manifest>