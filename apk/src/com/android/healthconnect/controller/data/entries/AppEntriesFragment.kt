--- conflicted
+++ resolved
@@ -285,9 +285,6 @@
                     aggregationViewBinder,
                 )
                 .setViewBinder(
-<<<<<<< HEAD
-                    FormattedEntry.EntryDateSectionHeader::class.java, sectionTitleViewBinder)
-=======
                     FormattedEntry.EntryDateSectionHeader::class.java,
                     sectionTitleViewBinder,
                 )
@@ -296,7 +293,6 @@
                     plannedExerciseSessionItemViewBinder,
                 )
                 .setViewModel(entriesViewModel)
->>>>>>> f0599c89
                 .build()
         entriesRecyclerView =
             view.findViewById<RecyclerView?>(R.id.data_entries_list).also {
