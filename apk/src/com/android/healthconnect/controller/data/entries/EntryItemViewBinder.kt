/*
 * Copyright (C) 2022 The Android Open Source Project
 *
 * Licensed under the Apache License, Version 2.0 (the "License"); you may not use this file except
 * in compliance with the License. You may obtain a copy of the License at
 *
 *      http://www.apache.org/licenses/LICENSE-2.0
 *
 * Unless required by applicable law or agreed to in writing, software distributed under the License
 * is distributed on an "AS IS" BASIS, WITHOUT WARRANTIES OR CONDITIONS OF ANY KIND, either express
 * or implied. See the License for the specific language governing permissions and limitations under
 * the License.
 */
package com.android.healthconnect.controller.data.entries

import android.view.LayoutInflater
import android.view.View
import android.view.ViewGroup
import android.widget.ImageButton
import android.widget.TextView
import com.android.healthconnect.controller.R
import com.android.healthconnect.controller.data.entries.FormattedEntry.FormattedDataEntry
<<<<<<< HEAD
import com.android.healthconnect.controller.shared.recyclerview.ViewBinder
import com.android.healthconnect.controller.utils.logging.DataEntriesElement
=======
import com.android.healthconnect.controller.shared.recyclerview.DeletionViewBinder
import com.android.healthconnect.controller.utils.logging.AllEntriesElement
>>>>>>> f0599c89
import com.android.healthconnect.controller.utils.logging.HealthConnectLogger
import com.android.healthconnect.controller.utils.logging.HealthConnectLoggerEntryPoint
import dagger.hilt.android.EntryPointAccessors

/** ViewBinder for FormattedDataEntry. */
<<<<<<< HEAD
class EntryItemViewBinder : ViewBinder<FormattedDataEntry, View> {
=======
class EntryItemViewBinder(private val onSelectEntryListener: OnSelectEntryListener? = null) :
    DeletionViewBinder<FormattedDataEntry, View> {
>>>>>>> f0599c89

    private lateinit var logger: HealthConnectLogger

    override fun newView(parent: ViewGroup): View {
        val context = parent.context.applicationContext
        val hiltEntryPoint =
            EntryPointAccessors.fromApplication(
                context.applicationContext,
                HealthConnectLoggerEntryPoint::class.java,
            )
        logger = hiltEntryPoint.logger()
<<<<<<< HEAD
        return LayoutInflater.from(parent.context).inflate(R.layout.item_data_entry, parent, false)
    }

    override fun bind(view: View, data: FormattedDataEntry, index: Int) {
        val header = view.findViewById<TextView>(R.id.item_data_entry_header)
        val title = view.findViewById<TextView>(R.id.item_data_entry_title)
        val deleteButton = view.findViewById<ImageButton>(R.id.item_data_entry_delete)
        logger.logImpression(DataEntriesElement.DATA_ENTRY_VIEW)
        logger.logImpression(DataEntriesElement.DATA_ENTRY_DELETE_BUTTON)
=======
        return LayoutInflater.from(parent.context)
            .inflate(R.layout.item_data_entry_new_ia, parent, false)
    }

    override fun bind(
        view: View,
        data: FormattedDataEntry,
        index: Int,
        isDeletionState: Boolean,
        isChecked: Boolean,
    ) {
        val container = view.findViewById<LinearLayout>(R.id.item_data_entry_container)
        val header = view.findViewById<TextView>(R.id.item_data_entry_header)
        val title = view.findViewById<TextView>(R.id.item_data_entry_title)
        logger.logImpression(AllEntriesElement.ENTRY_BUTTON_NO_CHECKBOX)
        val checkBox = view.findViewById<CheckBox>(R.id.item_checkbox_button)
>>>>>>> f0599c89

        title.text = data.title
        title.contentDescription = data.titleA11y

        header.text = data.header
        header.contentDescription = data.headerA11y

<<<<<<< HEAD
        deleteButton.visibility = View.GONE
=======
        if (isDeletionState) {
            container.setOnClickListener {
                onSelectEntryListener?.onSelectEntry(data.uuid, data.dataType, index)
                checkBox.toggle()
            }
        }

        checkBox.isVisible = isDeletionState
        checkBox.isChecked = isChecked
        checkBox.setOnClickListener {
            onSelectEntryListener?.onSelectEntry(data.uuid, data.dataType, index)
        }
        checkBox.tag = if (isDeletionState) "checkbox" else ""
>>>>>>> f0599c89
    }
}<|MERGE_RESOLUTION|>--- conflicted
+++ resolved
@@ -16,28 +16,21 @@
 import android.view.LayoutInflater
 import android.view.View
 import android.view.ViewGroup
-import android.widget.ImageButton
+import android.widget.CheckBox
+import android.widget.LinearLayout
 import android.widget.TextView
+import androidx.core.view.isVisible
 import com.android.healthconnect.controller.R
 import com.android.healthconnect.controller.data.entries.FormattedEntry.FormattedDataEntry
-<<<<<<< HEAD
-import com.android.healthconnect.controller.shared.recyclerview.ViewBinder
-import com.android.healthconnect.controller.utils.logging.DataEntriesElement
-=======
 import com.android.healthconnect.controller.shared.recyclerview.DeletionViewBinder
 import com.android.healthconnect.controller.utils.logging.AllEntriesElement
->>>>>>> f0599c89
 import com.android.healthconnect.controller.utils.logging.HealthConnectLogger
 import com.android.healthconnect.controller.utils.logging.HealthConnectLoggerEntryPoint
 import dagger.hilt.android.EntryPointAccessors
 
 /** ViewBinder for FormattedDataEntry. */
-<<<<<<< HEAD
-class EntryItemViewBinder : ViewBinder<FormattedDataEntry, View> {
-=======
 class EntryItemViewBinder(private val onSelectEntryListener: OnSelectEntryListener? = null) :
     DeletionViewBinder<FormattedDataEntry, View> {
->>>>>>> f0599c89
 
     private lateinit var logger: HealthConnectLogger
 
@@ -49,17 +42,6 @@
                 HealthConnectLoggerEntryPoint::class.java,
             )
         logger = hiltEntryPoint.logger()
-<<<<<<< HEAD
-        return LayoutInflater.from(parent.context).inflate(R.layout.item_data_entry, parent, false)
-    }
-
-    override fun bind(view: View, data: FormattedDataEntry, index: Int) {
-        val header = view.findViewById<TextView>(R.id.item_data_entry_header)
-        val title = view.findViewById<TextView>(R.id.item_data_entry_title)
-        val deleteButton = view.findViewById<ImageButton>(R.id.item_data_entry_delete)
-        logger.logImpression(DataEntriesElement.DATA_ENTRY_VIEW)
-        logger.logImpression(DataEntriesElement.DATA_ENTRY_DELETE_BUTTON)
-=======
         return LayoutInflater.from(parent.context)
             .inflate(R.layout.item_data_entry_new_ia, parent, false)
     }
@@ -76,7 +58,6 @@
         val title = view.findViewById<TextView>(R.id.item_data_entry_title)
         logger.logImpression(AllEntriesElement.ENTRY_BUTTON_NO_CHECKBOX)
         val checkBox = view.findViewById<CheckBox>(R.id.item_checkbox_button)
->>>>>>> f0599c89
 
         title.text = data.title
         title.contentDescription = data.titleA11y
@@ -84,9 +65,6 @@
         header.text = data.header
         header.contentDescription = data.headerA11y
 
-<<<<<<< HEAD
-        deleteButton.visibility = View.GONE
-=======
         if (isDeletionState) {
             container.setOnClickListener {
                 onSelectEntryListener?.onSelectEntry(data.uuid, data.dataType, index)
@@ -100,6 +78,5 @@
             onSelectEntryListener?.onSelectEntry(data.uuid, data.dataType, index)
         }
         checkBox.tag = if (isDeletionState) "checkbox" else ""
->>>>>>> f0599c89
     }
 }