/*
 * Copyright (C) 2023 The Android Open Source Project
 *
 * Licensed under the Apache License, Version 2.0 (the "License"); you may not use this file except
 * in compliance with the License. You may obtain a copy of the License at
 *
 *      http://www.apache.org/licenses/LICENSE-2.0
 *
 * Unless required by applicable law or agreed to in writing, software distributed under the License
 * is distributed on an "AS IS" BASIS, WITHOUT WARRANTIES OR CONDITIONS OF ANY KIND, either express
 * or implied. See the License for the specific language governing permissions and limitations under
 * the License.
 */
package com.android.healthconnect.controller.data.entries

import android.view.LayoutInflater
import android.view.View
import android.view.ViewGroup
import android.widget.ImageButton
import android.widget.LinearLayout
import android.widget.RelativeLayout
import android.widget.TextView
import androidx.core.view.isVisible
import com.android.healthconnect.controller.R
import com.android.healthconnect.controller.data.entries.FormattedEntry.SeriesDataEntry
<<<<<<< HEAD
import com.android.healthconnect.controller.shared.recyclerview.ViewBinder
import com.android.healthconnect.controller.utils.logging.DataEntriesElement
=======
import com.android.healthconnect.controller.shared.recyclerview.DeletionViewBinder
import com.android.healthconnect.controller.utils.logging.AllEntriesElement
>>>>>>> f0599c89
import com.android.healthconnect.controller.utils.logging.HealthConnectLogger
import com.android.healthconnect.controller.utils.logging.HealthConnectLoggerEntryPoint
import dagger.hilt.android.EntryPointAccessors

/** ViewBinder for [SeriesDataEntry]. */
class SeriesDataItemViewBinder(
    private val onItemClickedListener: OnClickEntryListener?,
<<<<<<< HEAD
) : ViewBinder<SeriesDataEntry, View> {
=======
    private val onSelectEntryListener: OnSelectEntryListener? = null,
) : DeletionViewBinder<SeriesDataEntry, View> {
>>>>>>> f0599c89

    private lateinit var logger: HealthConnectLogger

    override fun newView(parent: ViewGroup): View {
        val context = parent.context.applicationContext
        val hiltEntryPoint =
            EntryPointAccessors.fromApplication(
                context.applicationContext,
                HealthConnectLoggerEntryPoint::class.java,
            )
        logger = hiltEntryPoint.logger()
        return LayoutInflater.from(parent.context)
            .inflate(R.layout.item_series_data_entry, parent, false)
    }

<<<<<<< HEAD
    override fun bind(view: View, data: SeriesDataEntry, index: Int) {
=======
    override fun bind(
        view: View,
        data: SeriesDataEntry,
        index: Int,
        isDeletionState: Boolean,
        isChecked: Boolean,
    ) {
>>>>>>> f0599c89
        val container = view.findViewById<RelativeLayout>(R.id.item_data_entry_container)
        val divider = view.findViewById<LinearLayout>(R.id.item_data_entry_divider)
        val header = view.findViewById<TextView>(R.id.item_data_entry_header)
        val title = view.findViewById<TextView>(R.id.item_data_entry_title)
        val deleteButton = view.findViewById<ImageButton>(R.id.item_data_entry_delete)

        logger.logImpression(AllEntriesElement.ENTRY_BUTTON_NO_CHECKBOX)
        title.text = data.title
        title.contentDescription = data.titleA11y
        header.text = data.header
        header.contentDescription = data.headerA11y
        deleteButton.isVisible = false
        divider.isVisible = false
        container.setOnClickListener {
<<<<<<< HEAD
            logger.logInteraction(DataEntriesElement.DATA_ENTRY_VIEW)
            onItemClickedListener?.onItemClicked(data.uuid, index)
=======
            if (isDeletionState) {
                onSelectEntryListener?.onSelectEntry(data.uuid, data.dataType, index)
                checkBox.toggle()
            } else {
                logger.logInteraction(AllEntriesElement.ENTRY_BUTTON_NO_CHECKBOX)
                onItemClickedListener?.onItemClicked(data.uuid, index)
            }
        }
        checkBox.isVisible = isDeletionState
        checkBox.isChecked = isChecked
        checkBox.setOnClickListener {
            onSelectEntryListener?.onSelectEntry(data.uuid, data.dataType, index)
>>>>>>> f0599c89
        }
        checkBox.tag = if (isDeletionState) "checkbox" else ""
    }
}<|MERGE_RESOLUTION|>--- conflicted
+++ resolved
@@ -16,20 +16,15 @@
 import android.view.LayoutInflater
 import android.view.View
 import android.view.ViewGroup
-import android.widget.ImageButton
+import android.widget.CheckBox
 import android.widget.LinearLayout
 import android.widget.RelativeLayout
 import android.widget.TextView
 import androidx.core.view.isVisible
 import com.android.healthconnect.controller.R
 import com.android.healthconnect.controller.data.entries.FormattedEntry.SeriesDataEntry
-<<<<<<< HEAD
-import com.android.healthconnect.controller.shared.recyclerview.ViewBinder
-import com.android.healthconnect.controller.utils.logging.DataEntriesElement
-=======
 import com.android.healthconnect.controller.shared.recyclerview.DeletionViewBinder
 import com.android.healthconnect.controller.utils.logging.AllEntriesElement
->>>>>>> f0599c89
 import com.android.healthconnect.controller.utils.logging.HealthConnectLogger
 import com.android.healthconnect.controller.utils.logging.HealthConnectLoggerEntryPoint
 import dagger.hilt.android.EntryPointAccessors
@@ -37,12 +32,8 @@
 /** ViewBinder for [SeriesDataEntry]. */
 class SeriesDataItemViewBinder(
     private val onItemClickedListener: OnClickEntryListener?,
-<<<<<<< HEAD
-) : ViewBinder<SeriesDataEntry, View> {
-=======
     private val onSelectEntryListener: OnSelectEntryListener? = null,
 ) : DeletionViewBinder<SeriesDataEntry, View> {
->>>>>>> f0599c89
 
     private lateinit var logger: HealthConnectLogger
 
@@ -55,12 +46,9 @@
             )
         logger = hiltEntryPoint.logger()
         return LayoutInflater.from(parent.context)
-            .inflate(R.layout.item_series_data_entry, parent, false)
+            .inflate(R.layout.item_series_data_entry_new_ia, parent, false)
     }
 
-<<<<<<< HEAD
-    override fun bind(view: View, data: SeriesDataEntry, index: Int) {
-=======
     override fun bind(
         view: View,
         data: SeriesDataEntry,
@@ -68,25 +56,19 @@
         isDeletionState: Boolean,
         isChecked: Boolean,
     ) {
->>>>>>> f0599c89
         val container = view.findViewById<RelativeLayout>(R.id.item_data_entry_container)
         val divider = view.findViewById<LinearLayout>(R.id.item_data_entry_divider)
         val header = view.findViewById<TextView>(R.id.item_data_entry_header)
         val title = view.findViewById<TextView>(R.id.item_data_entry_title)
-        val deleteButton = view.findViewById<ImageButton>(R.id.item_data_entry_delete)
+        val checkBox = view.findViewById<CheckBox>(R.id.item_checkbox_button)
 
         logger.logImpression(AllEntriesElement.ENTRY_BUTTON_NO_CHECKBOX)
         title.text = data.title
         title.contentDescription = data.titleA11y
         header.text = data.header
         header.contentDescription = data.headerA11y
-        deleteButton.isVisible = false
         divider.isVisible = false
         container.setOnClickListener {
-<<<<<<< HEAD
-            logger.logInteraction(DataEntriesElement.DATA_ENTRY_VIEW)
-            onItemClickedListener?.onItemClicked(data.uuid, index)
-=======
             if (isDeletionState) {
                 onSelectEntryListener?.onSelectEntry(data.uuid, data.dataType, index)
                 checkBox.toggle()
@@ -99,7 +81,6 @@
         checkBox.isChecked = isChecked
         checkBox.setOnClickListener {
             onSelectEntryListener?.onSelectEntry(data.uuid, data.dataType, index)
->>>>>>> f0599c89
         }
         checkBox.tag = if (isDeletionState) "checkbox" else ""
     }
