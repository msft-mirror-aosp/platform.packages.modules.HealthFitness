--- conflicted
+++ resolved
@@ -206,13 +206,10 @@
         return medicalPermissions.contains(permission)
     }
 
-<<<<<<< HEAD
-=======
     fun isFitnessPermission(permission: String): Boolean {
         return !isAdditionalPermission(permission) && !isMedicalPermission(permission)
     }
 
->>>>>>> 800ba27a
     fun shouldHidePermission(permission: String): Boolean {
         return shouldHideSessionTypes(permission) ||
             shouldHideBackgroundReadPermission(permission) ||
