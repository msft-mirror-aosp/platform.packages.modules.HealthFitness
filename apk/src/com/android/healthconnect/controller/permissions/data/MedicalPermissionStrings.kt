--- conflicted
+++ resolved
@@ -49,11 +49,6 @@
         .put(
             MedicalPermissionType.ALLERGIES_INTOLERANCES,
             MedicalPermissionStrings(
-<<<<<<< HEAD
-                R.string.immunization_uppercase_label,
-                R.string.immunization_lowercase_label,
-                R.string.immunization_content_description))
-=======
                 R.string.allergies_intolerances_uppercase_label,
                 R.string.allergies_intolerances_lowercase_label,
                 R.string.allergies_intolerances_content_description,
@@ -147,5 +142,4 @@
                 R.string.vital_signs_content_description,
             ),
         )
->>>>>>> f0599c89
         .buildOrThrow()