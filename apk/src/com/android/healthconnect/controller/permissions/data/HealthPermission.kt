--- conflicted
+++ resolved
@@ -32,9 +32,6 @@
         private val medicalPermissions =
             setOf(
                 HealthPermissions.WRITE_MEDICAL_DATA,
-<<<<<<< HEAD
-                HealthPermissions.READ_MEDICAL_DATA_IMMUNIZATION)
-=======
                 HealthPermissions.READ_MEDICAL_DATA_ALLERGIES_INTOLERANCES,
                 HealthPermissions.READ_MEDICAL_DATA_CONDITIONS,
                 HealthPermissions.READ_MEDICAL_DATA_IMMUNIZATIONS,
@@ -48,7 +45,6 @@
                 HealthPermissions.READ_MEDICAL_DATA_VISITS,
                 HealthPermissions.READ_MEDICAL_DATA_VITAL_SIGNS,
             )
->>>>>>> f0599c89
 
         fun fromPermissionString(permission: String): HealthPermission {
             return if (permission in additionalPermissions) {
