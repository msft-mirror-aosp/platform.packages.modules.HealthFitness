--- conflicted
+++ resolved
@@ -28,17 +28,10 @@
                 HealthPermissions.READ_HEALTH_DATA_HISTORY)
 
         /** Permissions that are grouped separately to general health data types */
-<<<<<<< HEAD
-        private val medicalPermissions = setOf(
-            HealthPermissions.WRITE_MEDICAL_RESOURCES,
-            HealthPermissions.READ_MEDICAL_RESOURCES_IMMUNIZATION
-        )
-=======
         private val medicalPermissions =
             setOf(
                 HealthPermissions.WRITE_MEDICAL_RESOURCES,
                 HealthPermissions.READ_MEDICAL_RESOURCES_IMMUNIZATION)
->>>>>>> a9f6b01f
 
         fun fromPermissionString(permission: String): HealthPermission {
             return if (permission in additionalPermissions) {
@@ -117,19 +110,6 @@
             this.additionalPermission == HealthPermissions.READ_HEALTH_DATA_HISTORY
     }
 
-<<<<<<< HEAD
-    /**
-     * TODO(b/339227142): Develop MedicalPermission class
-     */
-    data class MedicalPermission(val medicalPermission: String): HealthPermission() {
-        companion object {
-            fun fromPermissionString(permission: String): MedicalPermission =
-                MedicalPermission(permission)
-        }
-
-        override fun toString(): String {
-            return medicalPermission
-=======
     data class MedicalPermission(val medicalPermissionType: MedicalPermissionType) :
         HealthPermission() {
         companion object {
@@ -162,7 +142,6 @@
             } else {
                 "$READ_MEDICAL_RESOURCES_PREFIX${medicalPermissionType.name}"
             }
->>>>>>> a9f6b01f
         }
     }
 }