/*
 * Copyright (C) 2024 The Android Open Source Project
 *
 * Licensed under the Apache License, Version 2.0 (the "License"); you may not use this file except
 * in compliance with the License. You may obtain a copy of the License at
 *
 * ```
 *      http://www.apache.org/licenses/LICENSE-2.0
 * ```
 *
 * Unless required by applicable law or agreed to in writing, software distributed under the License
 * is distributed on an "AS IS" BASIS, WITHOUT WARRANTIES OR CONDITIONS OF ANY KIND, either express
 * or implied. See the License for the specific language governing permissions and limitations under
 * the License.
 */
package com.android.healthconnect.controller.permissions.data

<<<<<<< HEAD
import android.health.connect.datatypes.MedicalResource.MEDICAL_RESOURCE_TYPE_IMMUNIZATION
import android.health.connect.datatypes.MedicalResource.MEDICAL_RESOURCE_TYPE_UNKNOWN

enum class MedicalPermissionType : HealthPermissionType {
    ALL_MEDICAL_DATA,
    IMMUNIZATION;
=======
import android.content.Context
import android.graphics.drawable.Drawable
import android.health.connect.datatypes.MedicalResource.MEDICAL_RESOURCE_TYPE_ALLERGIES_INTOLERANCES
import android.health.connect.datatypes.MedicalResource.MEDICAL_RESOURCE_TYPE_CONDITIONS
import android.health.connect.datatypes.MedicalResource.MEDICAL_RESOURCE_TYPE_IMMUNIZATIONS
import android.health.connect.datatypes.MedicalResource.MEDICAL_RESOURCE_TYPE_LABORATORY_RESULTS
import android.health.connect.datatypes.MedicalResource.MEDICAL_RESOURCE_TYPE_MEDICATIONS
import android.health.connect.datatypes.MedicalResource.MEDICAL_RESOURCE_TYPE_PERSONAL_DETAILS
import android.health.connect.datatypes.MedicalResource.MEDICAL_RESOURCE_TYPE_PRACTITIONER_DETAILS
import android.health.connect.datatypes.MedicalResource.MEDICAL_RESOURCE_TYPE_PREGNANCY
import android.health.connect.datatypes.MedicalResource.MEDICAL_RESOURCE_TYPE_PROCEDURES
import android.health.connect.datatypes.MedicalResource.MEDICAL_RESOURCE_TYPE_SOCIAL_HISTORY
import android.health.connect.datatypes.MedicalResource.MEDICAL_RESOURCE_TYPE_VISITS
import android.health.connect.datatypes.MedicalResource.MEDICAL_RESOURCE_TYPE_VITAL_SIGNS
import com.android.healthconnect.controller.R
import com.android.healthconnect.controller.utils.AttributeResolver

enum class MedicalPermissionType : HealthPermissionType {
    ALL_MEDICAL_DATA,
    ALLERGIES_INTOLERANCES,
    CONDITIONS,
    IMMUNIZATIONS,
    LABORATORY_RESULTS,
    MEDICATIONS,
    PERSONAL_DETAILS,
    PRACTITIONER_DETAILS,
    PREGNANCY,
    PROCEDURES,
    SOCIAL_HISTORY,
    VISITS,
    VITAL_SIGNS;
>>>>>>> f0599c89

    override fun lowerCaseLabel(): Int =
        MedicalPermissionStrings.fromPermissionType(this).lowercaseLabel

    override fun upperCaseLabel(): Int =
        MedicalPermissionStrings.fromPermissionType(this).uppercaseLabel

    override fun icon(context: Context): Drawable? {
        val attrRes: Int =
            when (this) {
                ALL_MEDICAL_DATA -> R.attr.medicalServicesIcon
                ALLERGIES_INTOLERANCES -> R.attr.allergiesIcon
                CONDITIONS -> R.attr.conditionsIcon
                IMMUNIZATIONS -> R.attr.immunizationIcon
                LABORATORY_RESULTS -> R.attr.labResultsIcon
                MEDICATIONS -> R.attr.medicationsIcon
                PERSONAL_DETAILS -> R.attr.patientInfoIcon
                PRACTITIONER_DETAILS -> R.attr.practitionerDetailsIcon
                PREGNANCY -> R.attr.pregnancyIcon
                PROCEDURES -> R.attr.proceduresIcon
                SOCIAL_HISTORY -> R.attr.socialHistoryIcon
                VISITS -> R.attr.pastVisitsIcon
                VITAL_SIGNS -> R.attr.vitalsIcon
            }
        return AttributeResolver.getDrawable(context, attrRes)
    }
}

fun isValidMedicalPermissionType(permissionTypeString: String): Boolean {
    try {
        MedicalPermissionType.valueOf(permissionTypeString)
    } catch (e: IllegalArgumentException) {
        return false
    }
    return true
}

fun fromMedicalResourceType(medicalResourceType: Int): MedicalPermissionType {
    return when (medicalResourceType) {
<<<<<<< HEAD
        MEDICAL_RESOURCE_TYPE_UNKNOWN ->
            throw IllegalArgumentException("MedicalResourceType is UNKNOWN.")
        MEDICAL_RESOURCE_TYPE_IMMUNIZATION -> MedicalPermissionType.IMMUNIZATION
=======
        MEDICAL_RESOURCE_TYPE_ALLERGIES_INTOLERANCES -> MedicalPermissionType.ALLERGIES_INTOLERANCES
        MEDICAL_RESOURCE_TYPE_CONDITIONS -> MedicalPermissionType.CONDITIONS
        MEDICAL_RESOURCE_TYPE_IMMUNIZATIONS -> MedicalPermissionType.IMMUNIZATIONS
        MEDICAL_RESOURCE_TYPE_LABORATORY_RESULTS -> MedicalPermissionType.LABORATORY_RESULTS
        MEDICAL_RESOURCE_TYPE_MEDICATIONS -> MedicalPermissionType.MEDICATIONS
        MEDICAL_RESOURCE_TYPE_PERSONAL_DETAILS -> MedicalPermissionType.PERSONAL_DETAILS
        MEDICAL_RESOURCE_TYPE_PRACTITIONER_DETAILS -> MedicalPermissionType.PRACTITIONER_DETAILS
        MEDICAL_RESOURCE_TYPE_PREGNANCY -> MedicalPermissionType.PREGNANCY
        MEDICAL_RESOURCE_TYPE_PROCEDURES -> MedicalPermissionType.PROCEDURES
        MEDICAL_RESOURCE_TYPE_SOCIAL_HISTORY -> MedicalPermissionType.SOCIAL_HISTORY
        MEDICAL_RESOURCE_TYPE_VISITS -> MedicalPermissionType.VISITS
        MEDICAL_RESOURCE_TYPE_VITAL_SIGNS -> MedicalPermissionType.VITAL_SIGNS
>>>>>>> f0599c89
        else -> throw IllegalArgumentException("MedicalResourceType is not supported.")
    }
}

fun toMedicalResourceType(medicalPermissionType: MedicalPermissionType): Int {
    return when (medicalPermissionType) {
<<<<<<< HEAD
        MedicalPermissionType.IMMUNIZATION -> MEDICAL_RESOURCE_TYPE_IMMUNIZATION
        else -> MEDICAL_RESOURCE_TYPE_UNKNOWN
=======
        MedicalPermissionType.ALLERGIES_INTOLERANCES -> MEDICAL_RESOURCE_TYPE_ALLERGIES_INTOLERANCES
        MedicalPermissionType.CONDITIONS -> MEDICAL_RESOURCE_TYPE_CONDITIONS
        MedicalPermissionType.IMMUNIZATIONS -> MEDICAL_RESOURCE_TYPE_IMMUNIZATIONS
        MedicalPermissionType.LABORATORY_RESULTS -> MEDICAL_RESOURCE_TYPE_LABORATORY_RESULTS
        MedicalPermissionType.MEDICATIONS -> MEDICAL_RESOURCE_TYPE_MEDICATIONS
        MedicalPermissionType.PERSONAL_DETAILS -> MEDICAL_RESOURCE_TYPE_PERSONAL_DETAILS
        MedicalPermissionType.PRACTITIONER_DETAILS -> MEDICAL_RESOURCE_TYPE_PRACTITIONER_DETAILS
        MedicalPermissionType.PREGNANCY -> MEDICAL_RESOURCE_TYPE_PREGNANCY
        MedicalPermissionType.PROCEDURES -> MEDICAL_RESOURCE_TYPE_PROCEDURES
        MedicalPermissionType.SOCIAL_HISTORY -> MEDICAL_RESOURCE_TYPE_SOCIAL_HISTORY
        MedicalPermissionType.VISITS -> MEDICAL_RESOURCE_TYPE_VISITS
        MedicalPermissionType.VITAL_SIGNS -> MEDICAL_RESOURCE_TYPE_VITAL_SIGNS
        else -> throw IllegalArgumentException("MedicalPermissionType does not map to a MedicalResourceType.")
>>>>>>> f0599c89
    }
}<|MERGE_RESOLUTION|>--- conflicted
+++ resolved
@@ -15,14 +15,6 @@
  */
 package com.android.healthconnect.controller.permissions.data
 
-<<<<<<< HEAD
-import android.health.connect.datatypes.MedicalResource.MEDICAL_RESOURCE_TYPE_IMMUNIZATION
-import android.health.connect.datatypes.MedicalResource.MEDICAL_RESOURCE_TYPE_UNKNOWN
-
-enum class MedicalPermissionType : HealthPermissionType {
-    ALL_MEDICAL_DATA,
-    IMMUNIZATION;
-=======
 import android.content.Context
 import android.graphics.drawable.Drawable
 import android.health.connect.datatypes.MedicalResource.MEDICAL_RESOURCE_TYPE_ALLERGIES_INTOLERANCES
@@ -54,7 +46,6 @@
     SOCIAL_HISTORY,
     VISITS,
     VITAL_SIGNS;
->>>>>>> f0599c89
 
     override fun lowerCaseLabel(): Int =
         MedicalPermissionStrings.fromPermissionType(this).lowercaseLabel
@@ -94,11 +85,6 @@
 
 fun fromMedicalResourceType(medicalResourceType: Int): MedicalPermissionType {
     return when (medicalResourceType) {
-<<<<<<< HEAD
-        MEDICAL_RESOURCE_TYPE_UNKNOWN ->
-            throw IllegalArgumentException("MedicalResourceType is UNKNOWN.")
-        MEDICAL_RESOURCE_TYPE_IMMUNIZATION -> MedicalPermissionType.IMMUNIZATION
-=======
         MEDICAL_RESOURCE_TYPE_ALLERGIES_INTOLERANCES -> MedicalPermissionType.ALLERGIES_INTOLERANCES
         MEDICAL_RESOURCE_TYPE_CONDITIONS -> MedicalPermissionType.CONDITIONS
         MEDICAL_RESOURCE_TYPE_IMMUNIZATIONS -> MedicalPermissionType.IMMUNIZATIONS
@@ -111,17 +97,12 @@
         MEDICAL_RESOURCE_TYPE_SOCIAL_HISTORY -> MedicalPermissionType.SOCIAL_HISTORY
         MEDICAL_RESOURCE_TYPE_VISITS -> MedicalPermissionType.VISITS
         MEDICAL_RESOURCE_TYPE_VITAL_SIGNS -> MedicalPermissionType.VITAL_SIGNS
->>>>>>> f0599c89
         else -> throw IllegalArgumentException("MedicalResourceType is not supported.")
     }
 }
 
 fun toMedicalResourceType(medicalPermissionType: MedicalPermissionType): Int {
     return when (medicalPermissionType) {
-<<<<<<< HEAD
-        MedicalPermissionType.IMMUNIZATION -> MEDICAL_RESOURCE_TYPE_IMMUNIZATION
-        else -> MEDICAL_RESOURCE_TYPE_UNKNOWN
-=======
         MedicalPermissionType.ALLERGIES_INTOLERANCES -> MEDICAL_RESOURCE_TYPE_ALLERGIES_INTOLERANCES
         MedicalPermissionType.CONDITIONS -> MEDICAL_RESOURCE_TYPE_CONDITIONS
         MedicalPermissionType.IMMUNIZATIONS -> MEDICAL_RESOURCE_TYPE_IMMUNIZATIONS
@@ -135,6 +116,5 @@
         MedicalPermissionType.VISITS -> MEDICAL_RESOURCE_TYPE_VISITS
         MedicalPermissionType.VITAL_SIGNS -> MEDICAL_RESOURCE_TYPE_VITAL_SIGNS
         else -> throw IllegalArgumentException("MedicalPermissionType does not map to a MedicalResourceType.")
->>>>>>> f0599c89
     }
 }