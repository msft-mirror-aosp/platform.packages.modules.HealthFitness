/*
 * Copyright (C) 2024 The Android Open Source Project
 *
 * Licensed under the Apache License, Version 2.0 (the "License");
 * you may not use this file except in compliance with the License.
 * You may obtain a copy of the License at
 *
 *      http://www.apache.org/licenses/LICENSE-2.0
 *
 * Unless required by applicable law or agreed to in writing, software
 * distributed under the License is distributed on an "AS IS" BASIS,
 * WITHOUT WARRANTIES OR CONDITIONS OF ANY KIND, either express or implied.
 * See the License for the specific language governing permissions and
 * limitations under the License.
 */

package com.android.healthconnect.controller.backuprestore

import android.os.Bundle
import android.view.View
import android.widget.Toast
import androidx.fragment.app.viewModels
import androidx.navigation.fragment.findNavController
import androidx.preference.PreferenceGroup
import com.android.healthconnect.controller.R
import com.android.healthconnect.controller.exportimport.ExportStatusPreference
import com.android.healthconnect.controller.exportimport.api.ExportFrequency
import com.android.healthconnect.controller.exportimport.api.ExportSettings
import com.android.healthconnect.controller.exportimport.api.ExportSettingsViewModel
import com.android.healthconnect.controller.exportimport.api.ExportStatusViewModel
import com.android.healthconnect.controller.exportimport.api.ScheduledExportUiState
import com.android.healthconnect.controller.exportimport.api.ScheduledExportUiStatus
import com.android.healthconnect.controller.shared.preference.HealthPreference
import com.android.healthconnect.controller.shared.preference.HealthPreferenceFragment
import com.android.healthconnect.controller.utils.DeviceInfoUtilsImpl
import com.android.healthconnect.controller.utils.LocalDateTimeFormatter
import com.android.healthconnect.controller.utils.pref
import com.android.settingslib.widget.FooterPreference
import dagger.hilt.android.AndroidEntryPoint
import com.android.settingslib.widget.FooterPreference
import com.android.healthconnect.controller.utils.pref
import android.content.Intent
import com.android.healthconnect.controller.utils.DeviceInfoUtilsImpl

/** Fragment displaying backup and restore settings. */
@AndroidEntryPoint(HealthPreferenceFragment::class)
class BackupAndRestoreSettingsFragment : Hilt_BackupAndRestoreSettingsFragment() {
    // TODO: b/330169060 - Add proper logging for the backup and restore settings fragment.

    companion object {
        const val SCHEDULED_EXPORT_PREFERENCE_KEY = "scheduled_export"
        const val IMPORT_DATA_PREFERENCE_KEY = "import_data"
<<<<<<< HEAD
=======
        const val EXPORT_IMPORT_SETTINGS_CATEGORY_PREFERENCE_KEY = "settings_category"
>>>>>>> 800ba27a
    }

    private val exportSettingsViewModel: ExportSettingsViewModel by viewModels()
    private val exportStatusViewModel: ExportStatusViewModel by viewModels()

    private val scheduledExportPreference: HealthPreference? by lazy {
        preferenceScreen.findPreference(SCHEDULED_EXPORT_PREFERENCE_KEY)
    }

    private val importDataPreference: HealthPreference? by lazy {
        preferenceScreen.findPreference(IMPORT_DATA_PREFERENCE_KEY)
    }

<<<<<<< HEAD
=======
    private val settingsCategory: PreferenceGroup? by lazy {
        preferenceScreen.findPreference(EXPORT_IMPORT_SETTINGS_CATEGORY_PREFERENCE_KEY)
    }

    private val dateFormatter: LocalDateTimeFormatter by lazy {
        LocalDateTimeFormatter(requireContext())
    }

>>>>>>> 800ba27a
    private val footerPreference: FooterPreference by pref("backup_restore_footer")

    override fun onCreatePreferences(savedInstanceState: Bundle?, rootKey: String?) {
        super.onCreatePreferences(savedInstanceState, rootKey)
        setPreferencesFromResource(R.xml.backup_and_restore_settings_screen, rootKey)

        footerPreference.setLearnMoreText(getString(R.string.backup_and_restore_footer_link_text))
        footerPreference.setLearnMoreAction {
            DeviceInfoUtilsImpl().openHCGetStartedLink(requireActivity())
        }

        scheduledExportPreference?.setOnPreferenceClickListener {
            findNavController()
                .navigate(R.id.action_backupAndRestoreSettingsFragment_to_exportSetupActivity)
            true
        }

        importDataPreference?.setOnPreferenceClickListener {
            findNavController()
<<<<<<< HEAD
                    .navigate(R.id.action_backupAndRestoreSettingsFragment_to_importFlowActivity)
=======
                .navigate(R.id.action_backupAndRestoreSettingsFragment_to_importFlowActivity)
>>>>>>> 800ba27a
            true
        }
    }

    override fun onViewCreated(view: View, savedInstanceState: Bundle?) {
        super.onViewCreated(view, savedInstanceState)

        exportStatusViewModel.storedScheduledExportStatus.observe(viewLifecycleOwner) {
            scheduledExportUiStatus ->
            when (scheduledExportUiStatus) {
                is ScheduledExportUiStatus.WithData -> {
                    maybeShowPreviousExportStatus(scheduledExportUiStatus.scheduledExportUiState)
                }
                else -> {
                    // do nothing
                }
            }
        }

        exportSettingsViewModel.storedExportSettings.observe(viewLifecycleOwner) { exportSettings ->
            when (exportSettings) {
                is ExportSettings.WithData -> {
                    val frequency = exportSettings.frequency
                    if (frequency == ExportFrequency.EXPORT_FREQUENCY_NEVER) {
                        scheduledExportPreference?.setOnPreferenceClickListener {
                            findNavController()
                                .navigate(
                                    R.id
                                        .action_backupAndRestoreSettingsFragment_to_exportSetupActivity)
                            true
                        }
                    } else {
                        scheduledExportPreference?.setOnPreferenceClickListener {
                            findNavController()
                                .navigate(
                                    R.id
                                        .action_backupAndRestoreSettingsFragment_to_scheduledExportFragment)
                            true
                        }
                    }
                    scheduledExportPreference?.summary = buildSummary(frequency)
                }
                is ExportSettings.LoadingFailed ->
                    Toast.makeText(activity, R.string.default_error, Toast.LENGTH_LONG).show()
                else -> {}
            }
        }
    }

    override fun onResume() {
        super.onResume()
        exportSettingsViewModel.loadExportSettings()
    }

    private fun buildSummary(frequency: ExportFrequency): String {
        val on = getString(R.string.automatic_export_on)
        val automaticExportStatusId = R.string.automatic_export_status
        return when (frequency) {
            ExportFrequency.EXPORT_FREQUENCY_NEVER -> getString(R.string.automatic_export_off)
            ExportFrequency.EXPORT_FREQUENCY_DAILY ->
                getString(automaticExportStatusId, on, getString(R.string.frequency_daily))
            ExportFrequency.EXPORT_FREQUENCY_WEEKLY ->
                getString(automaticExportStatusId, on, getString(R.string.frequency_weekly))
            ExportFrequency.EXPORT_FREQUENCY_MONTHLY ->
                getString(automaticExportStatusId, on, getString(R.string.frequency_monthly))
        }
    }

    private fun maybeShowPreviousExportStatus(scheduledExportUiState: ScheduledExportUiState) {
        val lastSuccessfulExportTime = scheduledExportUiState.lastSuccessfulExportTime
        if (lastSuccessfulExportTime != null) {
            val lastExportTime =
                getString(
                    R.string.last_export_time,
                    dateFormatter.formatLongDate(lastSuccessfulExportTime))
            settingsCategory?.addPreference(
                ExportStatusPreference(requireContext(), lastExportTime).also { it.order = 1 })
        }
    }
}<|MERGE_RESOLUTION|>--- conflicted
+++ resolved
@@ -37,10 +37,6 @@
 import com.android.healthconnect.controller.utils.pref
 import com.android.settingslib.widget.FooterPreference
 import dagger.hilt.android.AndroidEntryPoint
-import com.android.settingslib.widget.FooterPreference
-import com.android.healthconnect.controller.utils.pref
-import android.content.Intent
-import com.android.healthconnect.controller.utils.DeviceInfoUtilsImpl
 
 /** Fragment displaying backup and restore settings. */
 @AndroidEntryPoint(HealthPreferenceFragment::class)
@@ -50,10 +46,7 @@
     companion object {
         const val SCHEDULED_EXPORT_PREFERENCE_KEY = "scheduled_export"
         const val IMPORT_DATA_PREFERENCE_KEY = "import_data"
-<<<<<<< HEAD
-=======
         const val EXPORT_IMPORT_SETTINGS_CATEGORY_PREFERENCE_KEY = "settings_category"
->>>>>>> 800ba27a
     }
 
     private val exportSettingsViewModel: ExportSettingsViewModel by viewModels()
@@ -67,8 +60,6 @@
         preferenceScreen.findPreference(IMPORT_DATA_PREFERENCE_KEY)
     }
 
-<<<<<<< HEAD
-=======
     private val settingsCategory: PreferenceGroup? by lazy {
         preferenceScreen.findPreference(EXPORT_IMPORT_SETTINGS_CATEGORY_PREFERENCE_KEY)
     }
@@ -77,7 +68,6 @@
         LocalDateTimeFormatter(requireContext())
     }
 
->>>>>>> 800ba27a
     private val footerPreference: FooterPreference by pref("backup_restore_footer")
 
     override fun onCreatePreferences(savedInstanceState: Bundle?, rootKey: String?) {
@@ -97,11 +87,7 @@
 
         importDataPreference?.setOnPreferenceClickListener {
             findNavController()
-<<<<<<< HEAD
-                    .navigate(R.id.action_backupAndRestoreSettingsFragment_to_importFlowActivity)
-=======
                 .navigate(R.id.action_backupAndRestoreSettingsFragment_to_importFlowActivity)
->>>>>>> 800ba27a
             true
         }
     }
