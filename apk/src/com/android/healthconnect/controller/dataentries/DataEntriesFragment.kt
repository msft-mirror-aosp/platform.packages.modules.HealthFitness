--- conflicted
+++ resolved
@@ -189,9 +189,6 @@
 
     override fun onResume() {
         super.onResume()
-<<<<<<< HEAD
-        entriesViewModel.loadData(permissionType, dateNavigationView.getDate())
-=======
         setTitle(fromPermissionType(permissionType).uppercaseLabel)
         if (entriesViewModel.currentSelectedDate.value != null) {
             val date = entriesViewModel.currentSelectedDate.value!!
@@ -200,7 +197,6 @@
         } else {
             entriesViewModel.loadData(permissionType, dateNavigationView.getDate())
         }
->>>>>>> 7fecd1db
 
         logger.setPageId(pageName)
         logger.logPageImpression()
