--- conflicted
+++ resolved
@@ -56,33 +56,13 @@
         val backButton = view.findViewById<Button>(R.id.export_import_cancel_button)
         val nextButton = view.findViewById<Button>(R.id.export_import_next_button)
 
-        backButton.text = getString(R.string.export_back_button)
-        backButton.setOnClickListener {
+        backButton?.text = getString(R.string.export_back_button)
+        backButton?.setOnClickListener {
             findNavController()
                 .navigate(R.id.action_exportDestinationFragment_to_exportFrequencyFragment)
         }
 
         nextButton.text = getString(R.string.export_next_button)
-<<<<<<< HEAD
-        nextButton.setOnClickListener {
-            // TODO: b/325917283 - Add proper navigation to the next screen (document UI)
-            // and to the encryption fragment.
-            findNavController()
-                .navigate(R.id.action_exportDestinationFragment_to_exportEncryptionFragment)
-        }
-
-        // TODO: b/325917283 - the temporary UI to open the document API for e2e prototype.
-        // Replace it once we use proper storage UI APIs.
-        val openExportDestinationButton = view.findViewById<Button>(R.id.open_export_destination)
-        openExportDestinationButton?.setOnClickListener {
-            saveResultLauncher.launch(
-                    Intent(Intent.ACTION_CREATE_DOCUMENT)
-                            .addFlags(
-                                    Intent.FLAG_GRANT_PERSISTABLE_URI_PERMISSION or
-                                            Intent.FLAG_GRANT_WRITE_URI_PERMISSION)
-                            .setType("application/zip")
-                            .addCategory(Intent.CATEGORY_OPENABLE))
-=======
         nextButton.setEnabled(false)
 
         val documentProvidersViewBinder = DocumentProvidersViewBinder()
@@ -117,25 +97,12 @@
                         }
                 }
             }
->>>>>>> a9f6b01f
         }
 
         return view
     }
 
     private fun onSave(result: ActivityResult) {
-<<<<<<< HEAD
-        // TODO: b/325917283 - the temporary UI solution to open the document API for e2e prototype.
-        // Replace it once we use proper storage UI APIs.
-        if (result.resultCode == Activity.RESULT_OK) {
-            val fileUri = result.data?.data ?: return
-            requireContext()
-                .contentResolver
-                .takePersistableUriPermission(fileUri, Intent.FLAG_GRANT_WRITE_URI_PERMISSION)
-            viewModel.updateExportUri(fileUri)
-            findNavController()
-                .navigate(R.id.action_exportDestinationFragment_to_exportEncryptionFragment)
-=======
         if (result.resultCode == Activity.RESULT_OK) {
             val fileUri = result.data?.data ?: return
             if (isLocalFile(fileUri)) {
@@ -144,7 +111,6 @@
                 viewModel.updateExportUriWithSelectedFrequency(fileUri)
                 requireActivity().finish()
             }
->>>>>>> a9f6b01f
         }
     }
 }