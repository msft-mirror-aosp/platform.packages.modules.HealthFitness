--- conflicted
+++ resolved
@@ -17,10 +17,7 @@
 package com.android.healthconnect.controller.exportimport.api
 
 import android.health.connect.HealthConnectException
-<<<<<<< HEAD
-=======
 import android.health.connect.exportimport.ExportImportDocumentProvider
->>>>>>> 800ba27a
 import android.health.connect.exportimport.ScheduledExportSettings
 import android.health.connect.exportimport.ScheduledExportStatus
 import android.os.OutcomeReceiver
@@ -36,12 +33,9 @@
         executor: Executor,
         outcomeReceiver: OutcomeReceiver<ScheduledExportStatus, HealthConnectException>
     )
-<<<<<<< HEAD
-=======
 
     fun queryDocumentProviders(
         executor: Executor,
         outcomeReceiver: OutcomeReceiver<List<ExportImportDocumentProvider>, HealthConnectException>
     )
->>>>>>> 800ba27a
 }