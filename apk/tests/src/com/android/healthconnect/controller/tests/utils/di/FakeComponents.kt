--- conflicted
+++ resolved
@@ -36,11 +36,13 @@
 import com.android.healthconnect.controller.datasources.api.ILoadPriorityEntriesUseCase
 import com.android.healthconnect.controller.datasources.api.ISleepSessionHelper
 import com.android.healthconnect.controller.datasources.api.IUpdatePriorityListUseCase
+import com.android.healthconnect.controller.exportimport.api.DocumentProvider
 import com.android.healthconnect.controller.exportimport.api.ExportFrequency
 import com.android.healthconnect.controller.exportimport.api.ExportFrequency.EXPORT_FREQUENCY_NEVER
 import com.android.healthconnect.controller.exportimport.api.ExportUseCaseResult
 import com.android.healthconnect.controller.exportimport.api.ILoadExportSettingsUseCase
 import com.android.healthconnect.controller.exportimport.api.ILoadScheduledExportStatusUseCase
+import com.android.healthconnect.controller.exportimport.api.IQueryDocumentProvidersUseCase
 import com.android.healthconnect.controller.exportimport.api.IUpdateExportSettingsUseCase
 import com.android.healthconnect.controller.exportimport.api.ScheduledExportUiState
 import com.android.healthconnect.controller.permissions.additionalaccess.ExerciseRouteState
@@ -469,14 +471,9 @@
 }
 
 class FakeLoadScheduledExportStatusUseCase : ILoadScheduledExportStatusUseCase {
-<<<<<<< HEAD
-    private var exportStatus: ScheduledExportStatus =
-            ScheduledExportStatus(null, HealthConnectManager.DATA_EXPORT_ERROR_NONE, 0)
-=======
     private var exportState: ScheduledExportUiState =
         ScheduledExportUiState(
             null, ScheduledExportUiState.DataExportError.DATA_EXPORT_ERROR_NONE, 0)
->>>>>>> a9f6b01f
 
     fun reset() {
         exportState =
@@ -490,6 +487,22 @@
 
     override suspend fun invoke(): ExportUseCaseResult<ScheduledExportUiState> {
         return ExportUseCaseResult.Success(exportState)
+    }
+}
+
+class FakeQueryDocumentProvidersUseCase : IQueryDocumentProvidersUseCase {
+    private var documentProviders: List<DocumentProvider> = listOf()
+
+    fun reset() {
+        documentProviders = listOf()
+    }
+
+    fun updateDocumentProviders(documentProviders: List<DocumentProvider>) {
+        this.documentProviders = documentProviders
+    }
+
+    override suspend fun invoke(): ExportUseCaseResult<List<DocumentProvider>> {
+        return ExportUseCaseResult.Success(documentProviders)
     }
 }
 
