/**
 * Copyright (C) 2022 The Android Open Source Project
 *
 * Licensed under the Apache License, Version 2.0 (the "License"); you may not use this file except
 * in compliance with the License. You may obtain a copy of the License at
 * ```
 *      http://www.apache.org/licenses/LICENSE-2.0
 * ```
 * Unless required by applicable law or agreed to in writing, software distributed under the License
 * is distributed on an "AS IS" BASIS, WITHOUT WARRANTIES OR CONDITIONS OF ANY KIND, either express
 * or implied. See the License for the specific language governing permissions and limitations under
 * the License.
 */
package com.android.healthconnect.controller.tests.permissions

import android.app.Activity
import android.content.ComponentName
import android.content.Intent
<<<<<<< HEAD
import android.content.pm.PackageManager
=======
import android.content.pm.PackageManager.EXTRA_REQUEST_PERMISSIONS_NAMES
import android.content.pm.PackageManager.EXTRA_REQUEST_PERMISSIONS_RESULTS
import android.content.pm.PackageManager.PERMISSION_DENIED
import android.content.pm.PackageManager.PERMISSION_GRANTED
>>>>>>> 0dbd2c47
import android.healthconnect.HealthPermissions.READ_HEART_RATE
import android.healthconnect.HealthPermissions.READ_STEPS
import android.healthconnect.HealthPermissions.WRITE_DISTANCE
import android.healthconnect.HealthPermissions.WRITE_EXERCISE
<<<<<<< HEAD
=======
import android.widget.Button
import androidx.preference.PreferenceCategory
import androidx.preference.SwitchPreference
>>>>>>> 0dbd2c47
import androidx.test.core.app.ActivityScenario
import androidx.test.espresso.Espresso.onView
import androidx.test.espresso.assertion.ViewAssertions.matches
import androidx.test.espresso.matcher.ViewMatchers.isDisplayed
import androidx.test.espresso.matcher.ViewMatchers.withText
import androidx.test.platform.app.InstrumentationRegistry.getInstrumentation
<<<<<<< HEAD
import com.android.healthconnect.controller.permissions.PermissionsActivity
=======
import com.android.healthconnect.controller.R
import com.android.healthconnect.controller.permissions.PermissionsActivity
import com.android.healthconnect.controller.permissions.PermissionsFragment
>>>>>>> 0dbd2c47
import com.google.common.truth.Truth.assertThat
import dagger.hilt.android.testing.HiltAndroidRule
import dagger.hilt.android.testing.HiltAndroidTest
import org.junit.Before
import org.junit.Rule
import org.junit.Test

@HiltAndroidTest
class PermissionsActivityTest {

    @get:Rule val hiltRule = HiltAndroidRule(this)

    @Before
    fun setup() {
        hiltRule.inject()
    }

    @Test
    fun intentLaunchesPermissionsActivity() {
        val startActivityIntent =
            Intent.makeMainActivity(
                    ComponentName(
                        getInstrumentation().getContext(), PermissionsActivity::class.java))
                .addFlags(Intent.FLAG_ACTIVITY_NEW_TASK)
                .addFlags(Intent.FLAG_ACTIVITY_CLEAR_TASK)

        getInstrumentation().getContext().startActivity(startActivityIntent)

        onView(withText("Cancel")).check(matches(isDisplayed()))
        onView(withText("Allow")).check(matches(isDisplayed()))
    }

    @Test
    fun intentDisplaysPermissions() {
        val startActivityIntent =
            Intent.makeMainActivity(
                    ComponentName(
                        getInstrumentation().getContext(), PermissionsActivity::class.java))
                .putExtra(
<<<<<<< HEAD
                    PackageManager.EXTRA_REQUEST_PERMISSIONS_NAMES,
                    arrayOf(READ_STEPS, READ_HEART_RATE, WRITE_DISTANCE, WRITE_EXERCISE))
                .addFlags(Intent.FLAG_ACTIVITY_NEW_TASK)
                .addFlags(Intent.FLAG_ACTIVITY_CLEAR_TASK)

        getInstrumentation().getContext().startActivity(startActivityIntent)

        onView(withText("Steps")).check(matches(isDisplayed()))
        onView(withText("Heart rate")).check(matches(isDisplayed()))
        onView(withText("Distance")).check(matches(isDisplayed()))
        onView(withText("Exercise")).check(matches(isDisplayed()))
    }

=======
                    EXTRA_REQUEST_PERMISSIONS_NAMES,
                    arrayOf(READ_STEPS, READ_HEART_RATE, WRITE_DISTANCE, WRITE_EXERCISE))
                .addFlags(Intent.FLAG_ACTIVITY_NEW_TASK)
                .addFlags(Intent.FLAG_ACTIVITY_CLEAR_TASK)

        getInstrumentation().getContext().startActivity(startActivityIntent)

        onView(withText("Steps")).check(matches(isDisplayed()))
        onView(withText("Heart rate")).check(matches(isDisplayed()))
        onView(withText("Distance")).check(matches(isDisplayed()))
        onView(withText("Exercise")).check(matches(isDisplayed()))
    }

>>>>>>> 0dbd2c47
    @Test
    fun intentSkipsUnrecognisedPermission() {
        val startActivityIntent =
            Intent.makeMainActivity(
                    ComponentName(
                        getInstrumentation().getContext(), PermissionsActivity::class.java))
                .putExtra(
<<<<<<< HEAD
                    PackageManager.EXTRA_REQUEST_PERMISSIONS_NAMES,
=======
                    EXTRA_REQUEST_PERMISSIONS_NAMES,
>>>>>>> 0dbd2c47
                    arrayOf(READ_STEPS, WRITE_EXERCISE, "permission"))
                .addFlags(Intent.FLAG_ACTIVITY_NEW_TASK)
                .addFlags(Intent.FLAG_ACTIVITY_CLEAR_TASK)

        getInstrumentation().getContext().startActivity(startActivityIntent)

        onView(withText("Steps")).check(matches(isDisplayed()))
        onView(withText("Exercise")).check(matches(isDisplayed()))
    }

    @Test
    fun sendsOkResult_emptyRequest() {
<<<<<<< HEAD
        val expectedIntent = Intent()
        expectedIntent.putExtra(PackageManager.EXTRA_REQUEST_PERMISSIONS_NAMES, arrayOf<String>())
        expectedIntent.putExtra(PackageManager.EXTRA_REQUEST_PERMISSIONS_RESULTS, arrayOf<Int>())

=======
>>>>>>> 0dbd2c47
        val startActivityIntent =
            Intent.makeMainActivity(
                    ComponentName(
                        getInstrumentation().getContext(), PermissionsActivity::class.java))
<<<<<<< HEAD
                .putExtra(PackageManager.EXTRA_REQUEST_PERMISSIONS_NAMES, arrayOf<String>())
=======
                .putExtra(EXTRA_REQUEST_PERMISSIONS_NAMES, arrayOf<String>())
>>>>>>> 0dbd2c47
                .addFlags(Intent.FLAG_ACTIVITY_NEW_TASK)
                .addFlags(Intent.FLAG_ACTIVITY_CLEAR_TASK)

        val scenario =
            ActivityScenario.launchActivityForResult<PermissionsActivity>(startActivityIntent)

        scenario.onActivity { activity: PermissionsActivity ->
            activity.findViewById<Button>(R.id.allow).callOnClick()
            assertThat(activity.isFinishing()).isTrue()
        }

        assertThat(scenario.getResult().getResultCode()).isEqualTo(Activity.RESULT_OK)
        val returnedIntent = scenario.getResult().getResultData()
        assertThat(returnedIntent.getStringArrayExtra(EXTRA_REQUEST_PERMISSIONS_NAMES)).isEmpty()
        assertThat(returnedIntent.getIntArrayExtra(EXTRA_REQUEST_PERMISSIONS_RESULTS)).isEmpty()
    }

    @Test
    fun sendsOkResult_requestWithPermissions() {
        val permissions = arrayOf(READ_STEPS, READ_HEART_RATE, WRITE_DISTANCE, WRITE_EXERCISE)

<<<<<<< HEAD
        val expectedIntent = Intent()
        expectedIntent.putExtra(PackageManager.EXTRA_REQUEST_PERMISSIONS_NAMES, permissions)
        expectedIntent.putExtra(
            PackageManager.EXTRA_REQUEST_PERMISSIONS_RESULTS,
            arrayOf(PackageManager.PERMISSION_DENIED))
=======
        val startActivityIntent =
            Intent.makeMainActivity(
                    ComponentName(
                        getInstrumentation().getContext(), PermissionsActivity::class.java))
                .putExtra(EXTRA_REQUEST_PERMISSIONS_NAMES, permissions)
                .addFlags(Intent.FLAG_ACTIVITY_NEW_TASK)
                .addFlags(Intent.FLAG_ACTIVITY_CLEAR_TASK)

        val scenario =
            ActivityScenario.launchActivityForResult<PermissionsActivity>(startActivityIntent)

        scenario.onActivity { activity: PermissionsActivity ->
            activity.findViewById<Button>(R.id.allow).callOnClick()
            assertThat(activity.isFinishing()).isTrue()
        }
        assertThat(scenario.getResult().getResultCode()).isEqualTo(Activity.RESULT_OK)
        val returnedIntent = scenario.getResult().getResultData()
        assertThat(returnedIntent.getStringArrayExtra(EXTRA_REQUEST_PERMISSIONS_NAMES))
            .isEqualTo(permissions)
        assertThat(returnedIntent.getIntArrayExtra(EXTRA_REQUEST_PERMISSIONS_RESULTS))
            .isEqualTo(
                intArrayOf(
                    PERMISSION_GRANTED, PERMISSION_GRANTED, PERMISSION_GRANTED, PERMISSION_GRANTED))
    }

    @Test
    fun sendsOkResult_requestWithPermissionsSomeDenied() {
        val permissions = arrayOf(READ_STEPS, READ_HEART_RATE, WRITE_DISTANCE, WRITE_EXERCISE)
>>>>>>> 0dbd2c47

        val startActivityIntent =
            Intent.makeMainActivity(
                    ComponentName(
                        getInstrumentation().getContext(), PermissionsActivity::class.java))
<<<<<<< HEAD
                .putExtra(PackageManager.EXTRA_REQUEST_PERMISSIONS_NAMES, permissions)
=======
                .putExtra(EXTRA_REQUEST_PERMISSIONS_NAMES, permissions)
>>>>>>> 0dbd2c47
                .addFlags(Intent.FLAG_ACTIVITY_NEW_TASK)
                .addFlags(Intent.FLAG_ACTIVITY_CLEAR_TASK)

        val scenario =
            ActivityScenario.launchActivityForResult<PermissionsActivity>(startActivityIntent)

        scenario.onActivity { activity: PermissionsActivity ->
            val fragment =
                activity.supportFragmentManager.findFragmentById(R.id.permission_content)
                    as PermissionsFragment
            val preferenceCategory =
                fragment.preferenceScreen.findPreference("read_permission_category")
                    as PreferenceCategory?
            val preference = preferenceCategory?.getPreference(0) as SwitchPreference
            preference.onPreferenceChangeListener?.onPreferenceChange(preference, false)
        }

        scenario.onActivity { activity: PermissionsActivity ->
            activity.findViewById<Button>(R.id.allow).callOnClick()
            assertThat(activity.isFinishing).isTrue()
        }

        assertThat(scenario.getResult().getResultCode()).isEqualTo(Activity.RESULT_OK)
        val returnedIntent = scenario.getResult().getResultData()
        assertThat(returnedIntent.getStringArrayExtra(EXTRA_REQUEST_PERMISSIONS_NAMES))
            .isEqualTo(permissions)
        assertThat(returnedIntent.getIntArrayExtra(EXTRA_REQUEST_PERMISSIONS_RESULTS))
            .isEqualTo(
                intArrayOf(
                    PERMISSION_DENIED, PERMISSION_GRANTED, PERMISSION_GRANTED, PERMISSION_GRANTED))
    }
}<|MERGE_RESOLUTION|>--- conflicted
+++ resolved
@@ -16,37 +16,26 @@
 import android.app.Activity
 import android.content.ComponentName
 import android.content.Intent
-<<<<<<< HEAD
-import android.content.pm.PackageManager
-=======
 import android.content.pm.PackageManager.EXTRA_REQUEST_PERMISSIONS_NAMES
 import android.content.pm.PackageManager.EXTRA_REQUEST_PERMISSIONS_RESULTS
 import android.content.pm.PackageManager.PERMISSION_DENIED
 import android.content.pm.PackageManager.PERMISSION_GRANTED
->>>>>>> 0dbd2c47
 import android.healthconnect.HealthPermissions.READ_HEART_RATE
 import android.healthconnect.HealthPermissions.READ_STEPS
 import android.healthconnect.HealthPermissions.WRITE_DISTANCE
 import android.healthconnect.HealthPermissions.WRITE_EXERCISE
-<<<<<<< HEAD
-=======
 import android.widget.Button
 import androidx.preference.PreferenceCategory
 import androidx.preference.SwitchPreference
->>>>>>> 0dbd2c47
 import androidx.test.core.app.ActivityScenario
 import androidx.test.espresso.Espresso.onView
 import androidx.test.espresso.assertion.ViewAssertions.matches
 import androidx.test.espresso.matcher.ViewMatchers.isDisplayed
 import androidx.test.espresso.matcher.ViewMatchers.withText
 import androidx.test.platform.app.InstrumentationRegistry.getInstrumentation
-<<<<<<< HEAD
-import com.android.healthconnect.controller.permissions.PermissionsActivity
-=======
 import com.android.healthconnect.controller.R
 import com.android.healthconnect.controller.permissions.PermissionsActivity
 import com.android.healthconnect.controller.permissions.PermissionsFragment
->>>>>>> 0dbd2c47
 import com.google.common.truth.Truth.assertThat
 import dagger.hilt.android.testing.HiltAndroidRule
 import dagger.hilt.android.testing.HiltAndroidTest
@@ -86,8 +75,7 @@
                     ComponentName(
                         getInstrumentation().getContext(), PermissionsActivity::class.java))
                 .putExtra(
-<<<<<<< HEAD
-                    PackageManager.EXTRA_REQUEST_PERMISSIONS_NAMES,
+                    EXTRA_REQUEST_PERMISSIONS_NAMES,
                     arrayOf(READ_STEPS, READ_HEART_RATE, WRITE_DISTANCE, WRITE_EXERCISE))
                 .addFlags(Intent.FLAG_ACTIVITY_NEW_TASK)
                 .addFlags(Intent.FLAG_ACTIVITY_CLEAR_TASK)
@@ -100,33 +88,14 @@
         onView(withText("Exercise")).check(matches(isDisplayed()))
     }
 
-=======
+    @Test
+    fun intentSkipsUnrecognisedPermission() {
+        val startActivityIntent =
+            Intent.makeMainActivity(
+                    ComponentName(
+                        getInstrumentation().getContext(), PermissionsActivity::class.java))
+                .putExtra(
                     EXTRA_REQUEST_PERMISSIONS_NAMES,
-                    arrayOf(READ_STEPS, READ_HEART_RATE, WRITE_DISTANCE, WRITE_EXERCISE))
-                .addFlags(Intent.FLAG_ACTIVITY_NEW_TASK)
-                .addFlags(Intent.FLAG_ACTIVITY_CLEAR_TASK)
-
-        getInstrumentation().getContext().startActivity(startActivityIntent)
-
-        onView(withText("Steps")).check(matches(isDisplayed()))
-        onView(withText("Heart rate")).check(matches(isDisplayed()))
-        onView(withText("Distance")).check(matches(isDisplayed()))
-        onView(withText("Exercise")).check(matches(isDisplayed()))
-    }
-
->>>>>>> 0dbd2c47
-    @Test
-    fun intentSkipsUnrecognisedPermission() {
-        val startActivityIntent =
-            Intent.makeMainActivity(
-                    ComponentName(
-                        getInstrumentation().getContext(), PermissionsActivity::class.java))
-                .putExtra(
-<<<<<<< HEAD
-                    PackageManager.EXTRA_REQUEST_PERMISSIONS_NAMES,
-=======
-                    EXTRA_REQUEST_PERMISSIONS_NAMES,
->>>>>>> 0dbd2c47
                     arrayOf(READ_STEPS, WRITE_EXERCISE, "permission"))
                 .addFlags(Intent.FLAG_ACTIVITY_NEW_TASK)
                 .addFlags(Intent.FLAG_ACTIVITY_CLEAR_TASK)
@@ -139,22 +108,11 @@
 
     @Test
     fun sendsOkResult_emptyRequest() {
-<<<<<<< HEAD
-        val expectedIntent = Intent()
-        expectedIntent.putExtra(PackageManager.EXTRA_REQUEST_PERMISSIONS_NAMES, arrayOf<String>())
-        expectedIntent.putExtra(PackageManager.EXTRA_REQUEST_PERMISSIONS_RESULTS, arrayOf<Int>())
-
-=======
->>>>>>> 0dbd2c47
-        val startActivityIntent =
-            Intent.makeMainActivity(
-                    ComponentName(
-                        getInstrumentation().getContext(), PermissionsActivity::class.java))
-<<<<<<< HEAD
-                .putExtra(PackageManager.EXTRA_REQUEST_PERMISSIONS_NAMES, arrayOf<String>())
-=======
+        val startActivityIntent =
+            Intent.makeMainActivity(
+                    ComponentName(
+                        getInstrumentation().getContext(), PermissionsActivity::class.java))
                 .putExtra(EXTRA_REQUEST_PERMISSIONS_NAMES, arrayOf<String>())
->>>>>>> 0dbd2c47
                 .addFlags(Intent.FLAG_ACTIVITY_NEW_TASK)
                 .addFlags(Intent.FLAG_ACTIVITY_CLEAR_TASK)
 
@@ -176,13 +134,6 @@
     fun sendsOkResult_requestWithPermissions() {
         val permissions = arrayOf(READ_STEPS, READ_HEART_RATE, WRITE_DISTANCE, WRITE_EXERCISE)
 
-<<<<<<< HEAD
-        val expectedIntent = Intent()
-        expectedIntent.putExtra(PackageManager.EXTRA_REQUEST_PERMISSIONS_NAMES, permissions)
-        expectedIntent.putExtra(
-            PackageManager.EXTRA_REQUEST_PERMISSIONS_RESULTS,
-            arrayOf(PackageManager.PERMISSION_DENIED))
-=======
         val startActivityIntent =
             Intent.makeMainActivity(
                     ComponentName(
@@ -211,17 +162,12 @@
     @Test
     fun sendsOkResult_requestWithPermissionsSomeDenied() {
         val permissions = arrayOf(READ_STEPS, READ_HEART_RATE, WRITE_DISTANCE, WRITE_EXERCISE)
->>>>>>> 0dbd2c47
-
-        val startActivityIntent =
-            Intent.makeMainActivity(
-                    ComponentName(
-                        getInstrumentation().getContext(), PermissionsActivity::class.java))
-<<<<<<< HEAD
-                .putExtra(PackageManager.EXTRA_REQUEST_PERMISSIONS_NAMES, permissions)
-=======
+
+        val startActivityIntent =
+            Intent.makeMainActivity(
+                    ComponentName(
+                        getInstrumentation().getContext(), PermissionsActivity::class.java))
                 .putExtra(EXTRA_REQUEST_PERMISSIONS_NAMES, permissions)
->>>>>>> 0dbd2c47
                 .addFlags(Intent.FLAG_ACTIVITY_NEW_TASK)
                 .addFlags(Intent.FLAG_ACTIVITY_CLEAR_TASK)
 
