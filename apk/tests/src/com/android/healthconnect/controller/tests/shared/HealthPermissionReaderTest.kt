package com.android.healthconnect.controller.tests.shared

import android.content.Context
import android.health.connect.HealthPermissions
import android.health.connect.HealthPermissions.READ_PLANNED_EXERCISE
import android.health.connect.HealthPermissions.READ_SKIN_TEMPERATURE
import android.health.connect.HealthPermissions.WRITE_PLANNED_EXERCISE
import android.health.connect.HealthPermissions.WRITE_SKIN_TEMPERATURE
import androidx.test.platform.app.InstrumentationRegistry
import com.android.healthconnect.controller.permissions.data.HealthPermission
import com.android.healthconnect.controller.permissions.data.HealthPermission.FitnessPermission
import com.android.healthconnect.controller.permissions.data.MedicalPermissionType
import com.android.healthconnect.controller.shared.HealthPermissionReader
import com.android.healthconnect.controller.tests.utils.OLD_PERMISSIONS_TEST_APP_PACKAGE_NAME
import com.android.healthconnect.controller.tests.utils.TEST_APP_PACKAGE_NAME
import com.android.healthconnect.controller.tests.utils.TEST_APP_PACKAGE_NAME_2
import com.android.healthconnect.controller.tests.utils.UNSUPPORTED_TEST_APP_PACKAGE_NAME
import com.android.healthconnect.controller.tests.utils.di.FakeFeatureUtils
import com.android.healthconnect.controller.utils.FeatureUtils
import com.google.common.truth.Truth.assertThat
import dagger.hilt.android.testing.HiltAndroidRule
import dagger.hilt.android.testing.HiltAndroidTest
import javax.inject.Inject
import kotlinx.coroutines.test.runTest
import org.junit.Before
import org.junit.Rule
import org.junit.Test

@HiltAndroidTest
class HealthPermissionReaderTest {

    @get:Rule val hiltRule = HiltAndroidRule(this)

    @Inject lateinit var permissionReader: HealthPermissionReader
    @Inject lateinit var fakeFeatureUtils: FeatureUtils
    private lateinit var context: Context

    @Before
    fun setup() {
        hiltRule.inject()
        context = InstrumentationRegistry.getInstrumentation().context
    }

    @Test
    fun getValidHealthPermissions_hidesSessionTypesIfDisabled() = runTest {
        (fakeFeatureUtils as FakeFeatureUtils).setIsSessionTypesEnabled(false)

        assertThat(permissionReader.getValidHealthPermissions(TEST_APP_PACKAGE_NAME))
            .containsExactly(
                HealthPermissions.WRITE_EXERCISE_ROUTE.toHealthPermission(),
                HealthPermissions.READ_ACTIVE_CALORIES_BURNED.toHealthPermission(),
                HealthPermissions.WRITE_ACTIVE_CALORIES_BURNED.toHealthPermission(),
                HealthPermission.AdditionalPermission.READ_EXERCISE_ROUTES)
    }

    @Test
    fun getValidHealthPermissions_returnsDataTypeAndAdditionalPermissions() = runTest {
        (fakeFeatureUtils as FakeFeatureUtils).setIsBackgroundReadEnabled(true)
        (fakeFeatureUtils as FakeFeatureUtils).setIsHistoryReadEnabled(true)

        assertThat(permissionReader.getValidHealthPermissions(TEST_APP_PACKAGE_NAME))
            .containsExactly(
                HealthPermissions.READ_ACTIVE_CALORIES_BURNED.toHealthPermission(),
                HealthPermissions.WRITE_ACTIVE_CALORIES_BURNED.toHealthPermission(),
                HealthPermissions.READ_EXERCISE.toHealthPermission(),
                HealthPermissions.WRITE_EXERCISE.toHealthPermission(),
                HealthPermissions.READ_SLEEP.toHealthPermission(),
                HealthPermissions.WRITE_SLEEP.toHealthPermission(),
                HealthPermission.AdditionalPermission.READ_EXERCISE_ROUTES,
                HealthPermissions.WRITE_EXERCISE_ROUTE.toHealthPermission(),
                HealthPermission.AdditionalPermission.READ_HEALTH_DATA_IN_BACKGROUND,
                HealthPermission.AdditionalPermission.READ_HEALTH_DATA_HISTORY)
    }

    @Test
    fun getValidHealthPermissions_returnsAllPermissions_exceptHiddenPermissions() = runTest {
        assertThat(permissionReader.getValidHealthPermissions(TEST_APP_PACKAGE_NAME))
            .containsExactly(
                HealthPermissions.WRITE_EXERCISE_ROUTE.toHealthPermission(),
                HealthPermissions.READ_EXERCISE.toHealthPermission(),
                HealthPermissions.WRITE_EXERCISE.toHealthPermission(),
                HealthPermissions.WRITE_SLEEP.toHealthPermission(),
                HealthPermissions.READ_SLEEP.toHealthPermission(),
                HealthPermissions.READ_ACTIVE_CALORIES_BURNED.toHealthPermission(),
                HealthPermissions.WRITE_ACTIVE_CALORIES_BURNED.toHealthPermission(),
                HealthPermission.AdditionalPermission.READ_EXERCISE_ROUTES)
    }

    @Test
    fun getDeclaredHealthPermissions_returnsAllPermissions() {
        (fakeFeatureUtils as FakeFeatureUtils).setIsBackgroundReadEnabled(true)
        assertThat(permissionReader.getDeclaredHealthPermissions(TEST_APP_PACKAGE_NAME))
            .containsExactly(
                HealthPermissions.READ_ACTIVE_CALORIES_BURNED,
                HealthPermissions.WRITE_ACTIVE_CALORIES_BURNED,
                HealthPermissions.READ_EXERCISE,
                HealthPermissions.WRITE_EXERCISE,
                HealthPermissions.READ_SLEEP,
                HealthPermissions.WRITE_SLEEP,
                HealthPermissions.READ_EXERCISE_ROUTES,
                HealthPermissions.WRITE_EXERCISE_ROUTE,
                HealthPermissions.READ_HEALTH_DATA_IN_BACKGROUND)
    }

    @Test
    fun getDeclaredHealthPermissions_medicalFlagOn_returnsAllPermissions() {
        (fakeFeatureUtils as FakeFeatureUtils).setIsBackgroundReadEnabled(true)
        (fakeFeatureUtils as FakeFeatureUtils).setIsPersonalHealthRecordEnabled(true)
        assertThat(permissionReader.getDeclaredHealthPermissions(TEST_APP_PACKAGE_NAME))
            .containsExactly(
                HealthPermissions.READ_ACTIVE_CALORIES_BURNED,
                HealthPermissions.WRITE_ACTIVE_CALORIES_BURNED,
                HealthPermissions.READ_EXERCISE,
                HealthPermissions.WRITE_EXERCISE,
                HealthPermissions.READ_SLEEP,
                HealthPermissions.WRITE_SLEEP,
                HealthPermissions.READ_EXERCISE_ROUTES,
                HealthPermissions.WRITE_EXERCISE_ROUTE,
                HealthPermissions.READ_HEALTH_DATA_IN_BACKGROUND,
                HealthPermissions.READ_MEDICAL_RESOURCES_IMMUNIZATION,
                HealthPermissions.WRITE_MEDICAL_RESOURCES)
    }

    @Test
    fun isRationalIntentDeclared_withIntent_returnsTrue() {
        assertThat(permissionReader.isRationaleIntentDeclared(TEST_APP_PACKAGE_NAME)).isTrue()
    }

    @Test
    fun isRationalIntentDeclared_noIntent_returnsTrue() {
        assertThat(permissionReader.isRationaleIntentDeclared(UNSUPPORTED_TEST_APP_PACKAGE_NAME))
            .isFalse()
    }

    @Test
    fun getAppsWithHealthPermissions_returnsSupportedApps() = runTest {
        assertThat(permissionReader.getAppsWithHealthPermissions())
            .containsAtLeast(TEST_APP_PACKAGE_NAME, TEST_APP_PACKAGE_NAME_2)
    }

    @Test
    fun getAppsWithHealthPermissions_returnsDistinctApps() = runTest {
        val apps = permissionReader.getAppsWithHealthPermissions()
        assertThat(apps).isEqualTo(apps.distinct())
    }

    @Test
    fun getAppsWithHealthPermissions_doesNotReturnUnsupportedApps() = runTest {
        assertThat(permissionReader.getAppsWithHealthPermissions())
            .doesNotContain(UNSUPPORTED_TEST_APP_PACKAGE_NAME)
    }

    @Test
    fun getAppsWithOldHealthPermissions_returnsOldSupportedApps() = runTest {
        assertThat(permissionReader.getAppsWithOldHealthPermissions())
            .contains(OLD_PERMISSIONS_TEST_APP_PACKAGE_NAME)
    }

    @Test
    fun getAppsWithOldHealthPermissions_returnsDistinctApps() = runTest {
        val apps = permissionReader.getAppsWithOldHealthPermissions()
        assertThat(apps).isEqualTo(apps.distinct())
    }

    @Test
    fun getAppsWithOldHealthPermissions_doesNotReturnAppsWithNewPermissions() = runTest {
        assertThat(permissionReader.getAppsWithOldHealthPermissions())
            .containsNoneOf(TEST_APP_PACKAGE_NAME, TEST_APP_PACKAGE_NAME_2)
    }

    @Test
    fun getAppsWithOldHealthPermissions_doesNotReturnUnsupportedApps() = runTest {
        assertThat(permissionReader.getAppsWithOldHealthPermissions())
            .doesNotContain(UNSUPPORTED_TEST_APP_PACKAGE_NAME)
    }

    @Test
    fun shouldHidePermission_whenFeatureNotEnabled_returnsTrue() = runTest {
        (fakeFeatureUtils as FakeFeatureUtils).setIsSkinTemperatureEnabled(false)
        (fakeFeatureUtils as FakeFeatureUtils).setIsPlannedExerciseEnabled(false)
        assertThat(permissionReader.shouldHidePermission(READ_SKIN_TEMPERATURE)).isTrue()
        assertThat(permissionReader.shouldHidePermission(WRITE_SKIN_TEMPERATURE)).isTrue()

        assertThat(permissionReader.shouldHidePermission(READ_PLANNED_EXERCISE)).isTrue()
        assertThat(permissionReader.shouldHidePermission(WRITE_PLANNED_EXERCISE)).isTrue()
    }

    @Test
    fun shouldHidePermission_whenFeatureEnabled_returnsFalse() = runTest {
        (fakeFeatureUtils as FakeFeatureUtils).setIsSkinTemperatureEnabled(true)
        (fakeFeatureUtils as FakeFeatureUtils).setIsPlannedExerciseEnabled(true)
        assertThat(permissionReader.shouldHidePermission(READ_SKIN_TEMPERATURE)).isFalse()
        assertThat(permissionReader.shouldHidePermission(WRITE_SKIN_TEMPERATURE)).isFalse()

        assertThat(permissionReader.shouldHidePermission(READ_PLANNED_EXERCISE)).isFalse()
        assertThat(permissionReader.shouldHidePermission(WRITE_PLANNED_EXERCISE)).isFalse()
    }

    @Test
    fun isAdditionalPermission_returnsTrue() = runTest {
        val perm = HealthPermission.AdditionalPermission(HealthPermissions.READ_EXERCISE_ROUTES)
        assertThat(permissionReader.isAdditionalPermission(perm.toString())).isTrue()
    }

    @Test
    fun isMedicalPermission_withMedicalPermission_returnsTrue() = runTest {
<<<<<<< HEAD
        val perm = HealthPermission.MedicalPermission(HealthPermissions.WRITE_MEDICAL_RESOURCES)
=======
        val perm = HealthPermission.MedicalPermission(MedicalPermissionType.ALL_MEDICAL_DATA)
>>>>>>> a9f6b01f
        assertThat(permissionReader.isMedicalPermission(perm.toString())).isTrue()
    }

    @Test
    fun isMedicalPermission_withoutMedicalPermission_returnsFalse() = runTest {
        val perm = HealthPermission.AdditionalPermission(HealthPermissions.READ_EXERCISE_ROUTES)
        assertThat(permissionReader.isMedicalPermission(perm.toString())).isFalse()
    }

<<<<<<< HEAD
    private fun String.toHealthPermission(): DataTypePermission {
        return DataTypePermission.fromPermissionString(this)
=======
    private fun String.toHealthPermission(): FitnessPermission {
        return FitnessPermission.fromPermissionString(this)
>>>>>>> a9f6b01f
    }
}<|MERGE_RESOLUTION|>--- conflicted
+++ resolved
@@ -204,11 +204,7 @@
 
     @Test
     fun isMedicalPermission_withMedicalPermission_returnsTrue() = runTest {
-<<<<<<< HEAD
-        val perm = HealthPermission.MedicalPermission(HealthPermissions.WRITE_MEDICAL_RESOURCES)
-=======
         val perm = HealthPermission.MedicalPermission(MedicalPermissionType.ALL_MEDICAL_DATA)
->>>>>>> a9f6b01f
         assertThat(permissionReader.isMedicalPermission(perm.toString())).isTrue()
     }
 
@@ -218,12 +214,7 @@
         assertThat(permissionReader.isMedicalPermission(perm.toString())).isFalse()
     }
 
-<<<<<<< HEAD
-    private fun String.toHealthPermission(): DataTypePermission {
-        return DataTypePermission.fromPermissionString(this)
-=======
     private fun String.toHealthPermission(): FitnessPermission {
         return FitnessPermission.fromPermissionString(this)
->>>>>>> a9f6b01f
     }
 }