--- conflicted
+++ resolved
@@ -160,10 +160,6 @@
                 HealthPermissions.READ_EXERCISE_ROUTES,
                 HealthPermissions.WRITE_EXERCISE_ROUTE,
                 HealthPermissions.READ_HEALTH_DATA_IN_BACKGROUND,
-<<<<<<< HEAD
-                HealthPermissions.READ_MEDICAL_DATA_IMMUNIZATION,
-                HealthPermissions.WRITE_MEDICAL_DATA)
-=======
                 HealthPermissions.READ_MEDICAL_DATA_ALLERGIES_INTOLERANCES,
                 HealthPermissions.READ_MEDICAL_DATA_CONDITIONS,
                 HealthPermissions.READ_MEDICAL_DATA_IMMUNIZATIONS,
@@ -183,7 +179,6 @@
                 HealthPermissions.WRITE_PLANNED_EXERCISE,
                 HealthPermissions.READ_HEALTH_DATA_HISTORY,
             )
->>>>>>> f0599c89
     }
 
     @Test
