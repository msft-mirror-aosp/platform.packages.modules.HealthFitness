/**
 * Copyright (C) 2022 The Android Open Source Project
 *
 * Licensed under the Apache License, Version 2.0 (the "License"); you may not use this file except
 * in compliance with the License. You may obtain a copy of the License at
 *
 * ```
 *      http://www.apache.org/licenses/LICENSE-2.0
 * ```
 *
 * Unless required by applicable law or agreed to in writing, software distributed under the License
 * is distributed on an "AS IS" BASIS, WITHOUT WARRANTIES OR CONDITIONS OF ANY KIND, either express
 * or implied. See the License for the specific language governing permissions and limitations under
 * the License.
 */
package com.android.healthconnect.controller.tests.permissions.data

import android.health.connect.HealthPermissions
import com.android.healthconnect.controller.permissions.data.FitnessPermissionType.ACTIVE_CALORIES_BURNED
import com.android.healthconnect.controller.permissions.data.FitnessPermissionType.BLOOD_GLUCOSE
import com.android.healthconnect.controller.permissions.data.HealthPermission.AdditionalPermission
import com.android.healthconnect.controller.permissions.data.HealthPermission.Companion.fromPermissionString
import com.android.healthconnect.controller.permissions.data.HealthPermission.Companion.isAdditionalPermission
import com.android.healthconnect.controller.permissions.data.HealthPermission.Companion.isFitnessPermission
import com.android.healthconnect.controller.permissions.data.HealthPermission.Companion.isFitnessReadPermission
import com.android.healthconnect.controller.permissions.data.HealthPermission.Companion.isMedicalPermission
import com.android.healthconnect.controller.permissions.data.HealthPermission.Companion.isMedicalReadPermission
import com.android.healthconnect.controller.permissions.data.HealthPermission.FitnessPermission
import com.android.healthconnect.controller.permissions.data.HealthPermission.MedicalPermission
import com.android.healthconnect.controller.permissions.data.MedicalPermissionType
import com.android.healthconnect.controller.permissions.data.PermissionsAccessType
import com.android.healthconnect.controller.shared.HealthPermissionReader
import com.google.common.truth.Truth.assertThat
import dagger.hilt.android.testing.HiltAndroidRule
import dagger.hilt.android.testing.HiltAndroidTest
import javax.inject.Inject
import org.junit.Assert.assertThrows
import org.junit.Before
import org.junit.Rule
import org.junit.Test

@HiltAndroidTest
class HealthPermissionTest {

    @get:Rule val hiltRule = HiltAndroidRule(this)

    @Inject lateinit var healthPermissionReader: HealthPermissionReader

    @Before
    fun setup() {
        hiltRule.inject()
    }

    @Test
    fun fromPermission_returnsCorrectReadFitnessPermission() {
        assertThat(fromPermissionString("android.permission.health.READ_ACTIVE_CALORIES_BURNED"))
            .isEqualTo(FitnessPermission(ACTIVE_CALORIES_BURNED, PermissionsAccessType.READ))
    }

    @Test
    fun fromPermission_returnsCorrectWriteFitnessPermission() {
        assertThat(fromPermissionString("android.permission.health.WRITE_BLOOD_GLUCOSE"))
            .isEqualTo(FitnessPermission(BLOOD_GLUCOSE, PermissionsAccessType.WRITE))
    }

    @Test
    fun fromPermissionString_canParseAllFitnessPermissions() {
        val allPermissions =
            healthPermissionReader.getHealthPermissions().filterNot { perm ->
                isAdditionalPermission(perm) || isMedicalPermission(perm)
            }
        for (permissionString in allPermissions) {
            assertThat(fromPermissionString(permissionString).toString())
                .isEqualTo(permissionString)
        }
    }

    @Test
    fun fromPermissionString_canParseAllMedicalPermissions() {
        val medicalPermissions =
            healthPermissionReader.getHealthPermissions().filter { perm ->
                isMedicalPermission(perm)
            }
        for (permissionString in medicalPermissions) {
            assertThat(fromPermissionString(permissionString).toString())
                .isEqualTo(permissionString)
        }
    }

    @Test
    fun fromPermissionString_returnsCorrectAdditionalPermission() {
        assertThat(fromPermissionString("android.permission.health.READ_HEALTH_DATA_HISTORY"))
            .isEqualTo(AdditionalPermission(HealthPermissions.READ_HEALTH_DATA_HISTORY))

        assertThat(fromPermissionString("android.permission.health.READ_HEALTH_DATA_IN_BACKGROUND"))
            .isEqualTo(AdditionalPermission(HealthPermissions.READ_HEALTH_DATA_IN_BACKGROUND))
    }

    @Test
    fun fromPermissionString_returnsCorrectMedicalPermission() {
        assertThat(fromPermissionString("android.permission.health.WRITE_MEDICAL_DATA"))
            .isEqualTo(MedicalPermission(MedicalPermissionType.ALL_MEDICAL_DATA))

        assertThat(
                fromPermissionString(
<<<<<<< HEAD
                    "android.permission.health.READ_MEDICAL_DATA_IMMUNIZATION"))
            .isEqualTo(MedicalPermission(MedicalPermissionType.IMMUNIZATION))
=======
                    "android.permission.health.READ_MEDICAL_DATA_ALLERGIES_INTOLERANCES"
                )
            )
            .isEqualTo(MedicalPermission(MedicalPermissionType.ALLERGIES_INTOLERANCES))

        assertThat(fromPermissionString("android.permission.health.READ_MEDICAL_DATA_CONDITIONS"))
            .isEqualTo(MedicalPermission(MedicalPermissionType.CONDITIONS))

        assertThat(
                fromPermissionString("android.permission.health.READ_MEDICAL_DATA_IMMUNIZATIONS")
            )
            .isEqualTo(MedicalPermission(MedicalPermissionType.IMMUNIZATIONS))

        assertThat(
                fromPermissionString(
                    "android.permission.health.READ_MEDICAL_DATA_LABORATORY_RESULTS"
                )
            )
            .isEqualTo(MedicalPermission(MedicalPermissionType.LABORATORY_RESULTS))

        assertThat(fromPermissionString("android.permission.health.READ_MEDICAL_DATA_MEDICATIONS"))
            .isEqualTo(MedicalPermission(MedicalPermissionType.MEDICATIONS))

        assertThat(
                fromPermissionString("android.permission.health.READ_MEDICAL_DATA_PERSONAL_DETAILS")
            )
            .isEqualTo(MedicalPermission(MedicalPermissionType.PERSONAL_DETAILS))

        assertThat(
                fromPermissionString(
                    "android.permission.health.READ_MEDICAL_DATA_PRACTITIONER_DETAILS"
                )
            )
            .isEqualTo(MedicalPermission(MedicalPermissionType.PRACTITIONER_DETAILS))

        assertThat(fromPermissionString("android.permission.health.READ_MEDICAL_DATA_PREGNANCY"))
            .isEqualTo(MedicalPermission(MedicalPermissionType.PREGNANCY))

        assertThat(fromPermissionString("android.permission.health.READ_MEDICAL_DATA_PROCEDURES"))
            .isEqualTo(MedicalPermission(MedicalPermissionType.PROCEDURES))

        assertThat(
                fromPermissionString("android.permission.health.READ_MEDICAL_DATA_SOCIAL_HISTORY")
            )
            .isEqualTo(MedicalPermission(MedicalPermissionType.SOCIAL_HISTORY))

        assertThat(fromPermissionString("android.permission.health.READ_MEDICAL_DATA_VISITS"))
            .isEqualTo(MedicalPermission(MedicalPermissionType.VISITS))

        assertThat(fromPermissionString("android.permission.health.READ_MEDICAL_DATA_VITAL_SIGNS"))
            .isEqualTo(MedicalPermission(MedicalPermissionType.VITAL_SIGNS))
>>>>>>> f0599c89
    }

    @Test
    fun fromPermissionString_throwsIllegalArgumentException() {
        assertThrows(IllegalArgumentException::class.java) {
            fromPermissionString("Unsupported_permission")
        }
    }

    @Test
    fun isAdditionalPermission_whenAdditionalPermission_returnsTrue() {
        val perm = AdditionalPermission(HealthPermissions.READ_EXERCISE_ROUTES)
        assertThat(isAdditionalPermission(perm.toString())).isTrue()
    }

    @Test
    fun isAdditionalPermission_whenNotAdditionalPermissions_returnsFalse() {
        val perm = MedicalPermission(MedicalPermissionType.ALL_MEDICAL_DATA)
        assertThat(isAdditionalPermission(perm.toString())).isFalse()
    }

    @Test
    fun isMedicalPermission_whenMedicalPermission_returnsTrue() {
        val perm = MedicalPermission(MedicalPermissionType.ALL_MEDICAL_DATA)
        assertThat(isMedicalPermission(perm.toString())).isTrue()
    }

    @Test
    fun isMedicalPermission_whenNotMedicalPermission_returnsFalse() {
        val perm = AdditionalPermission(HealthPermissions.READ_EXERCISE_ROUTES)
        assertThat(isMedicalPermission(perm.toString())).isFalse()
    }

    @Test
    fun isFitnessPermission_whenFitnessPermission_returnsTrue() {
        val perm =
            FitnessPermission.fromPermissionString(HealthPermissions.READ_ACTIVE_CALORIES_BURNED)
        assertThat(isFitnessPermission(perm.toString())).isTrue()
    }

    @Test
    fun isFitnessPermission_whenNotFitnessPermission_returnsFalse() {
        val perm = AdditionalPermission(HealthPermissions.READ_EXERCISE_ROUTES)
        assertThat(isFitnessPermission(perm.toString())).isFalse()
    }

    @Test
    fun isFitnessReadPermission_whenFitnessReadPermission_returnsTrue() {
        val perm = FitnessPermission.fromPermissionString(HealthPermissions.READ_EXERCISE)
        assertThat(isFitnessReadPermission(perm)).isTrue()
        assertThat(isFitnessReadPermission(perm.toString())).isTrue()
    }

    @Test
    fun isFitnessReadPermission_whenNotFitnessReadPermission_returnsFalse() {
        val perm = FitnessPermission.fromPermissionString(HealthPermissions.WRITE_SLEEP)
        assertThat(isFitnessReadPermission(perm)).isFalse()
        assertThat(isFitnessReadPermission(perm.toString())).isFalse()
    }

    @Test
    fun isMedicalReadPermission_whenMedicalReadPermission_returnsTrue() {
        val perm = MedicalPermission(MedicalPermissionType.CONDITIONS)
        assertThat(isMedicalReadPermission(perm)).isTrue()
        assertThat(isMedicalReadPermission(perm.toString())).isTrue()
    }

    @Test
    fun isMedicalReadPermission_whenNotMedicalReadPermission_returnsFalse() {
        val perm = MedicalPermission(MedicalPermissionType.ALL_MEDICAL_DATA)
        assertThat(isMedicalReadPermission(perm)).isFalse()
        assertThat(isMedicalReadPermission(perm.toString())).isFalse()
    }
}<|MERGE_RESOLUTION|>--- conflicted
+++ resolved
@@ -103,10 +103,6 @@
 
         assertThat(
                 fromPermissionString(
-<<<<<<< HEAD
-                    "android.permission.health.READ_MEDICAL_DATA_IMMUNIZATION"))
-            .isEqualTo(MedicalPermission(MedicalPermissionType.IMMUNIZATION))
-=======
                     "android.permission.health.READ_MEDICAL_DATA_ALLERGIES_INTOLERANCES"
                 )
             )
@@ -158,7 +154,6 @@
 
         assertThat(fromPermissionString("android.permission.health.READ_MEDICAL_DATA_VITAL_SIGNS"))
             .isEqualTo(MedicalPermission(MedicalPermissionType.VITAL_SIGNS))
->>>>>>> f0599c89
     }
 
     @Test
