/*
 * Copyright (C) 2024 The Android Open Source Project
 *
 * Licensed under the Apache License, Version 2.0 (the "License");
 * you may not use this file except in compliance with the License.
 * You may obtain a copy of the License at
 *
 *      http://www.apache.org/licenses/LICENSE-2.0
 *
 * Unless required by applicable law or agreed to in writing, software
 * distributed under the License is distributed on an "AS IS" BASIS,
 * WITHOUT WARRANTIES OR CONDITIONS OF ANY KIND, either express or implied.
 * See the License for the specific language governing permissions and
 * limitations under the License.
 */

package com.android.healthconnect.controller.tests.exportimport.api

import android.health.connect.Constants.DEFAULT_INT
import android.net.Uri
import com.android.healthconnect.controller.exportimport.api.ExportFrequency.EXPORT_FREQUENCY_DAILY
import com.android.healthconnect.controller.exportimport.api.ExportFrequency.EXPORT_FREQUENCY_MONTHLY
import com.android.healthconnect.controller.exportimport.api.ExportFrequency.EXPORT_FREQUENCY_WEEKLY
import com.android.healthconnect.controller.exportimport.api.ExportSettings
import com.android.healthconnect.controller.exportimport.api.ExportSettingsViewModel
import com.android.healthconnect.controller.tests.utils.InstantTaskExecutorRule
import com.android.healthconnect.controller.tests.utils.TestObserver
import com.android.healthconnect.controller.tests.utils.di.FakeLoadExportSettingsUseCase
<<<<<<< HEAD
import com.android.healthconnect.controller.tests.utils.di.FakeLoadScheduledExportStatusUseCase
=======
import com.android.healthconnect.controller.tests.utils.di.FakeQueryDocumentProvidersUseCase
>>>>>>> bc5ca057
import com.android.healthconnect.controller.tests.utils.di.FakeUpdateExportSettingsUseCase
import com.google.common.truth.Truth.assertThat
import dagger.hilt.android.testing.HiltAndroidRule
import dagger.hilt.android.testing.HiltAndroidTest
import kotlinx.coroutines.Dispatchers
import kotlinx.coroutines.ExperimentalCoroutinesApi
import kotlinx.coroutines.test.StandardTestDispatcher
import kotlinx.coroutines.test.advanceUntilIdle
import kotlinx.coroutines.test.resetMain
import kotlinx.coroutines.test.runTest
import kotlinx.coroutines.test.setMain
import org.junit.After
import org.junit.Before
import org.junit.Rule
import org.junit.Test

@OptIn(ExperimentalCoroutinesApi::class)
@HiltAndroidTest
class ExportSettingsViewModelTest {
    companion object {
<<<<<<< HEAD
        private val TEST_SECRET_KEY = byteArrayOf(1, 2, 3, 4)
        private val TEST_SALT = byteArrayOf(5, 6, 7, 8)
        private val TEST_EXPORT_FREQUENCY_IN_DAYS = 7
=======
>>>>>>> bc5ca057
        private val TEST_URI: Uri = Uri.parse("content://com.android.server.healthconnect/testuri")
    }

    private val testDispatcher = StandardTestDispatcher()

    @get:Rule val hiltRule = HiltAndroidRule(this)
    @get:Rule val instantTaskExecutorRule = InstantTaskExecutorRule()

    private lateinit var viewModel: ExportSettingsViewModel
    private val loadExportSettingsUseCase = FakeLoadExportSettingsUseCase()
    private val updateExportSettingsUseCase = FakeUpdateExportSettingsUseCase()
<<<<<<< HEAD
    private val loadScheduledExportStatusUseCase = FakeLoadScheduledExportStatusUseCase()
=======
    private val queryDocumentProvidersUseCase = FakeQueryDocumentProvidersUseCase()
>>>>>>> bc5ca057

    @Before
    fun setup() {
        hiltRule.inject()
        Dispatchers.setMain(testDispatcher)
        viewModel =
            ExportSettingsViewModel(
                loadExportSettingsUseCase,
                updateExportSettingsUseCase,
<<<<<<< HEAD
                loadScheduledExportStatusUseCase)
=======
                queryDocumentProvidersUseCase)
>>>>>>> bc5ca057
    }

    @After
    fun tearDown() {
        updateExportSettingsUseCase.reset()
        loadExportSettingsUseCase.reset()
        Dispatchers.resetMain()
    }

    @Test
    fun loadExportSettings() = runTest {
        val testObserver = TestObserver<ExportSettings>()
        viewModel.storedExportSettings.observeForever(testObserver)
        loadExportSettingsUseCase.updateExportFrequency(EXPORT_FREQUENCY_WEEKLY)

        viewModel.loadExportSettings()
        advanceUntilIdle()

        assertThat(testObserver.getLastValue())
            .isEqualTo(ExportSettings.WithData(EXPORT_FREQUENCY_WEEKLY))
    }

    @Test
<<<<<<< HEAD
    fun loadScheduledExportStatus() = runTest {
        val testObserver = TestObserver<ScheduledExportUiStatus>()
        viewModel.storedScheduledExportStatus.observeForever(testObserver)
        val scheduledExportStatus =
            ScheduledExportStatus(
                Instant.ofEpochMilli(100), HealthConnectManager.DATA_EXPORT_LOST_FILE_ACCESS, TEST_EXPORT_FREQUENCY_IN_DAYS)
        loadScheduledExportStatusUseCase.updateExportStatus(scheduledExportStatus)

        viewModel.loadScheduledExportStatus()
        advanceUntilIdle()

        assertThat(testObserver.getLastValue())
            .isEqualTo(ScheduledExportUiStatus.WithData(scheduledExportStatus))
    }

    @Test
    fun updateExportSecretKey() = runTest {
        viewModel.updateExportSecretKey(TEST_SECRET_KEY, TEST_SALT)
        advanceUntilIdle()

        assertThat(updateExportSettingsUseCase.mostRecentSettings.secretKey)
            .isEqualTo(TEST_SECRET_KEY)
        assertThat(updateExportSettingsUseCase.mostRecentSettings.salt).isEqualTo(TEST_SALT)
        assertThat(updateExportSettingsUseCase.mostRecentSettings.uri).isNull()
        assertThat(updateExportSettingsUseCase.mostRecentSettings.periodInDays)
            .isEqualTo(DEFAULT_INT)
    }

    @Test
    fun updateExportSecretKey_keepsExistingFrequencySetting() = runTest {
        val testObserver = TestObserver<ExportSettings>()
        viewModel.storedExportSettings.observeForever(testObserver)
        loadExportSettingsUseCase.updateExportFrequency(EXPORT_FREQUENCY_MONTHLY)
        viewModel.loadExportSettings()

        viewModel.updateExportSecretKey(TEST_SECRET_KEY, TEST_SALT)
=======
    fun loadDocumentProviders() = runTest {
        val testObserver = TestObserver<DocumentProviders>()
        viewModel.documentProviders.observeForever(testObserver)
        val documentProviders =
            listOf(
                DocumentProvider(
                    DocumentProviderInfo(
                        TEST_DOCUMENT_PROVIDER_TITLE,
                        TEST_DOCUMENT_PROVIDER_AUTHORITY,
                        TEST_DOCUMENT_PROVIDER_ICON_RESOURCE),
                    listOf(
                        DocumentProviderRoot(
                            TEST_DOCUMENT_PROVIDER_ROOT_SUMMARY, TEST_DOCUMENT_PROVIDER_ROOT_URI))))
        queryDocumentProvidersUseCase.updateDocumentProviders(documentProviders)

        viewModel.loadDocumentProviders()
>>>>>>> bc5ca057
        advanceUntilIdle()

        assertThat(testObserver.getLastValue())
            .isEqualTo(ExportSettings.WithData(EXPORT_FREQUENCY_MONTHLY))
    }

    @Test
    fun updateExportUri() = runTest {
        viewModel.updateExportUri(TEST_URI)
        advanceUntilIdle()

        assertThat(updateExportSettingsUseCase.mostRecentSettings.secretKey).isNull()
        assertThat(updateExportSettingsUseCase.mostRecentSettings.salt).isNull()
        assertThat(updateExportSettingsUseCase.mostRecentSettings.uri).isEqualTo(TEST_URI)
        assertThat(updateExportSettingsUseCase.mostRecentSettings.periodInDays)
            .isEqualTo(DEFAULT_INT)
    }

    @Test
    fun updateExportUri_keepsExistingFrequencySetting() = runTest {
        val testObserver = TestObserver<ExportSettings>()
        viewModel.storedExportSettings.observeForever(testObserver)
        loadExportSettingsUseCase.updateExportFrequency(EXPORT_FREQUENCY_MONTHLY)
        viewModel.loadExportSettings()

        viewModel.updateExportUri(TEST_URI)
        advanceUntilIdle()

        assertThat(testObserver.getLastValue())
            .isEqualTo(ExportSettings.WithData(EXPORT_FREQUENCY_MONTHLY))
    }

    @Test
    fun updateExportFrequency() = runTest {
        viewModel.updateExportFrequency(EXPORT_FREQUENCY_DAILY)
        advanceUntilIdle()

        assertThat(updateExportSettingsUseCase.mostRecentSettings.secretKey).isNull()
        assertThat(updateExportSettingsUseCase.mostRecentSettings.salt).isNull()
        assertThat(updateExportSettingsUseCase.mostRecentSettings.uri).isNull()
        assertThat(updateExportSettingsUseCase.mostRecentSettings.periodInDays)
            .isEqualTo(EXPORT_FREQUENCY_DAILY.periodInDays)
    }

    @Test
    fun updateExportFrequency_updatesStoredExportFrequency() = runTest {
        val testObserver = TestObserver<ExportSettings>()
        viewModel.storedExportSettings.observeForever(testObserver)
        loadExportSettingsUseCase.updateExportFrequency(EXPORT_FREQUENCY_MONTHLY)
        viewModel.loadExportSettings()

        viewModel.updateExportFrequency(EXPORT_FREQUENCY_DAILY)
        advanceUntilIdle()

        assertThat(testObserver.getLastValue())
            .isEqualTo(ExportSettings.WithData(EXPORT_FREQUENCY_DAILY))
    }

    @Test
    fun updatePreviousExportFrequency_updatesStoredPreviousExportFrequency() {
        viewModel.updatePreviousExportFrequency(EXPORT_FREQUENCY_DAILY)

        assertThat(viewModel.previousExportFrequency.value).isEqualTo(EXPORT_FREQUENCY_DAILY)
    }

    @Test
    fun updateSelectedExportFrequency() {
        viewModel.updateSelectedFrequency(EXPORT_FREQUENCY_DAILY)

        assertThat(viewModel.selectedExportFrequency.value).isEqualTo(EXPORT_FREQUENCY_DAILY)
    }

    @Test
    fun updateExportUriWithSelectedFrequency_updatesSetting() = runTest {
        viewModel.updateSelectedFrequency(EXPORT_FREQUENCY_DAILY)
        viewModel.updateExportUriWithSelectedFrequency(TEST_URI)
        advanceUntilIdle()

        assertThat(updateExportSettingsUseCase.mostRecentSettings.uri).isEqualTo(TEST_URI)
        assertThat(updateExportSettingsUseCase.mostRecentSettings.periodInDays)
            .isEqualTo(EXPORT_FREQUENCY_DAILY.periodInDays)
    }
}<|MERGE_RESOLUTION|>--- conflicted
+++ resolved
@@ -18,6 +18,10 @@
 
 import android.health.connect.Constants.DEFAULT_INT
 import android.net.Uri
+import com.android.healthconnect.controller.exportimport.api.DocumentProvider
+import com.android.healthconnect.controller.exportimport.api.DocumentProviderInfo
+import com.android.healthconnect.controller.exportimport.api.DocumentProviderRoot
+import com.android.healthconnect.controller.exportimport.api.DocumentProviders
 import com.android.healthconnect.controller.exportimport.api.ExportFrequency.EXPORT_FREQUENCY_DAILY
 import com.android.healthconnect.controller.exportimport.api.ExportFrequency.EXPORT_FREQUENCY_MONTHLY
 import com.android.healthconnect.controller.exportimport.api.ExportFrequency.EXPORT_FREQUENCY_WEEKLY
@@ -26,11 +30,7 @@
 import com.android.healthconnect.controller.tests.utils.InstantTaskExecutorRule
 import com.android.healthconnect.controller.tests.utils.TestObserver
 import com.android.healthconnect.controller.tests.utils.di.FakeLoadExportSettingsUseCase
-<<<<<<< HEAD
-import com.android.healthconnect.controller.tests.utils.di.FakeLoadScheduledExportStatusUseCase
-=======
 import com.android.healthconnect.controller.tests.utils.di.FakeQueryDocumentProvidersUseCase
->>>>>>> bc5ca057
 import com.android.healthconnect.controller.tests.utils.di.FakeUpdateExportSettingsUseCase
 import com.google.common.truth.Truth.assertThat
 import dagger.hilt.android.testing.HiltAndroidRule
@@ -51,13 +51,15 @@
 @HiltAndroidTest
 class ExportSettingsViewModelTest {
     companion object {
-<<<<<<< HEAD
-        private val TEST_SECRET_KEY = byteArrayOf(1, 2, 3, 4)
-        private val TEST_SALT = byteArrayOf(5, 6, 7, 8)
-        private val TEST_EXPORT_FREQUENCY_IN_DAYS = 7
-=======
->>>>>>> bc5ca057
         private val TEST_URI: Uri = Uri.parse("content://com.android.server.healthconnect/testuri")
+
+        private val TEST_DOCUMENT_PROVIDER_TITLE = "Document provider"
+        private val TEST_DOCUMENT_PROVIDER_AUTHORITY = "documentprovider.com"
+        private val TEST_DOCUMENT_PROVIDER_ICON_RESOURCE = 1
+        private val TEST_DOCUMENT_PROVIDER_ROOT_SUMMARY = "Account"
+        private val TEST_DOCUMENT_PROVIDER_ROOT_URI =
+            Uri.parse(
+                "content://android.healthconnect.tests.documentprovider.documents/root/account")
     }
 
     private val testDispatcher = StandardTestDispatcher()
@@ -68,11 +70,7 @@
     private lateinit var viewModel: ExportSettingsViewModel
     private val loadExportSettingsUseCase = FakeLoadExportSettingsUseCase()
     private val updateExportSettingsUseCase = FakeUpdateExportSettingsUseCase()
-<<<<<<< HEAD
-    private val loadScheduledExportStatusUseCase = FakeLoadScheduledExportStatusUseCase()
-=======
     private val queryDocumentProvidersUseCase = FakeQueryDocumentProvidersUseCase()
->>>>>>> bc5ca057
 
     @Before
     fun setup() {
@@ -82,11 +80,7 @@
             ExportSettingsViewModel(
                 loadExportSettingsUseCase,
                 updateExportSettingsUseCase,
-<<<<<<< HEAD
-                loadScheduledExportStatusUseCase)
-=======
                 queryDocumentProvidersUseCase)
->>>>>>> bc5ca057
     }
 
     @After
@@ -110,44 +104,6 @@
     }
 
     @Test
-<<<<<<< HEAD
-    fun loadScheduledExportStatus() = runTest {
-        val testObserver = TestObserver<ScheduledExportUiStatus>()
-        viewModel.storedScheduledExportStatus.observeForever(testObserver)
-        val scheduledExportStatus =
-            ScheduledExportStatus(
-                Instant.ofEpochMilli(100), HealthConnectManager.DATA_EXPORT_LOST_FILE_ACCESS, TEST_EXPORT_FREQUENCY_IN_DAYS)
-        loadScheduledExportStatusUseCase.updateExportStatus(scheduledExportStatus)
-
-        viewModel.loadScheduledExportStatus()
-        advanceUntilIdle()
-
-        assertThat(testObserver.getLastValue())
-            .isEqualTo(ScheduledExportUiStatus.WithData(scheduledExportStatus))
-    }
-
-    @Test
-    fun updateExportSecretKey() = runTest {
-        viewModel.updateExportSecretKey(TEST_SECRET_KEY, TEST_SALT)
-        advanceUntilIdle()
-
-        assertThat(updateExportSettingsUseCase.mostRecentSettings.secretKey)
-            .isEqualTo(TEST_SECRET_KEY)
-        assertThat(updateExportSettingsUseCase.mostRecentSettings.salt).isEqualTo(TEST_SALT)
-        assertThat(updateExportSettingsUseCase.mostRecentSettings.uri).isNull()
-        assertThat(updateExportSettingsUseCase.mostRecentSettings.periodInDays)
-            .isEqualTo(DEFAULT_INT)
-    }
-
-    @Test
-    fun updateExportSecretKey_keepsExistingFrequencySetting() = runTest {
-        val testObserver = TestObserver<ExportSettings>()
-        viewModel.storedExportSettings.observeForever(testObserver)
-        loadExportSettingsUseCase.updateExportFrequency(EXPORT_FREQUENCY_MONTHLY)
-        viewModel.loadExportSettings()
-
-        viewModel.updateExportSecretKey(TEST_SECRET_KEY, TEST_SALT)
-=======
     fun loadDocumentProviders() = runTest {
         val testObserver = TestObserver<DocumentProviders>()
         viewModel.documentProviders.observeForever(testObserver)
@@ -164,11 +120,10 @@
         queryDocumentProvidersUseCase.updateDocumentProviders(documentProviders)
 
         viewModel.loadDocumentProviders()
->>>>>>> bc5ca057
-        advanceUntilIdle()
-
-        assertThat(testObserver.getLastValue())
-            .isEqualTo(ExportSettings.WithData(EXPORT_FREQUENCY_MONTHLY))
+        advanceUntilIdle()
+
+        assertThat(testObserver.getLastValue())
+            .isEqualTo(DocumentProviders.WithData(documentProviders))
     }
 
     @Test
@@ -176,8 +131,6 @@
         viewModel.updateExportUri(TEST_URI)
         advanceUntilIdle()
 
-        assertThat(updateExportSettingsUseCase.mostRecentSettings.secretKey).isNull()
-        assertThat(updateExportSettingsUseCase.mostRecentSettings.salt).isNull()
         assertThat(updateExportSettingsUseCase.mostRecentSettings.uri).isEqualTo(TEST_URI)
         assertThat(updateExportSettingsUseCase.mostRecentSettings.periodInDays)
             .isEqualTo(DEFAULT_INT)
@@ -202,8 +155,6 @@
         viewModel.updateExportFrequency(EXPORT_FREQUENCY_DAILY)
         advanceUntilIdle()
 
-        assertThat(updateExportSettingsUseCase.mostRecentSettings.secretKey).isNull()
-        assertThat(updateExportSettingsUseCase.mostRecentSettings.salt).isNull()
         assertThat(updateExportSettingsUseCase.mostRecentSettings.uri).isNull()
         assertThat(updateExportSettingsUseCase.mostRecentSettings.periodInDays)
             .isEqualTo(EXPORT_FREQUENCY_DAILY.periodInDays)
