--- conflicted
+++ resolved
@@ -113,11 +113,7 @@
 
     @Test
     @DisableFlags(Flags.FLAG_EXPORT_IMPORT)
-<<<<<<< HEAD
-    fun manageDataFragment_importExportFlagOff_backupButtonNotDisplayed() {
-=======
     fun manageDataFragment_importExportFlagOff_preferenceCategoriesAndBackupButtonNotDisplayed() {
->>>>>>> 800ba27a
         launchFragment<ManageDataFragment>(Bundle())
 
         onView(withText("Auto-delete")).check(matches(isDisplayed()))
