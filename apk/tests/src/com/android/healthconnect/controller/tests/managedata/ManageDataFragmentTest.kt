--- conflicted
+++ resolved
@@ -113,11 +113,7 @@
 
     @Test
     @DisableFlags(Flags.FLAG_EXPORT_IMPORT)
-<<<<<<< HEAD
-    fun manageDataFragment_importExportFlagOff_backupButtonNotDisplayed() {
-=======
     fun manageDataFragment_importExportFlagOff_preferenceCategoriesAndBackupButtonNotDisplayed() {
->>>>>>> a9f6b01f
         launchFragment<ManageDataFragment>(Bundle())
 
         onView(withText("Auto-delete")).check(matches(isDisplayed()))
