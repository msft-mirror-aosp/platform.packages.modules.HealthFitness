/*
 * Copyright (C) 2024 The Android Open Source Project
 *
 * Licensed under the Apache License, Version 2.0 (the "License");
 * you may not use this file except in compliance with the License.
 * You may obtain a copy of the License at
 *
 *      http://www.apache.org/licenses/LICENSE-2.0
 *
 * Unless required by applicable law or agreed to in writing, software
 * distributed under the License is distributed on an "AS IS" BASIS,
 * WITHOUT WARRANTIES OR CONDITIONS OF ANY KIND, either express or implied.
 * See the License for the specific language governing permissions and
 * limitations under the License.
 */

package com.android.healthconnect.controller.tests.exportimport

import android.app.Activity.RESULT_OK
import android.app.Instrumentation.ActivityResult
import android.content.Context
import android.content.Intent
import android.health.connect.exportimport.ExportImportDocumentProvider
import android.health.connect.exportimport.ScheduledExportSettings
import android.net.Uri
import android.os.Bundle
import android.os.OutcomeReceiver
import android.provider.DocumentsContract
import android.view.View
import androidx.navigation.Navigation
import androidx.navigation.testing.TestNavHostController
import androidx.test.espresso.Espresso.onView
import androidx.test.espresso.action.ViewActions.click
import androidx.test.espresso.assertion.ViewAssertions.matches
import androidx.test.espresso.intent.Intents
import androidx.test.espresso.intent.Intents.intended
import androidx.test.espresso.intent.Intents.intending
import androidx.test.espresso.intent.matcher.IntentMatchers.hasAction
import androidx.test.espresso.intent.matcher.IntentMatchers.hasExtra
import androidx.test.espresso.intent.matcher.IntentMatchers.hasType
import androidx.test.espresso.matcher.RootMatchers.isDialog
import androidx.test.espresso.matcher.ViewMatchers.hasDescendant
import androidx.test.espresso.matcher.ViewMatchers.isChecked
import androidx.test.espresso.matcher.ViewMatchers.isClickable
import androidx.test.espresso.matcher.ViewMatchers.isDisplayed
import androidx.test.espresso.matcher.ViewMatchers.isEnabled
import androidx.test.espresso.matcher.ViewMatchers.isNotChecked
import androidx.test.espresso.matcher.ViewMatchers.isNotEnabled
import androidx.test.espresso.matcher.ViewMatchers.withId
import androidx.test.espresso.matcher.ViewMatchers.withText
import androidx.test.platform.app.InstrumentationRegistry
import com.android.healthconnect.controller.R
import com.android.healthconnect.controller.exportimport.ExportDestinationFragment
import com.android.healthconnect.controller.exportimport.api.ExportFrequency
import com.android.healthconnect.controller.exportimport.api.HealthDataExportManager
import com.android.healthconnect.controller.service.HealthDataExportManagerModule
import com.android.healthconnect.controller.tests.utils.launchFragment
import com.google.common.truth.Truth.assertThat
import dagger.hilt.android.testing.BindValue
import dagger.hilt.android.testing.HiltAndroidRule
import dagger.hilt.android.testing.HiltAndroidTest
import dagger.hilt.android.testing.UninstallModules
import org.hamcrest.Matcher
import org.hamcrest.Matchers.allOf
import org.hamcrest.Matchers.not
import org.junit.After
import org.junit.Before
import org.junit.Rule
import org.junit.Test
import org.mockito.Mockito
import org.mockito.invocation.InvocationOnMock
import org.mockito.kotlin.any
import org.mockito.kotlin.doAnswer
import org.mockito.kotlin.times

@HiltAndroidTest
@UninstallModules(HealthDataExportManagerModule::class)
class ExportDestinationFragmentTest {
    companion object {
        private val TEST_DOCUMENT_PROVIDER_1_TITLE = "Document provider 1"
        private val TEST_DOCUMENT_PROVIDER_1_AUTHORITY = "documentprovider1.com"
        private val TEST_DOCUMENT_PROVIDER_1_ICON_RESOURCE = 1
        private val TEST_DOCUMENT_PROVIDER_1_ROOT_1_SUMMARY = "Account 1"
        private val TEST_DOCUMENT_PROVIDER_1_ROOT_1_URI =
            Uri.parse(
                "content://android.healthconnect.tests.documentprovider1.documents/root/account1")
        private val TEST_DOCUMENT_PROVIDER_1_ROOT_1_DOCUMENT_URI =
            Uri.parse(
                "content://android.healthconnect.tests.documentprovider1.documents/root/account1/document")
        private val TEST_DOCUMENT_PROVIDER_1_ROOT_2_SUMMARY = "Account 2"
        private val TEST_DOCUMENT_PROVIDER_1_ROOT_2_URI =
            Uri.parse(
                "content://android.healthconnect.tests.documentprovider1.documents/root/account2")
        private val TEST_DOCUMENT_PROVIDER_1_ROOT_2_DOCUMENT_URI =
            Uri.parse(
                "content://android.healthconnect.tests.documentprovider1.documents/root/account2/document")

        private val TEST_DOCUMENT_PROVIDER_2_TITLE = "Document provider 2"
        private val TEST_DOCUMENT_PROVIDER_2_AUTHORITY = "documentprovider2.com"
        private val TEST_DOCUMENT_PROVIDER_2_ICON_RESOURCE = 2
        private val TEST_DOCUMENT_PROVIDER_2_ROOT_SUMMARY = "Account"
        private val TEST_DOCUMENT_PROVIDER_2_ROOT_URI =
            Uri.parse(
                "content://android.healthconnect.tests.documentprovider2.documents/root/account")

        private val EXTERNAL_STORAGE_DOCUMENT_URI =
            Uri.parse("content://com.android.externalstorage.documents/document")
        private val DOWNLOADS_DOCUMENT_URI =
            Uri.parse("content://com.android.providers.downloads.documents/document")
    }

    @get:Rule val hiltRule = HiltAndroidRule(this)

    // TODO: b/330484311 - Replace the mock with a fake.
    @BindValue
    val healthDataExportManager: HealthDataExportManager =
        Mockito.mock(HealthDataExportManager::class.java)

    private lateinit var navHostController: TestNavHostController
    private lateinit var context: Context

    @Before
    fun setup() {
        hiltRule.inject()
        context = InstrumentationRegistry.getInstrumentation().context
        navHostController = TestNavHostController(context)
        Intents.init()

        doAnswer(prepareAnswer(listOf()))
            .`when`(healthDataExportManager)
            .queryDocumentProviders(any(), any())
    }

    @After
    fun tearDown() {
        Intents.release()
    }

    @Test
    fun exportDestinationFragment_isDisplayedCorrectly() {
        launchFragment<ExportDestinationFragment>(Bundle())

        onView(withId(R.id.export_destination_header_upload_icon)).check(matches(isDisplayed()))
        onView(withText("Choose where to export")).check(matches(isDisplayed()))

        onView(withText("Back")).check(matches(isDisplayed()))
        onView(withText("Next")).check(matches(isDisplayed()))
    }

    @Test
    fun exportDestinationFragment_clicksBackButton_navigatesBackToFrequencyFragment() {
        launchFragment<ExportDestinationFragment>(Bundle()) {
            navHostController.setGraph(R.navigation.export_nav_graph)
            navHostController.setCurrentDestination(R.id.exportDestinationFragment)
            Navigation.setViewNavController(this.requireView(), navHostController)
        }

        onView(withId(R.id.export_import_cancel_button)).check(matches(isClickable()))
        onView(withId(R.id.export_import_cancel_button)).perform(click())

        assertThat(navHostController.currentDestination?.id).isEqualTo(R.id.exportFrequencyFragment)
    }

    @Test
    fun exportDestinationFragment_nextButton_notEnabled() {
        launchFragment<ExportDestinationFragment>(Bundle())

        onView(withId(R.id.export_import_next_button)).check(matches(isNotEnabled()))
    }

    @Test
    fun exportDestinationFragment_showsDocumentProviders() {
        val documentProviders =
            listOf(
                ExportImportDocumentProvider(
                    TEST_DOCUMENT_PROVIDER_1_TITLE,
                    TEST_DOCUMENT_PROVIDER_1_ROOT_1_SUMMARY,
                    TEST_DOCUMENT_PROVIDER_1_ICON_RESOURCE,
                    TEST_DOCUMENT_PROVIDER_1_ROOT_1_URI,
                    TEST_DOCUMENT_PROVIDER_1_AUTHORITY),
                ExportImportDocumentProvider(
                    TEST_DOCUMENT_PROVIDER_2_TITLE,
                    TEST_DOCUMENT_PROVIDER_2_ROOT_SUMMARY,
                    TEST_DOCUMENT_PROVIDER_2_ICON_RESOURCE,
                    TEST_DOCUMENT_PROVIDER_2_ROOT_URI,
                    TEST_DOCUMENT_PROVIDER_2_AUTHORITY))
        doAnswer(prepareAnswer(documentProviders))
            .`when`(healthDataExportManager)
            .queryDocumentProviders(any(), any())
        launchFragment<ExportDestinationFragment>(Bundle())

        onView(documentProviderWithTitle(TEST_DOCUMENT_PROVIDER_1_TITLE))
            .check(matches(isDisplayed()))
        onView(documentProviderWithTitle(TEST_DOCUMENT_PROVIDER_1_TITLE))
            .check(
                matches(
                    hasDescendant(
                        allOf(withText(TEST_DOCUMENT_PROVIDER_1_ROOT_1_SUMMARY), isDisplayed()))))
        onView(documentProviderWithTitle(TEST_DOCUMENT_PROVIDER_2_TITLE))
            .check(matches(isDisplayed()))
        onView(documentProviderWithTitle(TEST_DOCUMENT_PROVIDER_2_TITLE))
            .check(
                matches(
                    hasDescendant(
                        allOf(withText(TEST_DOCUMENT_PROVIDER_2_ROOT_SUMMARY), isDisplayed()))))
    }

    @Test
    fun exportDestinationFragment_showsDocumentProviders_notChecked() {
        val documentProviders =
            listOf(
                ExportImportDocumentProvider(
                    TEST_DOCUMENT_PROVIDER_1_TITLE,
                    TEST_DOCUMENT_PROVIDER_1_ROOT_1_SUMMARY,
                    TEST_DOCUMENT_PROVIDER_1_ICON_RESOURCE,
                    TEST_DOCUMENT_PROVIDER_1_ROOT_1_URI,
                    TEST_DOCUMENT_PROVIDER_1_AUTHORITY),
                ExportImportDocumentProvider(
                    TEST_DOCUMENT_PROVIDER_2_TITLE,
                    TEST_DOCUMENT_PROVIDER_2_ROOT_SUMMARY,
                    TEST_DOCUMENT_PROVIDER_2_ICON_RESOURCE,
                    TEST_DOCUMENT_PROVIDER_2_ROOT_URI,
                    TEST_DOCUMENT_PROVIDER_2_AUTHORITY))
        doAnswer(prepareAnswer(documentProviders))
            .`when`(healthDataExportManager)
            .queryDocumentProviders(any(), any())
        launchFragment<ExportDestinationFragment>(Bundle())

        onView(documentProviderWithTitle(TEST_DOCUMENT_PROVIDER_1_TITLE))
            .check(
                matches(
                    hasDescendant(
                        allOf(withId(R.id.item_document_provider_radio_button), isNotChecked()))))
        onView(documentProviderWithTitle(TEST_DOCUMENT_PROVIDER_2_TITLE))
            .check(
                matches(
                    hasDescendant(
                        allOf(withId(R.id.item_document_provider_radio_button), isNotChecked()))))
    }

    @Test
    fun exportDestinationFragment_documentProviderClicked_documentProviderIsChecked() {
        val documentProviders =
            listOf(
                ExportImportDocumentProvider(
                    TEST_DOCUMENT_PROVIDER_1_TITLE,
                    TEST_DOCUMENT_PROVIDER_1_ROOT_1_SUMMARY,
                    TEST_DOCUMENT_PROVIDER_1_ICON_RESOURCE,
                    TEST_DOCUMENT_PROVIDER_1_ROOT_1_URI,
                    TEST_DOCUMENT_PROVIDER_1_AUTHORITY),
                ExportImportDocumentProvider(
                    TEST_DOCUMENT_PROVIDER_2_TITLE,
                    TEST_DOCUMENT_PROVIDER_2_ROOT_SUMMARY,
                    TEST_DOCUMENT_PROVIDER_2_ICON_RESOURCE,
                    TEST_DOCUMENT_PROVIDER_2_ROOT_URI,
                    TEST_DOCUMENT_PROVIDER_2_AUTHORITY))
        doAnswer(prepareAnswer(documentProviders))
            .`when`(healthDataExportManager)
            .queryDocumentProviders(any(), any())
        launchFragment<ExportDestinationFragment>(Bundle())

        onView(documentProviderWithTitle(TEST_DOCUMENT_PROVIDER_1_TITLE)).perform(click())

        onView(documentProviderWithTitle(TEST_DOCUMENT_PROVIDER_1_TITLE))
            .check(
                matches(
                    hasDescendant(
                        allOf(withId(R.id.item_document_provider_radio_button), isChecked()))))
    }

    @Test
    fun exportDestinationFragment_secondDocumentProviderClicked_otherDocumentProviderIsNotChecked() {
        val documentProviders =
            listOf(
                ExportImportDocumentProvider(
                    TEST_DOCUMENT_PROVIDER_1_TITLE,
                    TEST_DOCUMENT_PROVIDER_1_ROOT_1_SUMMARY,
                    TEST_DOCUMENT_PROVIDER_1_ICON_RESOURCE,
                    TEST_DOCUMENT_PROVIDER_1_ROOT_1_URI,
                    TEST_DOCUMENT_PROVIDER_1_AUTHORITY),
                ExportImportDocumentProvider(
                    TEST_DOCUMENT_PROVIDER_2_TITLE,
                    TEST_DOCUMENT_PROVIDER_2_ROOT_SUMMARY,
                    TEST_DOCUMENT_PROVIDER_2_ICON_RESOURCE,
                    TEST_DOCUMENT_PROVIDER_2_ROOT_URI,
                    TEST_DOCUMENT_PROVIDER_2_AUTHORITY))
        doAnswer(prepareAnswer(documentProviders))
            .`when`(healthDataExportManager)
            .queryDocumentProviders(any(), any())
        launchFragment<ExportDestinationFragment>(Bundle())

        onView(documentProviderWithTitle(TEST_DOCUMENT_PROVIDER_1_TITLE)).perform(click())
        onView(documentProviderWithTitle(TEST_DOCUMENT_PROVIDER_2_TITLE)).perform(click())

        onView(documentProviderWithTitle(TEST_DOCUMENT_PROVIDER_1_TITLE))
            .check(
                matches(
                    hasDescendant(
                        allOf(withId(R.id.item_document_provider_radio_button), isNotChecked()))))
        onView(documentProviderWithTitle(TEST_DOCUMENT_PROVIDER_2_TITLE))
            .check(
                matches(
                    hasDescendant(
                        allOf(withId(R.id.item_document_provider_radio_button), isChecked()))))
    }

    @Test
    fun exportDestinationFragment_documentProviderClicked_nextButtonIsEnabled() {
        val documentProviders =
            listOf(
                ExportImportDocumentProvider(
                    TEST_DOCUMENT_PROVIDER_1_TITLE,
                    TEST_DOCUMENT_PROVIDER_1_ROOT_1_SUMMARY,
                    TEST_DOCUMENT_PROVIDER_1_ICON_RESOURCE,
                    TEST_DOCUMENT_PROVIDER_1_ROOT_1_URI,
                    TEST_DOCUMENT_PROVIDER_1_AUTHORITY),
                ExportImportDocumentProvider(
                    TEST_DOCUMENT_PROVIDER_2_TITLE,
                    TEST_DOCUMENT_PROVIDER_2_ROOT_SUMMARY,
                    TEST_DOCUMENT_PROVIDER_2_ICON_RESOURCE,
                    TEST_DOCUMENT_PROVIDER_2_ROOT_URI,
                    TEST_DOCUMENT_PROVIDER_2_AUTHORITY))
        doAnswer(prepareAnswer(documentProviders))
            .`when`(healthDataExportManager)
            .queryDocumentProviders(any(), any())
        launchFragment<ExportDestinationFragment>(Bundle())

        onView(documentProviderWithTitle(TEST_DOCUMENT_PROVIDER_1_TITLE)).perform(click())

        onView(withId(R.id.export_import_next_button)).check(matches(isEnabled()))
    }

    @Test
    fun exportDestinationFragment_nextButtonClicked_startsDocumentsUi() {
        val documentProviders =
            listOf(
                ExportImportDocumentProvider(
                    TEST_DOCUMENT_PROVIDER_1_TITLE,
                    TEST_DOCUMENT_PROVIDER_1_ROOT_1_SUMMARY,
                    TEST_DOCUMENT_PROVIDER_1_ICON_RESOURCE,
                    TEST_DOCUMENT_PROVIDER_1_ROOT_1_URI,
                    TEST_DOCUMENT_PROVIDER_1_AUTHORITY),
                ExportImportDocumentProvider(
                    TEST_DOCUMENT_PROVIDER_2_TITLE,
                    TEST_DOCUMENT_PROVIDER_2_ROOT_SUMMARY,
                    TEST_DOCUMENT_PROVIDER_2_ICON_RESOURCE,
                    TEST_DOCUMENT_PROVIDER_2_ROOT_URI,
                    TEST_DOCUMENT_PROVIDER_2_AUTHORITY))
        doAnswer(prepareAnswer(documentProviders))
            .`when`(healthDataExportManager)
            .queryDocumentProviders(any(), any())
        launchFragment<ExportDestinationFragment>(Bundle())

        onView(documentProviderWithTitle(TEST_DOCUMENT_PROVIDER_1_TITLE)).perform(click())
        onView(withId(R.id.export_import_next_button)).perform(click())

        intended(hasAction(Intent.ACTION_CREATE_DOCUMENT))
        intended(hasType("application/zip"))
        intended(hasExtra(DocumentsContract.EXTRA_INITIAL_URI, TEST_DOCUMENT_PROVIDER_1_ROOT_1_URI))
    }

    @Test
    fun exportDestinationFragment_chooseFile_updatesUri() {
        val documentProviders =
            listOf(
                ExportImportDocumentProvider(
                    TEST_DOCUMENT_PROVIDER_1_TITLE,
                    TEST_DOCUMENT_PROVIDER_1_ROOT_1_SUMMARY,
                    TEST_DOCUMENT_PROVIDER_1_ICON_RESOURCE,
                    TEST_DOCUMENT_PROVIDER_1_ROOT_1_URI,
                    TEST_DOCUMENT_PROVIDER_1_AUTHORITY),
                ExportImportDocumentProvider(
                    TEST_DOCUMENT_PROVIDER_2_TITLE,
                    TEST_DOCUMENT_PROVIDER_2_ROOT_SUMMARY,
                    TEST_DOCUMENT_PROVIDER_2_ICON_RESOURCE,
                    TEST_DOCUMENT_PROVIDER_2_ROOT_URI,
                    TEST_DOCUMENT_PROVIDER_2_AUTHORITY))
        doAnswer(prepareAnswer(documentProviders))
            .`when`(healthDataExportManager)
            .queryDocumentProviders(any(), any())
        launchFragment<ExportDestinationFragment>(Bundle())
        intending(hasAction(Intent.ACTION_CREATE_DOCUMENT))
            .respondWith(
                ActivityResult(
                    RESULT_OK, Intent().setData(TEST_DOCUMENT_PROVIDER_1_ROOT_1_DOCUMENT_URI)))

        onView(documentProviderWithTitle(TEST_DOCUMENT_PROVIDER_1_TITLE)).perform(click())
        onView(withId(R.id.export_import_next_button)).perform(click())

        Mockito.verify(healthDataExportManager)
            .configureScheduledExport(
                ScheduledExportSettings.withUriAndPeriodInDays(
                    TEST_DOCUMENT_PROVIDER_1_ROOT_1_DOCUMENT_URI,
                    ExportFrequency.EXPORT_FREQUENCY_NEVER.periodInDays
                )
            )
    }

    @Test
    fun exportDestinationFragment_chooseExternalStorageFile_doesNotUpdateUri() {
        val documentProviders =
            listOf(
                ExportImportDocumentProvider(
                    TEST_DOCUMENT_PROVIDER_1_TITLE,
                    TEST_DOCUMENT_PROVIDER_1_ROOT_1_SUMMARY,
                    TEST_DOCUMENT_PROVIDER_1_ICON_RESOURCE,
                    TEST_DOCUMENT_PROVIDER_1_ROOT_1_URI,
                    TEST_DOCUMENT_PROVIDER_1_AUTHORITY))
        doAnswer(prepareAnswer(documentProviders))
            .`when`(healthDataExportManager)
            .queryDocumentProviders(any(), any())
        launchFragment<ExportDestinationFragment>(Bundle())
        intending(hasAction(Intent.ACTION_CREATE_DOCUMENT))
            .respondWith(ActivityResult(RESULT_OK, Intent().setData(EXTERNAL_STORAGE_DOCUMENT_URI)))

        onView(documentProviderWithTitle(TEST_DOCUMENT_PROVIDER_1_TITLE)).perform(click())
        onView(withId(R.id.export_import_next_button)).perform(click())

        Mockito.verify(healthDataExportManager, times(0)).configureScheduledExport(any())
    }

    @Test
    fun exportDestinationFragment_chooseDownloadsFile_doesNotUpdateUri() {
        val documentProviders =
            listOf(
                ExportImportDocumentProvider(
                    TEST_DOCUMENT_PROVIDER_1_TITLE,
                    TEST_DOCUMENT_PROVIDER_1_ROOT_1_SUMMARY,
                    TEST_DOCUMENT_PROVIDER_1_ICON_RESOURCE,
                    TEST_DOCUMENT_PROVIDER_1_ROOT_1_URI,
                    TEST_DOCUMENT_PROVIDER_1_AUTHORITY))
        doAnswer(prepareAnswer(documentProviders))
            .`when`(healthDataExportManager)
            .queryDocumentProviders(any(), any())
        launchFragment<ExportDestinationFragment>(Bundle())
        intending(hasAction(Intent.ACTION_CREATE_DOCUMENT))
            .respondWith(ActivityResult(RESULT_OK, Intent().setData(DOWNLOADS_DOCUMENT_URI)))

        onView(documentProviderWithTitle(TEST_DOCUMENT_PROVIDER_1_TITLE)).perform(click())
        onView(withId(R.id.export_import_next_button)).perform(click())

<<<<<<< HEAD
        onView(withId(R.id.export_import_next_button)).check(matches(isClickable()))
=======
        Mockito.verify(healthDataExportManager, times(0)).configureScheduledExport(any())
>>>>>>> 800ba27a
    }

    @Test
    fun exportDestinationFragment_multipleAccounts_doesNotShowSummary() {
        val documentProviders =
            listOf(
                ExportImportDocumentProvider(
                    TEST_DOCUMENT_PROVIDER_1_TITLE,
                    TEST_DOCUMENT_PROVIDER_1_ROOT_1_SUMMARY,
                    TEST_DOCUMENT_PROVIDER_1_ICON_RESOURCE,
                    TEST_DOCUMENT_PROVIDER_1_ROOT_1_URI,
                    TEST_DOCUMENT_PROVIDER_1_AUTHORITY),
                ExportImportDocumentProvider(
                    TEST_DOCUMENT_PROVIDER_1_TITLE,
                    TEST_DOCUMENT_PROVIDER_1_ROOT_2_SUMMARY,
                    TEST_DOCUMENT_PROVIDER_1_ICON_RESOURCE,
                    TEST_DOCUMENT_PROVIDER_1_ROOT_2_URI,
                    TEST_DOCUMENT_PROVIDER_1_AUTHORITY),
                ExportImportDocumentProvider(
                    TEST_DOCUMENT_PROVIDER_2_TITLE,
                    TEST_DOCUMENT_PROVIDER_2_ROOT_SUMMARY,
                    TEST_DOCUMENT_PROVIDER_2_ICON_RESOURCE,
                    TEST_DOCUMENT_PROVIDER_2_ROOT_URI,
                    TEST_DOCUMENT_PROVIDER_2_AUTHORITY))
        doAnswer(prepareAnswer(documentProviders))
            .`when`(healthDataExportManager)
            .queryDocumentProviders(any(), any())
        launchFragment<ExportDestinationFragment>(Bundle())

        onView(documentProviderWithTitle(TEST_DOCUMENT_PROVIDER_1_TITLE))
            .check(
                matches(
                    hasDescendant(
                        allOf(withId(R.id.item_document_provider_summary), not(isDisplayed())))))
    }

    @Test
    fun exportDestinationFragment_multipleAccountsClicked_showsAccountPicker() {
        val documentProviders =
            listOf(
                ExportImportDocumentProvider(
                    TEST_DOCUMENT_PROVIDER_1_TITLE,
                    TEST_DOCUMENT_PROVIDER_1_ROOT_1_SUMMARY,
                    TEST_DOCUMENT_PROVIDER_1_ICON_RESOURCE,
                    TEST_DOCUMENT_PROVIDER_1_ROOT_1_URI,
                    TEST_DOCUMENT_PROVIDER_1_AUTHORITY),
                ExportImportDocumentProvider(
                    TEST_DOCUMENT_PROVIDER_1_TITLE,
                    TEST_DOCUMENT_PROVIDER_1_ROOT_2_SUMMARY,
                    TEST_DOCUMENT_PROVIDER_1_ICON_RESOURCE,
                    TEST_DOCUMENT_PROVIDER_1_ROOT_2_URI,
                    TEST_DOCUMENT_PROVIDER_1_AUTHORITY),
                ExportImportDocumentProvider(
                    TEST_DOCUMENT_PROVIDER_2_TITLE,
                    TEST_DOCUMENT_PROVIDER_2_ROOT_SUMMARY,
                    TEST_DOCUMENT_PROVIDER_2_ICON_RESOURCE,
                    TEST_DOCUMENT_PROVIDER_2_ROOT_URI,
                    TEST_DOCUMENT_PROVIDER_2_AUTHORITY))
        doAnswer(prepareAnswer(documentProviders))
            .`when`(healthDataExportManager)
            .queryDocumentProviders(any(), any())
        launchFragment<ExportDestinationFragment>(Bundle())

        onView(documentProviderWithTitle(TEST_DOCUMENT_PROVIDER_1_TITLE)).perform(click())

        onView(withText("Choose an account")).inRoot(isDialog()).check(matches(isDisplayed()))
        onView(withText(TEST_DOCUMENT_PROVIDER_1_ROOT_1_SUMMARY))
            .inRoot(isDialog())
            .check(matches(isDisplayed()))
        onView(withText(TEST_DOCUMENT_PROVIDER_1_ROOT_2_SUMMARY))
            .inRoot(isDialog())
            .check(matches(isDisplayed()))
        onView(withText("Done")).inRoot(isDialog()).check(matches(isDisplayed()))
        onView(withText("Cancel")).inRoot(isDialog()).check(matches(isDisplayed()))
    }

    @Test
    fun exportDestinationFragment_multipleAccountsClickedAndAccountChosen_updatesSummary() {
        val documentProviders =
            listOf(
                ExportImportDocumentProvider(
                    TEST_DOCUMENT_PROVIDER_1_TITLE,
                    TEST_DOCUMENT_PROVIDER_1_ROOT_1_SUMMARY,
                    TEST_DOCUMENT_PROVIDER_1_ICON_RESOURCE,
                    TEST_DOCUMENT_PROVIDER_1_ROOT_1_URI,
                    TEST_DOCUMENT_PROVIDER_1_AUTHORITY),
                ExportImportDocumentProvider(
                    TEST_DOCUMENT_PROVIDER_1_TITLE,
                    TEST_DOCUMENT_PROVIDER_1_ROOT_2_SUMMARY,
                    TEST_DOCUMENT_PROVIDER_1_ICON_RESOURCE,
                    TEST_DOCUMENT_PROVIDER_1_ROOT_2_URI,
                    TEST_DOCUMENT_PROVIDER_1_AUTHORITY),
                ExportImportDocumentProvider(
                    TEST_DOCUMENT_PROVIDER_2_TITLE,
                    TEST_DOCUMENT_PROVIDER_2_ROOT_SUMMARY,
                    TEST_DOCUMENT_PROVIDER_2_ICON_RESOURCE,
                    TEST_DOCUMENT_PROVIDER_2_ROOT_URI,
                    TEST_DOCUMENT_PROVIDER_2_AUTHORITY))
        doAnswer(prepareAnswer(documentProviders))
            .`when`(healthDataExportManager)
            .queryDocumentProviders(any(), any())
        launchFragment<ExportDestinationFragment>(Bundle())

        onView(documentProviderWithTitle(TEST_DOCUMENT_PROVIDER_1_TITLE)).perform(click())
        onView(withText(TEST_DOCUMENT_PROVIDER_1_ROOT_2_SUMMARY))
            .inRoot(isDialog())
            .perform(click())
        onView(withText("Done")).inRoot(isDialog()).perform(click())

        onView(documentProviderWithTitle(TEST_DOCUMENT_PROVIDER_1_TITLE))
            .check(
                matches(
                    hasDescendant(
                        allOf(withText(TEST_DOCUMENT_PROVIDER_1_ROOT_2_SUMMARY), isDisplayed()))))
    }

    @Test
    fun exportDestinationFragment_multipleAccountsClickedAndAccountChosen_nextButtonClicked_startsDocumentsUi() {
        val documentProviders =
            listOf(
                ExportImportDocumentProvider(
                    TEST_DOCUMENT_PROVIDER_1_TITLE,
                    TEST_DOCUMENT_PROVIDER_1_ROOT_1_SUMMARY,
                    TEST_DOCUMENT_PROVIDER_1_ICON_RESOURCE,
                    TEST_DOCUMENT_PROVIDER_1_ROOT_1_URI,
                    TEST_DOCUMENT_PROVIDER_1_AUTHORITY),
                ExportImportDocumentProvider(
                    TEST_DOCUMENT_PROVIDER_1_TITLE,
                    TEST_DOCUMENT_PROVIDER_1_ROOT_2_SUMMARY,
                    TEST_DOCUMENT_PROVIDER_1_ICON_RESOURCE,
                    TEST_DOCUMENT_PROVIDER_1_ROOT_2_URI,
                    TEST_DOCUMENT_PROVIDER_1_AUTHORITY),
                ExportImportDocumentProvider(
                    TEST_DOCUMENT_PROVIDER_2_TITLE,
                    TEST_DOCUMENT_PROVIDER_2_ROOT_SUMMARY,
                    TEST_DOCUMENT_PROVIDER_2_ICON_RESOURCE,
                    TEST_DOCUMENT_PROVIDER_2_ROOT_URI,
                    TEST_DOCUMENT_PROVIDER_2_AUTHORITY))
        doAnswer(prepareAnswer(documentProviders))
            .`when`(healthDataExportManager)
            .queryDocumentProviders(any(), any())
        launchFragment<ExportDestinationFragment>(Bundle())

        onView(documentProviderWithTitle(TEST_DOCUMENT_PROVIDER_1_TITLE)).perform(click())
        onView(withText(TEST_DOCUMENT_PROVIDER_1_ROOT_2_SUMMARY))
            .inRoot(isDialog())
            .perform(click())
        onView(withText("Done")).inRoot(isDialog()).perform(click())
        onView(withText("Next")).perform(click())

        intended(hasAction(Intent.ACTION_CREATE_DOCUMENT))
        intended(hasType("application/zip"))
        intended(hasExtra(DocumentsContract.EXTRA_INITIAL_URI, TEST_DOCUMENT_PROVIDER_1_ROOT_2_URI))
    }

    private fun prepareAnswer(
        documentProviders: List<ExportImportDocumentProvider>
    ): (InvocationOnMock) -> Nothing? {
        val answer = { args: InvocationOnMock ->
            val receiver =
                args.arguments[1] as OutcomeReceiver<List<ExportImportDocumentProvider>, *>
            receiver.onResult(documentProviders)
            null
        }
        return answer
    }

    private fun documentProviderWithTitle(title: String): Matcher<View>? =
        allOf(withId(R.id.item_document_provider), hasDescendant(withText(title)))
}<|MERGE_RESOLUTION|>--- conflicted
+++ resolved
@@ -439,11 +439,7 @@
         onView(documentProviderWithTitle(TEST_DOCUMENT_PROVIDER_1_TITLE)).perform(click())
         onView(withId(R.id.export_import_next_button)).perform(click())
 
-<<<<<<< HEAD
-        onView(withId(R.id.export_import_next_button)).check(matches(isClickable()))
-=======
         Mockito.verify(healthDataExportManager, times(0)).configureScheduledExport(any())
->>>>>>> 800ba27a
     }
 
     @Test
