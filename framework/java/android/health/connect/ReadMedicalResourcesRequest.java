--- conflicted
+++ resolved
@@ -18,10 +18,6 @@
 
 import static android.health.connect.Constants.MAXIMUM_PAGE_SIZE;
 import static android.health.connect.Constants.MINIMUM_PAGE_SIZE;
-<<<<<<< HEAD
-import static android.health.connect.datatypes.MedicalResource.validateMedicalResourceType;
-=======
->>>>>>> f0599c89
 import static android.health.connect.datatypes.validation.ValidationUtils.requireInRange;
 
 import static com.android.healthfitness.flags.Flags.FLAG_PERSONAL_HEALTH_RECORD;
@@ -40,71 +36,13 @@
     /**
      * @param pageSize The maximum number of {@code MedicalResource}s to be returned by the read
      *     operation.
-<<<<<<< HEAD
-     * @param pageToken The page token to read the requested page of the result. If not set, default
-     *     to {@code null}, which means the first page.
-     */
-    private ReadMedicalResourcesRequest(
-            @MedicalResourceType int medicalResourceType,
-            @NonNull Set<String> dataSourceIds,
-            @IntRange(from = MINIMUM_PAGE_SIZE, to = MAXIMUM_PAGE_SIZE) int pageSize,
-            @Nullable String pageToken) {
-        validateMedicalResourceType(medicalResourceType);
-        requireNonNull(dataSourceIds);
-=======
      * @throws IllegalArgumentException if {@code pageSize} is less than 1 or more than 5000.
      * @hide
      */
     protected ReadMedicalResourcesRequest(
             @IntRange(from = MINIMUM_PAGE_SIZE, to = MAXIMUM_PAGE_SIZE) int pageSize) {
->>>>>>> f0599c89
         requireInRange(pageSize, MINIMUM_PAGE_SIZE, MAXIMUM_PAGE_SIZE, "pageSize");
         mPageSize = pageSize;
-<<<<<<< HEAD
-        mPageToken = pageToken;
-    }
-
-    /**
-     * Constructs this object with the data present in {@code parcel}. It should be in the same
-     * order as {@link ReadMedicalResourcesRequest#writeToParcel}.
-     */
-    private ReadMedicalResourcesRequest(@NonNull Parcel in) {
-        requireNonNull(in);
-        mMedicalResourceType = in.readInt();
-        mDataSourceIds = new HashSet<>(requireNonNull(in.createStringArrayList()));
-        mPageSize = in.readInt();
-        mPageToken = in.readString();
-    }
-
-    @NonNull
-    public static final Creator<ReadMedicalResourcesRequest> CREATOR =
-            new Creator<>() {
-                @Override
-                public ReadMedicalResourcesRequest createFromParcel(Parcel in) {
-                    return new ReadMedicalResourcesRequest(in);
-                }
-
-                @Override
-                public ReadMedicalResourcesRequest[] newArray(int size) {
-                    return new ReadMedicalResourcesRequest[size];
-                }
-            };
-
-    /** Returns the medical resource type. */
-    @MedicalResourceType
-    public int getMedicalResourceType() {
-        return mMedicalResourceType;
-    }
-
-    /**
-     * Returns the set of IDs of the {@link MedicalDataSource} filter to read from, or an empty list
-     * for no filter.
-     */
-    @NonNull
-    public Set<String> getDataSourceIds() {
-        return new ArraySet<>(mDataSourceIds);
-=======
->>>>>>> f0599c89
     }
 
     /**
@@ -121,164 +59,6 @@
      *
      * @hide
      */
-<<<<<<< HEAD
-    @Nullable
-    public String getPageToken() {
-        return mPageToken;
-    }
-
-    @Override
-    public int describeContents() {
-        return 0;
-    }
-
-    /** Populates a {@link Parcel} with the self information. */
-    @Override
-    public void writeToParcel(@NonNull Parcel dest, int flags) {
-        dest.writeInt(mMedicalResourceType);
-        dest.writeStringList(new ArrayList<>(mDataSourceIds));
-        dest.writeInt(mPageSize);
-        dest.writeString(mPageToken);
-    }
-
-    /** Indicates whether some other object is "equal to" this one. */
-    @Override
-    public boolean equals(Object o) {
-        if (this == o) return true;
-        if (!(o instanceof ReadMedicalResourcesRequest that)) return false;
-        return getMedicalResourceType() == that.getMedicalResourceType()
-                && getDataSourceIds().equals(that.getDataSourceIds())
-                && getPageSize() == that.getPageSize()
-                && Objects.equals(getPageToken(), that.getPageToken());
-    }
-
-    /** Returns a hash code value for the object. */
-    @Override
-    public int hashCode() {
-        return hash(getMedicalResourceType(), getDataSourceIds(), getPageSize(), getPageToken());
-    }
-
-    /** Returns a string representation of this {@link ReadMedicalResourcesRequest}. */
-    @Override
-    public String toString() {
-        StringBuilder sb = new StringBuilder();
-        sb.append(this.getClass().getSimpleName()).append("{");
-        sb.append("medicalResourceType=").append(getMedicalResourceType());
-        sb.append(",dataSourceIds=").append(getDataSourceIds());
-        sb.append(",pageSize=").append(getPageSize());
-        sb.append(",pageToken=").append(getPageToken());
-        sb.append("}");
-        return sb.toString();
-    }
-
-    /** Builder class for {@link ReadMedicalResourcesRequest} */
-    public static final class Builder {
-        @MedicalResourceType private int mMedicalResourceType;
-        @NonNull private Set<String> mDataSourceIds = new HashSet<>();
-        private int mPageSize = DEFAULT_PAGE_SIZE;
-        @Nullable private String mPageToken;
-
-        /**
-         * @param medicalResourceType The medical resource type.
-         */
-        public Builder(@MedicalResourceType int medicalResourceType) {
-            validateMedicalResourceType(medicalResourceType);
-            mMedicalResourceType = medicalResourceType;
-        }
-
-        /**
-         * @param original The other {@link ReadMedicalResourcesRequest.Builder} to provide data to
-         *     construct this new instance from.
-         */
-        public Builder(@NonNull Builder original) {
-            requireNonNull(original);
-            mMedicalResourceType = original.mMedicalResourceType;
-            mDataSourceIds.addAll(original.mDataSourceIds);
-            mPageSize = original.mPageSize;
-            mPageToken = original.mPageToken;
-        }
-
-        /**
-         * @param original The other {@link ReadMedicalResourcesRequest} instance to provide data to
-         *     construct this new instance from.
-         */
-        public Builder(@NonNull ReadMedicalResourcesRequest original) {
-            requireNonNull(original);
-            mMedicalResourceType = original.getMedicalResourceType();
-            mDataSourceIds.addAll(original.getDataSourceIds());
-            mPageSize = original.getPageSize();
-            mPageToken = original.getPageToken();
-        }
-
-        /** Sets the medical resource type. */
-        @NonNull
-        public ReadMedicalResourcesRequest.Builder setMedicalResourceType(
-                @MedicalResourceType int medicalResourceType) {
-            validateMedicalResourceType(medicalResourceType);
-            mMedicalResourceType = medicalResourceType;
-            return this;
-        }
-
-        /**
-         * Adds the {@link MedicalDataSource} filter based on which the read operation is to be
-         * performed.
-         *
-         * @param dataSourceId The ID of an existing {@link MedicalDataSource} from which to read
-         *     {@link MedicalResource}s.
-         *     <p>If no {@link MedicalDataSource} ID is added, then {@link MedicalResource}s from
-         *     all {@link MedicalDataSource}s will be read.
-         */
-        @NonNull
-        public Builder addDataSourceId(@NonNull String dataSourceId) {
-            requireNonNull(dataSourceId);
-            mDataSourceIds.add(dataSourceId);
-            return this;
-        }
-
-        /** Clears all the {@link MedicalDataSource} filters for this builder. */
-        @NonNull
-        public Builder clearDataSourceIds() {
-            mDataSourceIds.clear();
-            return this;
-        }
-
-        /**
-         * Sets the maximum number of {@code MedicalResource}s to be returned by the read operation.
-         * The number must be in the range of [1, 5000].
-         *
-         * <p>If not set, default to 1000.
-         */
-        @NonNull
-        public Builder setPageSize(
-                @IntRange(from = MINIMUM_PAGE_SIZE, to = MAXIMUM_PAGE_SIZE) int pageSize) {
-            requireInRange(pageSize, MINIMUM_PAGE_SIZE, MAXIMUM_PAGE_SIZE, "pageSize");
-            mPageSize = pageSize;
-            return this;
-        }
-
-        /**
-         * Sets page token to read the requested page of the result.
-         *
-         * <p>If not set, default to {@code null}, which means the first page.
-         */
-        @NonNull
-        public Builder setPageToken(@Nullable String pageToken) {
-            mPageToken = pageToken;
-            return this;
-        }
-
-        /**
-         * Returns a new instance of {@link ReadMedicalResourcesRequest} with the specified
-         * parameters.
-         */
-        @NonNull
-        public ReadMedicalResourcesRequest build() {
-            return new ReadMedicalResourcesRequest(
-                    mMedicalResourceType, mDataSourceIds, mPageSize, mPageToken);
-        }
-    }
-=======
     @SuppressWarnings("HiddenAbstractMethod")
     abstract ReadMedicalResourcesRequestParcel toParcel();
->>>>>>> f0599c89
 }