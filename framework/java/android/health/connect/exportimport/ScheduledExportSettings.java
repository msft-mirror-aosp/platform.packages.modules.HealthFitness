--- conflicted
+++ resolved
@@ -25,7 +25,6 @@
 import android.os.Parcel;
 import android.os.Parcelable;
 
-import java.util.Arrays;
 import java.util.Objects;
 
 /**
@@ -55,33 +54,8 @@
     public boolean equals(Object o) {
         if (this == o) return true;
         if (!(o instanceof ScheduledExportSettings that)) return false;
-<<<<<<< HEAD
-        return mPeriodInDays == that.mPeriodInDays
-                && Arrays.equals(mSecretKey, that.mSecretKey)
-                && Arrays.equals(mSalt, that.mSalt)
-                && Objects.equals(mUri, that.mUri);
-    }
-
-    @Override
-    public int hashCode() {
-        int result = Objects.hash(mUri, mPeriodInDays);
-        result = 31 * result + Arrays.hashCode(mSecretKey);
-        result = 31 * result + Arrays.hashCode(mSalt);
-        return result;
-    }
-
-    /**
-     * Returns a {@link ScheduledExportSettings} to update the secret key and salt used for
-     * encrypting the exported data.
-     */
-    public static ScheduledExportSettings withSecretKey(
-            @NonNull byte[] secretKey, @NonNull byte[] salt) {
-        Objects.requireNonNull(secretKey);
-        Objects.requireNonNull(salt);
-=======
         return mPeriodInDays == that.mPeriodInDays && Objects.equals(mUri, that.mUri);
     }
->>>>>>> 800ba27a
 
     @Override
     public int hashCode() {
