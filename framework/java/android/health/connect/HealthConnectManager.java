/*
 * Copyright (C) 2022 The Android Open Source Project
 *
 * Licensed under the Apache License, Version 2.0 (the "License");
 * you may not use this file except in compliance with the License.
 * You may obtain a copy of the License at
 *
 *      http://www.apache.org/licenses/LICENSE-2.0
 *
 * Unless required by applicable law or agreed to in writing, software
 * distributed under the License is distributed on an "AS IS" BASIS,
 * WITHOUT WARRANTIES OR CONDITIONS OF ANY KIND, either express or implied.
 * See the License for the specific language governing permissions and
 * limitations under the License.
 */

package android.health.connect;

import static android.health.connect.Constants.DEFAULT_LONG;
import static android.health.connect.Constants.MAXIMUM_PAGE_SIZE;
import static android.health.connect.HealthPermissions.MANAGE_HEALTH_DATA_PERMISSION;
import static android.health.connect.HealthPermissions.MANAGE_HEALTH_PERMISSIONS;

import static com.android.healthfitness.flags.Flags.FLAG_EXPORT_IMPORT;
import static com.android.healthfitness.flags.Flags.FLAG_PERSONAL_HEALTH_RECORD;

import android.Manifest;
import android.annotation.CallbackExecutor;
import android.annotation.FlaggedApi;
import android.annotation.IntDef;
import android.annotation.IntRange;
import android.annotation.NonNull;
import android.annotation.Nullable;
import android.annotation.RequiresPermission;
import android.annotation.SdkConstant;
import android.annotation.SystemApi;
import android.annotation.SystemService;
import android.annotation.TestApi;
import android.annotation.UserHandleAware;
import android.annotation.WorkerThread;
import android.content.Context;
import android.content.pm.PackageInfo;
import android.content.pm.PackageManager;
import android.content.pm.PermissionGroupInfo;
import android.content.pm.PermissionInfo;
import android.health.connect.accesslog.AccessLog;
import android.health.connect.accesslog.AccessLogsResponseParcel;
import android.health.connect.aidl.ActivityDatesRequestParcel;
import android.health.connect.aidl.ActivityDatesResponseParcel;
import android.health.connect.aidl.AggregateDataRequestParcel;
import android.health.connect.aidl.AggregateDataResponseParcel;
import android.health.connect.aidl.ApplicationInfoResponseParcel;
import android.health.connect.aidl.DeleteUsingFiltersRequestParcel;
import android.health.connect.aidl.GetPriorityResponseParcel;
import android.health.connect.aidl.HealthConnectExceptionParcel;
import android.health.connect.aidl.IAccessLogsResponseCallback;
import android.health.connect.aidl.IActivityDatesResponseCallback;
import android.health.connect.aidl.IAggregateRecordsResponseCallback;
import android.health.connect.aidl.IApplicationInfoResponseCallback;
import android.health.connect.aidl.IChangeLogsResponseCallback;
import android.health.connect.aidl.IDataStagingFinishedCallback;
import android.health.connect.aidl.IEmptyResponseCallback;
import android.health.connect.aidl.IGetChangeLogTokenCallback;
import android.health.connect.aidl.IGetHealthConnectDataStateCallback;
import android.health.connect.aidl.IGetHealthConnectMigrationUiStateCallback;
import android.health.connect.aidl.IGetPriorityResponseCallback;
import android.health.connect.aidl.IHealthConnectService;
import android.health.connect.aidl.IInsertRecordsResponseCallback;
import android.health.connect.aidl.IMigrationCallback;
import android.health.connect.aidl.IReadRecordsResponseCallback;
import android.health.connect.aidl.IRecordTypeInfoResponseCallback;
import android.health.connect.aidl.InsertRecordsResponseParcel;
import android.health.connect.aidl.ReadRecordsResponseParcel;
import android.health.connect.aidl.RecordIdFiltersParcel;
import android.health.connect.aidl.RecordTypeInfoResponseParcel;
import android.health.connect.aidl.RecordsParcel;
import android.health.connect.aidl.UpdatePriorityRequestParcel;
import android.health.connect.changelog.ChangeLogTokenRequest;
import android.health.connect.changelog.ChangeLogTokenResponse;
import android.health.connect.changelog.ChangeLogsRequest;
import android.health.connect.changelog.ChangeLogsResponse;
import android.health.connect.datatypes.AggregationType;
import android.health.connect.datatypes.DataOrigin;
import android.health.connect.datatypes.MedicalDataSource;
import android.health.connect.datatypes.MedicalResource;
import android.health.connect.datatypes.Record;
import android.health.connect.exportimport.ExportImportDocumentProvider;
<<<<<<< HEAD
import android.health.connect.exportimport.IQueryDocumentProvidersCallback;
import android.health.connect.exportimport.IScheduledExportStatusCallback;
=======
import android.health.connect.exportimport.IImportStatusCallback;
import android.health.connect.exportimport.IQueryDocumentProvidersCallback;
import android.health.connect.exportimport.IScheduledExportStatusCallback;
import android.health.connect.exportimport.ImportStatus;
>>>>>>> e2731f7a
import android.health.connect.exportimport.ScheduledExportSettings;
import android.health.connect.exportimport.ScheduledExportStatus;
import android.health.connect.internal.datatypes.RecordInternal;
import android.health.connect.internal.datatypes.utils.InternalExternalRecordConverter;
import android.health.connect.migration.HealthConnectMigrationUiState;
import android.health.connect.migration.MigrationEntity;
import android.health.connect.migration.MigrationEntityParcel;
import android.health.connect.migration.MigrationException;
import android.health.connect.restore.StageRemoteDataException;
import android.health.connect.restore.StageRemoteDataRequest;
import android.net.Uri;
import android.os.Binder;
import android.os.OutcomeReceiver;
import android.os.ParcelFileDescriptor;
import android.os.RemoteException;
import android.os.UserHandle;
import android.util.Log;

import java.lang.annotation.Retention;
import java.lang.annotation.RetentionPolicy;
import java.time.Duration;
import java.time.Instant;
import java.time.LocalDate;
import java.time.Period;
import java.time.ZoneOffset;
import java.util.ArrayList;
import java.util.Collections;
import java.util.HashSet;
import java.util.List;
import java.util.Map;
import java.util.Objects;
import java.util.Set;
import java.util.concurrent.Executor;
import java.util.stream.Collectors;

/**
 * This class provides APIs to interact with the centralized HealthConnect storage maintained by the
 * system.
 *
 * <p>HealthConnect is an offline, on-device storage that unifies data from multiple devices and
 * apps into an ecosystem featuring.
 *
 * <ul>
 *   <li>APIs to insert data of various types into the system.
 * </ul>
 *
 * <p>The basic unit of data in HealthConnect is represented as a {@link Record} object, which is
 * the base class for all the other data types such as {@link
 * android.health.connect.datatypes.StepsRecord}.
 */
@SystemService(Context.HEALTHCONNECT_SERVICE)
public class HealthConnectManager {
    /**
     * Used in conjunction with {@link android.content.Intent#ACTION_VIEW_PERMISSION_USAGE} to
     * launch UI to show an app’s health permission rationale/data policy.
     *
     * <p><b>Note:</b> Used by apps to define an intent filter in conjunction with {@link
     * android.content.Intent#ACTION_VIEW_PERMISSION_USAGE} that the HC UI can link out to.
     */
    // We use intent.category prefix to be compatible with HealthPermissions strings definitions.
    @SdkConstant(SdkConstant.SdkConstantType.INTENT_CATEGORY)
    public static final String CATEGORY_HEALTH_PERMISSIONS =
            "android.intent.category.HEALTH_PERMISSIONS";

    /**
     * Activity action: Launch UI to manage (e.g. grant/revoke) health permissions.
     *
     * <p>Shows a list of apps which request at least one permission of the Health permission group.
     *
     * <p>Input: {@link android.content.Intent#EXTRA_PACKAGE_NAME} string extra with the name of the
     * app requesting the action. Optional: Adding package name extras launches a UI to manager
     * (e.g. grant/revoke) for this app.
     */
    @SdkConstant(SdkConstant.SdkConstantType.ACTIVITY_INTENT_ACTION)
    public static final String ACTION_MANAGE_HEALTH_PERMISSIONS =
            "android.health.connect.action.MANAGE_HEALTH_PERMISSIONS";

    /**
     * Activity action: Launch UI to share the route associated with an exercise session.
     *
     * <p>Input: caller must provide `String` extra EXTRA_SESSION_ID
     *
     * <p>Result will be delivered via [Activity.onActivityResult] with `ExerciseRoute`
     * EXTRA_EXERCISE_ROUTE.
     */
    @SdkConstant(SdkConstant.SdkConstantType.ACTIVITY_INTENT_ACTION)
    public static final String ACTION_REQUEST_EXERCISE_ROUTE =
            "android.health.connect.action.REQUEST_EXERCISE_ROUTE";

    /**
     * A string ID of a session to be used with {@link #ACTION_REQUEST_EXERCISE_ROUTE}.
     *
     * <p>This is used to specify route of which exercise session we want to request.
     */
    public static final String EXTRA_SESSION_ID = "android.health.connect.extra.SESSION_ID";

    /**
     * An exercise route requested via {@link #ACTION_REQUEST_EXERCISE_ROUTE}.
     *
     * <p>This is returned for a successful request to access a route associated with an exercise
     * session.
     */
    public static final String EXTRA_EXERCISE_ROUTE = "android.health.connect.extra.EXERCISE_ROUTE";

    /**
     * Activity action: Launch UI to show and manage (e.g. grant/revoke) health permissions.
     *
     * <p>Input: {@link android.content.Intent#EXTRA_PACKAGE_NAME} string extra with the name of the
     * app requesting the action must be present. An app can open only its own page.
     *
     * <p>Input: caller must provide `String[]` extra [EXTRA_PERMISSIONS]
     *
     * <p>Result will be delivered via [Activity.onActivityResult] with `String[]`
     * [EXTRA_PERMISSIONS] and `int[]` [EXTRA_PERMISSION_GRANT_RESULTS], similar to
     * [Activity.onRequestPermissionsResult]
     *
     * @hide
     */
    @SystemApi
    @SdkConstant(SdkConstant.SdkConstantType.ACTIVITY_INTENT_ACTION)
    public static final String ACTION_REQUEST_HEALTH_PERMISSIONS =
            "android.health.connect.action.REQUEST_HEALTH_PERMISSIONS";

    /**
     * Activity action: Launch UI to health connect home settings screen.
     *
     * <p>shows a list of recent apps that accessed (e.g. read/write) health data and allows the
     * user to access health permissions and health data.
     *
     * @hide
     */
    @SystemApi
    @SdkConstant(SdkConstant.SdkConstantType.ACTIVITY_INTENT_ACTION)
    public static final String ACTION_HEALTH_HOME_SETTINGS =
            "android.health.connect.action.HEALTH_HOME_SETTINGS";

    /**
     * Activity action: Launch UI to show and manage (e.g. delete/export) health data.
     *
     * <p>shows a list of health data categories and actions to manage (e.g. delete/export) health
     * data.
     *
     * @hide
     */
    @SystemApi
    @SdkConstant(SdkConstant.SdkConstantType.ACTIVITY_INTENT_ACTION)
    public static final String ACTION_MANAGE_HEALTH_DATA =
            "android.health.connect.action.MANAGE_HEALTH_DATA";

    /**
     * Activity action: Display information regarding migration - e.g. asking the user to take some
     * action (e.g. update the system) so that migration can take place.
     *
     * <p><b>Note:</b> Callers of the migration APIs must handle this intent.
     *
     * @hide
     */
    @SystemApi
    @SdkConstant(SdkConstant.SdkConstantType.ACTIVITY_INTENT_ACTION)
    public static final String ACTION_SHOW_MIGRATION_INFO =
            "android.health.connect.action.SHOW_MIGRATION_INFO";

    /**
     * Broadcast Action: Health Connect is ready to accept migrated data.
     *
     * <p class="note">This broadcast is explicitly sent to Health Connect migration aware
     * applications to prompt them to start/continue HC data migration. Migration aware applications
     * are those that both hold {@code android.permission.MIGRATE_HEALTH_CONNECT_DATA} and handle
     * {@code android.health.connect.action.SHOW_MIGRATION_INFO}.
     *
     * <p class="note">This is a protected intent that can only be sent by the system.
     *
     * @hide
     */
    @SdkConstant(SdkConstant.SdkConstantType.BROADCAST_INTENT_ACTION)
    @SystemApi
    public static final String ACTION_HEALTH_CONNECT_MIGRATION_READY =
            "android.health.connect.action.HEALTH_CONNECT_MIGRATION_READY";

    /**
     * Unknown download state considered to be the default download state.
     *
     * <p>See also {@link #updateDataDownloadState}
     *
     * @hide
     */
    @SystemApi public static final int DATA_DOWNLOAD_STATE_UNKNOWN = 0;

    /**
     * Indicates that the download has started.
     *
     * <p>See also {@link #updateDataDownloadState}
     *
     * @hide
     */
    @SystemApi public static final int DATA_DOWNLOAD_STARTED = 1;

    /**
     * Indicates that the download is being retried.
     *
     * <p>See also {@link #updateDataDownloadState}
     *
     * @hide
     */
    @SystemApi public static final int DATA_DOWNLOAD_RETRY = 2;

    /**
     * Indicates that the download has failed.
     *
     * <p>See also {@link #updateDataDownloadState}
     *
     * @hide
     */
    @SystemApi public static final int DATA_DOWNLOAD_FAILED = 3;

    /**
     * Indicates that the download has completed.
     *
     * <p>See also {@link HealthConnectManager#updateDataDownloadState}
     *
     * @hide
     */
    @SystemApi public static final int DATA_DOWNLOAD_COMPLETE = 4;

    /**
<<<<<<< HEAD
     * Unknown error during the last data export.
=======
     * No error during the last data export.
>>>>>>> e2731f7a
     *
     * @hide
     */
    @FlaggedApi(FLAG_EXPORT_IMPORT)
<<<<<<< HEAD
    public static final int DATA_EXPORT_ERROR_UNKNOWN = 0;

    /**
     * No error during the last data export.
=======
    public static final int DATA_EXPORT_ERROR_NONE = 0;

    /**
     * Unknown error during the last data export.
>>>>>>> e2731f7a
     *
     * @hide
     */
    @FlaggedApi(FLAG_EXPORT_IMPORT)
<<<<<<< HEAD
    public static final int DATA_EXPORT_ERROR_NONE = 1;
=======
    public static final int DATA_EXPORT_ERROR_UNKNOWN = 1;
>>>>>>> e2731f7a

    /**
     * Indicates that the last export failed because we lost access to the export file location.
     *
     * @hide
     */
    @FlaggedApi(FLAG_EXPORT_IMPORT)
    public static final int DATA_EXPORT_LOST_FILE_ACCESS = 2;

    /**
     * Activity action: Launch activity exported by client application that handles onboarding to
     * Health Connect.
     *
     * <p>Health Connect will invoke this intent whenever the user attempts to connect an app that
     * has exported an activity that responds to this intent. The launched activity is responsible
     * for making permission requests and any other prerequisites for connecting to Health Connect.
     *
     * <p class="note">Applications exporting an activity that is launched by this intent must also
     * guard it with {@link HealthPermissions#START_ONBOARDING} so that only the system can launch
     * it.
     *
     * @hide
     */
    @SdkConstant(SdkConstant.SdkConstantType.ACTIVITY_INTENT_ACTION)
    public static final String ACTION_SHOW_ONBOARDING =
            "android.health.connect.action.SHOW_ONBOARDING";

    private static final String TAG = "HealthConnectManager";
    private static final String HEALTH_PERMISSION_PREFIX = "android.permission.health.";

    @SuppressWarnings("NullAway.Init") // TODO(b/317029272): fix this suppression
    private static volatile Set<String> sHealthPermissions;

    private final Context mContext;
    private final IHealthConnectService mService;
    private final InternalExternalRecordConverter mInternalExternalRecordConverter;

    /** @hide */
    HealthConnectManager(@NonNull Context context, @NonNull IHealthConnectService service) {
        mContext = context;
        mService = service;
        mInternalExternalRecordConverter = InternalExternalRecordConverter.getInstance();
    }

    /**
     * Grant a runtime permission to an application which the application does not already have. The
     * permission must have been requested by the application. If the application is not allowed to
     * hold the permission, a {@link java.lang.SecurityException} is thrown. If the package or
     * permission is invalid, a {@link java.lang.IllegalArgumentException} is thrown.
     *
     * <p><b>Note:</b> This API sets {@code PackageManager.FLAG_PERMISSION_USER_SET}.
     *
     * @hide
     */
    @RequiresPermission(MANAGE_HEALTH_PERMISSIONS)
    @UserHandleAware
    public void grantHealthPermission(@NonNull String packageName, @NonNull String permissionName) {
        try {
            mService.grantHealthPermission(packageName, permissionName, mContext.getUser());
        } catch (RemoteException e) {
            throw e.rethrowFromSystemServer();
        }
    }

    /**
     * Revoke a health permission that was previously granted by {@link
     * #grantHealthPermission(String, String)} The permission must have been requested by the
     * application. If the application is not allowed to hold the permission, a {@link
     * java.lang.SecurityException} is thrown. If the package or permission is invalid, a {@link
     * java.lang.IllegalArgumentException} is thrown.
     *
     * <p><b>Note:</b> This API sets {@code PackageManager.FLAG_PERMISSION_USER_SET} or {@code
     * PackageManager.FLAG_PERMISSION_USER_FIXED} based on the number of revocations of a particular
     * permission for a package.
     *
     * @hide
     */
    @SuppressWarnings("NullAway") // TODO(b/317029272): fix this suppression
    @RequiresPermission(MANAGE_HEALTH_PERMISSIONS)
    @UserHandleAware
    public void revokeHealthPermission(
            @NonNull String packageName, @NonNull String permissionName, @Nullable String reason) {
        try {
            mService.revokeHealthPermission(
                    packageName, permissionName, reason, mContext.getUser());
        } catch (RemoteException e) {
            throw e.rethrowFromSystemServer();
        }
    }

    /**
     * Revokes all health permissions that were previously granted by {@link
     * #grantHealthPermission(String, String)} If the package is invalid, a {@link
     * java.lang.IllegalArgumentException} is thrown.
     *
     * @hide
     */
    @SuppressWarnings("NullAway") // TODO(b/317029272): fix this suppression
    @RequiresPermission(MANAGE_HEALTH_PERMISSIONS)
    @UserHandleAware
    public void revokeAllHealthPermissions(@NonNull String packageName, @Nullable String reason) {
        try {
            mService.revokeAllHealthPermissions(packageName, reason, mContext.getUser());
        } catch (RemoteException e) {
            throw e.rethrowFromSystemServer();
        }
    }

    /**
     * Returns a list of health permissions that were previously granted by {@link
     * #grantHealthPermission(String, String)}.
     *
     * @hide
     */
    @RequiresPermission(MANAGE_HEALTH_PERMISSIONS)
    @UserHandleAware
    public List<String> getGrantedHealthPermissions(@NonNull String packageName) {
        try {
            return mService.getGrantedHealthPermissions(packageName, mContext.getUser());
        } catch (RemoteException e) {
            throw e.rethrowFromSystemServer();
        }
    }

    /**
     * Returns permission flags for the given package name and Health permissions.
     *
     * <p>This is equivalent to calling {@link PackageManager#getPermissionFlags(String, String,
     * UserHandle)} for each provided permission except it throws an exception for non-Health or
     * undeclared permissions. Flag masks listed in {@link PackageManager#MASK_PERMISSION_FLAGS_ALL}
     * can be used to check the flag values.
     *
     * <p>Returned flags for invalid, non-Health or undeclared permissions are equal to zero.
     *
     * @return a map which contains all requested permissions as keys and corresponding flags as
     *     values.
     * @throws IllegalArgumentException if the package doesn't exist, any of the permissions are not
     *     Health permissions or not declared by the app.
     * @throws NullPointerException if any of the arguments is {@code null}.
     * @throws SecurityException if the caller doesn't possess {@code
     *     android.permission.MANAGE_HEALTH_PERMISSIONS}.
     * @hide
     */
    @RequiresPermission(MANAGE_HEALTH_PERMISSIONS)
    @UserHandleAware
    public Map<String, Integer> getHealthPermissionsFlags(
            @NonNull String packageName, @NonNull List<String> permissions) {
        try {
            return mService.getHealthPermissionsFlags(packageName, mContext.getUser(), permissions);
        } catch (RemoteException e) {
            throw e.rethrowFromSystemServer();
        }
    }

    /**
     * Sets/clears {@link PackageManager#FLAG_PERMISSION_USER_FIXED} for given health permissions.
     *
     * @param value whether to set or clear the flag, {@code true} means set, {@code false} - clear.
     * @throws IllegalArgumentException if the package doesn't exist, any of the permissions are not
     *     Health permissions or not declared by the app.
     * @throws NullPointerException if any of the arguments is {@code null}.
     * @throws SecurityException if the caller doesn't possess {@code
     *     android.permission.MANAGE_HEALTH_PERMISSIONS}.
     * @hide
     */
    @RequiresPermission(MANAGE_HEALTH_PERMISSIONS)
    @UserHandleAware
    public void setHealthPermissionsUserFixedFlagValue(
            @NonNull String packageName, @NonNull List<String> permissions, boolean value) {
        try {
            mService.setHealthPermissionsUserFixedFlagValue(
                    packageName, mContext.getUser(), permissions, value);
        } catch (RemoteException e) {
            throw e.rethrowFromSystemServer();
        }
    }

    /**
     * Returns the date from which an app have access to the historical health data. Returns null if
     * the package doesn't have historical access date.
     *
     * @hide
     */
    @RequiresPermission(HealthPermissions.MANAGE_HEALTH_PERMISSIONS)
    @UserHandleAware
    @Nullable
    public Instant getHealthDataHistoricalAccessStartDate(@NonNull String packageName) {
        try {
            long dateMilli =
                    mService.getHistoricalAccessStartDateInMilliseconds(
                            packageName, mContext.getUser());
            if (dateMilli == DEFAULT_LONG) {
                return null;
            } else {
                return Instant.ofEpochMilli(dateMilli);
            }
        } catch (RemoteException e) {
            throw e.rethrowFromSystemServer();
        }
    }

    /**
     * Inserts {@code records} into the HealthConnect database. The records returned in {@link
     * InsertRecordsResponse} contains the unique IDs of the input records. The values are in same
     * order as {@code records}. In case of an error or a permission failure the HealthConnect
     * service, {@link OutcomeReceiver#onError} will be invoked with a {@link
     * HealthConnectException}.
     *
     * @param records list of records to be inserted.
     * @param executor Executor on which to invoke the callback.
     * @param callback Callback to receive result of performing this operation.
     * @throws RuntimeException for internal errors
     */
    public void insertRecords(
            @NonNull List<Record> records,
            @NonNull @CallbackExecutor Executor executor,
            @NonNull OutcomeReceiver<InsertRecordsResponse, HealthConnectException> callback) {
        Objects.requireNonNull(records);
        Objects.requireNonNull(executor);
        Objects.requireNonNull(callback);
        try {
            // Unset any set ids for insert. This is to prevent random string ids from creating
            // illegal argument exception.
            records.forEach((record) -> record.getMetadata().setId(""));
            List<RecordInternal<?>> recordInternals =
                    records.stream()
                            .map(
                                    record ->
                                            record.toRecordInternal()
                                                    .setPackageName(mContext.getPackageName()))
                            .collect(Collectors.toList());
            mService.insertRecords(
                    mContext.getAttributionSource(),
                    new RecordsParcel(recordInternals),
                    new IInsertRecordsResponseCallback.Stub() {
                        @Override
                        public void onResult(InsertRecordsResponseParcel parcel) {
                            Binder.clearCallingIdentity();
                            executor.execute(
                                    () ->
                                            callback.onResult(
                                                    new InsertRecordsResponse(
                                                            toExternalRecordsWithUuids(
                                                                    recordInternals,
                                                                    parcel.getUids()))));
                        }

                        @Override
                        public void onError(HealthConnectExceptionParcel exception) {
                            returnError(executor, exception, callback);
                        }
                    });
        } catch (RemoteException e) {
            throw e.rethrowFromSystemServer();
        }
    }

    /**
     * Get aggregations corresponding to {@code request}.
     *
     * @param <T> Result type of the aggregation.
     *     <p>Note:
     *     <p>This type is embedded in the {@link AggregationType} as {@link AggregationType} are
     *     typed in nature.
     *     <p>Only {@link AggregationType}s that are of same type T can be queried together
     * @param request request for different aggregation.
     * @param executor Executor on which to invoke the callback.
     * @param callback Callback to receive result of performing this operation.
     * @see AggregateRecordsResponse#get
     */
    @NonNull
    @SuppressWarnings("unchecked")
    public <T> void aggregate(
            @NonNull AggregateRecordsRequest<T> request,
            @NonNull @CallbackExecutor Executor executor,
            @NonNull
                    OutcomeReceiver<AggregateRecordsResponse<T>, HealthConnectException> callback) {
        Objects.requireNonNull(request);
        Objects.requireNonNull(executor);
        Objects.requireNonNull(callback);
        try {
            mService.aggregateRecords(
                    mContext.getAttributionSource(),
                    new AggregateDataRequestParcel(request),
                    new IAggregateRecordsResponseCallback.Stub() {
                        @Override
                        public void onResult(AggregateDataResponseParcel parcel) {
                            Binder.clearCallingIdentity();
                            try {
                                executor.execute(
                                        () ->
                                                callback.onResult(
                                                        (AggregateRecordsResponse<T>)
                                                                parcel.getAggregateDataResponse()));
                            } catch (Exception exception) {
                                callback.onError(
                                        new HealthConnectException(
                                                HealthConnectException.ERROR_INTERNAL));
                            }
                        }

                        @Override
                        public void onError(HealthConnectExceptionParcel exception) {
                            returnError(executor, exception, callback);
                        }
                    });
        } catch (ClassCastException classCastException) {
            returnError(
                    executor,
                    new HealthConnectExceptionParcel(
                            new HealthConnectException(HealthConnectException.ERROR_INTERNAL)),
                    callback);
        } catch (RemoteException e) {
            throw e.rethrowFromSystemServer();
        }
    }

    /**
     * Get aggregations corresponding to {@code request}. Use this API if results are to be grouped
     * by concrete intervals of time, for example 5 Hrs, 10 Hrs etc.
     *
     * @param <T> Result type of the aggregation.
     *     <p>Note:
     *     <p>This type is embedded in the {@link AggregationType} as {@link AggregationType} are
     *     typed in nature.
     *     <p>Only {@link AggregationType}s that are of same type T can be queried together
     * @param request request for different aggregation.
     * @param duration Duration on which to group by results
     * @param executor Executor on which to invoke the callback.
     * @param callback Callback to receive result of performing this operation.
     * @see HealthConnectManager#aggregateGroupByPeriod
     */
    @SuppressWarnings("unchecked")
    public <T> void aggregateGroupByDuration(
            @NonNull AggregateRecordsRequest<T> request,
            @NonNull Duration duration,
            @NonNull @CallbackExecutor Executor executor,
            @NonNull
                    OutcomeReceiver<
                                    List<AggregateRecordsGroupedByDurationResponse<T>>,
                                    HealthConnectException>
                            callback) {
        Objects.requireNonNull(request);
        Objects.requireNonNull(duration);
        if (duration.toMillis() < 1) {
            throw new IllegalArgumentException("Duration should be at least 1 millisecond");
        }
        Objects.requireNonNull(executor);
        Objects.requireNonNull(callback);
        try {
            mService.aggregateRecords(
                    mContext.getAttributionSource(),
                    new AggregateDataRequestParcel(request, duration),
                    new IAggregateRecordsResponseCallback.Stub() {
                        @Override
                        public void onResult(AggregateDataResponseParcel parcel) {
                            Binder.clearCallingIdentity();
                            List<AggregateRecordsGroupedByDurationResponse<T>> result =
                                    new ArrayList<>();
                            for (AggregateRecordsGroupedByDurationResponse<?>
                                    aggregateRecordsGroupedByDurationResponse :
                                            parcel.getAggregateDataResponseGroupedByDuration()) {
                                result.add(
                                        (AggregateRecordsGroupedByDurationResponse<T>)
                                                aggregateRecordsGroupedByDurationResponse);
                            }
                            executor.execute(() -> callback.onResult(result));
                        }

                        @Override
                        public void onError(HealthConnectExceptionParcel exception) {
                            returnError(executor, exception, callback);
                        }
                    });
        } catch (ClassCastException classCastException) {
            returnError(
                    executor,
                    new HealthConnectExceptionParcel(
                            new HealthConnectException(HealthConnectException.ERROR_INTERNAL)),
                    callback);
        } catch (RemoteException e) {
            throw e.rethrowFromSystemServer();
        }
    }

    /**
     * Get aggregations corresponding to {@code request}. Use this API if results are to be grouped
     * by number of days. This API handles changes in {@link ZoneOffset} when computing the data on
     * a per-day basis.
     *
     * @param <T> Result type of the aggregation.
     *     <p>Note:
     *     <p>This type is embedded in the {@link AggregationType} as {@link AggregationType} are
     *     typed in nature.
     *     <p>Only {@link AggregationType}s that are of same type T can be queried together
     * @param request Request for different aggregation.
     * @param period Period on which to group by results
     * @param executor Executor on which to invoke the callback.
     * @param callback Callback to receive result of performing this operation.
     * @see AggregateRecordsGroupedByPeriodResponse#get
     * @see HealthConnectManager#aggregateGroupByDuration
     */
    @SuppressWarnings("unchecked")
    public <T> void aggregateGroupByPeriod(
            @NonNull AggregateRecordsRequest<T> request,
            @NonNull Period period,
            @NonNull @CallbackExecutor Executor executor,
            @NonNull
                    OutcomeReceiver<
                                    List<AggregateRecordsGroupedByPeriodResponse<T>>,
                                    HealthConnectException>
                            callback) {
        Objects.requireNonNull(request);
        Objects.requireNonNull(period);
        if (period == Period.ZERO) {
            throw new IllegalArgumentException("Period duration should be at least a day");
        }
        Objects.requireNonNull(executor);
        Objects.requireNonNull(callback);
        try {
            mService.aggregateRecords(
                    mContext.getAttributionSource(),
                    new AggregateDataRequestParcel(request, period),
                    new IAggregateRecordsResponseCallback.Stub() {
                        @Override
                        public void onResult(AggregateDataResponseParcel parcel) {
                            Binder.clearCallingIdentity();
                            List<AggregateRecordsGroupedByPeriodResponse<T>> result =
                                    new ArrayList<>();
                            for (AggregateRecordsGroupedByPeriodResponse<?>
                                    aggregateRecordsGroupedByPeriodResponse :
                                            parcel.getAggregateDataResponseGroupedByPeriod()) {
                                result.add(
                                        (AggregateRecordsGroupedByPeriodResponse<T>)
                                                aggregateRecordsGroupedByPeriodResponse);
                            }

                            executor.execute(() -> callback.onResult(result));
                        }

                        @Override
                        public void onError(HealthConnectExceptionParcel exception) {
                            returnError(executor, exception, callback);
                        }
                    });
        } catch (ClassCastException classCastException) {
            returnError(
                    executor,
                    new HealthConnectExceptionParcel(
                            new HealthConnectException(HealthConnectException.ERROR_INTERNAL)),
                    callback);
        } catch (RemoteException e) {
            throw e.rethrowFromSystemServer();
        }
    }

    /**
     * Deletes records based on the {@link DeleteUsingFiltersRequest}. This is only to be used by
     * health connect controller APK(s). Ids that don't exist will be ignored.
     *
     * <p>Deletions are performed in a transaction i.e. either all will be deleted or none
     *
     * @param request Request based on which to perform delete operation
     * @param executor Executor on which to invoke the callback.
     * @param callback Callback to receive result of performing this operation.
     * @hide
     */
    @SystemApi
    @RequiresPermission(MANAGE_HEALTH_PERMISSIONS)
    public void deleteRecords(
            @NonNull DeleteUsingFiltersRequest request,
            @NonNull Executor executor,
            @NonNull OutcomeReceiver<Void, HealthConnectException> callback) {
        Objects.requireNonNull(request);
        Objects.requireNonNull(executor);
        Objects.requireNonNull(callback);

        try {
            mService.deleteUsingFilters(
                    mContext.getAttributionSource(),
                    new DeleteUsingFiltersRequestParcel(request),
                    new IEmptyResponseCallback.Stub() {
                        @Override
                        public void onResult() {
                            executor.execute(() -> callback.onResult(null));
                        }

                        @Override
                        public void onError(HealthConnectExceptionParcel exception) {
                            returnError(executor, exception, callback);
                        }
                    });
        } catch (RemoteException remoteException) {
            remoteException.rethrowFromSystemServer();
        }
    }

    /**
     * Deletes records based on {@link RecordIdFilter}.
     *
     * <p>Deletions are performed in a transaction i.e. either all will be deleted or none
     *
     * @param recordIds recordIds on which to perform delete operation.
     * @param executor Executor on which to invoke the callback.
     * @param callback Callback to receive result of performing this operation.
     * @throws IllegalArgumentException if {@code recordIds is empty}
     */
    public void deleteRecords(
            @NonNull List<RecordIdFilter> recordIds,
            @NonNull Executor executor,
            @NonNull OutcomeReceiver<Void, HealthConnectException> callback) {
        Objects.requireNonNull(recordIds);
        Objects.requireNonNull(executor);
        Objects.requireNonNull(callback);

        if (recordIds.isEmpty()) {
            throw new IllegalArgumentException("record ids can't be empty");
        }

        try {
            mService.deleteUsingFiltersForSelf(
                    mContext.getAttributionSource(),
                    new DeleteUsingFiltersRequestParcel(
                            new RecordIdFiltersParcel(recordIds), mContext.getPackageName()),
                    new IEmptyResponseCallback.Stub() {
                        @Override
                        public void onResult() {
                            executor.execute(() -> callback.onResult(null));
                        }

                        @Override
                        public void onError(HealthConnectExceptionParcel exception) {
                            returnError(executor, exception, callback);
                        }
                    });
        } catch (RemoteException remoteException) {
            remoteException.rethrowFromSystemServer();
        }
    }

    /**
     * Deletes records based on the {@link TimeRangeFilter}.
     *
     * <p>Deletions are performed in a transaction i.e. either all will be deleted or none
     *
     * @param recordType recordType to perform delete operation on.
     * @param timeRangeFilter time filter based on which to delete the records.
     * @param executor Executor on which to invoke the callback.
     * @param callback Callback to receive result of performing this operation.
     */
    public void deleteRecords(
            @NonNull Class<? extends Record> recordType,
            @NonNull TimeRangeFilter timeRangeFilter,
            @NonNull Executor executor,
            @NonNull OutcomeReceiver<Void, HealthConnectException> callback) {
        Objects.requireNonNull(recordType);
        Objects.requireNonNull(timeRangeFilter);
        Objects.requireNonNull(executor);
        Objects.requireNonNull(callback);

        try {
            mService.deleteUsingFiltersForSelf(
                    mContext.getAttributionSource(),
                    new DeleteUsingFiltersRequestParcel(
                            new DeleteUsingFiltersRequest.Builder()
                                    .addDataOrigin(
                                            new DataOrigin.Builder()
                                                    .setPackageName(mContext.getPackageName())
                                                    .build())
                                    .addRecordType(recordType)
                                    .setTimeRangeFilter(timeRangeFilter)
                                    .build()),
                    new IEmptyResponseCallback.Stub() {
                        @Override
                        public void onResult() {
                            executor.execute(() -> callback.onResult(null));
                        }

                        @Override
                        public void onError(HealthConnectExceptionParcel exception) {
                            returnError(executor, exception, callback);
                        }
                    });
        } catch (RemoteException remoteException) {
            remoteException.rethrowFromSystemServer();
        }
    }

    /**
     * Get change logs post the time when {@code token} was generated.
     *
     * @param changeLogsRequest The token from {@link HealthConnectManager#getChangeLogToken}.
     * @param executor Executor on which to invoke the callback.
     * @param callback Callback to receive result of performing this operation.
     * @see HealthConnectManager#getChangeLogToken
     */
    public void getChangeLogs(
            @NonNull ChangeLogsRequest changeLogsRequest,
            @NonNull @CallbackExecutor Executor executor,
            @NonNull OutcomeReceiver<ChangeLogsResponse, HealthConnectException> callback) {
        Objects.requireNonNull(changeLogsRequest);
        Objects.requireNonNull(executor);
        Objects.requireNonNull(callback);

        try {
            mService.getChangeLogs(
                    mContext.getAttributionSource(),
                    changeLogsRequest,
                    new IChangeLogsResponseCallback.Stub() {
                        @Override
                        public void onResult(ChangeLogsResponse parcel) {
                            Binder.clearCallingIdentity();
                            executor.execute(() -> callback.onResult(parcel));
                        }

                        @Override
                        public void onError(HealthConnectExceptionParcel exception) {
                            returnError(executor, exception, callback);
                        }
                    });
        } catch (ClassCastException invalidArgumentException) {
            callback.onError(
                    new HealthConnectException(
                            HealthConnectException.ERROR_INVALID_ARGUMENT,
                            invalidArgumentException.getMessage()));
        } catch (RemoteException e) {
            throw e.rethrowFromSystemServer();
        }
    }

    /**
     * Get token for {HealthConnectManager#getChangeLogs}. Changelogs requested corresponding to
     * this token will be post the time this token was generated by the system all items that match
     * the given filters.
     *
     * <p>Tokens from this request are to be passed to {HealthConnectManager#getChangeLogs}
     *
     * @param request A request to get changelog token
     * @param executor Executor on which to invoke the callback.
     * @param callback Callback to receive result of performing this operation.
     */
    public void getChangeLogToken(
            @NonNull ChangeLogTokenRequest request,
            @NonNull Executor executor,
            @NonNull OutcomeReceiver<ChangeLogTokenResponse, HealthConnectException> callback) {
        try {
            mService.getChangeLogToken(
                    mContext.getAttributionSource(),
                    request,
                    new IGetChangeLogTokenCallback.Stub() {
                        @Override
                        public void onResult(ChangeLogTokenResponse parcel) {
                            Binder.clearCallingIdentity();
                            executor.execute(() -> callback.onResult(parcel));
                        }

                        @Override
                        public void onError(HealthConnectExceptionParcel exception) {
                            returnError(executor, exception, callback);
                        }
                    });
        } catch (RemoteException e) {
            throw e.rethrowFromSystemServer();
        }
    }

    /**
     * Fetch the data priority order of the contributing {@link DataOrigin} for {@code
     * dataCategory}.
     *
     * @param dataCategory {@link HealthDataCategory} for which to get the priority order
     * @param executor Executor on which to invoke the callback.
     * @param callback Callback to receive result of performing this operation.
     * @hide
     */
    @SystemApi
    @RequiresPermission(MANAGE_HEALTH_DATA_PERMISSION)
    public void fetchDataOriginsPriorityOrder(
            @HealthDataCategory.Type int dataCategory,
            @NonNull Executor executor,
            @NonNull
                    OutcomeReceiver<FetchDataOriginsPriorityOrderResponse, HealthConnectException>
                            callback) {
        try {
            mService.getCurrentPriority(
                    mContext.getPackageName(),
                    dataCategory,
                    new IGetPriorityResponseCallback.Stub() {
                        @Override
                        public void onResult(GetPriorityResponseParcel response) {
                            Binder.clearCallingIdentity();
                            executor.execute(
                                    () -> callback.onResult(response.getPriorityResponse()));
                        }

                        @Override
                        public void onError(HealthConnectExceptionParcel exception) {
                            returnError(executor, exception, callback);
                        }
                    });
        } catch (RemoteException e) {
            throw e.rethrowFromSystemServer();
        }
    }

    /**
     * Updates the priority order of the apps as per {@code request}
     *
     * @param request new priority order update request
     * @param executor Executor on which to invoke the callback.
     * @param callback Callback to receive result of performing this operation.
     * @hide
     */
    @SystemApi
    @RequiresPermission(MANAGE_HEALTH_DATA_PERMISSION)
    public void updateDataOriginPriorityOrder(
            @NonNull UpdateDataOriginPriorityOrderRequest request,
            @NonNull Executor executor,
            @NonNull OutcomeReceiver<Void, HealthConnectException> callback) {
        try {
            mService.updatePriority(
                    mContext.getPackageName(),
                    new UpdatePriorityRequestParcel(request),
                    new IEmptyResponseCallback.Stub() {
                        @Override
                        public void onResult() {
                            Binder.clearCallingIdentity();
                            executor.execute(() -> callback.onResult(null));
                        }

                        @Override
                        public void onError(HealthConnectExceptionParcel exception) {
                            returnError(executor, exception, callback);
                        }
                    });
        } catch (RemoteException e) {
            throw e.rethrowFromSystemServer();
        }
    }

    /**
     * Retrieves {@link RecordTypeInfoResponse} for each RecordType.
     *
     * @param executor Executor on which to invoke the callback.
     * @param callback Callback to receive result of performing this operation.
     * @hide
     */
    @SystemApi
    @RequiresPermission(MANAGE_HEALTH_DATA_PERMISSION)
    public void queryAllRecordTypesInfo(
            @NonNull @CallbackExecutor Executor executor,
            @NonNull
                    OutcomeReceiver<
                                    Map<Class<? extends Record>, RecordTypeInfoResponse>,
                                    HealthConnectException>
                            callback) {
        Objects.requireNonNull(executor);
        Objects.requireNonNull(callback);
        try {
            mService.queryAllRecordTypesInfo(
                    new IRecordTypeInfoResponseCallback.Stub() {
                        @Override
                        public void onResult(RecordTypeInfoResponseParcel parcel) {
                            Binder.clearCallingIdentity();
                            executor.execute(
                                    () -> callback.onResult(parcel.getRecordTypeInfoResponses()));
                        }

                        @Override
                        public void onError(HealthConnectExceptionParcel exception) {
                            returnError(executor, exception, callback);
                        }
                    });
        } catch (RemoteException e) {
            throw e.rethrowFromSystemServer();
        }
    }

    /**
     * Returns currently set auto delete period for this user.
     *
     * <p>If you are calling this function for the first time after a user unlock, this might take
     * some time so consider calling this on a thread.
     *
     * @return Auto delete period in days, 0 is returned if auto delete period is not set.
     * @throws RuntimeException for internal errors
     * @hide
     */
    @SystemApi
    @RequiresPermission(MANAGE_HEALTH_DATA_PERMISSION)
    @IntRange(from = 0, to = 7300)
    public int getRecordRetentionPeriodInDays() {
        try {
            return mService.getRecordRetentionPeriodInDays(mContext.getUser());
        } catch (RemoteException e) {
            throw e.rethrowFromSystemServer();
        }
    }

    /**
     * Sets auto delete period (for all the records to be automatically deleted) for this user.
     *
     * <p>Note: The max value of auto delete period can be 7300 i.e. ~20 years
     *
     * @param days Auto period to be set in days. Use 0 to unset this value.
     * @param executor Executor on which to invoke the callback.
     * @param callback Callback to receive result of performing this operation.
     * @throws RuntimeException for internal errors
     * @throws IllegalArgumentException if {@code days} is not between 0 and 7300
     * @hide
     */
    @SystemApi
    @RequiresPermission(MANAGE_HEALTH_DATA_PERMISSION)
    public void setRecordRetentionPeriodInDays(
            @IntRange(from = 0, to = 7300) int days,
            @NonNull Executor executor,
            @NonNull OutcomeReceiver<Void, HealthConnectException> callback) {
        Objects.requireNonNull(executor);
        Objects.requireNonNull(callback);

        if (days < 0 || days > 7300) {
            throw new IllegalArgumentException("days should be between " + 0 + " and " + 7300);
        }

        try {
            mService.setRecordRetentionPeriodInDays(
                    days,
                    mContext.getUser(),
                    new IEmptyResponseCallback.Stub() {
                        @Override
                        public void onResult() {
                            Binder.clearCallingIdentity();
                            executor.execute(() -> callback.onResult(null));
                        }

                        @Override
                        public void onError(HealthConnectExceptionParcel exception) {
                            returnError(executor, exception, callback);
                        }
                    });
        } catch (RemoteException e) {
            e.rethrowFromSystemServer();
        }
    }

    /**
     * Returns a list of access logs with package name and its access time for each record type.
     *
     * @param executor Executor on which to invoke the callback.
     * @param callback Callback to receive result of performing this operation.
     * @hide
     */
    @SystemApi
    @RequiresPermission(MANAGE_HEALTH_DATA_PERMISSION)
    public void queryAccessLogs(
            @NonNull Executor executor,
            @NonNull OutcomeReceiver<List<AccessLog>, HealthConnectException> callback) {
        Objects.requireNonNull(executor);
        Objects.requireNonNull(callback);
        try {
            mService.queryAccessLogs(
                    mContext.getPackageName(),
                    new IAccessLogsResponseCallback.Stub() {
                        @Override
                        public void onResult(AccessLogsResponseParcel parcel) {
                            Binder.clearCallingIdentity();
                            executor.execute(() -> callback.onResult(parcel.getAccessLogs()));
                        }

                        @Override
                        public void onError(HealthConnectExceptionParcel exception) {
                            returnError(executor, exception, callback);
                        }
                    });
        } catch (RemoteException e) {
            throw e.rethrowFromSystemServer();
        }
    }

    /**
     * API to read records based on {@link ReadRecordsRequestUsingFilters} or {@link
     * ReadRecordsRequestUsingIds}
     *
     * <p>Number of records returned by this API will depend based on below factors:
     *
     * <p>When an app with read permission allowed calls the API from background then it will be
     * able to read only its own inserted records and will not get records inserted by other apps.
     * This may be less than the total records present for the record type.
     *
     * <p>When an app with read permission allowed calls the API from foreground then it will be
     * able to read all records for the record type.
     *
     * <p>App with only write permission but no read permission allowed will be able to read only
     * its own inserted records both when in foreground or background.
     *
     * <p>An app without both read and write permissions will not be able to read any record and the
     * API will throw Security Exception.
     *
     * @param request Read request based on {@link ReadRecordsRequestUsingFilters} or {@link
     *     ReadRecordsRequestUsingIds}
     * @param executor Executor on which to invoke the callback.
     * @param callback Callback to receive result of performing this operation.
     * @throws IllegalArgumentException if request page size set is more than 5000 in {@link
     *     ReadRecordsRequestUsingFilters}
     * @throws SecurityException if app without read or write permission tries to read.
     */
    public <T extends Record> void readRecords(
            @NonNull ReadRecordsRequest<T> request,
            @NonNull Executor executor,
            @NonNull OutcomeReceiver<ReadRecordsResponse<T>, HealthConnectException> callback) {
        Objects.requireNonNull(request);
        Objects.requireNonNull(executor);
        Objects.requireNonNull(callback);
        try {
            mService.readRecords(
                    mContext.getAttributionSource(),
                    request.toReadRecordsRequestParcel(),
                    getReadCallback(executor, callback));
        } catch (RemoteException remoteException) {
            remoteException.rethrowFromSystemServer();
        }
    }

    /**
     * Updates {@code records} into the HealthConnect database. In case of an error or a permission
     * failure the HealthConnect service, {@link OutcomeReceiver#onError} will be invoked with a
     * {@link HealthConnectException}.
     *
     * <p>In case the input record to be updated does not exist in the database or the caller is not
     * the owner of the record then {@link HealthConnectException#ERROR_INVALID_ARGUMENT} will be
     * thrown.
     *
     * @param records list of records to be updated.
     * @param executor Executor on which to invoke the callback.
     * @param callback Callback to receive result of performing this operation.
     * @throws IllegalArgumentException if at least one of the records is missing both
     *     ClientRecordID and UUID.
     */
    public void updateRecords(
            @NonNull List<Record> records,
            @NonNull @CallbackExecutor Executor executor,
            @NonNull OutcomeReceiver<Void, HealthConnectException> callback) {
        Objects.requireNonNull(records);
        Objects.requireNonNull(executor);
        Objects.requireNonNull(callback);
        try {
            List<RecordInternal<?>> recordInternals =
                    records.stream().map(Record::toRecordInternal).collect(Collectors.toList());
            // Verify if the input record has clientRecordId or UUID.
            for (RecordInternal<?> recordInternal : recordInternals) {
                if ((recordInternal.getClientRecordId() == null
                                || recordInternal.getClientRecordId().isEmpty())
                        && recordInternal.getUuid() == null) {
                    throw new IllegalArgumentException(
                            "At least one of the records is missing both ClientRecordID"
                                    + " and UUID. RecordType of the input: "
                                    + recordInternal.getRecordType());
                }
            }

            mService.updateRecords(
                    mContext.getAttributionSource(),
                    new RecordsParcel(recordInternals),
                    new IEmptyResponseCallback.Stub() {
                        @Override
                        public void onResult() {
                            Binder.clearCallingIdentity();
                            executor.execute(() -> callback.onResult(null));
                        }

                        @Override
                        public void onError(HealthConnectExceptionParcel exception) {
                            Binder.clearCallingIdentity();
                            callback.onError(exception.getHealthConnectException());
                        }
                    });
        } catch (ArithmeticException
                | ClassCastException
                | IllegalArgumentException invalidArgumentException) {
            throw new IllegalArgumentException(invalidArgumentException);
        } catch (RemoteException e) {
            throw e.rethrowFromSystemServer();
        }
    }

    /**
     * Returns information, represented by {@code ApplicationInfoResponse}, for all the packages
     * that have contributed to the health connect DB. If the application is does not have
     * permissions to query other packages, a {@link java.lang.SecurityException} is thrown.
     *
     * @param executor Executor on which to invoke the callback.
     * @param callback Callback to receive result of performing this operation.
     * @hide
     */
    @NonNull
    @SystemApi
    @RequiresPermission(MANAGE_HEALTH_DATA_PERMISSION)
    public void getContributorApplicationsInfo(
            @NonNull @CallbackExecutor Executor executor,
            @NonNull OutcomeReceiver<ApplicationInfoResponse, HealthConnectException> callback) {
        Objects.requireNonNull(executor);
        Objects.requireNonNull(callback);

        try {
            mService.getContributorApplicationsInfo(
                    new IApplicationInfoResponseCallback.Stub() {
                        @Override
                        public void onResult(ApplicationInfoResponseParcel parcel) {
                            Binder.clearCallingIdentity();
                            executor.execute(
                                    () ->
                                            callback.onResult(
                                                    new ApplicationInfoResponse(
                                                            parcel.getAppInfoList())));
                        }

                        @Override
                        public void onError(HealthConnectExceptionParcel exception) {
                            returnError(executor, exception, callback);
                        }
                    });

        } catch (RemoteException e) {
            throw e.rethrowFromSystemServer();
        }
    }

    /**
     * Stages all HealthConnect remote data and returns any errors in a callback. Errors encountered
     * for all the files are shared in the provided callback. Any authorization / permissions
     * related error is reported to the callback with an empty file name.
     *
     * <p>The staged data will later be restored (integrated) into the existing Health Connect data.
     * Any existing data will not be affected by the staged data.
     *
     * <p>The file names passed should be the same as the ones on the original device that were
     * backed up or are being transferred directly.
     *
     * <p>If a file already exists in the staged data then it will be replaced. However, note that
     * staging data is a one time process. And if the staged data has already been processed then
     * any attempt to stage data again will be silently ignored.
     *
     * <p>The caller is responsible for closing the original file descriptors. The file descriptors
     * are duplicated and the originals may be closed by the application at any time after this API
     * returns.
     *
     * <p>The caller should update the data download states using {@link #updateDataDownloadState}
     * before calling this API.
     *
     * @param pfdsByFileName The map of file names and their {@link ParcelFileDescriptor}s.
     * @param executor The {@link Executor} on which to invoke the callback.
     * @param callback The callback which will receive the outcome of this call.
     * @hide
     */
    @SystemApi
    @UserHandleAware
    @RequiresPermission(Manifest.permission.STAGE_HEALTH_CONNECT_REMOTE_DATA)
    public void stageAllHealthConnectRemoteData(
            @NonNull Map<String, ParcelFileDescriptor> pfdsByFileName,
            @NonNull Executor executor,
            @NonNull OutcomeReceiver<Void, StageRemoteDataException> callback)
            throws NullPointerException {
        Objects.requireNonNull(pfdsByFileName);
        Objects.requireNonNull(executor);
        Objects.requireNonNull(callback);

        try {
            mService.stageAllHealthConnectRemoteData(
                    new StageRemoteDataRequest(pfdsByFileName),
                    mContext.getUser(),
                    new IDataStagingFinishedCallback.Stub() {
                        @Override
                        public void onResult() {
                            Binder.clearCallingIdentity();
                            executor.execute(() -> callback.onResult(null));
                        }

                        @Override
                        public void onError(StageRemoteDataException stageRemoteDataException) {
                            Binder.clearCallingIdentity();
                            executor.execute(() -> callback.onError(stageRemoteDataException));
                        }
                    });
        } catch (RemoteException e) {
            throw e.rethrowFromSystemServer();
        }
    }

    /**
     * Copies all HealthConnect backup data in the passed FDs.
     *
     * <p>The shared data must later be sent for Backup to cloud or another device.
     *
     * <p>We are responsible for closing the original file descriptors. The caller must not close
     * the FD before that.
     *
     * @param pfdsByFileName The map of file names and their {@link ParcelFileDescriptor}s.
     * @hide
     */
    public void getAllDataForBackup(@NonNull Map<String, ParcelFileDescriptor> pfdsByFileName) {
        Objects.requireNonNull(pfdsByFileName);

        try {
            mService.getAllDataForBackup(
                    new StageRemoteDataRequest(pfdsByFileName), mContext.getUser());
        } catch (RemoteException e) {
            throw e.rethrowFromSystemServer();
        }
    }

    /**
     * Returns the names of all HealthConnect Backup files
     *
     * @hide
     */
    public Set<String> getAllBackupFileNames(boolean forDeviceToDevice) {
        try {
            return mService.getAllBackupFileNames(forDeviceToDevice).getFileNames();
        } catch (RemoteException e) {
            throw e.rethrowFromSystemServer();
        }
    }

    /**
     * Deletes all previously staged HealthConnect data from the disk. For testing purposes only.
     *
     * <p>This deletes only the staged data leaving any other Health Connect data untouched.
     *
     * @hide
     */
    @TestApi
    @UserHandleAware
    public void deleteAllStagedRemoteData() throws NullPointerException {
        try {
            mService.deleteAllStagedRemoteData(mContext.getUser());
        } catch (RemoteException e) {
            throw e.rethrowFromSystemServer();
        }
    }

    /**
     * Allows setting lower rate limits in tests.
     *
     * @hide
     */
    @TestApi
    public void setLowerRateLimitsForTesting(boolean enabled) throws NullPointerException {
        try {
            mService.setLowerRateLimitsForTesting(enabled);
        } catch (RemoteException e) {
            throw e.rethrowFromSystemServer();
        }
    }

    /**
     * Updates the download state of the Health Connect data.
     *
     * <p>The data should've been downloaded and the corresponding download states updated before
     * the app calls {@link #stageAllHealthConnectRemoteData}. Once {@link
     * #stageAllHealthConnectRemoteData} has been called the downloaded state becomes {@link
     * #DATA_DOWNLOAD_COMPLETE} and future attempts to update the download state are ignored.
     *
     * <p>The only valid order of state transition are:
     *
     * <ul>
     *   <li>{@link #DATA_DOWNLOAD_STARTED} to {@link #DATA_DOWNLOAD_COMPLETE}
     *   <li>{@link #DATA_DOWNLOAD_STARTED} to {@link #DATA_DOWNLOAD_RETRY} to {@link
     *       #DATA_DOWNLOAD_COMPLETE}
     *   <li>{@link #DATA_DOWNLOAD_STARTED} to {@link #DATA_DOWNLOAD_FAILED}
     *   <li>{@link #DATA_DOWNLOAD_STARTED} to {@link #DATA_DOWNLOAD_RETRY} to {@link
     *       #DATA_DOWNLOAD_FAILED}
     * </ul>
     *
     * <p>Note that it's okay if some states are missing in of the sequences above but the order has
     * to be one of the above.
     *
     * <p>Only one app will have the permission to call this API so it is assured that no one else
     * will be able to update this state.
     *
     * @param downloadState The download state which needs to be purely from {@link
     *     DataDownloadState}
     * @hide
     */
    @SystemApi
    @UserHandleAware
    @RequiresPermission(Manifest.permission.STAGE_HEALTH_CONNECT_REMOTE_DATA)
    public void updateDataDownloadState(@DataDownloadState int downloadState) {
        try {
            mService.updateDataDownloadState(downloadState);
        } catch (RemoteException e) {
            throw e.rethrowFromSystemServer();
        }
    }

    /**
     * Asynchronously returns the current UI state of Health Connect as it goes through the
     * Data-Migration process. In case there was an error reading the data on the disk the error
     * will be returned in the callback.
     *
     * <p>See also {@link HealthConnectMigrationUiState} object describing the HealthConnect UI
     * state.
     *
     * @param executor The {@link Executor} on which to invoke the callback.
     * @param callback The callback which will receive the current {@link
     *     HealthConnectMigrationUiState} or the {@link HealthConnectException}.
     * @hide
     */
    @UserHandleAware
    @RequiresPermission(MANAGE_HEALTH_DATA_PERMISSION)
    @NonNull
    public void getHealthConnectMigrationUiState(
            @NonNull Executor executor,
            @NonNull
                    OutcomeReceiver<HealthConnectMigrationUiState, HealthConnectException>
                            callback) {
        Objects.requireNonNull(executor);
        Objects.requireNonNull(callback);

        try {
            mService.getHealthConnectMigrationUiState(
                    new IGetHealthConnectMigrationUiStateCallback.Stub() {
                        @Override
                        public void onResult(HealthConnectMigrationUiState migrationUiState) {
                            Binder.clearCallingIdentity();
                            executor.execute(() -> callback.onResult(migrationUiState));
                        }

                        @Override
                        public void onError(HealthConnectExceptionParcel exception) {
                            Binder.clearCallingIdentity();
                            executor.execute(
                                    () -> callback.onError(exception.getHealthConnectException()));
                        }
                    });
        } catch (RemoteException e) {
            throw e.rethrowFromSystemServer();
        }
    }

    /**
     * Asynchronously returns the current state of the Health Connect data as it goes through the
     * Data-Restore and/or the Data-Migration process. In case there was an error reading the data
     * on the disk the error will be returned in the callback.
     *
     * <p>See also {@link HealthConnectDataState} object describing the HealthConnect state.
     *
     * @param executor The {@link Executor} on which to invoke the callback.
     * @param callback The callback which will receive the current {@link HealthConnectDataState} or
     *     the {@link HealthConnectException}.
     * @hide
     */
    @SystemApi
    @UserHandleAware
    @RequiresPermission(
            anyOf = {
                MANAGE_HEALTH_DATA_PERMISSION,
                Manifest.permission.MIGRATE_HEALTH_CONNECT_DATA
            })
    @NonNull
    public void getHealthConnectDataState(
            @NonNull Executor executor,
            @NonNull OutcomeReceiver<HealthConnectDataState, HealthConnectException> callback) {
        Objects.requireNonNull(executor);
        Objects.requireNonNull(callback);
        try {
            mService.getHealthConnectDataState(
                    new IGetHealthConnectDataStateCallback.Stub() {
                        @Override
                        public void onResult(HealthConnectDataState healthConnectDataState) {
                            Binder.clearCallingIdentity();
                            executor.execute(() -> callback.onResult(healthConnectDataState));
                        }

                        @Override
                        public void onError(HealthConnectExceptionParcel exception) {
                            Binder.clearCallingIdentity();
                            executor.execute(
                                    () -> callback.onError(exception.getHealthConnectException()));
                        }
                    });
        } catch (RemoteException e) {
            throw e.rethrowFromSystemServer();
        }
    }

    /**
     * Returns a list of unique dates for which the DB has at least one entry.
     *
     * @param recordTypes List of record types classes for which to get the activity dates.
     * @param executor Executor on which to invoke the callback.
     * @param callback Callback to receive result of performing this operation.
     * @throws java.lang.IllegalArgumentException If the record types list is empty.
     * @hide
     */
    @NonNull
    @SystemApi
    @RequiresPermission(MANAGE_HEALTH_DATA_PERMISSION)
    public void queryActivityDates(
            @NonNull List<Class<? extends Record>> recordTypes,
            @NonNull @CallbackExecutor Executor executor,
            @NonNull OutcomeReceiver<List<LocalDate>, HealthConnectException> callback) {
        Objects.requireNonNull(executor);
        Objects.requireNonNull(callback);
        Objects.requireNonNull(recordTypes);

        if (recordTypes.isEmpty()) {
            throw new IllegalArgumentException("Record types list can not be empty");
        }

        try {
            mService.getActivityDates(
                    new ActivityDatesRequestParcel(recordTypes),
                    new IActivityDatesResponseCallback.Stub() {
                        @Override
                        public void onResult(ActivityDatesResponseParcel parcel) {
                            Binder.clearCallingIdentity();
                            executor.execute(() -> callback.onResult(parcel.getDates()));
                        }

                        @Override
                        public void onError(HealthConnectExceptionParcel exception) {
                            returnError(executor, exception, callback);
                        }
                    });

        } catch (RemoteException exception) {
            exception.rethrowFromSystemServer();
        }
    }

    /**
     * Marks the start of the migration and block API calls.
     *
     * @param executor Executor on which to invoke the callback.
     * @param callback Callback to receive result of performing this operation.
     * @hide
     */
    @RequiresPermission(Manifest.permission.MIGRATE_HEALTH_CONNECT_DATA)
    @SystemApi
    public void startMigration(
            @NonNull @CallbackExecutor Executor executor,
            @NonNull OutcomeReceiver<Void, MigrationException> callback) {
        Objects.requireNonNull(executor);
        Objects.requireNonNull(callback);
        try {
            mService.startMigration(
                    mContext.getPackageName(), wrapMigrationCallback(executor, callback));
        } catch (RemoteException e) {
            throw e.rethrowFromSystemServer();
        }
    }

    /**
     * Marks the end of the migration.
     *
     * @param executor Executor on which to invoke the callback.
     * @param callback Callback to receive result of performing this operation.
     * @hide
     */
    @RequiresPermission(Manifest.permission.MIGRATE_HEALTH_CONNECT_DATA)
    @SystemApi
    public void finishMigration(
            @NonNull @CallbackExecutor Executor executor,
            @NonNull OutcomeReceiver<Void, MigrationException> callback) {
        Objects.requireNonNull(executor);
        Objects.requireNonNull(callback);
        try {
            mService.finishMigration(
                    mContext.getPackageName(), wrapMigrationCallback(executor, callback));
        } catch (RemoteException e) {
            throw e.rethrowFromSystemServer();
        }
    }

    /**
     * Writes data to the module database.
     *
     * @param entities List of {@link MigrationEntity} to migrate.
     * @param executor Executor on which to invoke the callback.
     * @param callback Callback to receive result of performing this operation.
     * @hide
     */
    @RequiresPermission(Manifest.permission.MIGRATE_HEALTH_CONNECT_DATA)
    @SystemApi
    public void writeMigrationData(
            @NonNull List<MigrationEntity> entities,
            @NonNull @CallbackExecutor Executor executor,
            @NonNull OutcomeReceiver<Void, MigrationException> callback) {

        Objects.requireNonNull(entities);
        Objects.requireNonNull(executor);
        Objects.requireNonNull(callback);

        try {
            mService.writeMigrationData(
                    mContext.getPackageName(),
                    new MigrationEntityParcel(entities),
                    wrapMigrationCallback(executor, callback));
        } catch (RemoteException e) {
            throw e.rethrowFromSystemServer();
        }
    }

    /**
     * Sets the minimum version on which the module will inform the migrator package of its
     * migration readiness.
     *
     * @param executor Executor on which to invoke the callback.
     * @param callback Callback to receive result of performing this operation.
     * @hide
     */
    @SystemApi
    @RequiresPermission(Manifest.permission.MIGRATE_HEALTH_CONNECT_DATA)
    public void insertMinDataMigrationSdkExtensionVersion(
            int requiredSdkExtension,
            @NonNull @CallbackExecutor Executor executor,
            @NonNull OutcomeReceiver<Void, MigrationException> callback) {
        Objects.requireNonNull(executor);
        Objects.requireNonNull(callback);
        try {
            mService.insertMinDataMigrationSdkExtensionVersion(
                    mContext.getPackageName(),
                    requiredSdkExtension,
                    wrapMigrationCallback(executor, callback));

        } catch (RemoteException e) {
            throw e.rethrowFromSystemServer();
        }
    }

    /** @hide */
    @Retention(RetentionPolicy.SOURCE)
    @IntDef({DATA_EXPORT_ERROR_UNKNOWN, DATA_EXPORT_ERROR_NONE, DATA_EXPORT_LOST_FILE_ACCESS})
    public @interface DataExportError {}

    /**
     * Configures the settings for the scheduled export of Health Connect data.
     *
     * @param settings Settings to use for the scheduled export. Use null to clear the settings.
     * @throws RuntimeException for internal errors
     * @hide
     */
    @SuppressWarnings("NullAway") // TODO: b/178748627 - fix this suppression.
    @WorkerThread
    @RequiresPermission(MANAGE_HEALTH_DATA_PERMISSION)
    public void configureScheduledExport(@Nullable ScheduledExportSettings settings) {
        try {
            mService.configureScheduledExport(settings, mContext.getUser());
        } catch (RemoteException e) {
            e.rethrowFromSystemServer();
        }
    }

    /**
<<<<<<< HEAD
     * Queries the document providers available to be used for export/import.
=======
     * Queries the status of a scheduled export.
>>>>>>> e2731f7a
     *
     * @throws RuntimeException for internal errors
     * @hide
     */
    @FlaggedApi(FLAG_EXPORT_IMPORT)
    @WorkerThread
    @RequiresPermission(MANAGE_HEALTH_DATA_PERMISSION)
    public void getScheduledExportStatus(
            @NonNull Executor executor,
            @NonNull OutcomeReceiver<ScheduledExportStatus, HealthConnectException> callback) {
        Objects.requireNonNull(executor);
        Objects.requireNonNull(callback);

        try {
            mService.getScheduledExportStatus(
                    mContext.getUser(),
                    new IScheduledExportStatusCallback.Stub() {
                        @Override
                        public void onResult(ScheduledExportStatus status) {
                            Binder.clearCallingIdentity();
                            executor.execute(() -> callback.onResult(status));
                        }

                        @Override
                        public void onError(HealthConnectExceptionParcel exception) {
                            returnError(executor, exception, callback);
                        }
                    });
        } catch (RemoteException e) {
            e.rethrowFromSystemServer();
        }
    }

    /**
<<<<<<< HEAD
=======
     * Queries the status of a data import.
     *
     * @throws RuntimeException for internal errors
     * @hide
     */
    @FlaggedApi(FLAG_EXPORT_IMPORT)
    @WorkerThread
    @RequiresPermission(MANAGE_HEALTH_DATA_PERMISSION)
    public void getImportStatus(
            @NonNull Executor executor,
            @NonNull OutcomeReceiver<ImportStatus, HealthConnectException> callback) {
        Objects.requireNonNull(executor);
        Objects.requireNonNull(callback);

        try {
            mService.getImportStatus(
                    mContext.getUser(),
                    new IImportStatusCallback.Stub() {
                        @Override
                        public void onResult(ImportStatus status) {
                            Binder.clearCallingIdentity();
                            executor.execute(() -> callback.onResult(status));
                        }

                        @Override
                        public void onError(HealthConnectExceptionParcel exception) {
                            returnError(executor, exception, callback);
                        }
                    });
        } catch (RemoteException e) {
            e.rethrowFromSystemServer();
        }
    }

    /**
     * Queries the status of a data import.
     *
     * @throws RuntimeException for internal errors
     * @hide
     */
    @FlaggedApi(FLAG_EXPORT_IMPORT)
    @WorkerThread
    @RequiresPermission(MANAGE_HEALTH_DATA_PERMISSION)
    public void runImport(@NonNull Uri file) {
        Objects.requireNonNull(file);
        try {
            mService.runImport(mContext.getUser(), file);
        } catch (RemoteException e) {
            e.rethrowFromSystemServer();
        }
    }

    /**
>>>>>>> e2731f7a
     * Returns currently set period between scheduled exports for this user.
     *
     * <p>If you are calling this function for the first time after a user unlock, this might take
     * some time so consider calling this on a thread.
     *
     * @return Period between scheduled exports in days, 0 is returned if period between scheduled
     *     exports is not set.
     * @throws RuntimeException for internal errors
     * @hide
     */
    @WorkerThread
    @RequiresPermission(MANAGE_HEALTH_DATA_PERMISSION)
    @IntRange(from = 0, to = 30)
    public int getScheduledExportPeriodInDays() {
        try {
            return mService.getScheduledExportPeriodInDays(mContext.getUser());
        } catch (RemoteException e) {
            throw e.rethrowFromSystemServer();
        }
    }

    /**
     * Queries the document providers available to be used for export/import.
     *
     * @throws RuntimeException for internal errors
     * @hide
     */
    @FlaggedApi(FLAG_EXPORT_IMPORT)
    @WorkerThread
    @RequiresPermission(MANAGE_HEALTH_DATA_PERMISSION)
    public void queryDocumentProviders(
            @NonNull Executor executor,
            @NonNull
                    OutcomeReceiver<List<ExportImportDocumentProvider>, HealthConnectException>
                            callback) {
        Objects.requireNonNull(executor);
        Objects.requireNonNull(callback);

        try {
            mService.queryDocumentProviders(
                    mContext.getUser(),
                    new IQueryDocumentProvidersCallback.Stub() {
                        @Override
                        public void onResult(List<ExportImportDocumentProvider> providers) {
                            Binder.clearCallingIdentity();
                            executor.execute(() -> callback.onResult(providers));
                        }

                        @Override
                        public void onError(HealthConnectExceptionParcel exception) {
                            returnError(executor, exception, callback);
                        }
                    });
        } catch (RemoteException e) {
            e.rethrowFromSystemServer();
        }
    }

    @SuppressWarnings("unchecked")
    private <T extends Record> IReadRecordsResponseCallback.Stub getReadCallback(
            @NonNull Executor executor,
            @NonNull OutcomeReceiver<ReadRecordsResponse<T>, HealthConnectException> callback) {
        return new IReadRecordsResponseCallback.Stub() {
            @Override
            public void onResult(ReadRecordsResponseParcel parcel) {
                Binder.clearCallingIdentity();
                try {
                    List<T> externalRecords =
                            (List<T>)
                                    mInternalExternalRecordConverter.getExternalRecords(
                                            parcel.getRecordsParcel().getRecords());
                    executor.execute(
                            () ->
                                    callback.onResult(
                                            new ReadRecordsResponse<>(
                                                    externalRecords, parcel.getPageToken())));
                } catch (ClassCastException castException) {
                    HealthConnectException healthConnectException =
                            new HealthConnectException(
                                    HealthConnectException.ERROR_INTERNAL,
                                    castException.getMessage());
                    returnError(
                            executor,
                            new HealthConnectExceptionParcel(healthConnectException),
                            callback);
                }
            }

            @Override
            public void onError(HealthConnectExceptionParcel exception) {
                returnError(executor, exception, callback);
            }
        };
    }

    private List<Record> toExternalRecordsWithUuids(
            List<RecordInternal<?>> recordInternals, List<String> uuids) {
        int i = 0;
        List<Record> records = new ArrayList<>();

        for (RecordInternal recordInternal : recordInternals) {
            recordInternal.setUuid(uuids.get(i++));
            records.add(recordInternal.toExternalRecord());
        }

        return records;
    }

    private void returnError(
            Executor executor,
            HealthConnectExceptionParcel exception,
            OutcomeReceiver<?, HealthConnectException> callback) {
        Binder.clearCallingIdentity();
        executor.execute(() -> callback.onError(exception.getHealthConnectException()));
    }

    /** @hide */
    @Retention(RetentionPolicy.SOURCE)
    @IntDef({
        DATA_DOWNLOAD_STATE_UNKNOWN,
        DATA_DOWNLOAD_STARTED,
        DATA_DOWNLOAD_RETRY,
        DATA_DOWNLOAD_FAILED,
        DATA_DOWNLOAD_COMPLETE
    })
    public @interface DataDownloadState {}

    /**
     * Returns {@code true} if the given permission protects access to health connect data.
     *
     * @hide
     */
    @SystemApi
    public static boolean isHealthPermission(
            @NonNull Context context, @NonNull final String permission) {
        if (!permission.startsWith(HEALTH_PERMISSION_PREFIX)) {
            return false;
        }
        return getHealthPermissions(context).contains(permission);
    }

    /**
     * Returns an <b>immutable</b> set of health permissions defined within the module and belonging
     * to {@link android.health.connect.HealthPermissions#HEALTH_PERMISSION_GROUP}.
     *
     * <p><b>Note:</b> If we, for some reason, fail to retrieve these, we return an empty set rather
     * than crashing the device. This means the health permissions infra will be inactive.
     *
     * @hide
     */
    @NonNull
    @SystemApi
    public static Set<String> getHealthPermissions(@NonNull Context context) {
        if (sHealthPermissions != null) {
            return sHealthPermissions;
        }

        PackageInfo packageInfo;
        try {
            final PackageManager pm = context.getApplicationContext().getPackageManager();
            final PermissionGroupInfo permGroupInfo =
                    pm.getPermissionGroupInfo(
                            android.health.connect.HealthPermissions.HEALTH_PERMISSION_GROUP,
                            /* flags= */ 0);
            packageInfo =
                    pm.getPackageInfo(
                            permGroupInfo.packageName,
                            PackageManager.PackageInfoFlags.of(PackageManager.GET_PERMISSIONS));
        } catch (PackageManager.NameNotFoundException ex) {
            Log.e(TAG, "Health permission group or HC package not found", ex);
            sHealthPermissions = Collections.emptySet();
            return sHealthPermissions;
        }

        Set<String> permissions = new HashSet<>();
        for (PermissionInfo perm : packageInfo.permissions) {
            if (android.health.connect.HealthPermissions.HEALTH_PERMISSION_GROUP.equals(
                    perm.group)) {
                permissions.add(perm.name);
            }
        }
        sHealthPermissions = Collections.unmodifiableSet(permissions);
        return sHealthPermissions;
    }

    @NonNull
    private static IMigrationCallback wrapMigrationCallback(
            @NonNull @CallbackExecutor Executor executor,
            @NonNull OutcomeReceiver<Void, MigrationException> callback) {
        return new IMigrationCallback.Stub() {
            @Override
            public void onSuccess() {
                Binder.clearCallingIdentity();
                executor.execute(() -> callback.onResult(null));
            }

            @Override
            public void onError(MigrationException exception) {
                Binder.clearCallingIdentity();
                executor.execute(() -> callback.onError(exception));
            }
        };
    }

    /**
     * Reads {@link MedicalResource}s based on a list of {@link MedicalIdFilter}s.
     *
     * <p>Number of resources returned by this API will depend based on below factors:
     *
     * <ul>
     *   <li>When an app with read permissions allowed for the requested IDs but without the {@link
     *       android.health.connect.HealthPermissions#READ_HEALTH_DATA_IN_BACKGROUND} calls the API
     *       from background then it will be able to read only its own inserted medical resources
     *       and will not get medical resources inserted by other apps. This may be less than the
     *       requested size.
     *   <li>When an app with read permissions allowed for the requested IDs and with the {@link
     *       android.health.connect.HealthPermissions#READ_HEALTH_DATA_IN_BACKGROUND} calls the API
     *       from background then it will be able to read the medical resources it has read
     *       permissions for. This has the same size the app can read from foreground.
     *   <li>When an app with all read permissions allowed for the requested IDs calls the API from
     *       foreground then it will be able to read all the corresponding medical resources.
     *   <li>When an app with less read permissions allowed to cover all the requested IDs calls the
     *       API from foreground then it will be able to read only the medical resources it has read
     *       permissions for. This may be less than the requested size.
     *   <li>App with only write permission but no read permission allowed will be able to read only
     *       its own inserted medical resources both when in foreground or background. This may be
     *       less than the requested size.
     *   <li>An app without both read and write permissions will not be able to read any medical
     *       resources and the API will throw Security Exception.
     * </ul>
     *
     * @param ids Identifiers on which to perform read operation.
     * @param executor Executor on which to invoke the callback.
     * @param callback Callback to receive result of performing this operation.
     * @throws IllegalArgumentException if {@code ids} is empty or its size is more than 5000.
     */
    @FlaggedApi(FLAG_PERSONAL_HEALTH_RECORD)
    public void readMedicalResources(
            @NonNull List<MedicalIdFilter> ids,
            @NonNull Executor executor,
            @NonNull OutcomeReceiver<List<MedicalResource>, HealthConnectException> callback) {
        Objects.requireNonNull(ids);
        Objects.requireNonNull(executor);
        Objects.requireNonNull(callback);

        if (ids.size() >= MAXIMUM_PAGE_SIZE) {
            throw new IllegalArgumentException("Maximum allowed pageSize is " + MAXIMUM_PAGE_SIZE);
        }

        throw new UnsupportedOperationException("Not implemented");
    }

    /**
     * Reads {@link MedicalResource}s based on given filters in {@link ReadMedicalResourcesRequest}.
     *
     * <p>Number of resources returned by this API will depend based on below factors:
     *
     * <ul>
     *   <li>When an app with read permissions allowed for the requested filters but without the
     *       {@link android.health.connect.HealthPermissions#READ_HEALTH_DATA_IN_BACKGROUND} calls
     *       the API from background then it will be able to read only its own inserted medical
     *       resources and will not get medical resources inserted by other apps. This may be less
     *       than the size the app can read from foreground.
     *   <li>When an app with read permissions allowed for the requested filters and with the {@link
     *       android.health.connect.HealthPermissions#READ_HEALTH_DATA_IN_BACKGROUND} calls the API
     *       from background then it will be able to read all the corresponding medical resources.
     *       This has the same size the app can read from foreground.
     *   <li>When an app with the read permissions allowed for the requested filters calls the API
     *       from foreground then it will be able to read all the corresponding medical resources.
     *   <li>App with only write permission but no read permission allowed will be able to read only
     *       its own inserted medical resources both when in foreground or background.
     *   <li>An app without both read and write permissions will not be able to read any medical
     *       resources and the API will throw Security Exception.
     * </ul>
     *
     * @param request The read request.
     * @param executor Executor on which to invoke the callback.
     * @param callback Callback to receive result of performing this operation.
     * @throws IllegalArgumentException if request page size set is less than 1 or more than 5000 in
     *     {@link ReadMedicalResourcesRequest}.
<<<<<<< HEAD
     * @hide
     */
    // TODO(b/340569771): Make this flagged Api and add CTS tests.
    public void readMedicalResources(
            @NonNull ReadMedicalResourcesRequest request,
            @NonNull Executor executor,
            @NonNull OutcomeReceiver<List<MedicalResource>, HealthConnectException> callback) {
=======
     */
    @FlaggedApi(FLAG_PERSONAL_HEALTH_RECORD)
    public void readMedicalResources(
            @NonNull ReadMedicalResourcesRequest request,
            @NonNull Executor executor,
            @NonNull
                    OutcomeReceiver<ReadMedicalResourcesResponse, HealthConnectException>
                            callback) {
        Objects.requireNonNull(request);
        Objects.requireNonNull(executor);
        Objects.requireNonNull(callback);

        throw new UnsupportedOperationException("Not implemented");
    }

    /**
     * Deletes a list of medical resources by id. Ids that don't exist will be ignored.
     *
     * <p>Deletions are performed in a transaction i.e. either all will be deleted or none.
     *
     * @param ids The ids to delete.
     * @param executor Executor on which to invoke the callback.
     * @param callback Callback to receive result of performing this operation.
     * @hide
     */
    // TODO: b/338035191 - Make this flagged Api and add CTS tests.
    public void deleteMedicalResources(
            @NonNull List<MedicalIdFilter> ids,
            @NonNull Executor executor,
            @NonNull OutcomeReceiver<Void, HealthConnectException> callback) {
        throw new UnsupportedOperationException("Not implemented");
    }

    /**
     * Creates a {@link MedicalDataSource} in HealthConnect based on the {@link
     * CreateMedicalDataSourceRequest} request values.
     *
     * <p>A {@link MedicalDataSource} needs to be created before any {@link MedicalResource}s for
     * that source can be inserted.
     *
     * <p>The following rules apply to {@link MedicalDataSource} creation.
     *
     * <ul>
     *   <li>Only apps that have the
     *       android.health.connect.HealthPermissions#WRITE_MEDICAL_RESOURCES are allowed to create
     *       data sources.
     *   <li>The {@link CreateMedicalDataSourceRequest.Builder#setFhirBaseUri} must be unique across
     *       all medical data sources created by an app. The FHIR base uri cannot be updated after
     *       creating the data source.
     * </ul>
     *
     * @param request Creation request.
     * @param executor Executor on which to invoke the callback.
     * @param callback Callback to receive result of performing this operation.
     */
    @FlaggedApi(FLAG_PERSONAL_HEALTH_RECORD)
    public void createMedicalDataSource(
            @NonNull CreateMedicalDataSourceRequest request,
            @NonNull Executor executor,
            @NonNull OutcomeReceiver<MedicalDataSource, HealthConnectException> callback) {
>>>>>>> e2731f7a
        Objects.requireNonNull(request);
        Objects.requireNonNull(executor);
        Objects.requireNonNull(callback);

        throw new UnsupportedOperationException("Not implemented");
    }

    /**
     * Returns {@link MedicalDataSource}s for the provided list of {@link MedicalDataSource} ids.
     *
     * <p>The returned list of data sources will be in the same order as the {@code ids}.
     *
     * <p>Number of data sources returned by this API will depend based on below factors:
     *
     * <ul>
     *   <li>If an empty list of {@code ids} is provided, no data sources will be returned.
     *   <li>When an app with any read permission for medical data but without the {@link
     *       android.health.connect.HealthPermissions#READ_HEALTH_DATA_IN_BACKGROUND} calls the API
     *       from the background then it will be able to read only its own inserted medical data
     *       sources and will not get medical data sources inserted by other apps. This may be less
     *       than the requested size.
     *   <li>When an app with any read permission for medical data and with the {@link
     *       android.health.connect.HealthPermissions#READ_HEALTH_DATA_IN_BACKGROUND} calls the API
     *       from the background then it will be able to read all medical data sources.
     *   <li>When an app with any read permission for medical data calls the API from the foreground
     *       then it will be able to read all medical data sources.
     *   <li>App with only write permission but no read permission allowed will be able to read only
     *       its own inserted medical data sources both when in foreground or background. This may
     *       be less than the requested size.
     *   <li>An app without read or write permissions will not be able to read any medical data
     *       sources and the API will throw Security Exception.
     * </ul>
     *
     * @param ids Identifiers on which to perform read operation.
     * @param executor Executor on which to invoke the callback.
     * @param callback Callback to receive result of performing this operation.
     */
    @FlaggedApi(FLAG_PERSONAL_HEALTH_RECORD)
    public void getMedicalDataSources(
            @NonNull List<String> ids,
            @NonNull Executor executor,
            @NonNull OutcomeReceiver<List<MedicalDataSource>, HealthConnectException> callback) {
        Objects.requireNonNull(ids);
        Objects.requireNonNull(executor);
        Objects.requireNonNull(callback);

        if (ids.isEmpty()) {
            callback.onResult(List.of());
            return;
        }

        throw new UnsupportedOperationException("Not implemented");
    }
}<|MERGE_RESOLUTION|>--- conflicted
+++ resolved
@@ -85,15 +85,10 @@
 import android.health.connect.datatypes.MedicalResource;
 import android.health.connect.datatypes.Record;
 import android.health.connect.exportimport.ExportImportDocumentProvider;
-<<<<<<< HEAD
-import android.health.connect.exportimport.IQueryDocumentProvidersCallback;
-import android.health.connect.exportimport.IScheduledExportStatusCallback;
-=======
 import android.health.connect.exportimport.IImportStatusCallback;
 import android.health.connect.exportimport.IQueryDocumentProvidersCallback;
 import android.health.connect.exportimport.IScheduledExportStatusCallback;
 import android.health.connect.exportimport.ImportStatus;
->>>>>>> e2731f7a
 import android.health.connect.exportimport.ScheduledExportSettings;
 import android.health.connect.exportimport.ScheduledExportStatus;
 import android.health.connect.internal.datatypes.RecordInternal;
@@ -319,35 +314,20 @@
     @SystemApi public static final int DATA_DOWNLOAD_COMPLETE = 4;
 
     /**
-<<<<<<< HEAD
+     * No error during the last data export.
+     *
+     * @hide
+     */
+    @FlaggedApi(FLAG_EXPORT_IMPORT)
+    public static final int DATA_EXPORT_ERROR_NONE = 0;
+
+    /**
      * Unknown error during the last data export.
-=======
-     * No error during the last data export.
->>>>>>> e2731f7a
      *
      * @hide
      */
     @FlaggedApi(FLAG_EXPORT_IMPORT)
-<<<<<<< HEAD
-    public static final int DATA_EXPORT_ERROR_UNKNOWN = 0;
-
-    /**
-     * No error during the last data export.
-=======
-    public static final int DATA_EXPORT_ERROR_NONE = 0;
-
-    /**
-     * Unknown error during the last data export.
->>>>>>> e2731f7a
-     *
-     * @hide
-     */
-    @FlaggedApi(FLAG_EXPORT_IMPORT)
-<<<<<<< HEAD
-    public static final int DATA_EXPORT_ERROR_NONE = 1;
-=======
     public static final int DATA_EXPORT_ERROR_UNKNOWN = 1;
->>>>>>> e2731f7a
 
     /**
      * Indicates that the last export failed because we lost access to the export file location.
@@ -1802,11 +1782,7 @@
     }
 
     /**
-<<<<<<< HEAD
-     * Queries the document providers available to be used for export/import.
-=======
      * Queries the status of a scheduled export.
->>>>>>> e2731f7a
      *
      * @throws RuntimeException for internal errors
      * @hide
@@ -1841,8 +1817,6 @@
     }
 
     /**
-<<<<<<< HEAD
-=======
      * Queries the status of a data import.
      *
      * @throws RuntimeException for internal errors
@@ -1896,7 +1870,6 @@
     }
 
     /**
->>>>>>> e2731f7a
      * Returns currently set period between scheduled exports for this user.
      *
      * <p>If you are calling this function for the first time after a user unlock, this might take
@@ -2177,15 +2150,6 @@
      * @param callback Callback to receive result of performing this operation.
      * @throws IllegalArgumentException if request page size set is less than 1 or more than 5000 in
      *     {@link ReadMedicalResourcesRequest}.
-<<<<<<< HEAD
-     * @hide
-     */
-    // TODO(b/340569771): Make this flagged Api and add CTS tests.
-    public void readMedicalResources(
-            @NonNull ReadMedicalResourcesRequest request,
-            @NonNull Executor executor,
-            @NonNull OutcomeReceiver<List<MedicalResource>, HealthConnectException> callback) {
-=======
      */
     @FlaggedApi(FLAG_PERSONAL_HEALTH_RECORD)
     public void readMedicalResources(
@@ -2246,7 +2210,6 @@
             @NonNull CreateMedicalDataSourceRequest request,
             @NonNull Executor executor,
             @NonNull OutcomeReceiver<MedicalDataSource, HealthConnectException> callback) {
->>>>>>> e2731f7a
         Objects.requireNonNull(request);
         Objects.requireNonNull(executor);
         Objects.requireNonNull(callback);
