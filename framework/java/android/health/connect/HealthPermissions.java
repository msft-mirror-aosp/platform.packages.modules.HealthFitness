--- conflicted
+++ resolved
@@ -774,11 +774,7 @@
     /* Personal Health Record permissions */
 
     /**
-<<<<<<< HEAD
-     * Allows an application to read the user's immunization data.
-=======
      * Allows an application to read the user's data about allergies and intolerances.
->>>>>>> f0599c89
      *
      * <p>Protection level: dangerous.
      */
@@ -787,8 +783,6 @@
             "android.permission.health.READ_MEDICAL_DATA_ALLERGIES_INTOLERANCES";
 
     /**
-<<<<<<< HEAD
-=======
      * Allows an application to read the user's data about medical conditions.
      *
      * <p>Protection level: dangerous.
@@ -898,7 +892,6 @@
             "android.permission.health.READ_MEDICAL_DATA_VITAL_SIGNS";
 
     /**
->>>>>>> f0599c89
      * Allows an application to write the user's medical data.
      *
      * <p>Protection level: dangerous.
@@ -1050,9 +1043,6 @@
 
         Set<String> permissions = new ArraySet<>();
         permissions.add(WRITE_MEDICAL_DATA);
-<<<<<<< HEAD
-        permissions.add(READ_MEDICAL_DATA_IMMUNIZATION);
-=======
         permissions.add(READ_MEDICAL_DATA_ALLERGIES_INTOLERANCES);
         permissions.add(READ_MEDICAL_DATA_CONDITIONS);
         permissions.add(READ_MEDICAL_DATA_IMMUNIZATIONS);
@@ -1065,7 +1055,6 @@
         permissions.add(READ_MEDICAL_DATA_SOCIAL_HISTORY);
         permissions.add(READ_MEDICAL_DATA_VISITS);
         permissions.add(READ_MEDICAL_DATA_VITAL_SIGNS);
->>>>>>> f0599c89
         return permissions;
     }
 
