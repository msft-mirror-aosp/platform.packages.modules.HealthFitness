/*
 * Copyright (C) 2023 The Android Open Source Project
 *
 * Licensed under the Apache License, Version 2.0 (the "License");
 * you may not use this file except in compliance with the License.
 * You may obtain a copy of the License at
 *
 *      http://www.apache.org/licenses/LICENSE-2.0
 *
 * Unless required by applicable law or agreed to in writing, software
 * distributed under the License is distributed on an "AS IS" BASIS,
 * WITHOUT WARRANTIES OR CONDITIONS OF ANY KIND, either express or implied.
 * See the License for the specific language governing permissions and
 * limitations under the License.
 */

package android.health.connect;

import static android.health.connect.Constants.DEFAULT_INT;
import static android.health.connect.HealthPermissionCategory.ACTIVE_CALORIES_BURNED;
import static android.health.connect.HealthPermissionCategory.BASAL_BODY_TEMPERATURE;
import static android.health.connect.HealthPermissionCategory.BASAL_METABOLIC_RATE;
import static android.health.connect.HealthPermissionCategory.BLOOD_GLUCOSE;
import static android.health.connect.HealthPermissionCategory.BLOOD_PRESSURE;
import static android.health.connect.HealthPermissionCategory.BODY_FAT;
import static android.health.connect.HealthPermissionCategory.BODY_TEMPERATURE;
import static android.health.connect.HealthPermissionCategory.BODY_WATER_MASS;
import static android.health.connect.HealthPermissionCategory.BONE_MASS;
import static android.health.connect.HealthPermissionCategory.CERVICAL_MUCUS;
import static android.health.connect.HealthPermissionCategory.DISTANCE;
import static android.health.connect.HealthPermissionCategory.ELEVATION_GAINED;
import static android.health.connect.HealthPermissionCategory.EXERCISE;
import static android.health.connect.HealthPermissionCategory.FLOORS_CLIMBED;
import static android.health.connect.HealthPermissionCategory.HEART_RATE;
import static android.health.connect.HealthPermissionCategory.HEART_RATE_VARIABILITY;
import static android.health.connect.HealthPermissionCategory.HEIGHT;
import static android.health.connect.HealthPermissionCategory.HYDRATION;
import static android.health.connect.HealthPermissionCategory.INTERMENSTRUAL_BLEEDING;
import static android.health.connect.HealthPermissionCategory.LEAN_BODY_MASS;
import static android.health.connect.HealthPermissionCategory.MENSTRUATION;
import static android.health.connect.HealthPermissionCategory.MINDFULNESS_SESSION;
import static android.health.connect.HealthPermissionCategory.NUTRITION;
import static android.health.connect.HealthPermissionCategory.OVULATION_TEST;
import static android.health.connect.HealthPermissionCategory.OXYGEN_SATURATION;
import static android.health.connect.HealthPermissionCategory.PLANNED_EXERCISE;
import static android.health.connect.HealthPermissionCategory.POWER;
import static android.health.connect.HealthPermissionCategory.RESPIRATORY_RATE;
import static android.health.connect.HealthPermissionCategory.RESTING_HEART_RATE;
import static android.health.connect.HealthPermissionCategory.SEXUAL_ACTIVITY;
import static android.health.connect.HealthPermissionCategory.SKIN_TEMPERATURE;
import static android.health.connect.HealthPermissionCategory.SLEEP;
import static android.health.connect.HealthPermissionCategory.SPEED;
import static android.health.connect.HealthPermissionCategory.STEPS;
import static android.health.connect.HealthPermissionCategory.TOTAL_CALORIES_BURNED;
import static android.health.connect.HealthPermissionCategory.VO2_MAX;
import static android.health.connect.HealthPermissionCategory.WEIGHT;
import static android.health.connect.HealthPermissionCategory.WHEELCHAIR_PUSHES;

<<<<<<< HEAD
=======
import static com.android.healthfitness.flags.Flags.FLAG_MINDFULNESS;
>>>>>>> 800ba27a
import static com.android.healthfitness.flags.Flags.FLAG_PERSONAL_HEALTH_RECORD;

import android.annotation.FlaggedApi;
import android.annotation.NonNull;
import android.annotation.Nullable;
import android.annotation.SystemApi;
import android.content.Context;
import android.content.pm.PackageInfo;
import android.health.connect.datatypes.ExerciseRoute;
import android.util.ArrayMap;
import android.util.ArraySet;

import java.util.HashSet;
import java.util.Map;
import java.util.Objects;
import java.util.Set;

// TODO(b/255340973): consider generate this class.
/**
 * Permissions for accessing the HealthConnect APIs.
 *
 * <p>Apps must support {@link android.content.Intent#ACTION_VIEW_PERMISSION_USAGE} with {@link
 * HealthConnectManager#CATEGORY_HEALTH_PERMISSIONS} category to be granted read/write health data
 * permissions.
 */
public final class HealthPermissions {
    /**
     * Allows an application to grant/revoke health-related permissions.
     *
     * <p>Protection level: signature.
     *
     * @hide
     */
    @SystemApi
    public static final String MANAGE_HEALTH_PERMISSIONS =
            "android.permission.MANAGE_HEALTH_PERMISSIONS";

    // Below permission was earlier declared in HealthConnectManager since it was only permission
    // used by access logs API, is now declared here along with the other system permission.
    // Please suggest if it will be ok to have it here.
    /**
     * Allows an application to modify health data.
     *
     * <p>Protection level: privileged.
     *
     * @hide
     */
    @SystemApi
    public static final String MANAGE_HEALTH_DATA_PERMISSION =
            "android.permission.MANAGE_HEALTH_DATA";

    /**
     * Allows an application to launch client onboarding activities responsible for connecting to
     * Health Connect. This permission can only be held by the system. Client apps that choose to
     * export an onboarding activity must guard it with this permission so that only the system can
     * launch it.
     *
     * <p>See {@link HealthConnectManager#ACTION_SHOW_ONBOARDING} for the corresponding intent used
     * by the system to launch onboarding activities.
     *
     * <p>Protection level: signature.
     *
     * @hide
     */
    public static final String START_ONBOARDING = "android.permission.health.START_ONBOARDING";

    /**
     * Used for runtime permissions which grant access to Health Connect data.
     *
     * @hide
     */
    @SystemApi
    public static final String HEALTH_PERMISSION_GROUP = "android.permission-group.HEALTH";

    /**
     * Allows an application to read health data (of any type) in background.
     *
     * <p>Protection level: dangerous.
     */
    @FlaggedApi("com.android.healthconnect.flags.background_read")
    public static final String READ_HEALTH_DATA_IN_BACKGROUND =
            "android.permission.health.READ_HEALTH_DATA_IN_BACKGROUND";

    /**
     * Allows an application to read the entire history of health data (of any type).
     *
     * <p>Protection level: dangerous.
     */
    @FlaggedApi("com.android.healthconnect.flags.history_read")
    public static final String READ_HEALTH_DATA_HISTORY =
            "android.permission.health.READ_HEALTH_DATA_HISTORY";

    /**
     * Allows an application to read the user's active calories burned data.
     *
     * <p>Protection level: dangerous.
     */
    public static final String READ_ACTIVE_CALORIES_BURNED =
            "android.permission.health.READ_ACTIVE_CALORIES_BURNED";

    /**
     * Allows an application to read the user's distance data.
     *
     * <p>Protection level: dangerous.
     */
    public static final String READ_DISTANCE = "android.permission.health.READ_DISTANCE";

    /**
     * Allows an application to read the user's elevation gained data.
     *
     * <p>Protection level: dangerous.
     */
    public static final String READ_ELEVATION_GAINED =
            "android.permission.health.READ_ELEVATION_GAINED";

    /**
     * Allows an application to read the user's exercise data.
     *
     * <p>Protection level: dangerous.
     */
    public static final String READ_EXERCISE = "android.permission.health.READ_EXERCISE";

    /**
     * Allows an application to read any {@link ExerciseRoute}. Not connected with READ_EXERCISE
     * permission, as it's used only by HealthConnectController to show routes in UI and share one
     * particular route with third party app after one-time user consent.
     *
     * <p>Protection level: signature.
     *
     * @hide
     */
    public static final String READ_EXERCISE_ROUTE =
            "android.permission.health.READ_EXERCISE_ROUTE";

    /**
     * Allows an application to read {@link ExerciseRoute}.
     *
     * <p>This permission can only be granted manually by a user in Health Connect settings or in
     * the route request activity which can be launched using {@link ACTION_REQUEST_EXERCISE_ROUTE}.
     * Attempts to request the permission by applications will be ignored.
     *
     * <p>Applications should check if the permission has been granted before reading {@link
     * ExerciseRoute}.
     *
     * <p>Protection level: dangerous.
     */
    @FlaggedApi("com.android.healthconnect.flags.read_exercise_routes_all_enabled")
    public static final String READ_EXERCISE_ROUTES =
            "android.permission.health.READ_EXERCISE_ROUTES";

    /**
     * Allows an application to read the user's floors climbed data.
     *
     * <p>Protection level: dangerous.
     */
    public static final String READ_FLOORS_CLIMBED =
            "android.permission.health.READ_FLOORS_CLIMBED";

    /**
     * Allows an application to read the user's steps data.
     *
     * <p>Protection level: dangerous.
     */
    public static final String READ_STEPS = "android.permission.health.READ_STEPS";

    /**
     * Allows an application to read the user's total calories burned data.
     *
     * <p>Protection level: dangerous.
     */
    public static final String READ_TOTAL_CALORIES_BURNED =
            "android.permission.health.READ_TOTAL_CALORIES_BURNED";

    /**
     * Allows an application to read the user's vo2 maximum data.
     *
     * <p>Protection level: dangerous.
     */
    public static final String READ_VO2_MAX = "android.permission.health.READ_VO2_MAX";

    /**
     * Allows an application to read the user's wheelchair pushes data.
     *
     * <p>Protection level: dangerous.
     */
    public static final String READ_WHEELCHAIR_PUSHES =
            "android.permission.health.READ_WHEELCHAIR_PUSHES";

    /**
     * Allows an application to read the user's power data.
     *
     * <p>Protection level: dangerous.
     */
    public static final String READ_POWER = "android.permission.health.READ_POWER";

    /**
     * Allows an application to read the user's speed data.
     *
     * <p>Protection level: dangerous.
     */
    public static final String READ_SPEED = "android.permission.health.READ_SPEED";

    /**
     * Allows an application to read the user's basal metabolic rate data.
     *
     * <p>Protection level: dangerous.
     */
    public static final String READ_BASAL_METABOLIC_RATE =
            "android.permission.health.READ_BASAL_METABOLIC_RATE";

    /**
     * Allows an application to read the user's body fat data.
     *
     * <p>Protection level: dangerous.
     */
    public static final String READ_BODY_FAT = "android.permission.health.READ_BODY_FAT";

    /**
     * Allows an application to read the user's body water mass data.
     *
     * <p>Protection level: dangerous.
     */
    public static final String READ_BODY_WATER_MASS =
            "android.permission.health.READ_BODY_WATER_MASS";

    /**
     * Allows an application to read the user's bone mass data.
     *
     * <p>Protection level: dangerous.
     */
    public static final String READ_BONE_MASS = "android.permission.health.READ_BONE_MASS";

    /**
     * Allows an application to read the user's height data.
     *
     * <p>Protection level: dangerous.
     */
    public static final String READ_HEIGHT = "android.permission.health.READ_HEIGHT";

    /**
     * Allows an application to read the user's lean body mass data.
     *
     * <p>Protection level: dangerous.
     */
    public static final String READ_LEAN_BODY_MASS =
            "android.permission.health.READ_LEAN_BODY_MASS";

    /**
     * Allows an application to read the user's weight data.
     *
     * <p>Protection level: dangerous.
     */
    public static final String READ_WEIGHT = "android.permission.health.READ_WEIGHT";

    /**
     * Allows an application to read the user's cervical mucus data.
     *
     * <p>Protection level: dangerous.
     */
    public static final String READ_CERVICAL_MUCUS =
            "android.permission.health.READ_CERVICAL_MUCUS";

    /**
     * Allows an application to read the user's menstruation data.
     *
     * <p>Protection level: dangerous.
     */
    public static final String READ_MENSTRUATION = "android.permission.health.READ_MENSTRUATION";

    /**
     * Allows an application to read the user's intermenstrual bleeding data.
     *
     * <p>Protection level: dangerous.
     */
    public static final String READ_INTERMENSTRUAL_BLEEDING =
            "android.permission.health.READ_INTERMENSTRUAL_BLEEDING";

    /**
     * Allows an application to read the user's ovulation test data.
     *
     * <p>Protection level: dangerous.
     */
    public static final String READ_OVULATION_TEST =
            "android.permission.health.READ_OVULATION_TEST";

    /**
     * Allows an application to read the user's sexual activity data.
     *
     * <p>Protection level: dangerous.
     */
    public static final String READ_SEXUAL_ACTIVITY =
            "android.permission.health.READ_SEXUAL_ACTIVITY";

    /**
     * Allows an application to read the user's hydration data.
     *
     * <p>Protection level: dangerous.
     */
    public static final String READ_HYDRATION = "android.permission.health.READ_HYDRATION";

    /**
     * Allows an application to read the user's nutrition data.
     *
     * <p>Protection level: dangerous.
     */
    public static final String READ_NUTRITION = "android.permission.health.READ_NUTRITION";

    /**
     * Allows an application to read the user's sleep data.
     *
     * <p>Protection level: dangerous.
     */
    public static final String READ_SLEEP = "android.permission.health.READ_SLEEP";

    /**
     * Allows an application to read the user's body temperature data.
     *
     * <p>Protection level: dangerous.
     */
    public static final String READ_BASAL_BODY_TEMPERATURE =
            "android.permission.health.READ_BASAL_BODY_TEMPERATURE";

    /**
     * Allows an application to read the user's blood glucose data.
     *
     * <p>Protection level: dangerous.
     */
    public static final String READ_BLOOD_GLUCOSE = "android.permission.health.READ_BLOOD_GLUCOSE";

    /**
     * Allows an application to read the user's blood pressure data.
     *
     * <p>Protection level: dangerous.
     */
    public static final String READ_BLOOD_PRESSURE =
            "android.permission.health.READ_BLOOD_PRESSURE";

    /**
     * Allows an application to read the user's body temperature data.
     *
     * <p>Protection level: dangerous.
     */
    public static final String READ_BODY_TEMPERATURE =
            "android.permission.health.READ_BODY_TEMPERATURE";

    /**
     * Allows an application to read the user's heart rate data.
     *
     * <p>Protection level: dangerous.
     */
    public static final String READ_HEART_RATE = "android.permission.health.READ_HEART_RATE";

    /**
     * Allows an application to read the user's heart rate variability data.
     *
     * <p>Protection level: dangerous.
     */
    public static final String READ_HEART_RATE_VARIABILITY =
            "android.permission.health.READ_HEART_RATE_VARIABILITY";

    /**
     * Allows an application to read the user's oxygen saturation data.
     *
     * <p>Protection level: dangerous.
     */
    public static final String READ_OXYGEN_SATURATION =
            "android.permission.health.READ_OXYGEN_SATURATION";

    /**
     * Allows an application to read the user's respiratory rate data.
     *
     * <p>Protection level: dangerous.
     */
    public static final String READ_RESPIRATORY_RATE =
            "android.permission.health.READ_RESPIRATORY_RATE";

    /**
     * Allows an application to read the user's resting heart rate data.
     *
     * <p>Protection level: dangerous.
     */
    public static final String READ_RESTING_HEART_RATE =
            "android.permission.health.READ_RESTING_HEART_RATE";

    /**
     * Allows an application to read the user's skin temperature data.
     *
     * <p>Protection level: dangerous.
     */
    @FlaggedApi("com.android.healthconnect.flags.skin_temperature")
    public static final String READ_SKIN_TEMPERATURE =
            "android.permission.health.READ_SKIN_TEMPERATURE";

    /**
     * Allows an application to read the user's training plan data.
     *
     * <p>Protection level: dangerous.
     */
    @FlaggedApi("com.android.healthconnect.flags.training_plans")
    public static final String READ_PLANNED_EXERCISE =
            "android.permission.health.READ_PLANNED_EXERCISE";

    /**
     * Allows an application to read user's mindfulness session data.
     *
     * <p>Protection level: dangerous.
     */
    @FlaggedApi(FLAG_MINDFULNESS)
    public static final String READ_MINDFULNESS_SESSION =
            "android.permission.health.READ_MINDFULNESS_SESSION";

    /**
     * Allows an application to write the user's calories burned data.
     *
     * <p>Protection level: dangerous.
     */
    public static final String WRITE_ACTIVE_CALORIES_BURNED =
            "android.permission.health.WRITE_ACTIVE_CALORIES_BURNED";

    /**
     * Allows an application to write the user's distance data.
     *
     * <p>Protection level: dangerous.
     */
    public static final String WRITE_DISTANCE = "android.permission.health.WRITE_DISTANCE";

    /**
     * Allows an application to write the user's elevation gained data.
     *
     * <p>Protection level: dangerous.
     */
    public static final String WRITE_ELEVATION_GAINED =
            "android.permission.health.WRITE_ELEVATION_GAINED";

    /**
     * Allows an application to write the user's exercise data. Additional permission {@link
     * HealthPermissions#WRITE_EXERCISE_ROUTE} is required to write user's exercise route.
     *
     * <p>Protection level: dangerous.
     */
    public static final String WRITE_EXERCISE = "android.permission.health.WRITE_EXERCISE";

    /**
     * Allows an application to write the user's exercise route.
     *
     * <p>Protection level: dangerous.
     */
    public static final String WRITE_EXERCISE_ROUTE =
            "android.permission.health.WRITE_EXERCISE_ROUTE";

    /**
     * Allows an application to write the user's floors climbed data.
     *
     * <p>Protection level: dangerous.
     */
    public static final String WRITE_FLOORS_CLIMBED =
            "android.permission.health.WRITE_FLOORS_CLIMBED";

    /**
     * Allows an application to write the user's steps data.
     *
     * <p>Protection level: dangerous.
     */
    public static final String WRITE_STEPS = "android.permission.health.WRITE_STEPS";

    /**
     * Allows an application to write the user's total calories burned data.
     *
     * <p>Protection level: dangerous.
     */
    public static final String WRITE_TOTAL_CALORIES_BURNED =
            "android.permission.health.WRITE_TOTAL_CALORIES_BURNED";

    /**
     * Allows an application to write the user's vo2 maximum data.
     *
     * <p>Protection level: dangerous.
     */
    public static final String WRITE_VO2_MAX = "android.permission.health.WRITE_VO2_MAX";

    /**
     * Allows an application to write the user's wheelchair pushes data.
     *
     * <p>Protection level: dangerous.
     */
    public static final String WRITE_WHEELCHAIR_PUSHES =
            "android.permission.health.WRITE_WHEELCHAIR_PUSHES";

    /**
     * Allows an application to write the user's power data.
     *
     * <p>Protection level: dangerous.
     */
    public static final String WRITE_POWER = "android.permission.health.WRITE_POWER";

    /**
     * Allows an application to write the user's speed data.
     *
     * <p>Protection level: dangerous.
     */
    public static final String WRITE_SPEED = "android.permission.health.WRITE_SPEED";

    /**
     * Allows an application to write the user's basal metabolic rate data.
     *
     * <p>Protection level: dangerous.
     */
    public static final String WRITE_BASAL_METABOLIC_RATE =
            "android.permission.health.WRITE_BASAL_METABOLIC_RATE";

    /**
     * Allows an application to write the user's body fat data.
     *
     * <p>Protection level: dangerous.
     */
    public static final String WRITE_BODY_FAT = "android.permission.health.WRITE_BODY_FAT";

    /**
     * Allows an application to write the user's body water mass data.
     *
     * <p>Protection level: dangerous.
     */
    public static final String WRITE_BODY_WATER_MASS =
            "android.permission.health.WRITE_BODY_WATER_MASS";

    /**
     * Allows an application to write the user's bone mass data.
     *
     * <p>Protection level: dangerous.
     */
    public static final String WRITE_BONE_MASS = "android.permission.health.WRITE_BONE_MASS";

    /**
     * Allows an application to write the user's height data.
     *
     * <p>Protection level: dangerous.
     */
    public static final String WRITE_HEIGHT = "android.permission.health.WRITE_HEIGHT";

    /**
     * Allows an application to write the user's lean body mass data.
     *
     * <p>Protection level: dangerous.
     */
    public static final String WRITE_LEAN_BODY_MASS =
            "android.permission.health.WRITE_LEAN_BODY_MASS";

    /**
     * Allows an application to write the user's weight data.
     *
     * <p>Protection level: dangerous.
     */
    public static final String WRITE_WEIGHT = "android.permission.health.WRITE_WEIGHT";

    /**
     * Allows an application to write the user's cervical mucus data.
     *
     * <p>Protection level: dangerous.
     */
    public static final String WRITE_CERVICAL_MUCUS =
            "android.permission.health.WRITE_CERVICAL_MUCUS";

    /**
     * Allows an application to write the user's menstruation data.
     *
     * <p>Protection level: dangerous.
     */
    public static final String WRITE_MENSTRUATION = "android.permission.health.WRITE_MENSTRUATION";

    /**
     * Allows an application to write the user's intermenstrual bleeding data.
     *
     * <p>Protection level: dangerous.
     */
    public static final String WRITE_INTERMENSTRUAL_BLEEDING =
            "android.permission.health.WRITE_INTERMENSTRUAL_BLEEDING";

    /**
     * Allows an application to write the user's ovulation test data.
     *
     * <p>Protection level: dangerous.
     */
    public static final String WRITE_OVULATION_TEST =
            "android.permission.health.WRITE_OVULATION_TEST";

    /**
     * Allows an application to write the user's sexual activity data.
     *
     * <p>Protection level: dangerous.
     */
    public static final String WRITE_SEXUAL_ACTIVITY =
            "android.permission.health.WRITE_SEXUAL_ACTIVITY";

    /**
     * Allows an application to write the user's hydration data.
     *
     * <p>Protection level: dangerous.
     */
    public static final String WRITE_HYDRATION = "android.permission.health.WRITE_HYDRATION";

    /**
     * Allows an application to write the user's nutrition data.
     *
     * <p>Protection level: dangerous.
     */
    public static final String WRITE_NUTRITION = "android.permission.health.WRITE_NUTRITION";

    /**
     * Allows an application to write the user's sleep data.
     *
     * <p>Protection level: dangerous.
     */
    public static final String WRITE_SLEEP = "android.permission.health.WRITE_SLEEP";

    /**
     * Allows an application to write the user's basal body temperature data.
     *
     * <p>Protection level: dangerous.
     */
    public static final String WRITE_BASAL_BODY_TEMPERATURE =
            "android.permission.health.WRITE_BASAL_BODY_TEMPERATURE";

    /**
     * Allows an application to write the user's blood glucose data.
     *
     * <p>Protection level: dangerous.
     */
    public static final String WRITE_BLOOD_GLUCOSE =
            "android.permission.health.WRITE_BLOOD_GLUCOSE";

    /**
     * Allows an application to write the user's blood pressure data.
     *
     * <p>Protection level: dangerous.
     */
    public static final String WRITE_BLOOD_PRESSURE =
            "android.permission.health.WRITE_BLOOD_PRESSURE";

    /**
     * Allows an application to write the user's body temperature data.
     *
     * <p>Protection level: dangerous.
     */
    public static final String WRITE_BODY_TEMPERATURE =
            "android.permission.health.WRITE_BODY_TEMPERATURE";

    /**
     * Allows an application to write the user's heart rate data.
     *
     * <p>Protection level: dangerous.
     */
    public static final String WRITE_HEART_RATE = "android.permission.health.WRITE_HEART_RATE";

    /**
     * Allows an application to write the user's heart rate variability data.
     *
     * <p>Protection level: dangerous.
     */
    public static final String WRITE_HEART_RATE_VARIABILITY =
            "android.permission.health.WRITE_HEART_RATE_VARIABILITY";

    /**
     * Allows an application to write the user's oxygen saturation data.
     *
     * <p>Protection level: dangerous.
     */
    public static final String WRITE_OXYGEN_SATURATION =
            "android.permission.health.WRITE_OXYGEN_SATURATION";

    /**
     * Allows an application to write the user's respiratory rate data.
     *
     * <p>Protection level: dangerous.
     */
    public static final String WRITE_RESPIRATORY_RATE =
            "android.permission.health.WRITE_RESPIRATORY_RATE";

    /**
     * Allows an application to write the user's resting heart rate data.
     *
     * <p>Protection level: dangerous.
     */
    public static final String WRITE_RESTING_HEART_RATE =
            "android.permission.health.WRITE_RESTING_HEART_RATE";

    /**
     * Allows an application to write the user's skin temperature data.
     *
     * <p>Protection level: dangerous.
     */
    @FlaggedApi("com.android.healthconnect.flags.skin_temperature")
    public static final String WRITE_SKIN_TEMPERATURE =
            "android.permission.health.WRITE_SKIN_TEMPERATURE";

    /**
     * Allows an application to write the user's training plan data.
     *
     * <p>Protection level: dangerous.
     */
    @FlaggedApi("com.android.healthconnect.flags.training_plans")
    public static final String WRITE_PLANNED_EXERCISE =
            "android.permission.health.WRITE_PLANNED_EXERCISE";

<<<<<<< HEAD
=======
    /**
     * Allows an application to write user's mindfulness session data.
     *
     * <p>Protection level: dangerous.
     */
    @FlaggedApi(FLAG_MINDFULNESS)
    public static final String WRITE_MINDFULNESS_SESSION =
            "android.permission.health.WRITE_MINDFULNESS_SESSION";

>>>>>>> 800ba27a
    /** Personal Health Record permissions */

    /**
     * Allows an application to read the user's immunization data.
     *
     * <p>Protection level: dangerous.
     */
    @FlaggedApi(FLAG_PERSONAL_HEALTH_RECORD)
    public static final String READ_MEDICAL_RESOURCES_IMMUNIZATION =
            "android.permission.health.READ_MEDICAL_RESOURCES_IMMUNIZATION";

    /**
     * Allows an application to write the user's medical resources.
     *
     * <p>Protection level: dangerous.
     */
    @FlaggedApi(FLAG_PERSONAL_HEALTH_RECORD)
    public static final String WRITE_MEDICAL_RESOURCES =
            "android.permission.health.WRITE_MEDICAL_RESOURCES";

    private static final Set<String> sWritePermissionsSet =
            new ArraySet<>(
                    Set.of(
                            WRITE_ACTIVE_CALORIES_BURNED,
                            WRITE_DISTANCE,
                            WRITE_ELEVATION_GAINED,
                            WRITE_EXERCISE,
                            WRITE_FLOORS_CLIMBED,
                            WRITE_STEPS,
                            WRITE_TOTAL_CALORIES_BURNED,
                            WRITE_VO2_MAX,
                            WRITE_WHEELCHAIR_PUSHES,
                            WRITE_POWER,
                            WRITE_SPEED,
                            WRITE_BASAL_METABOLIC_RATE,
                            WRITE_BODY_FAT,
                            WRITE_BODY_WATER_MASS,
                            WRITE_BONE_MASS,
                            WRITE_HEIGHT,
                            WRITE_LEAN_BODY_MASS,
                            WRITE_WEIGHT,
                            WRITE_CERVICAL_MUCUS,
                            WRITE_MENSTRUATION,
                            WRITE_INTERMENSTRUAL_BLEEDING,
                            WRITE_OVULATION_TEST,
                            WRITE_SEXUAL_ACTIVITY,
                            WRITE_HYDRATION,
                            WRITE_NUTRITION,
                            WRITE_SLEEP,
                            WRITE_BASAL_BODY_TEMPERATURE,
                            WRITE_BLOOD_GLUCOSE,
                            WRITE_BLOOD_PRESSURE,
                            WRITE_BODY_TEMPERATURE,
                            WRITE_HEART_RATE,
                            WRITE_HEART_RATE_VARIABILITY,
                            WRITE_OXYGEN_SATURATION,
                            WRITE_RESPIRATORY_RATE,
                            WRITE_RESTING_HEART_RATE,
                            WRITE_SKIN_TEMPERATURE,
                            WRITE_PLANNED_EXERCISE));

    private static final Map<String, Integer> sWriteHealthPermissionToHealthDataCategoryMap =
            new ArrayMap<>();
    private static final Map<Integer, String> sHealthCategoryToReadPermissionMap = new ArrayMap<>();
    private static final Map<Integer, String> sHealthCategoryToWritePermissionMap =
            new ArrayMap<>();

    private static final Map<Integer, String[]> sDataCategoryToWritePermissionsMap =
            new ArrayMap<>();

    private HealthPermissions() {}

    /**
     * @return true if {@code permissionName} is a write-permission
     * @hide
     */
    public static boolean isWritePermission(@NonNull String permissionName) {
        Objects.requireNonNull(permissionName);

        return sWritePermissionsSet.contains(permissionName);
    }

    /**
     * @return {@link HealthDataCategory} for a WRITE {@code permissionName}. -1 if permission
     *     category for {@code permissionName} is not found (or if {@code permissionName} is READ)
     * @hide
     */
    @HealthDataCategory.Type
    public static int getHealthDataCategoryForWritePermission(@Nullable String permissionName) {
        if (sWriteHealthPermissionToHealthDataCategoryMap.isEmpty()) {
            populateWriteHealthPermissionToHealthDataCategoryMap();
        }

        return sWriteHealthPermissionToHealthDataCategoryMap.getOrDefault(
                permissionName, DEFAULT_INT);
    }

    /**
     * @return {@link HealthDataCategory} for {@code permissionName}. -1 if permission category for
     *     {@code permissionName} is not found
     * @hide
     */
    public static String[] getWriteHealthPermissionsFor(@HealthDataCategory.Type int dataCategory) {
        if (sDataCategoryToWritePermissionsMap.isEmpty()) {
            populateWriteHealthPermissionToHealthDataCategoryMap();
        }

        return sDataCategoryToWritePermissionsMap.getOrDefault(dataCategory, new String[] {});
    }

    /** @hide */
    @SuppressWarnings("NullAway") // TODO(b/317029272): fix this suppression
    public static String getHealthReadPermission(
            @HealthPermissionCategory.Type int permissionCategory) {
        if (sHealthCategoryToReadPermissionMap.isEmpty()) {
            populateHealthPermissionToHealthPermissionCategoryMap();
        }

        return sHealthCategoryToReadPermissionMap.get(permissionCategory);
    }

    /** @hide */
    public static String getHealthWritePermission(
            @HealthPermissionCategory.Type int permissionCategory) {
        if (sHealthCategoryToWritePermissionMap.isEmpty()) {
            populateHealthPermissionToHealthPermissionCategoryMap();
        }

        String healthWritePermission = sHealthCategoryToWritePermissionMap.get(permissionCategory);
        Objects.requireNonNull(
                healthWritePermission,
                "Health write permission not found for "
                        + "PermissionCategory : "
                        + permissionCategory);
        return healthWritePermission;
    }

    /**
     * Returns a set of dataCategories for which this package has WRITE permissions
     *
     * @hide
     */
    @NonNull
    public static Set<Integer> getDataCategoriesWithWritePermissionsForPackage(
            @NonNull PackageInfo packageInfo, @NonNull Context context) {

        Set<Integer> dataCategoriesWithPermissions = new HashSet<>();

        for (int i = 0; i < packageInfo.requestedPermissions.length; i++) {
            String currPerm = packageInfo.requestedPermissions[i];
            if (!HealthConnectManager.isHealthPermission(context, currPerm)) {
                continue;
            }
            if ((packageInfo.requestedPermissionsFlags[i]
                            & PackageInfo.REQUESTED_PERMISSION_GRANTED)
                    == 0) {
                continue;
            }

            int dataCategory = getHealthDataCategoryForWritePermission(currPerm);
            if (dataCategory >= 0) {
                dataCategoriesWithPermissions.add(dataCategory);
            }
        }

        return dataCategoriesWithPermissions;
    }

    /**
     * Returns true if this package has at least one granted WRITE permission for this category.
     *
     * @hide
     */
    public static boolean getPackageHasWriteHealthPermissionsForCategory(
            @NonNull PackageInfo packageInfo,
            @HealthDataCategory.Type int dataCategory,
            @NonNull Context context) {
        return getDataCategoriesWithWritePermissionsForPackage(packageInfo, context)
                .contains(dataCategory);
    }

    private static synchronized void populateHealthPermissionToHealthPermissionCategoryMap() {
        if (!sHealthCategoryToWritePermissionMap.isEmpty()) {
            return;
        }

        // Populate permission category to write permission map
        sHealthCategoryToWritePermissionMap.put(
                ACTIVE_CALORIES_BURNED, WRITE_ACTIVE_CALORIES_BURNED);
        sHealthCategoryToWritePermissionMap.put(DISTANCE, WRITE_DISTANCE);
        sHealthCategoryToWritePermissionMap.put(ELEVATION_GAINED, WRITE_ELEVATION_GAINED);
        sHealthCategoryToWritePermissionMap.put(EXERCISE, WRITE_EXERCISE);
        sHealthCategoryToWritePermissionMap.put(FLOORS_CLIMBED, WRITE_FLOORS_CLIMBED);
        sHealthCategoryToWritePermissionMap.put(STEPS, WRITE_STEPS);
        sHealthCategoryToWritePermissionMap.put(TOTAL_CALORIES_BURNED, WRITE_TOTAL_CALORIES_BURNED);
        sHealthCategoryToWritePermissionMap.put(VO2_MAX, WRITE_VO2_MAX);
        sHealthCategoryToWritePermissionMap.put(WHEELCHAIR_PUSHES, WRITE_WHEELCHAIR_PUSHES);
        sHealthCategoryToWritePermissionMap.put(POWER, WRITE_POWER);
        sHealthCategoryToWritePermissionMap.put(SPEED, WRITE_SPEED);
        sHealthCategoryToWritePermissionMap.put(BASAL_METABOLIC_RATE, WRITE_BASAL_METABOLIC_RATE);
        sHealthCategoryToWritePermissionMap.put(BODY_FAT, WRITE_BODY_FAT);
        sHealthCategoryToWritePermissionMap.put(BODY_WATER_MASS, WRITE_BODY_WATER_MASS);
        sHealthCategoryToWritePermissionMap.put(BONE_MASS, WRITE_BONE_MASS);
        sHealthCategoryToWritePermissionMap.put(HEIGHT, WRITE_HEIGHT);
        sHealthCategoryToWritePermissionMap.put(LEAN_BODY_MASS, WRITE_LEAN_BODY_MASS);
        sHealthCategoryToWritePermissionMap.put(WEIGHT, WRITE_WEIGHT);
        sHealthCategoryToWritePermissionMap.put(CERVICAL_MUCUS, WRITE_CERVICAL_MUCUS);
        sHealthCategoryToWritePermissionMap.put(MENSTRUATION, WRITE_MENSTRUATION);
        sHealthCategoryToWritePermissionMap.put(
                INTERMENSTRUAL_BLEEDING, WRITE_INTERMENSTRUAL_BLEEDING);
        sHealthCategoryToWritePermissionMap.put(OVULATION_TEST, WRITE_OVULATION_TEST);
        sHealthCategoryToWritePermissionMap.put(SEXUAL_ACTIVITY, WRITE_SEXUAL_ACTIVITY);
        sHealthCategoryToWritePermissionMap.put(HYDRATION, WRITE_HYDRATION);
        sHealthCategoryToWritePermissionMap.put(NUTRITION, WRITE_NUTRITION);
        sHealthCategoryToWritePermissionMap.put(SLEEP, WRITE_SLEEP);
        sHealthCategoryToWritePermissionMap.put(
                BASAL_BODY_TEMPERATURE, WRITE_BASAL_BODY_TEMPERATURE);
        sHealthCategoryToWritePermissionMap.put(BLOOD_GLUCOSE, WRITE_BLOOD_GLUCOSE);
        sHealthCategoryToWritePermissionMap.put(BLOOD_PRESSURE, WRITE_BLOOD_PRESSURE);
        sHealthCategoryToWritePermissionMap.put(BODY_TEMPERATURE, WRITE_BODY_TEMPERATURE);
        sHealthCategoryToWritePermissionMap.put(HEART_RATE, WRITE_HEART_RATE);
        sHealthCategoryToWritePermissionMap.put(
                HEART_RATE_VARIABILITY, WRITE_HEART_RATE_VARIABILITY);
        sHealthCategoryToWritePermissionMap.put(OXYGEN_SATURATION, WRITE_OXYGEN_SATURATION);
        sHealthCategoryToWritePermissionMap.put(RESPIRATORY_RATE, WRITE_RESPIRATORY_RATE);
        sHealthCategoryToWritePermissionMap.put(RESTING_HEART_RATE, WRITE_RESTING_HEART_RATE);
        sHealthCategoryToWritePermissionMap.put(SKIN_TEMPERATURE, WRITE_SKIN_TEMPERATURE);
        sHealthCategoryToWritePermissionMap.put(PLANNED_EXERCISE, WRITE_PLANNED_EXERCISE);
        sHealthCategoryToWritePermissionMap.put(MINDFULNESS_SESSION, WRITE_MINDFULNESS_SESSION);

        // Populate permission category to read permission map
        sHealthCategoryToReadPermissionMap.put(ACTIVE_CALORIES_BURNED, READ_ACTIVE_CALORIES_BURNED);
        sHealthCategoryToReadPermissionMap.put(DISTANCE, READ_DISTANCE);
        sHealthCategoryToReadPermissionMap.put(ELEVATION_GAINED, READ_ELEVATION_GAINED);
        sHealthCategoryToReadPermissionMap.put(EXERCISE, READ_EXERCISE);
        sHealthCategoryToReadPermissionMap.put(FLOORS_CLIMBED, READ_FLOORS_CLIMBED);
        sHealthCategoryToReadPermissionMap.put(STEPS, READ_STEPS);
        sHealthCategoryToReadPermissionMap.put(TOTAL_CALORIES_BURNED, READ_TOTAL_CALORIES_BURNED);
        sHealthCategoryToReadPermissionMap.put(VO2_MAX, READ_VO2_MAX);
        sHealthCategoryToReadPermissionMap.put(WHEELCHAIR_PUSHES, READ_WHEELCHAIR_PUSHES);
        sHealthCategoryToReadPermissionMap.put(POWER, READ_POWER);
        sHealthCategoryToReadPermissionMap.put(SPEED, READ_SPEED);
        sHealthCategoryToReadPermissionMap.put(BASAL_METABOLIC_RATE, READ_BASAL_METABOLIC_RATE);
        sHealthCategoryToReadPermissionMap.put(BODY_FAT, READ_BODY_FAT);
        sHealthCategoryToReadPermissionMap.put(BODY_WATER_MASS, READ_BODY_WATER_MASS);
        sHealthCategoryToReadPermissionMap.put(BONE_MASS, READ_BONE_MASS);
        sHealthCategoryToReadPermissionMap.put(HEIGHT, READ_HEIGHT);
        sHealthCategoryToReadPermissionMap.put(LEAN_BODY_MASS, READ_LEAN_BODY_MASS);
        sHealthCategoryToReadPermissionMap.put(WEIGHT, READ_WEIGHT);
        sHealthCategoryToReadPermissionMap.put(CERVICAL_MUCUS, READ_CERVICAL_MUCUS);
        sHealthCategoryToReadPermissionMap.put(MENSTRUATION, READ_MENSTRUATION);
        sHealthCategoryToReadPermissionMap.put(
                INTERMENSTRUAL_BLEEDING, READ_INTERMENSTRUAL_BLEEDING);
        sHealthCategoryToReadPermissionMap.put(OVULATION_TEST, READ_OVULATION_TEST);
        sHealthCategoryToReadPermissionMap.put(SEXUAL_ACTIVITY, READ_SEXUAL_ACTIVITY);
        sHealthCategoryToReadPermissionMap.put(HYDRATION, READ_HYDRATION);
        sHealthCategoryToReadPermissionMap.put(NUTRITION, READ_NUTRITION);
        sHealthCategoryToReadPermissionMap.put(SLEEP, READ_SLEEP);
        sHealthCategoryToReadPermissionMap.put(BASAL_BODY_TEMPERATURE, READ_BASAL_BODY_TEMPERATURE);
        sHealthCategoryToReadPermissionMap.put(BLOOD_GLUCOSE, READ_BLOOD_GLUCOSE);
        sHealthCategoryToReadPermissionMap.put(BLOOD_PRESSURE, READ_BLOOD_PRESSURE);
        sHealthCategoryToReadPermissionMap.put(BODY_TEMPERATURE, READ_BODY_TEMPERATURE);
        sHealthCategoryToReadPermissionMap.put(HEART_RATE, READ_HEART_RATE);
        sHealthCategoryToReadPermissionMap.put(HEART_RATE_VARIABILITY, READ_HEART_RATE_VARIABILITY);
        sHealthCategoryToReadPermissionMap.put(OXYGEN_SATURATION, READ_OXYGEN_SATURATION);
        sHealthCategoryToReadPermissionMap.put(RESPIRATORY_RATE, READ_RESPIRATORY_RATE);
        sHealthCategoryToReadPermissionMap.put(RESTING_HEART_RATE, READ_RESTING_HEART_RATE);
        sHealthCategoryToReadPermissionMap.put(SKIN_TEMPERATURE, READ_SKIN_TEMPERATURE);
        sHealthCategoryToReadPermissionMap.put(PLANNED_EXERCISE, READ_PLANNED_EXERCISE);
        sHealthCategoryToReadPermissionMap.put(MINDFULNESS_SESSION, READ_MINDFULNESS_SESSION);
    }

    private static synchronized void populateWriteHealthPermissionToHealthDataCategoryMap() {
        if (!sWriteHealthPermissionToHealthDataCategoryMap.isEmpty()) {
            return;
        }

        // Write permissions
        sWriteHealthPermissionToHealthDataCategoryMap.put(
                WRITE_ACTIVE_CALORIES_BURNED, HealthDataCategory.ACTIVITY);
        sWriteHealthPermissionToHealthDataCategoryMap.put(
                WRITE_DISTANCE, HealthDataCategory.ACTIVITY);
        sWriteHealthPermissionToHealthDataCategoryMap.put(
                WRITE_ELEVATION_GAINED, HealthDataCategory.ACTIVITY);
        sWriteHealthPermissionToHealthDataCategoryMap.put(
                WRITE_EXERCISE, HealthDataCategory.ACTIVITY);
        sWriteHealthPermissionToHealthDataCategoryMap.put(
                WRITE_PLANNED_EXERCISE, HealthDataCategory.ACTIVITY);
        sWriteHealthPermissionToHealthDataCategoryMap.put(
                WRITE_FLOORS_CLIMBED, HealthDataCategory.ACTIVITY);
        sWriteHealthPermissionToHealthDataCategoryMap.put(WRITE_STEPS, HealthDataCategory.ACTIVITY);
        sWriteHealthPermissionToHealthDataCategoryMap.put(
                WRITE_TOTAL_CALORIES_BURNED, HealthDataCategory.ACTIVITY);
        sWriteHealthPermissionToHealthDataCategoryMap.put(
                WRITE_VO2_MAX, HealthDataCategory.ACTIVITY);
        sWriteHealthPermissionToHealthDataCategoryMap.put(
                WRITE_WHEELCHAIR_PUSHES, HealthDataCategory.ACTIVITY);
        sWriteHealthPermissionToHealthDataCategoryMap.put(WRITE_POWER, HealthDataCategory.ACTIVITY);
        sWriteHealthPermissionToHealthDataCategoryMap.put(WRITE_SPEED, HealthDataCategory.ACTIVITY);

        sWriteHealthPermissionToHealthDataCategoryMap.put(
                WRITE_BASAL_METABOLIC_RATE, HealthDataCategory.BODY_MEASUREMENTS);
        sWriteHealthPermissionToHealthDataCategoryMap.put(
                WRITE_BODY_FAT, HealthDataCategory.BODY_MEASUREMENTS);
        sWriteHealthPermissionToHealthDataCategoryMap.put(
                WRITE_BODY_WATER_MASS, HealthDataCategory.BODY_MEASUREMENTS);
        sWriteHealthPermissionToHealthDataCategoryMap.put(
                WRITE_BONE_MASS, HealthDataCategory.BODY_MEASUREMENTS);
        sWriteHealthPermissionToHealthDataCategoryMap.put(
                WRITE_HEIGHT, HealthDataCategory.BODY_MEASUREMENTS);
        sWriteHealthPermissionToHealthDataCategoryMap.put(
                WRITE_LEAN_BODY_MASS, HealthDataCategory.BODY_MEASUREMENTS);
        sWriteHealthPermissionToHealthDataCategoryMap.put(
                WRITE_WEIGHT, HealthDataCategory.BODY_MEASUREMENTS);

        sWriteHealthPermissionToHealthDataCategoryMap.put(
                WRITE_CERVICAL_MUCUS, HealthDataCategory.CYCLE_TRACKING);
        sWriteHealthPermissionToHealthDataCategoryMap.put(
                WRITE_MENSTRUATION, HealthDataCategory.CYCLE_TRACKING);
        sWriteHealthPermissionToHealthDataCategoryMap.put(
                WRITE_OVULATION_TEST, HealthDataCategory.CYCLE_TRACKING);
        sWriteHealthPermissionToHealthDataCategoryMap.put(
                WRITE_SEXUAL_ACTIVITY, HealthDataCategory.CYCLE_TRACKING);
        sWriteHealthPermissionToHealthDataCategoryMap.put(
                WRITE_INTERMENSTRUAL_BLEEDING, HealthDataCategory.CYCLE_TRACKING);

        sWriteHealthPermissionToHealthDataCategoryMap.put(
                WRITE_HYDRATION, HealthDataCategory.NUTRITION);
        sWriteHealthPermissionToHealthDataCategoryMap.put(
                WRITE_NUTRITION, HealthDataCategory.NUTRITION);
        sWriteHealthPermissionToHealthDataCategoryMap.put(WRITE_SLEEP, HealthDataCategory.SLEEP);

        sWriteHealthPermissionToHealthDataCategoryMap.put(
                WRITE_BASAL_BODY_TEMPERATURE, HealthDataCategory.VITALS);
        sWriteHealthPermissionToHealthDataCategoryMap.put(
                WRITE_SKIN_TEMPERATURE, HealthDataCategory.VITALS);
        sWriteHealthPermissionToHealthDataCategoryMap.put(
                WRITE_BLOOD_GLUCOSE, HealthDataCategory.VITALS);
        sWriteHealthPermissionToHealthDataCategoryMap.put(
                WRITE_BLOOD_PRESSURE, HealthDataCategory.VITALS);
        sWriteHealthPermissionToHealthDataCategoryMap.put(
                WRITE_BODY_TEMPERATURE, HealthDataCategory.VITALS);
        sWriteHealthPermissionToHealthDataCategoryMap.put(
                WRITE_HEART_RATE, HealthDataCategory.VITALS);
        sWriteHealthPermissionToHealthDataCategoryMap.put(
                WRITE_HEART_RATE_VARIABILITY, HealthDataCategory.VITALS);
        sWriteHealthPermissionToHealthDataCategoryMap.put(
                WRITE_OXYGEN_SATURATION, HealthDataCategory.VITALS);
        sWriteHealthPermissionToHealthDataCategoryMap.put(
                WRITE_RESPIRATORY_RATE, HealthDataCategory.VITALS);
        sWriteHealthPermissionToHealthDataCategoryMap.put(
                WRITE_RESTING_HEART_RATE, HealthDataCategory.VITALS);

        sDataCategoryToWritePermissionsMap.put(
                HealthDataCategory.ACTIVITY,
                new String[] {
                    WRITE_ACTIVE_CALORIES_BURNED,
                    WRITE_DISTANCE,
                    WRITE_ELEVATION_GAINED,
                    WRITE_EXERCISE,
                    WRITE_PLANNED_EXERCISE,
                    WRITE_FLOORS_CLIMBED,
                    WRITE_STEPS,
                    WRITE_TOTAL_CALORIES_BURNED,
                    WRITE_VO2_MAX,
                    WRITE_WHEELCHAIR_PUSHES,
                    WRITE_POWER,
                    WRITE_SPEED
                });

        sDataCategoryToWritePermissionsMap.put(
                HealthDataCategory.BODY_MEASUREMENTS,
                new String[] {
                    WRITE_BASAL_METABOLIC_RATE,
                    WRITE_BODY_FAT,
                    WRITE_BODY_WATER_MASS,
                    WRITE_BONE_MASS,
                    WRITE_HEIGHT,
                    WRITE_LEAN_BODY_MASS,
                    WRITE_WEIGHT
                });

        sDataCategoryToWritePermissionsMap.put(
                HealthDataCategory.CYCLE_TRACKING,
                new String[] {
                    WRITE_CERVICAL_MUCUS,
                    WRITE_MENSTRUATION,
                    WRITE_OVULATION_TEST,
                    WRITE_SEXUAL_ACTIVITY,
                    WRITE_INTERMENSTRUAL_BLEEDING
                });

        sDataCategoryToWritePermissionsMap.put(
                HealthDataCategory.NUTRITION, new String[] {WRITE_HYDRATION, WRITE_NUTRITION});

        sDataCategoryToWritePermissionsMap.put(
                HealthDataCategory.SLEEP, new String[] {WRITE_SLEEP});

        sDataCategoryToWritePermissionsMap.put(
                HealthDataCategory.VITALS,
                new String[] {
                    WRITE_BASAL_BODY_TEMPERATURE,
                    WRITE_BLOOD_GLUCOSE,
                    WRITE_BLOOD_PRESSURE,
                    WRITE_BODY_TEMPERATURE,
                    WRITE_HEART_RATE,
                    WRITE_HEART_RATE_VARIABILITY,
                    WRITE_OXYGEN_SATURATION,
                    WRITE_RESPIRATORY_RATE,
                    WRITE_RESTING_HEART_RATE
                });

        sDataCategoryToWritePermissionsMap.put(
                HealthDataCategory.WELLNESS, new String[] {WRITE_MINDFULNESS_SESSION});
    }
}<|MERGE_RESOLUTION|>--- conflicted
+++ resolved
@@ -56,10 +56,7 @@
 import static android.health.connect.HealthPermissionCategory.WEIGHT;
 import static android.health.connect.HealthPermissionCategory.WHEELCHAIR_PUSHES;
 
-<<<<<<< HEAD
-=======
 import static com.android.healthfitness.flags.Flags.FLAG_MINDFULNESS;
->>>>>>> 800ba27a
 import static com.android.healthfitness.flags.Flags.FLAG_PERSONAL_HEALTH_RECORD;
 
 import android.annotation.FlaggedApi;
@@ -763,8 +760,6 @@
     public static final String WRITE_PLANNED_EXERCISE =
             "android.permission.health.WRITE_PLANNED_EXERCISE";
 
-<<<<<<< HEAD
-=======
     /**
      * Allows an application to write user's mindfulness session data.
      *
@@ -774,7 +769,6 @@
     public static final String WRITE_MINDFULNESS_SESSION =
             "android.permission.health.WRITE_MINDFULNESS_SESSION";
 
->>>>>>> 800ba27a
     /** Personal Health Record permissions */
 
     /**
