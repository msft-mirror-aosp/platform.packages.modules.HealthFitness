/*
 * Copyright (C) 2024 The Android Open Source Project
 *
 * Licensed under the Apache License, Version 2.0 (the "License");
 * you may not use this file except in compliance with the License.
 * You may obtain a copy of the License at
 *
 *      http://www.apache.org/licenses/LICENSE-2.0
 *
 * Unless required by applicable law or agreed to in writing, software
 * distributed under the License is distributed on an "AS IS" BASIS,
 * WITHOUT WARRANTIES OR CONDITIONS OF ANY KIND, either express or implied.
 * See the License for the specific language governing permissions and
 * limitations under the License.
 */
package android.health.connect.internal.datatypes.utils;

import static com.android.healthfitness.flags.AconfigFlagHelper.isPersonalHealthRecordEnabled;

import android.annotation.NonNull;
import android.health.connect.datatypes.FhirResource;
import android.health.connect.datatypes.FhirResource.FhirResourceType;

import java.util.HashMap;
import java.util.Locale;
import java.util.Map;

/** @hide */
public final class FhirResourceTypeStringToIntMapper {
    private static final Map<String, Integer> sFhirResourceTypeStringToIntMap = new HashMap<>();

    private static final String FHIR_RESOURCE_TYPE_IMMUNIZATION_STR = "IMMUNIZATION";
<<<<<<< HEAD
=======
    private static final String FHIR_RESOURCE_TYPE_ALLERGY_INTOLERANCE_STR = "ALLERGYINTOLERANCE";
    private static final String FHIR_RESOURCE_TYPE_OBSERVATION_STR = "OBSERVATION";
    private static final String FHIR_RESOURCE_TYPE_CONDITION_STR = "CONDITION";
    private static final String FHIR_RESOURCE_TYPE_PROCEDURE_STR = "PROCEDURE";
    private static final String FHIR_RESOURCE_TYPE_MEDICATION_STR = "MEDICATION";
    private static final String FHIR_RESOURCE_TYPE_MEDICATION_REQUEST_STR = "MEDICATIONREQUEST";
    private static final String FHIR_RESOURCE_TYPE_MEDICATION_STATEMENT_STR = "MEDICATIONSTATEMENT";
    private static final String FHIR_RESOURCE_TYPE_PATIENT_STR = "PATIENT";
    private static final String FHIR_RESOURCE_TYPE_PRACTITIONER_STR = "PRACTITIONER";
    private static final String FHIR_RESOURCE_TYPE_PRACTITIONER_ROLE_STR = "PRACTITIONERROLE";
    private static final String FHIR_RESOURCE_TYPE_ENCOUNTER_STR = "ENCOUNTER";
    private static final String FHIR_RESOURCE_TYPE_LOCATION_STR = "LOCATION";
    private static final String FHIR_RESOURCE_TYPE_ORGANIZATION_STR = "ORGANIZATION";
>>>>>>> f0599c89

    /**
     * Returns the corresponding {@code IntDef} {@link FhirResourceType} from a {@code String}
     * {@code fhirResourceType}.
     *
     * @throws IllegalArgumentException if the type is not supported.
     */
    @FhirResourceType
    public static int getFhirResourceTypeInt(@NonNull String fhirResourceType) {
        if (!isPersonalHealthRecordEnabled()) {
            throw new UnsupportedOperationException("getFhirResourceTypeInt is not supported");
        }

        populateFhirResourceTypeStringToIntMap();

<<<<<<< HEAD
        // TODO(b/342574702): remove the default value once we have validation and it is more
        // clear what resources should through to the database.
        return sFhirResourceTypeStringToIntMap.getOrDefault(
                fhirResourceType.toUpperCase(Locale.ROOT), FhirResource.FHIR_RESOURCE_TYPE_UNKNOWN);
=======
        Integer fhirResourceTypeInt =
                sFhirResourceTypeStringToIntMap.get(fhirResourceType.toUpperCase(Locale.ROOT));
        if (fhirResourceTypeInt == null) {
            throw new IllegalArgumentException(
                    "Unsupported FHIR resource type: " + fhirResourceType);
        }

        return fhirResourceTypeInt;
>>>>>>> f0599c89
    }

    @SuppressWarnings("FlaggedApi") // Initial if statement checks flag, but lint can't know that
    private static void populateFhirResourceTypeStringToIntMap() {
        if (!isPersonalHealthRecordEnabled()) {
            throw new UnsupportedOperationException(
                    "populateFhirResourceTypeStringToIntMap is not supported");
        }

        if (!sFhirResourceTypeStringToIntMap.isEmpty()) {
            return;
        }

        sFhirResourceTypeStringToIntMap.put(
<<<<<<< HEAD
                FHIR_RESOURCE_TYPE_IMMUNIZATION_STR, FhirResource.FHIR_RESOURCE_TYPE_IMMUNIZATION);
=======
                FHIR_RESOURCE_TYPE_ALLERGY_INTOLERANCE_STR,
                FhirResource.FHIR_RESOURCE_TYPE_ALLERGY_INTOLERANCE);
        sFhirResourceTypeStringToIntMap.put(
                FHIR_RESOURCE_TYPE_IMMUNIZATION_STR, FhirResource.FHIR_RESOURCE_TYPE_IMMUNIZATION);
        sFhirResourceTypeStringToIntMap.put(
                FHIR_RESOURCE_TYPE_OBSERVATION_STR, FhirResource.FHIR_RESOURCE_TYPE_OBSERVATION);
        sFhirResourceTypeStringToIntMap.put(
                FHIR_RESOURCE_TYPE_CONDITION_STR, FhirResource.FHIR_RESOURCE_TYPE_CONDITION);
        sFhirResourceTypeStringToIntMap.put(
                FHIR_RESOURCE_TYPE_PROCEDURE_STR, FhirResource.FHIR_RESOURCE_TYPE_PROCEDURE);
        sFhirResourceTypeStringToIntMap.put(
                FHIR_RESOURCE_TYPE_MEDICATION_STR, FhirResource.FHIR_RESOURCE_TYPE_MEDICATION);
        sFhirResourceTypeStringToIntMap.put(
                FHIR_RESOURCE_TYPE_MEDICATION_REQUEST_STR,
                FhirResource.FHIR_RESOURCE_TYPE_MEDICATION_REQUEST);
        sFhirResourceTypeStringToIntMap.put(
                FHIR_RESOURCE_TYPE_MEDICATION_STATEMENT_STR,
                FhirResource.FHIR_RESOURCE_TYPE_MEDICATION_STATEMENT);
        sFhirResourceTypeStringToIntMap.put(
                FHIR_RESOURCE_TYPE_PATIENT_STR, FhirResource.FHIR_RESOURCE_TYPE_PATIENT);
        sFhirResourceTypeStringToIntMap.put(
                FHIR_RESOURCE_TYPE_PRACTITIONER_STR, FhirResource.FHIR_RESOURCE_TYPE_PRACTITIONER);
        sFhirResourceTypeStringToIntMap.put(
                FHIR_RESOURCE_TYPE_PRACTITIONER_ROLE_STR,
                FhirResource.FHIR_RESOURCE_TYPE_PRACTITIONER_ROLE);
        sFhirResourceTypeStringToIntMap.put(
                FHIR_RESOURCE_TYPE_ENCOUNTER_STR, FhirResource.FHIR_RESOURCE_TYPE_ENCOUNTER);
        sFhirResourceTypeStringToIntMap.put(
                FHIR_RESOURCE_TYPE_LOCATION_STR, FhirResource.FHIR_RESOURCE_TYPE_LOCATION);
        sFhirResourceTypeStringToIntMap.put(
                FHIR_RESOURCE_TYPE_ORGANIZATION_STR, FhirResource.FHIR_RESOURCE_TYPE_ORGANIZATION);
>>>>>>> f0599c89
    }
}<|MERGE_RESOLUTION|>--- conflicted
+++ resolved
@@ -30,8 +30,6 @@
     private static final Map<String, Integer> sFhirResourceTypeStringToIntMap = new HashMap<>();
 
     private static final String FHIR_RESOURCE_TYPE_IMMUNIZATION_STR = "IMMUNIZATION";
-<<<<<<< HEAD
-=======
     private static final String FHIR_RESOURCE_TYPE_ALLERGY_INTOLERANCE_STR = "ALLERGYINTOLERANCE";
     private static final String FHIR_RESOURCE_TYPE_OBSERVATION_STR = "OBSERVATION";
     private static final String FHIR_RESOURCE_TYPE_CONDITION_STR = "CONDITION";
@@ -45,7 +43,6 @@
     private static final String FHIR_RESOURCE_TYPE_ENCOUNTER_STR = "ENCOUNTER";
     private static final String FHIR_RESOURCE_TYPE_LOCATION_STR = "LOCATION";
     private static final String FHIR_RESOURCE_TYPE_ORGANIZATION_STR = "ORGANIZATION";
->>>>>>> f0599c89
 
     /**
      * Returns the corresponding {@code IntDef} {@link FhirResourceType} from a {@code String}
@@ -61,12 +58,6 @@
 
         populateFhirResourceTypeStringToIntMap();
 
-<<<<<<< HEAD
-        // TODO(b/342574702): remove the default value once we have validation and it is more
-        // clear what resources should through to the database.
-        return sFhirResourceTypeStringToIntMap.getOrDefault(
-                fhirResourceType.toUpperCase(Locale.ROOT), FhirResource.FHIR_RESOURCE_TYPE_UNKNOWN);
-=======
         Integer fhirResourceTypeInt =
                 sFhirResourceTypeStringToIntMap.get(fhirResourceType.toUpperCase(Locale.ROOT));
         if (fhirResourceTypeInt == null) {
@@ -75,7 +66,6 @@
         }
 
         return fhirResourceTypeInt;
->>>>>>> f0599c89
     }
 
     @SuppressWarnings("FlaggedApi") // Initial if statement checks flag, but lint can't know that
@@ -90,9 +80,6 @@
         }
 
         sFhirResourceTypeStringToIntMap.put(
-<<<<<<< HEAD
-                FHIR_RESOURCE_TYPE_IMMUNIZATION_STR, FhirResource.FHIR_RESOURCE_TYPE_IMMUNIZATION);
-=======
                 FHIR_RESOURCE_TYPE_ALLERGY_INTOLERANCE_STR,
                 FhirResource.FHIR_RESOURCE_TYPE_ALLERGY_INTOLERANCE);
         sFhirResourceTypeStringToIntMap.put(
@@ -124,6 +111,5 @@
                 FHIR_RESOURCE_TYPE_LOCATION_STR, FhirResource.FHIR_RESOURCE_TYPE_LOCATION);
         sFhirResourceTypeStringToIntMap.put(
                 FHIR_RESOURCE_TYPE_ORGANIZATION_STR, FhirResource.FHIR_RESOURCE_TYPE_ORGANIZATION);
->>>>>>> f0599c89
     }
 }