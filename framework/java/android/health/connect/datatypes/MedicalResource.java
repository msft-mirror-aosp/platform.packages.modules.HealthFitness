/*
 * Copyright (C) 2024 The Android Open Source Project
 *
 * Licensed under the Apache License, Version 2.0 (the "License");
 * you may not use this file except in compliance with the License.
 * You may obtain a copy of the License at
 *
 *      http://www.apache.org/licenses/LICENSE-2.0
 *
 * Unless required by applicable law or agreed to in writing, software
 * distributed under the License is distributed on an "AS IS" BASIS,
 * WITHOUT WARRANTIES OR CONDITIONS OF ANY KIND, either express or implied.
 * See the License for the specific language governing permissions and
 * limitations under the License.
 */

package android.health.connect.datatypes;

import static android.health.connect.datatypes.MedicalDataSource.validateMedicalDataSourceIds;
import static android.health.connect.datatypes.validation.ValidationUtils.validateIntDefValue;

import static com.android.healthfitness.flags.Flags.FLAG_PERSONAL_HEALTH_RECORD;

import static java.util.Objects.hash;
import static java.util.Objects.requireNonNull;

import android.annotation.FlaggedApi;
import android.annotation.IntDef;
import android.annotation.NonNull;
import android.health.connect.MedicalResourceId;
import android.os.Parcel;
import android.os.Parcelable;

import java.lang.annotation.Retention;
import java.lang.annotation.RetentionPolicy;
import java.util.Set;

/**
 * A class to capture the user's medical data. This is the class used for all medical resource
 * types.
 *
 * <p>The data representation follows the <a href="https://hl7.org/fhir/">Fast Healthcare
 * Interoperability Resources (FHIR)</a> standard.
 */
@FlaggedApi(FLAG_PERSONAL_HEALTH_RECORD)
public final class MedicalResource implements Parcelable {

<<<<<<< HEAD
    /** Medical resource type to capture the immunizations data. */
    public static final int MEDICAL_RESOURCE_TYPE_IMMUNIZATION = 1;

    /** @hide */
    @IntDef({MEDICAL_RESOURCE_TYPE_UNKNOWN, MEDICAL_RESOURCE_TYPE_IMMUNIZATION})
=======
    /** Medical resource type labelling data as immunizations. */
    public static final int MEDICAL_RESOURCE_TYPE_IMMUNIZATIONS = 1;

    /** Medical resource type labelling data as allergies or intolerances. */
    public static final int MEDICAL_RESOURCE_TYPE_ALLERGIES_INTOLERANCES = 2;

    /** Medical resource type labelling data as to do with pregnancy. */
    public static final int MEDICAL_RESOURCE_TYPE_PREGNANCY = 3;

    /** Medical resource type labelling data as social history. */
    public static final int MEDICAL_RESOURCE_TYPE_SOCIAL_HISTORY = 4;

    /** Medical resource type labelling data as vital signs. */
    public static final int MEDICAL_RESOURCE_TYPE_VITAL_SIGNS = 5;

    /** Medical resource type labelling data as results (Laboratory or pathology). */
    public static final int MEDICAL_RESOURCE_TYPE_LABORATORY_RESULTS = 6;

    /**
     * Medical resource type labelling data as medical conditions (clinical condition, problem,
     * diagnosis etc).
     */
    public static final int MEDICAL_RESOURCE_TYPE_CONDITIONS = 7;

    /** Medical resource type labelling data as procedures (actions taken on or for a patient). */
    public static final int MEDICAL_RESOURCE_TYPE_PROCEDURES = 8;

    /** Medical resource type labelling data as medication related. */
    public static final int MEDICAL_RESOURCE_TYPE_MEDICATIONS = 9;

    /**
     * Medical resource type labelling data as related to personal details, including demographic
     * information such as name, date of birth, and contact details such as address or telephone
     * numbers.
     */
    public static final int MEDICAL_RESOURCE_TYPE_PERSONAL_DETAILS = 10;

    /**
     * Medical resource type labelling data as related to practitioners. This is information about
     * the doctors, nurses, masseurs, physios, etc who have been involved with the user.
     */
    public static final int MEDICAL_RESOURCE_TYPE_PRACTITIONER_DETAILS = 11;

    /**
     * Medical resource type labelling data as related to an encounter with a practitioner. This
     * includes visits to healthcare providers and remote encounters such as telephone and
     * videoconference appointments, and information about the time, location and organization who
     * is being met.
     */
    public static final int MEDICAL_RESOURCE_TYPE_VISITS = 12;

    /** @hide */
    @IntDef({
        MEDICAL_RESOURCE_TYPE_ALLERGIES_INTOLERANCES,
        MEDICAL_RESOURCE_TYPE_CONDITIONS,
        MEDICAL_RESOURCE_TYPE_IMMUNIZATIONS,
        MEDICAL_RESOURCE_TYPE_LABORATORY_RESULTS,
        MEDICAL_RESOURCE_TYPE_MEDICATIONS,
        MEDICAL_RESOURCE_TYPE_PERSONAL_DETAILS,
        MEDICAL_RESOURCE_TYPE_PRACTITIONER_DETAILS,
        MEDICAL_RESOURCE_TYPE_PREGNANCY,
        MEDICAL_RESOURCE_TYPE_PROCEDURES,
        MEDICAL_RESOURCE_TYPE_SOCIAL_HISTORY,
        MEDICAL_RESOURCE_TYPE_VISITS,
        MEDICAL_RESOURCE_TYPE_VITAL_SIGNS,
    })
>>>>>>> f0599c89
    @Retention(RetentionPolicy.SOURCE)
    public @interface MedicalResourceType {}

    @MedicalResourceType private final int mType;
    @NonNull private final MedicalResourceId mId;
    @NonNull private final String mDataSourceId;
    @NonNull private final FhirVersion mFhirVersion;
    @NonNull private final FhirResource mFhirResource;

    /**
     * Creates a new instance of {@link MedicalResource}. Please see {@link MedicalResource.Builder}
     * for more detailed parameters information.
     */
    private MedicalResource(
            @MedicalResourceType int type,
            @NonNull String dataSourceId,
            @NonNull FhirVersion fhirVersion,
            @NonNull FhirResource fhirResource) {
        requireNonNull(dataSourceId);
        requireNonNull(fhirVersion);
        requireNonNull(fhirResource);
        validateMedicalResourceType(type);
        validateMedicalDataSourceIds(Set.of(dataSourceId));

        mType = type;
        mDataSourceId = dataSourceId;
        mFhirVersion = fhirVersion;
        mFhirResource = fhirResource;
        mId = new MedicalResourceId(dataSourceId, fhirResource.getType(), fhirResource.getId());
    }

    /**
     * Constructs this object with the data present in {@code parcel}. It should be in the same
     * order as {@link MedicalResource#writeToParcel}.
     */
    private MedicalResource(@NonNull Parcel in) {
        requireNonNull(in);
        mType = in.readInt();
        validateMedicalResourceType(mType);
        mDataSourceId = requireNonNull(in.readString());
        validateMedicalDataSourceIds(Set.of(mDataSourceId));
        mFhirVersion =
                requireNonNull(
                        in.readParcelable(FhirVersion.class.getClassLoader(), FhirVersion.class));
        mFhirResource =
                requireNonNull(
                        in.readParcelable(FhirResource.class.getClassLoader(), FhirResource.class));
        mId = new MedicalResourceId(mDataSourceId, mFhirResource.getType(), mFhirResource.getId());
    }

    @NonNull
    public static final Creator<MedicalResource> CREATOR =
            new Creator<>() {
                @Override
                public MedicalResource createFromParcel(Parcel in) {
                    return new MedicalResource(in);
                }

                @Override
                public MedicalResource[] newArray(int size) {
                    return new MedicalResource[size];
                }
            };

    /**
     * Returns the medical resource type, assigned by the Android Health Platform at insertion time.
     *
     * <p>For a list of supported types, see the {@link MedicalResource} type constants, such as
     * {@link #MEDICAL_RESOURCE_TYPE_IMMUNIZATIONS}. Clients should be aware that this list is non
     * exhaustive and may increase in future releases when additional types will need to be handled.
     */
    @MedicalResourceType
    public int getType() {
        return mType;
    }

    /** Returns the ID of this {@link MedicalResource} as {@link MedicalResourceId}. */
    @NonNull
    public MedicalResourceId getId() {
        return mId;
    }

    /** Returns the unique {@link MedicalDataSource} ID of where the data comes from. */
    @NonNull
    public String getDataSourceId() {
        return mDataSourceId;
    }

    /** Returns the FHIR version being used for {@code mFhirResource} */
    @NonNull
    public FhirVersion getFhirVersion() {
        return mFhirVersion;
    }

    /** Returns the enclosed {@link FhirResource} object. */
    @NonNull
    public FhirResource getFhirResource() {
        return mFhirResource;
    }

    @Override
    public int describeContents() {
        return 0;
    }

    @Override
    public void writeToParcel(@NonNull Parcel dest, int flags) {
        requireNonNull(dest);
        dest.writeInt(getType());
        dest.writeString(getDataSourceId());
        dest.writeParcelable(getFhirVersion(), 0);
        dest.writeParcelable(getFhirResource(), 0);
    }

    /**
     * Valid set of values for this IntDef. Update this set when add new type or deprecate existing
     * type.
     *
     * @hide
     */
<<<<<<< HEAD
    private static final Set<Integer> VALID_TYPES =
            Set.of(MEDICAL_RESOURCE_TYPE_UNKNOWN, MEDICAL_RESOURCE_TYPE_IMMUNIZATION);
=======
    public static final Set<Integer> VALID_TYPES =
            Set.of(
                    MEDICAL_RESOURCE_TYPE_ALLERGIES_INTOLERANCES,
                    MEDICAL_RESOURCE_TYPE_CONDITIONS,
                    MEDICAL_RESOURCE_TYPE_IMMUNIZATIONS,
                    MEDICAL_RESOURCE_TYPE_LABORATORY_RESULTS,
                    MEDICAL_RESOURCE_TYPE_MEDICATIONS,
                    MEDICAL_RESOURCE_TYPE_PERSONAL_DETAILS,
                    MEDICAL_RESOURCE_TYPE_PRACTITIONER_DETAILS,
                    MEDICAL_RESOURCE_TYPE_PREGNANCY,
                    MEDICAL_RESOURCE_TYPE_PROCEDURES,
                    MEDICAL_RESOURCE_TYPE_SOCIAL_HISTORY,
                    MEDICAL_RESOURCE_TYPE_VISITS,
                    MEDICAL_RESOURCE_TYPE_VITAL_SIGNS);
>>>>>>> f0599c89

    /**
     * Validates the provided {@code medicalResourceType} is in the {@link
     * MedicalResource#VALID_TYPES} set.
     *
     * <p>Throws {@link IllegalArgumentException} if not.
     *
     * @hide
     */
    public static void validateMedicalResourceType(@MedicalResourceType int medicalResourceType) {
        validateIntDefValue(
                medicalResourceType, VALID_TYPES, MedicalResourceType.class.getSimpleName());
    }

    @Override
    public boolean equals(Object o) {
        if (this == o) return true;
        if (!(o instanceof MedicalResource that)) return false;
        return getType() == that.getType()
                && getDataSourceId().equals(that.getDataSourceId())
                && getFhirVersion().equals(that.getFhirVersion())
                && getFhirResource().equals(that.getFhirResource());
    }

    @Override
    public int hashCode() {
        return hash(getType(), getDataSourceId(), getFhirVersion(), getFhirResource());
    }

    @Override
    public String toString() {
        StringBuilder sb = new StringBuilder();
        sb.append(this.getClass().getSimpleName()).append("{");
        sb.append("type=").append(getType());
        sb.append(",dataSourceId=").append(getDataSourceId());
        sb.append(",fhirVersion=").append(getFhirVersion());
        sb.append(",fhirResource=").append(getFhirResource());
        sb.append("}");
        return sb.toString();
    }

    /** Builder class for {@link MedicalResource}. */
    public static final class Builder {
        @MedicalResourceType private int mType;
        @NonNull private String mDataSourceId;
        @NonNull private FhirVersion mFhirVersion;
        @NonNull private FhirResource mFhirResource;

        /**
         * Constructs a new {@link MedicalResource.Builder} instance.
         *
         * @param type The medical resource type.
         * @param dataSourceId The unique {@link MedicalDataSource} ID of where the data comes from.
         * @param fhirVersion the FHIR version being used for {@code fhirResource}.
         * @param fhirResource The enclosed {@link FhirResource} object.
         * @throws IllegalArgumentException if the provided medical resource {@code type} is not a
         *     valid supported type, or {@code dataSourceId} is not a valid ID.
         */
        public Builder(
                @MedicalResourceType int type,
                @NonNull String dataSourceId,
                @NonNull FhirVersion fhirVersion,
                @NonNull FhirResource fhirResource) {
            requireNonNull(dataSourceId);
            requireNonNull(fhirVersion);
            requireNonNull(fhirResource);
            validateMedicalResourceType(type);
            validateMedicalDataSourceIds(Set.of(dataSourceId));

            mType = type;
            mDataSourceId = dataSourceId;
            mFhirVersion = fhirVersion;
            mFhirResource = fhirResource;
        }

        /** Constructs a clone of the other {@link MedicalResource.Builder}. */
        public Builder(@NonNull Builder other) {
            requireNonNull(other);
            mType = other.mType;
            mDataSourceId = other.mDataSourceId;
            mFhirVersion = other.mFhirVersion;
            mFhirResource = other.mFhirResource;
        }

        /** Constructs a clone of the other {@link MedicalResource} instance. */
        public Builder(@NonNull MedicalResource other) {
            requireNonNull(other);
            mType = other.getType();
            mDataSourceId = other.getDataSourceId();
            mFhirVersion = other.getFhirVersion();
            mFhirResource = other.getFhirResource();
        }

        /**
         * Sets the medical resource type.
         *
         * @throws IllegalArgumentException if the provided medical resource {@code type} is not a
         *     valid supported type.
         */
        @NonNull
        public Builder setType(@MedicalResourceType int type) {
            validateMedicalResourceType(type);
            mType = type;
            return this;
        }

        /**
         * Sets the unique {@link MedicalDataSource} ID of where the data comes from.
         *
         * @throws IllegalArgumentException if the provided {@code dataSourceId} is not a valid ID.
         */
        @NonNull
        public Builder setDataSourceId(@NonNull String dataSourceId) {
            requireNonNull(dataSourceId);
            validateMedicalDataSourceIds(Set.of(dataSourceId));
            mDataSourceId = dataSourceId;
            return this;
        }

        /** Sets the FHIR version being used for {@code fhirResource}. */
        @NonNull
        public Builder setFhirVersion(@NonNull FhirVersion fhirVersion) {
            requireNonNull(fhirVersion);
            mFhirVersion = fhirVersion;
            return this;
        }

        /** Sets the enclosed {@link FhirResource} object. */
        @NonNull
        public Builder setFhirResource(@NonNull FhirResource fhirResource) {
            requireNonNull(fhirResource);
            mFhirResource = fhirResource;
            return this;
        }

        /** Returns a new instance of {@link MedicalResource} with the specified parameters. */
        @NonNull
        public MedicalResource build() {
            return new MedicalResource(mType, mDataSourceId, mFhirVersion, mFhirResource);
        }
    }
}<|MERGE_RESOLUTION|>--- conflicted
+++ resolved
@@ -45,13 +45,6 @@
 @FlaggedApi(FLAG_PERSONAL_HEALTH_RECORD)
 public final class MedicalResource implements Parcelable {
 
-<<<<<<< HEAD
-    /** Medical resource type to capture the immunizations data. */
-    public static final int MEDICAL_RESOURCE_TYPE_IMMUNIZATION = 1;
-
-    /** @hide */
-    @IntDef({MEDICAL_RESOURCE_TYPE_UNKNOWN, MEDICAL_RESOURCE_TYPE_IMMUNIZATION})
-=======
     /** Medical resource type labelling data as immunizations. */
     public static final int MEDICAL_RESOURCE_TYPE_IMMUNIZATIONS = 1;
 
@@ -118,7 +111,6 @@
         MEDICAL_RESOURCE_TYPE_VISITS,
         MEDICAL_RESOURCE_TYPE_VITAL_SIGNS,
     })
->>>>>>> f0599c89
     @Retention(RetentionPolicy.SOURCE)
     public @interface MedicalResourceType {}
 
@@ -239,10 +231,6 @@
      *
      * @hide
      */
-<<<<<<< HEAD
-    private static final Set<Integer> VALID_TYPES =
-            Set.of(MEDICAL_RESOURCE_TYPE_UNKNOWN, MEDICAL_RESOURCE_TYPE_IMMUNIZATION);
-=======
     public static final Set<Integer> VALID_TYPES =
             Set.of(
                     MEDICAL_RESOURCE_TYPE_ALLERGIES_INTOLERANCES,
@@ -257,7 +245,6 @@
                     MEDICAL_RESOURCE_TYPE_SOCIAL_HISTORY,
                     MEDICAL_RESOURCE_TYPE_VISITS,
                     MEDICAL_RESOURCE_TYPE_VITAL_SIGNS);
->>>>>>> f0599c89
 
     /**
      * Validates the provided {@code medicalResourceType} is in the {@link
