--- conflicted
+++ resolved
@@ -106,15 +106,11 @@
         InternalHealthConnectMappings internalHealthConnectMappings;
 
         if (Flags.dependencyInjection()) {
-<<<<<<< HEAD
-            mHealthConnectInjector = new HealthConnectInjectorImpl(mContext);
-=======
             HealthConnectInjector.setInstance(new HealthConnectInjectorImpl(context));
             mHealthConnectInjector = HealthConnectInjector.getInstance();
             mHealthConnectDeviceConfigManager =
                     mHealthConnectInjector.getHealthConnectDeviceConfigManager();
             permissionIntentTracker = mHealthConnectInjector.getHealthPermissionIntentAppsTracker();
->>>>>>> f0599c89
             mTransactionManager = mHealthConnectInjector.getTransactionManager();
             mPreferenceHelper = mHealthConnectInjector.getPreferenceHelper();
             mMigrationStateManager = mHealthConnectInjector.getMigrationStateManager();
