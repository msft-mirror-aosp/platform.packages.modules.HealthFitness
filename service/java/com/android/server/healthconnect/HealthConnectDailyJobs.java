--- conflicted
+++ resolved
@@ -32,15 +32,12 @@
 import com.android.server.healthconnect.logging.DailyLoggingService;
 import com.android.server.healthconnect.permission.HealthConnectPermissionHelper;
 import com.android.server.healthconnect.storage.AutoDeleteService;
-<<<<<<< HEAD
-=======
 import com.android.server.healthconnect.storage.TransactionManager;
 import com.android.server.healthconnect.storage.datatypehelpers.AccessLogsHelper;
 import com.android.server.healthconnect.storage.datatypehelpers.ActivityDateHelper;
 import com.android.server.healthconnect.storage.datatypehelpers.AppInfoHelper;
 import com.android.server.healthconnect.storage.datatypehelpers.HealthDataCategoryPriorityHelper;
 import com.android.server.healthconnect.storage.datatypehelpers.PreferenceHelper;
->>>>>>> f0599c89
 
 import java.util.Objects;
 import java.util.concurrent.TimeUnit;
@@ -78,12 +75,6 @@
                 .cancelAll();
     }
 
-<<<<<<< HEAD
-    public static void execute(@NonNull Context context, JobParameters params) {
-        int userId = params.getExtras().getInt(EXTRA_USER_ID, /* defaultValue= */ DEFAULT_INT);
-        AutoDeleteService.startAutoDelete(context);
-        DailyLoggingService.logDailyMetrics(context, UserHandle.getUserHandleForUid(userId));
-=======
     /** Auto deletes the data and uploads critical daily metrics. */
     public static void execute(
             Context context,
@@ -112,6 +103,5 @@
                 accessLogsHelper,
                 transactionManager,
                 healthConnectPermissionHelper);
->>>>>>> f0599c89
     }
 }