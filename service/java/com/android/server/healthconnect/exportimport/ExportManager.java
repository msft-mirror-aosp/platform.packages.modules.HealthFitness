/*
 * Copyright (C) 2024 The Android Open Source Project
 *
 * Licensed under the Apache License, Version 2.0 (the "License");
 * you may not use this file except in compliance with the License.
 * You may obtain a copy of the License at
 *
 *      http://www.apache.org/licenses/LICENSE-2.0
 *
 * Unless required by applicable law or agreed to in writing, software
 * distributed under the License is distributed on an "AS IS" BASIS,
 * WITHOUT WARRANTIES OR CONDITIONS OF ANY KIND, either express or implied.
 * See the License for the specific language governing permissions and
 * limitations under the License.
 */

package com.android.server.healthconnect.exportimport;

import static android.health.connect.exportimport.ScheduledExportStatus.DATA_EXPORT_ERROR_NONE;
import static android.health.connect.exportimport.ScheduledExportStatus.DATA_EXPORT_ERROR_UNKNOWN;
import static android.health.connect.exportimport.ScheduledExportStatus.DATA_EXPORT_LOST_FILE_ACCESS;
import static android.health.connect.exportimport.ScheduledExportStatus.DATA_EXPORT_STARTED;

import static com.android.healthfitness.flags.Flags.exportImportFastFollow;
import static com.android.server.healthconnect.exportimport.ExportImportNotificationSender.NOTIFICATION_TYPE_EXPORT_UNSUCCESSFUL_GENERIC_ERROR;
import static com.android.server.healthconnect.logging.ExportImportLogger.NO_VALUE_RECORDED;

import android.content.Context;
import android.database.sqlite.SQLiteDatabase;
import android.net.Uri;
import android.os.UserHandle;
import android.util.Slog;

import com.android.internal.annotations.VisibleForTesting;
import com.android.server.healthconnect.logging.ExportImportLogger;
import com.android.server.healthconnect.notifications.HealthConnectNotificationSender;
import com.android.server.healthconnect.storage.ExportImportSettingsStorage;
import com.android.server.healthconnect.storage.HealthConnectDatabase;
import com.android.server.healthconnect.storage.TransactionManager;
import com.android.server.healthconnect.storage.datatypehelpers.AccessLogsHelper;
import com.android.server.healthconnect.storage.datatypehelpers.ChangeLogsHelper;

import java.io.File;
import java.io.FileNotFoundException;
import java.io.IOException;
import java.io.OutputStream;
import java.nio.file.Files;
import java.nio.file.StandardCopyOption;
import java.time.Clock;
import java.util.List;

/**
 * Class that manages export related tasks. In this context, export means to make an encrypted copy
 * of Health Connect data that the user can store in some online storage solution.
 *
 * @hide
 */
public class ExportManager {

    @VisibleForTesting static final String LOCAL_EXPORT_DIR_NAME = "export_import";

    static final String LOCAL_EXPORT_DATABASE_FILE_NAME = "health_connect_export.db";

    @VisibleForTesting static final String LOCAL_EXPORT_ZIP_FILE_NAME = "health_connect_export.zip";

    private static final String TAG = "HealthConnectExportImport";

    private final Context mContext;
    private final Clock mClock;
    private final TransactionManager mTransactionManager;
    private final ExportImportSettingsStorage mExportImportSettingsStorage;

    private final HealthConnectNotificationSender mNotificationSender;

    // Tables to drop instead of tables to keep to avoid risk of bugs if new data types are added.
    /**
     * Logs size is non-trivial, exporting them would make the process slower and the upload file
     * would need more storage. Furthermore, logs from a previous device don't provide the user with
     * useful information.
     */
    @VisibleForTesting
    public static final List<String> TABLES_TO_CLEAR =
            List.of(AccessLogsHelper.TABLE_NAME, ChangeLogsHelper.TABLE_NAME);

    public ExportManager(
            Context context,
            Clock clock,
            ExportImportSettingsStorage exportImportSettingsStorage,
            TransactionManager transactionManager) {
        mContext = context;
        mClock = clock;
        mExportImportSettingsStorage = exportImportSettingsStorage;
        mTransactionManager = transactionManager;
        mNotificationSender = ExportImportNotificationSender.createSender(context);
    }

    /**
     * Makes a local copy of the HC database, deletes the unnecessary data for export and sends the
     * data to a cloud provider.
     */
    public synchronized boolean runExport(UserHandle userHandle) {
        Slog.i(TAG, "Export started.");
        long startTimeMillis = mClock.millis();
        ExportImportLogger.logExportStatus(
                DATA_EXPORT_STARTED, NO_VALUE_RECORDED, NO_VALUE_RECORDED, NO_VALUE_RECORDED);

        DatabaseContext dbContext =
                DatabaseContext.create(mContext, LOCAL_EXPORT_DIR_NAME, userHandle);
        File localExportDbFile = getLocalExportDbFile(dbContext);
        File localExportZipFile = getLocalExportZipFile(dbContext);

        try {
            try {
                exportLocally(localExportDbFile);
            } catch (Exception e) {
                Slog.e(TAG, "Failed to create local file for export", e);
                Slog.d(TAG, "original file size: " + intSizeInKb(localExportDbFile));
                recordError(
                        DATA_EXPORT_ERROR_UNKNOWN,
                        startTimeMillis,
                        intSizeInKb(localExportDbFile),
                        /* Compressed size will be 0, not yet compressed */
                        intSizeInKb(localExportZipFile));
                sendNotificationIfEnabled(
                        userHandle, NOTIFICATION_TYPE_EXPORT_UNSUCCESSFUL_GENERIC_ERROR);
                return false;
            }

            try {
                deleteLogTablesContent(dbContext);
            } catch (Exception e) {
<<<<<<< HEAD
                Slog.e(TAG, "Failed to prepare local file for export", e);
                Slog.d(TAG, "original file size: " + intSizeInKb(mLocalExportDbFile));
=======
                Slog.e(TAG, "Failed to clear log tables in preparation for export", e);
                Slog.d(TAG, "Original file size: " + intSizeInKb(localExportDbFile));
>>>>>>> f0599c89
                recordError(
                        DATA_EXPORT_ERROR_UNKNOWN,
                        startTimeMillis,
                        intSizeInKb(localExportDbFile),
                        /* Compressed size will be 0, not yet compressed */
                        intSizeInKb(localExportZipFile));
                sendNotificationIfEnabled(
                        userHandle, NOTIFICATION_TYPE_EXPORT_UNSUCCESSFUL_GENERIC_ERROR);
                return false;
            }

            try {
                Compressor.compress(
                        localExportDbFile, LOCAL_EXPORT_DATABASE_FILE_NAME, localExportZipFile);
            } catch (Exception e) {
                Slog.e(TAG, "Failed to compress local file for export", e);
                Slog.d(TAG, "Original file size: " + intSizeInKb(localExportDbFile));
                recordError(
                        DATA_EXPORT_ERROR_UNKNOWN,
                        startTimeMillis,
                        intSizeInKb(localExportDbFile),
                        /* Compressed size will be 0, not yet compressed */
                        intSizeInKb(localExportZipFile));
                sendNotificationIfEnabled(
                        userHandle, NOTIFICATION_TYPE_EXPORT_UNSUCCESSFUL_GENERIC_ERROR);
                return false;
            }

            Uri destinationUri = mExportImportSettingsStorage.getUri();
            try {
                exportToUri(dbContext, localExportZipFile, destinationUri);
            } catch (FileNotFoundException e) {
                Slog.e(TAG, "Lost access to export location", e);
                Slog.d(TAG, "Original file size: " + intSizeInKb(localExportDbFile));
                recordError(
                        DATA_EXPORT_LOST_FILE_ACCESS,
                        startTimeMillis,
                        intSizeInKb(localExportDbFile),
                        intSizeInKb(localExportZipFile));
                sendNotificationIfEnabled(
                        userHandle, NOTIFICATION_TYPE_EXPORT_UNSUCCESSFUL_GENERIC_ERROR);
                return false;
            } catch (Exception e) {
                Slog.e(TAG, "Failed to export to URI", e);
                Slog.d(TAG, "Original file size: " + intSizeInKb(localExportDbFile));
                recordError(
                        DATA_EXPORT_ERROR_UNKNOWN,
                        startTimeMillis,
                        intSizeInKb(localExportDbFile),
                        intSizeInKb(localExportZipFile));
                sendNotificationIfEnabled(
                        userHandle, NOTIFICATION_TYPE_EXPORT_UNSUCCESSFUL_GENERIC_ERROR);
                return false;
            }
            Slog.i(TAG, "Export completed.");
            Slog.d(TAG, "Original file size: " + intSizeInKb(localExportDbFile));
            recordSuccess(
                    startTimeMillis,
                    intSizeInKb(localExportDbFile),
                    intSizeInKb(localExportZipFile),
                    destinationUri);
            return true;
        } finally {
            deleteLocalExportFiles(userHandle);
        }
    }

    protected void recordSuccess(
            long startTimeMillis,
            int originalDataSizeKb,
            int compressedDataSizeKb,
            Uri destinationUri) {
        mExportImportSettingsStorage.setLastSuccessfulExport(mClock.instant(), destinationUri);

        // The logging proto holds an int32 not an in64 to save on logs storage. The cast makes this
        // explicit. The int can hold 24.855 days worth of milli seconds, which
        // is sufficient because the system would kill the process earlier.
        int timeToSuccessMillis = (int) (mClock.millis() - startTimeMillis);
        ExportImportLogger.logExportStatus(
                DATA_EXPORT_ERROR_NONE,
                timeToSuccessMillis,
                originalDataSizeKb,
                compressedDataSizeKb);
    }

    protected void recordError(
            int exportStatus,
            long startTimeMillis,
            int originalDataSizeKb,
            int compressedDataSizeKb) {
        mExportImportSettingsStorage.setLastExportError(exportStatus, mClock.instant());

        // Convert to int to save on logs storage, int can hold about 68 years
        int timeToErrorMillis = (int) (mClock.millis() - startTimeMillis);
        ExportImportLogger.logExportStatus(
                exportStatus, timeToErrorMillis, originalDataSizeKb, compressedDataSizeKb);
    }

    void deleteLocalExportFiles(UserHandle userHandle) {
        Slog.i(TAG, "Delete local export files started.");
        DatabaseContext dbContext =
                DatabaseContext.create(mContext, LOCAL_EXPORT_DIR_NAME, userHandle);
        File localExportDbFile = getLocalExportDbFile(dbContext);
        File localExportZipFile = getLocalExportZipFile(dbContext);
        if (localExportDbFile.exists()) {
            SQLiteDatabase.deleteDatabase(localExportDbFile);
        }
        if (localExportZipFile.exists()) {
            localExportZipFile.delete();
        }
        Slog.i(TAG, "Delete local export files completed.");
    }

    private File getLocalExportDbFile(DatabaseContext dbContext) {
        return new File(dbContext.getDatabaseDir(), LOCAL_EXPORT_DATABASE_FILE_NAME);
    }

    private File getLocalExportZipFile(DatabaseContext dbContext) {
        return new File(dbContext.getDatabaseDir(), LOCAL_EXPORT_ZIP_FILE_NAME);
    }

    private void exportLocally(File destination) throws IOException {
        Slog.i(TAG, "Local export started.");

        if (!destination.exists() && !destination.mkdirs()) {
            throw new IOException("Unable to create directory for local export.");
        }

        Files.copy(
                mTransactionManager.getDatabasePath().toPath(),
                destination.toPath(),
                StandardCopyOption.REPLACE_EXISTING);

        Slog.i(TAG, "Local export completed: " + destination.toPath().toAbsolutePath());
    }

    private void exportToUri(DatabaseContext dbContext, File source, Uri destination)
            throws IOException {
        Slog.i(TAG, "Export to URI started.");
        try (OutputStream outputStream =
                dbContext.getContentResolver().openOutputStream(destination)) {
            if (outputStream == null) {
                throw new IOException("Unable to copy data to URI for export.");
            }
            Files.copy(source.toPath(), outputStream);
            Slog.i(TAG, "Export to URI completed.");
        }
    }

    // TODO(b/325599879): Double check if we need to vacuum the database after clearing the tables.
    private void deleteLogTablesContent(DatabaseContext dbContext) {
        // Throwing a exception when calling this method implies that it was not possible to
        // create a HC database from the file and, therefore, most probably the database was
        // corrupted during the file copy.
        try (HealthConnectDatabase exportDatabase =
                new HealthConnectDatabase(dbContext, LOCAL_EXPORT_DATABASE_FILE_NAME)) {
            for (String tableName : TABLES_TO_CLEAR) {
                exportDatabase.getWritableDatabase().execSQL("DELETE FROM " + tableName + ";");
            }
        }
        Slog.i(TAG, "Drop log tables completed.");
    }

    /***
     * Returns the size of a file in Kb for logging
     *
     * To keep the log size small, the data type is an int32 rather than a long (int64).
     * Using an int allows logging sizes up to 2TB, which is sufficient for our use cases,
     */
    private int intSizeInKb(File file) {
        return (int) (file.length() / 1024.0);
    }

    /** Sends export status notification if export_import_fast_follow flag enabled. */
    private void sendNotificationIfEnabled(UserHandle userHandle, int notificationType) {
        if (exportImportFastFollow()) {
            mNotificationSender.sendNotificationAsUser(notificationType, userHandle);
        }
    }
}<|MERGE_RESOLUTION|>--- conflicted
+++ resolved
@@ -16,6 +16,7 @@
 
 package com.android.server.healthconnect.exportimport;
 
+import static android.health.connect.exportimport.ScheduledExportStatus.DATA_EXPORT_ERROR_CLEARING_LOG_TABLES;
 import static android.health.connect.exportimport.ScheduledExportStatus.DATA_EXPORT_ERROR_NONE;
 import static android.health.connect.exportimport.ScheduledExportStatus.DATA_EXPORT_ERROR_UNKNOWN;
 import static android.health.connect.exportimport.ScheduledExportStatus.DATA_EXPORT_LOST_FILE_ACCESS;
@@ -129,15 +130,10 @@
             try {
                 deleteLogTablesContent(dbContext);
             } catch (Exception e) {
-<<<<<<< HEAD
-                Slog.e(TAG, "Failed to prepare local file for export", e);
-                Slog.d(TAG, "original file size: " + intSizeInKb(mLocalExportDbFile));
-=======
                 Slog.e(TAG, "Failed to clear log tables in preparation for export", e);
                 Slog.d(TAG, "Original file size: " + intSizeInKb(localExportDbFile));
->>>>>>> f0599c89
-                recordError(
-                        DATA_EXPORT_ERROR_UNKNOWN,
+                recordError(
+                        DATA_EXPORT_ERROR_CLEARING_LOG_TABLES,
                         startTimeMillis,
                         intSizeInKb(localExportDbFile),
                         /* Compressed size will be 0, not yet compressed */
