/*
 * Copyright (C) 2024 The Android Open Source Project
 *
 * Licensed under the Apache License, Version 2.0 (the "License");
 * you may not use this file except in compliance with the License.
 * You may obtain a copy of the License at
 *
 *      http://www.apache.org/licenses/LICENSE-2.0
 *
 * Unless required by applicable law or agreed to in writing, software
 * distributed under the License is distributed on an "AS IS" BASIS,
 * WITHOUT WARRANTIES OR CONDITIONS OF ANY KIND, either express or implied.
 * See the License for the specific language governing permissions and
 * limitations under the License.
 */

package com.android.server.healthconnect.exportimport;

import static java.util.Objects.requireNonNull;

import android.annotation.NonNull;
import android.content.Context;
<<<<<<< HEAD
=======
import android.database.sqlite.SQLiteDatabase;
import android.health.connect.HealthConnectManager;
>>>>>>> 800ba27a
import android.net.Uri;
import android.os.ParcelFileDescriptor;
import android.util.Slog;

import com.android.internal.annotations.VisibleForTesting;
import com.android.server.healthconnect.storage.ExportImportSettingsStorage;
import com.android.server.healthconnect.storage.HealthConnectDatabase;
import com.android.server.healthconnect.storage.ScheduledExportSettingsStorage;
import com.android.server.healthconnect.storage.TransactionManager;
import com.android.server.healthconnect.storage.datatypehelpers.AccessLogsHelper;
import com.android.server.healthconnect.storage.datatypehelpers.ChangeLogsHelper;

import java.io.File;
import java.io.FileNotFoundException;
import java.io.FileOutputStream;
import java.io.IOException;
import java.io.OutputStream;
import java.nio.file.Files;
import java.nio.file.Path;
import java.util.List;

/**
 * Class that manages export related tasks. In this context, export means to make an encrypted copy
 * of Health Connect data that the user can store in some online storage solution.
 *
 * @hide
 */
public class ExportManager {

    @VisibleForTesting static final String LOCAL_EXPORT_DATABASE_DIR_NAME = "export_import";

    @VisibleForTesting
    static final String LOCAL_EXPORT_DATABASE_FILE_NAME = "health_connect_export.db";

    private static final String TAG = "HealthConnectExportImport";

    // Tables to drop instead of tables to keep to avoid risk of bugs if new data types are added.

    /**
     * Logs size is non-trivial, exporting them would make the process slower and the upload file
     * would need more storage. Furthermore, logs from a previous device don't provide the user with
     * useful information.
     */
    @VisibleForTesting
    public static final List<String> TABLES_TO_CLEAR =
            List.of(AccessLogsHelper.TABLE_NAME, ChangeLogsHelper.TABLE_NAME);

    private final DatabaseContext mDatabaseContext;

    public ExportManager(@NonNull Context context) {
        requireNonNull(context);
        mDatabaseContext =
                DatabaseContext.create(context, LOCAL_EXPORT_DATABASE_DIR_NAME, context.getUser());
    }

    /**
     * Makes a local copy of the HC database, deletes the unnecessary data for export and sends the
     * data to a cloud provider.
     */
<<<<<<< HEAD
    public synchronized void runExport() {
        Slog.i(TAG, "Export started");
        exportToUri(ScheduledExportSettingsStorage.getUri(), exportLocally().toPath());
        // TODO(b/325599879): Clean local file.
        Slog.i(TAG, "Export completed");
    }

    private synchronized File exportLocally() {
        Slog.i(TAG, "Local export started");

        File exportDir = mDatabaseContext.getDatabaseDir();
        exportDir.mkdirs();
        File exportFile = new File(exportDir, LOCAL_EXPORT_DATABASE_FILE_NAME);
=======
    public synchronized boolean runExport() {
        Slog.i(TAG, "Export started.");
        File localExportFile;
        try {
            localExportFile = exportLocally();
        } catch (Exception e) {
            Slog.e(TAG, "Failed to create local file for export", e);
            ExportImportSettingsStorage.setLastExportError(
                    HealthConnectManager.DATA_EXPORT_ERROR_UNKNOWN);
            deleteLocalExportFile(
                    new File(mDatabaseContext.getDatabaseDir(), LOCAL_EXPORT_DATABASE_FILE_NAME));
            return false;
        }

        try {
            try {
                deleteLogTablesContent();
            } catch (Exception e) {
                Slog.e(TAG, "Failed to prepare local file for export", e);
                ExportImportSettingsStorage.setLastExportError(
                        HealthConnectManager.DATA_EXPORT_ERROR_UNKNOWN);
                return false;
            }

            try {
                exportToUri(ExportImportSettingsStorage.getUri(), localExportFile.toPath());
            } catch (FileNotFoundException e) {
                Slog.e(TAG, "Lost access to export location", e);
                ExportImportSettingsStorage.setLastExportError(
                        HealthConnectManager.DATA_EXPORT_LOST_FILE_ACCESS);
                return false;
            } catch (Exception e) {
                Slog.e(TAG, "Failed to export to URI", e);
                ExportImportSettingsStorage.setLastExportError(
                        HealthConnectManager.DATA_EXPORT_ERROR_UNKNOWN);
                return false;
            }
>>>>>>> 800ba27a

            Slog.i(TAG, "Export completed.");
            return true;
        } finally {
            deleteLocalExportFile(localExportFile);
        }
    }

    private File exportLocally() throws IOException {
        Slog.i(TAG, "Local export started.");

        File exportDir = mDatabaseContext.getDatabaseDir();
        if (!exportDir.isDirectory() && !exportDir.mkdir()) {
            throw new IOException("Unable to create directory for local export.");
        }
        // Delete the file if it already exists before writing.
        File exportFile = new File(exportDir, LOCAL_EXPORT_DATABASE_FILE_NAME);
        if ((exportFile.exists() && !exportFile.delete()) || !exportFile.createNewFile()) {
            throw new IOException("Unable to create file for local export.");
        }

        try (ParcelFileDescriptor pfd =
                ParcelFileDescriptor.open(exportFile, ParcelFileDescriptor.MODE_WRITE_ONLY)) {
            if (pfd == null) {
                throw new IOException("Unable to copy data to local file for export");
            }
            try (FileOutputStream outputStream = new FileOutputStream(pfd.getFileDescriptor())) {
<<<<<<< HEAD
                // TODO(b/325599879): Add functionality for checking that the copy is not
                //  corrupted. If so, repeat the copy and check again a limited number of times.
                Files.copy(
                        TransactionManager.getInitialisedInstance().getDatabasePath().toPath(),
                        outputStream);
            } catch (IOException | SecurityException e) {
                Slog.e(TAG, "Failed to send data for local export", e);
            } finally {
                try {
                    pfd.close();
                } catch (IOException e) {
                    Slog.e(TAG, "Failed to close stream for local export", e);
                }
            }
        } catch (IOException e) {
            Slog.e(TAG, "Failed to create file for local export", e);
        }

        deleteLogTablesContent();

        Slog.i(TAG, "Local export completed: " + exportFile.toPath().toAbsolutePath().toString());
        return exportFile;
    }

    private void exportToUri(Uri destinationUri, Path originPath) {
        Slog.i(TAG, "Export to URI started");
        try (OutputStream outputStream =
                mDatabaseContext.getContentResolver().openOutputStream(destinationUri)) {
            Files.copy(originPath, outputStream);
            Slog.i(TAG, "Export to URI completed");
        } catch (IOException e) {
            Slog.e(TAG, "Failed to export to URI", e);
=======
                // TODO(b/325599879): Replace with SQLite Online Backup API
                Files.copy(
                        TransactionManager.getInitialisedInstance().getDatabasePath().toPath(),
                        outputStream);
            }
        }

        Slog.i(TAG, "Local export completed: " + exportFile.toPath().toAbsolutePath());
        return exportFile;
    }

    private void exportToUri(Uri destinationUri, Path originPath) throws IOException {
        Slog.i(TAG, "Export to URI started.");
        try (OutputStream outputStream =
                mDatabaseContext.getContentResolver().openOutputStream(destinationUri)) {
            if (outputStream == null) {
                throw new IOException("Unable to copy data to URI for export.");
            }
            Files.copy(originPath, outputStream);
            Slog.i(TAG, "Export to URI completed.");
>>>>>>> 800ba27a
        }
    }

    // TODO(b/325599879): Double check if we need to vacuum the database after clearing the tables.
    private void deleteLogTablesContent() throws IOException {
        Slog.i(TAG, "Drop log tables started.");
        try (HealthConnectDatabase exportDatabase =
                new HealthConnectDatabase(mDatabaseContext, LOCAL_EXPORT_DATABASE_FILE_NAME)) {
            for (String tableName : TABLES_TO_CLEAR) {
                exportDatabase.getWritableDatabase().execSQL("DELETE FROM " + tableName + ";");
            }
        } catch (Exception e) {
            throw new IOException("Unable to drop log tables for export database.");
        }
        Slog.i(TAG, "Drop log tables completed.");
    }

    private void deleteLocalExportFile(File localExportFile) {
        Slog.i(TAG, "Delete local export file started.");
        if (localExportFile.exists()) {
            SQLiteDatabase.deleteDatabase(localExportFile);
        }
        Slog.i(TAG, "Delete local export file completed.");
    }
}<|MERGE_RESOLUTION|>--- conflicted
+++ resolved
@@ -20,11 +20,8 @@
 
 import android.annotation.NonNull;
 import android.content.Context;
-<<<<<<< HEAD
-=======
 import android.database.sqlite.SQLiteDatabase;
 import android.health.connect.HealthConnectManager;
->>>>>>> 800ba27a
 import android.net.Uri;
 import android.os.ParcelFileDescriptor;
 import android.util.Slog;
@@ -32,7 +29,6 @@
 import com.android.internal.annotations.VisibleForTesting;
 import com.android.server.healthconnect.storage.ExportImportSettingsStorage;
 import com.android.server.healthconnect.storage.HealthConnectDatabase;
-import com.android.server.healthconnect.storage.ScheduledExportSettingsStorage;
 import com.android.server.healthconnect.storage.TransactionManager;
 import com.android.server.healthconnect.storage.datatypehelpers.AccessLogsHelper;
 import com.android.server.healthconnect.storage.datatypehelpers.ChangeLogsHelper;
@@ -84,21 +80,6 @@
      * Makes a local copy of the HC database, deletes the unnecessary data for export and sends the
      * data to a cloud provider.
      */
-<<<<<<< HEAD
-    public synchronized void runExport() {
-        Slog.i(TAG, "Export started");
-        exportToUri(ScheduledExportSettingsStorage.getUri(), exportLocally().toPath());
-        // TODO(b/325599879): Clean local file.
-        Slog.i(TAG, "Export completed");
-    }
-
-    private synchronized File exportLocally() {
-        Slog.i(TAG, "Local export started");
-
-        File exportDir = mDatabaseContext.getDatabaseDir();
-        exportDir.mkdirs();
-        File exportFile = new File(exportDir, LOCAL_EXPORT_DATABASE_FILE_NAME);
-=======
     public synchronized boolean runExport() {
         Slog.i(TAG, "Export started.");
         File localExportFile;
@@ -136,7 +117,6 @@
                         HealthConnectManager.DATA_EXPORT_ERROR_UNKNOWN);
                 return false;
             }
->>>>>>> 800ba27a
 
             Slog.i(TAG, "Export completed.");
             return true;
@@ -164,40 +144,6 @@
                 throw new IOException("Unable to copy data to local file for export");
             }
             try (FileOutputStream outputStream = new FileOutputStream(pfd.getFileDescriptor())) {
-<<<<<<< HEAD
-                // TODO(b/325599879): Add functionality for checking that the copy is not
-                //  corrupted. If so, repeat the copy and check again a limited number of times.
-                Files.copy(
-                        TransactionManager.getInitialisedInstance().getDatabasePath().toPath(),
-                        outputStream);
-            } catch (IOException | SecurityException e) {
-                Slog.e(TAG, "Failed to send data for local export", e);
-            } finally {
-                try {
-                    pfd.close();
-                } catch (IOException e) {
-                    Slog.e(TAG, "Failed to close stream for local export", e);
-                }
-            }
-        } catch (IOException e) {
-            Slog.e(TAG, "Failed to create file for local export", e);
-        }
-
-        deleteLogTablesContent();
-
-        Slog.i(TAG, "Local export completed: " + exportFile.toPath().toAbsolutePath().toString());
-        return exportFile;
-    }
-
-    private void exportToUri(Uri destinationUri, Path originPath) {
-        Slog.i(TAG, "Export to URI started");
-        try (OutputStream outputStream =
-                mDatabaseContext.getContentResolver().openOutputStream(destinationUri)) {
-            Files.copy(originPath, outputStream);
-            Slog.i(TAG, "Export to URI completed");
-        } catch (IOException e) {
-            Slog.e(TAG, "Failed to export to URI", e);
-=======
                 // TODO(b/325599879): Replace with SQLite Online Backup API
                 Files.copy(
                         TransactionManager.getInitialisedInstance().getDatabasePath().toPath(),
@@ -218,7 +164,6 @@
             }
             Files.copy(originPath, outputStream);
             Slog.i(TAG, "Export to URI completed.");
->>>>>>> 800ba27a
         }
     }
 
