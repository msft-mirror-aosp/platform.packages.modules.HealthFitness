--- conflicted
+++ resolved
@@ -43,23 +43,11 @@
     private static final String TAG = "HealthConnectExportJobs";
     private static final int MIN_JOB_ID = ExportImportJobs.class.hashCode();
 
-    @VisibleForTesting static final String SHOULD_SCHEDULE_EARLY = "should_schedule_early";
+    @VisibleForTesting static final String IS_FIRST_EXPORT = "is_first_export";
     @VisibleForTesting static final String NAMESPACE = "HEALTH_CONNECT_IMPORT_EXPORT_JOBS";
 
     public static final String PERIODIC_EXPORT_JOB_NAME = "periodic_export_job";
 
-<<<<<<< HEAD
-    /** Schedule the periodic export job. */
-    public static void schedulePeriodicExportJob(Context context, int userId) {
-        schedulePeriodicExportJob(context, userId, /* isRescheduled= */ true);
-    }
-
-    @VisibleForTesting
-    static void schedulePeriodicExportJob(Context context, int userId, boolean isRescheduled) {
-        int periodInDays = ExportImportSettingsStorage.getScheduledExportPeriodInDays();
-        if (exportImportFastFollow() && periodInDays <= 0) {
-            ExportManager exportManager = new ExportManager(context, Clock.systemUTC());
-=======
     /** Checks if the rescheduling is needed and schedules the periodic export job if so. */
     public static void schedulePeriodicJobIfNotScheduled(
             UserHandle userHandle,
@@ -75,7 +63,6 @@
                     userHandle, context, exportImportSettingsStorage, exportManager);
         }
     }
->>>>>>> f0599c89
 
     /** Schedule the periodic export job. */
     public static void schedulePeriodicExportJob(
@@ -112,24 +99,17 @@
             // For weekly / monthly export, allow export to happen at least one day before.
             flexInMillis = Duration.ofDays(1).toMillis();
         }
-<<<<<<< HEAD
-        if (ExportImportSettingsStorage.getLastSuccessfulExportTime() == null
-                || !ExportImportSettingsStorage.getUri()
-                        .equals(ExportImportSettingsStorage.getLastSuccessfulExportUri())
-                || (isRescheduled && exportImportFastFollow())) {
-=======
         if (exportImportSettingsStorage.getLastSuccessfulExportTime() == null
                 || !exportImportSettingsStorage
                         .getUri()
                         .equals(exportImportSettingsStorage.getLastSuccessfulExportUri())) {
->>>>>>> f0599c89
 
             // Shorten the period for the first export to any new URI.
             // This will be changed back once the first export to any new location is done.
             periodInMillis = Duration.ofHours(1).toMillis();
             flexInMillis = periodInMillis;
 
-            extras.putBoolean(SHOULD_SCHEDULE_EARLY, true);
+            extras.putBoolean(IS_FIRST_EXPORT, true);
         }
         Slog.i(
                 TAG,
@@ -178,18 +158,11 @@
             return true;
         }
 
-<<<<<<< HEAD
-        boolean exportSuccess = exportManager.runExport();
-        boolean shouldScheduleEarly = extras.getBoolean(SHOULD_SCHEDULE_EARLY, false);
-        if (exportSuccess && shouldScheduleEarly) {
-            schedulePeriodicExportJob(context, userId, /* isRescheduled= */ false);
-=======
         boolean exportSuccess = exportManager.runExport(userHandle);
         boolean firstExport = extras.getBoolean(IS_FIRST_EXPORT, false);
         if (exportSuccess && firstExport) {
             schedulePeriodicExportJob(
                     userHandle, context, exportImportSettingsStorage, exportManager);
->>>>>>> f0599c89
         }
         return exportSuccess;
 
