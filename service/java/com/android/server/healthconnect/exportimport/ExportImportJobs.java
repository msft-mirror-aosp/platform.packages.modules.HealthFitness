/*
 * Copyright (C) 2023 The Android Open Source Project
 *
 * Licensed under the Apache License, Version 2.0 (the "License");
 * you may not use this file except in compliance with the License.
 * You may obtain a copy of the License at
 *
 *      http://www.apache.org/licenses/LICENSE-2.0
 *
 * Unless required by applicable law or agreed to in writing, software
 * distributed under the License is distributed on an "AS IS" BASIS,
 * WITHOUT WARRANTIES OR CONDITIONS OF ANY KIND, either express or implied.
 * See the License for the specific language governing permissions and
 * limitations under the License.
 */

package com.android.server.healthconnect.exportimport;

import static com.android.healthfitness.flags.Flags.exportImport;

import android.app.job.JobInfo;
import android.app.job.JobScheduler;
import android.content.ComponentName;
import android.content.Context;
import android.os.PersistableBundle;


import com.android.internal.annotations.VisibleForTesting;
import com.android.server.healthconnect.HealthConnectDailyService;
import com.android.server.healthconnect.storage.ExportImportSettingsStorage;

import java.time.Duration;
import java.util.Objects;

/**
 * Defines jobs related to Health Connect export and imports.
 *
 * @hide
 */
public class ExportImportJobs {
    private static final int MIN_JOB_ID = ExportImportJobs.class.hashCode();

    @VisibleForTesting static final String NAMESPACE = "HEALTH_CONNECT_IMPORT_EXPORT_JOBS";

    public static final String PERIODIC_EXPORT_JOB_NAME = "periodic_export_job";

    /** Schedule the periodic export job. */
    public static void schedulePeriodicExportJob(Context context, int userId) {
        int periodInDays = ExportImportSettingsStorage.getScheduledExportPeriodInDays();
        if (periodInDays <= 0) {
            return;
        }

        ComponentName componentName = new ComponentName(context, HealthConnectDailyService.class);
        final PersistableBundle extras = new PersistableBundle();
        extras.putInt(HealthConnectDailyService.EXTRA_USER_ID, userId);
        extras.putString(HealthConnectDailyService.EXTRA_JOB_NAME_KEY, PERIODIC_EXPORT_JOB_NAME);
        JobInfo.Builder builder =
                new JobInfo.Builder(MIN_JOB_ID + userId, componentName)
                        .setRequiresCharging(true)
                        .setRequiresDeviceIdle(true)
                        .setPeriodic(
                                Duration.ofDays(periodInDays).toMillis(),
                                // Flex interval. The flex period begins after periodInDays - 4
                                // hours or 5% of periodInDays, whatever is bigger.
                                Duration.ofHours(4).toMillis())
                        .setExtras(extras);

        HealthConnectDailyService.schedule(
                Objects.requireNonNull(context.getSystemService(JobScheduler.class))
                        .forNamespace(NAMESPACE),
                userId,
                builder.build());
    }

<<<<<<< HEAD
    /** Execute the periodic export job. */
    public static void executePeriodicExportJob(@NonNull Context context) {
        // TODO(b/325599089): Add checking for frequency greater than 0.
        if (exportImport()) {
            ExportManager exportManager = new ExportManager(context);
            exportManager.runExport();
        }
=======
    /**
     * Execute the periodic export job. It returns true if the export was successful (no need to
     * reschedule the job). False otherwise.
     */
    // TODO(b/318484778): Use dependency injection instead of passing an instance to the method.
    public static boolean executePeriodicExportJob(ExportManager exportManager) {
        if (!exportImport() || ExportImportSettingsStorage.getScheduledExportPeriodInDays() <= 0) {
            // If there is no need to run the export, it counts like a success regarding job
            // reschedule.
            return true;
        }
        return exportManager.runExport();
>>>>>>> e2731f7a

        // TODO(b/325599089): Cancel job if flag is off.

        // TODO(b/325599089): Do we need an additional periodic / one-off task to make sure a single
        //  export completes? We need to test if JobScheduler will call the job again if jobFinished
        //  is never called.

        // TODO(b/325599089): Consider if we need to do any checkpointing here in case the job
        //  doesn't complete and we need to pick it up again.
    }
}<|MERGE_RESOLUTION|>--- conflicted
+++ resolved
@@ -73,15 +73,6 @@
                 builder.build());
     }
 
-<<<<<<< HEAD
-    /** Execute the periodic export job. */
-    public static void executePeriodicExportJob(@NonNull Context context) {
-        // TODO(b/325599089): Add checking for frequency greater than 0.
-        if (exportImport()) {
-            ExportManager exportManager = new ExportManager(context);
-            exportManager.runExport();
-        }
-=======
     /**
      * Execute the periodic export job. It returns true if the export was successful (no need to
      * reschedule the job). False otherwise.
@@ -94,7 +85,6 @@
             return true;
         }
         return exportManager.runExport();
->>>>>>> e2731f7a
 
         // TODO(b/325599089): Cancel job if flag is off.
 
