/*
 * Copyright (C) 2023 The Android Open Source Project
 *
 * Licensed under the Apache License, Version 2.0 (the "License");
 * you may not use this file except in compliance with the License.
 * You may obtain a copy of the License at
 *
 *      http://www.apache.org/licenses/LICENSE-2.0
 *
 * Unless required by applicable law or agreed to in writing, software
 * distributed under the License is distributed on an "AS IS" BASIS,
 * WITHOUT WARRANTIES OR CONDITIONS OF ANY KIND, either express or implied.
 * See the License for the specific language governing permissions and
 * limitations under the License.
 */

package com.android.server.healthconnect.exportimport;

import static com.android.healthfitness.flags.Flags.exportImport;

import android.app.job.JobInfo;
import android.app.job.JobScheduler;
import android.content.ComponentName;
import android.content.Context;
import android.os.PersistableBundle;


import com.android.internal.annotations.VisibleForTesting;
import com.android.server.healthconnect.HealthConnectDailyService;
import com.android.server.healthconnect.storage.ExportImportSettingsStorage;

import java.time.Duration;
import java.util.Objects;

/**
 * Defines jobs related to Health Connect export and imports.
 *
 * @hide
 */
public class ExportImportJobs {
    private static final int MIN_JOB_ID = ExportImportJobs.class.hashCode();

    @VisibleForTesting static final String NAMESPACE = "HEALTH_CONNECT_IMPORT_EXPORT_JOBS";

    public static final String PERIODIC_EXPORT_JOB_NAME = "periodic_export_job";

    /** Schedule the periodic export job. */
    public static void schedulePeriodicExportJob(Context context, int userId) {
        int periodInDays = ExportImportSettingsStorage.getScheduledExportPeriodInDays();
        if (periodInDays <= 0) {
            return;
        }

        ComponentName componentName = new ComponentName(context, HealthConnectDailyService.class);
        final PersistableBundle extras = new PersistableBundle();
        extras.putInt(HealthConnectDailyService.EXTRA_USER_ID, userId);
        extras.putString(HealthConnectDailyService.EXTRA_JOB_NAME_KEY, PERIODIC_EXPORT_JOB_NAME);
        JobInfo.Builder builder =
                new JobInfo.Builder(MIN_JOB_ID + userId, componentName)
                        .setRequiresCharging(true)
                        .setRequiresDeviceIdle(true)
                        .setPeriodic(
                                Duration.ofDays(periodInDays).toMillis(),
                                // Flex interval. The flex period begins after periodInDays - 4
                                // hours or 5% of periodInDays, whatever is bigger.
                                Duration.ofHours(4).toMillis())
                        .setExtras(extras);

        HealthConnectDailyService.schedule(
                Objects.requireNonNull(context.getSystemService(JobScheduler.class))
                        .forNamespace(NAMESPACE),
                userId,
                builder.build());
    }

<<<<<<< HEAD
    /** Execute the periodic export job. */
    public static void executePeriodicExportJob(@NonNull Context context) {
        // TODO(b/325599089): Add checking for frequency greater than 0.
        if (exportImport()) {
            ExportManager exportManager = new ExportManager(context);
            exportManager.runExport();
        }

=======
    /**
     * Execute the periodic export job. It returns true if the export was successful (no need to
     * reschedule the job). False otherwise.
     */
    // TODO(b/318484778): Use dependency injection instead of passing an instance to the method.
    public static boolean executePeriodicExportJob(ExportManager exportManager) {
        if (!exportImport() || ExportImportSettingsStorage.getScheduledExportPeriodInDays() <= 0) {
            // If there is no need to run the export, it counts like a success regarding job
            // reschedule.
            return true;
        }

        return exportManager.runExport();

>>>>>>> 800ba27a
        // TODO(b/325599089): Cancel job if flag is off.

        // TODO(b/325599089): Do we need an additional periodic / one-off task to make sure a single
        //  export completes? We need to test if JobScheduler will call the job again if jobFinished
        //  is never called.

        // TODO(b/325599089): Consider if we need to do any checkpointing here in case the job
        //  doesn't complete and we need to pick it up again.
    }
}<|MERGE_RESOLUTION|>--- conflicted
+++ resolved
@@ -73,16 +73,6 @@
                 builder.build());
     }
 
-<<<<<<< HEAD
-    /** Execute the periodic export job. */
-    public static void executePeriodicExportJob(@NonNull Context context) {
-        // TODO(b/325599089): Add checking for frequency greater than 0.
-        if (exportImport()) {
-            ExportManager exportManager = new ExportManager(context);
-            exportManager.runExport();
-        }
-
-=======
     /**
      * Execute the periodic export job. It returns true if the export was successful (no need to
      * reschedule the job). False otherwise.
@@ -97,7 +87,6 @@
 
         return exportManager.runExport();
 
->>>>>>> 800ba27a
         // TODO(b/325599089): Cancel job if flag is off.
 
         // TODO(b/325599089): Do we need an additional periodic / one-off task to make sure a single
