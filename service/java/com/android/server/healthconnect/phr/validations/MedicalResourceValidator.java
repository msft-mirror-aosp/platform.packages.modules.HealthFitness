/*
 * Copyright (C) 2023 The Android Open Source Project
 *
 * Licensed under the Apache License, Version 2.0 (the "License");
 * you may not use this file except in compliance with the License.
 * You may obtain a copy of the License at
 *
 *      http://www.apache.org/licenses/LICENSE-2.0
 *
 * Unless required by applicable law or agreed to in writing, software
 * distributed under the License is distributed on an "AS IS" BASIS,
 * WITHOUT WARRANTIES OR CONDITIONS OF ANY KIND, either express or implied.
 * See the License for the specific language governing permissions and
 * limitations under the License.
 */

package com.android.server.healthconnect.phr.validations;

<<<<<<< HEAD
=======
import static android.health.connect.datatypes.FhirResource.FHIR_RESOURCE_TYPE_ALLERGY_INTOLERANCE;
import static android.health.connect.datatypes.FhirResource.FHIR_RESOURCE_TYPE_CONDITION;
import static android.health.connect.datatypes.FhirResource.FHIR_RESOURCE_TYPE_ENCOUNTER;
>>>>>>> f0599c89
import static android.health.connect.datatypes.FhirResource.FHIR_RESOURCE_TYPE_IMMUNIZATION;
import static android.health.connect.datatypes.FhirResource.FHIR_RESOURCE_TYPE_LOCATION;
import static android.health.connect.datatypes.FhirResource.FHIR_RESOURCE_TYPE_MEDICATION;
import static android.health.connect.datatypes.FhirResource.FHIR_RESOURCE_TYPE_MEDICATION_REQUEST;
import static android.health.connect.datatypes.FhirResource.FHIR_RESOURCE_TYPE_MEDICATION_STATEMENT;
import static android.health.connect.datatypes.FhirResource.FHIR_RESOURCE_TYPE_OBSERVATION;
import static android.health.connect.datatypes.FhirResource.FHIR_RESOURCE_TYPE_ORGANIZATION;
import static android.health.connect.datatypes.FhirResource.FHIR_RESOURCE_TYPE_PATIENT;
import static android.health.connect.datatypes.FhirResource.FHIR_RESOURCE_TYPE_PRACTITIONER;
import static android.health.connect.datatypes.FhirResource.FHIR_RESOURCE_TYPE_PRACTITIONER_ROLE;
import static android.health.connect.datatypes.FhirResource.FHIR_RESOURCE_TYPE_PROCEDURE;
import static android.health.connect.datatypes.FhirResource.FhirResourceType;
<<<<<<< HEAD
import static android.health.connect.datatypes.MedicalResource.MEDICAL_RESOURCE_TYPE_IMMUNIZATION;
=======
import static android.health.connect.datatypes.MedicalResource.MEDICAL_RESOURCE_TYPE_ALLERGIES_INTOLERANCES;
import static android.health.connect.datatypes.MedicalResource.MEDICAL_RESOURCE_TYPE_CONDITIONS;
import static android.health.connect.datatypes.MedicalResource.MEDICAL_RESOURCE_TYPE_IMMUNIZATIONS;
import static android.health.connect.datatypes.MedicalResource.MEDICAL_RESOURCE_TYPE_LABORATORY_RESULTS;
import static android.health.connect.datatypes.MedicalResource.MEDICAL_RESOURCE_TYPE_MEDICATIONS;
import static android.health.connect.datatypes.MedicalResource.MEDICAL_RESOURCE_TYPE_PERSONAL_DETAILS;
import static android.health.connect.datatypes.MedicalResource.MEDICAL_RESOURCE_TYPE_PRACTITIONER_DETAILS;
import static android.health.connect.datatypes.MedicalResource.MEDICAL_RESOURCE_TYPE_PREGNANCY;
import static android.health.connect.datatypes.MedicalResource.MEDICAL_RESOURCE_TYPE_PROCEDURES;
import static android.health.connect.datatypes.MedicalResource.MEDICAL_RESOURCE_TYPE_SOCIAL_HISTORY;
import static android.health.connect.datatypes.MedicalResource.MEDICAL_RESOURCE_TYPE_VISITS;
import static android.health.connect.datatypes.MedicalResource.MEDICAL_RESOURCE_TYPE_VITAL_SIGNS;
>>>>>>> f0599c89
import static android.health.connect.datatypes.MedicalResource.MedicalResourceType;
import static android.health.connect.internal.datatypes.utils.FhirResourceTypeStringToIntMapper.getFhirResourceTypeInt;

import android.annotation.Nullable;
import android.health.connect.UpsertMedicalResourceRequest;
import android.health.connect.datatypes.FhirVersion;

import com.android.server.healthconnect.storage.request.UpsertMedicalResourceInternalRequest;

import org.json.JSONArray;
import org.json.JSONException;
import org.json.JSONObject;

import java.util.Collections;
import java.util.HashSet;
import java.util.List;
import java.util.Set;

/**
 * Performs MedicalResource validation and extractions on an {@link UpsertMedicalResourceRequest}.
 *
 * @hide
 */
public class MedicalResourceValidator {
    private static final FhirVersion R4_FHIR_VERSION = FhirVersion.parseFhirVersion("4.0.1");
    private static final FhirVersion R4B_FHIR_VERSION = FhirVersion.parseFhirVersion("4.3.0");
    private static final List<FhirVersion> SUPPORTED_FHIR_VERSIONS =
            List.of(R4_FHIR_VERSION, R4B_FHIR_VERSION);
    // For the values in these codes see
    // https://build.fhir.org/ig/HL7/fhir-ips/StructureDefinition-Observation-pregnancy-status-uv-ips.html
    private static final Set<String> PREGNANCY_LOINC_CODES =
            Set.of(
                    "82810-3", "11636-8", "11637-6", "11638-4", "11639-2", "11640-0", "11612-9",
                    "11613-7", "11614-5", "33065-4", "11778-8", "11779-6", "11780-4");
    // Defined from IPS Artifacts (Alcohol and Tobacco):
    // https://build.fhir.org/ig/HL7/fhir-ips/artifacts.html
    // https://build.fhir.org/ig/HL7/fhir-ips/StructureDefinition-Observation-alcoholuse-uv-ips.html
    // https://build.fhir.org/ig/HL7/fhir-ips/StructureDefinition-Observation-tobaccouse-uv-ips.html
    private static final Set<String> SOCIAL_HISTORY_LOINC_CODES = Set.of("74013-4", "72166-2");
    // Defined from https://hl7.org/fhir/R5/observation-vitalsigns.html
    private static final Set<String> VITAL_SIGNS_LOINC_CODES =
            Set.of(
                    "85353-1", "9279-1", "8867-4", "2708-6", "8310-5", "8302-2", "9843-4",
                    "29463-7", "39156-5", "85354-9", "8480-6", "8462-4");
    // From http://terminology.hl7.org/CodeSystem/observation-category
    private static final String OBSERVATION_CATEGORY_SOCIAL_HISTORY = "social-history";
    private static final String OBSERVATION_CATEGORY_VITAL_SIGNS = "vital-signs";
    private static final String OBSERVATION_CATEGORY_LABORATORY = "laboratory";

    private final String mFhirData;
    private final FhirVersion mFhirVersion;
    private final String mDataSourceId;

    /** Returns a validator for the provided {@link UpsertMedicalResourceRequest}. */
    public MedicalResourceValidator(UpsertMedicalResourceRequest request) {
        mFhirData = request.getData();
        mFhirVersion = request.getFhirVersion();
        mDataSourceId = request.getDataSourceId();
    }

    /**
     * Validates the values provided in the {@link UpsertMedicalResourceRequest}.
     *
     * <p>It performs the following checks
     *
     * <ul>
     *   <li>The extracted FHIR resource id cannot be empty
     *   <li>Fhir version needs to be a supported version
     *   <li>The extracted FHIR resource type needs to be a supported type
     *   <li>The resource needs to map to one of our permission categories
     * </ul>
     *
     * <p>Returns a validated {@link UpsertMedicalResourceInternalRequest}
     *
     * @throws IllegalArgumentException if {@link UpsertMedicalResourceRequest#getData()} is invalid
     *     json, if the id field or resourceType field cannot be found or if any of the above checks
     *     fail.
     */
    public UpsertMedicalResourceInternalRequest validateAndCreateInternalRequest()
            throws IllegalArgumentException {
        JSONObject parsedFhirJsonObj = parseJsonResource(mFhirData);
        String extractedFhirResourceId = extractResourceId(parsedFhirJsonObj);
        String extractedFhirResourceTypeString =
                extractResourceType(parsedFhirJsonObj, extractedFhirResourceId);

        validateResourceId(extractedFhirResourceId);
        validateFhirVersion(mFhirVersion, extractedFhirResourceId);

        @FhirResourceType
        int fhirResourceTypeInt =
                validateAndGetResourceType(
                        extractedFhirResourceTypeString, extractedFhirResourceId);

        // TODO(b/350010200) Perform structural FHIR validation after FhirResourceValidator is
        // implemented.

        @MedicalResourceType
        int medicalResourceTypeInt =
                calculateMedicalResourceType(
                        fhirResourceTypeInt,
                        extractedFhirResourceTypeString,
                        extractedFhirResourceId,
                        parsedFhirJsonObj);

        return new UpsertMedicalResourceInternalRequest()
                .setMedicalResourceType(medicalResourceTypeInt)
                .setFhirResourceId(extractedFhirResourceId)
                .setFhirResourceType(fhirResourceTypeInt)
                .setDataSourceId(mDataSourceId)
                .setFhirVersion(mFhirVersion)
                .setData(mFhirData);
    }

    private static JSONObject parseJsonResource(String fhirData) {
        try {
            return new JSONObject(fhirData);
        } catch (JSONException e) {
            throw new IllegalArgumentException("FHIR data is invalid json");
        }
    }

    private static String extractResourceId(JSONObject fhirJsonObj) {
        try {
            return fhirJsonObj.getString("id");
        } catch (JSONException e) {
            throw new IllegalArgumentException("Resource is missing id field");
        }
    }

    private static String extractResourceType(JSONObject fhirJsonObj, String resourceId) {
        try {
            return fhirJsonObj.getString("resourceType");
        } catch (JSONException e) {
            throw new IllegalArgumentException(
                    "Missing resourceType field for resource with id " + resourceId);
        }
    }

    private static void validateResourceId(String resourceId) {
        if (resourceId.isEmpty()) {
            throw new IllegalArgumentException("Resource id cannot be empty");
        }
    }

    private static void validateFhirVersion(FhirVersion fhirVersion, String resourceId) {
        if (!fhirVersion.isSupportedFhirVersion()) {
            throw new IllegalArgumentException(
                    "Unsupported FHIR version "
                            + fhirVersion
                            + " for resource with id "
                            + resourceId);
        }
    }

    /**
     * Returns the corresponding {@code IntDef} {@link FhirResourceType} of the fhir resource.
     *
     * @throws IllegalArgumentException if the type is not supported.
     */
    @FhirResourceType
    private static int validateAndGetResourceType(String fhirResourceType, String fhirResourceId) {
        int fhirResourceTypeInt;
        try {
            fhirResourceTypeInt = getFhirResourceTypeInt(fhirResourceType);
        } catch (IllegalArgumentException e) {
            throw new IllegalArgumentException(
                    "Unsupported FHIR resource type "
                            + fhirResourceType
                            + " for resource with id "
                            + fhirResourceId);
        }

        return fhirResourceTypeInt;
    }

    /**
     * Returns the corresponding {@code IntDef} {@link MedicalResourceType} of the fhir resource.
     *
     * @throws IllegalArgumentException if the type can not be mapped.
     */
    @MedicalResourceType
    private static int calculateMedicalResourceType(
            int fhirResourceType,
            String fhirResourceTypeString,
            String fhirResourceId,
            JSONObject json) {
        // TODO(b/342574702): add mapping logic for more FHIR resource types and improve error
        // message.
<<<<<<< HEAD
        if (fhirResourceType == FHIR_RESOURCE_TYPE_IMMUNIZATION) {
            return MEDICAL_RESOURCE_TYPE_IMMUNIZATION;
        } else {
            throw new IllegalArgumentException(
                    "Resource with type "
                            + fhirResourceTypeString
                            + " and id "
                            + fhirResourceId
                            + " could not be mapped to a permissions category.");
=======
        switch (fhirResourceType) {
            case FHIR_RESOURCE_TYPE_ALLERGY_INTOLERANCE:
                return MEDICAL_RESOURCE_TYPE_ALLERGIES_INTOLERANCES;
            case FHIR_RESOURCE_TYPE_CONDITION:
                return MEDICAL_RESOURCE_TYPE_CONDITIONS;
            case FHIR_RESOURCE_TYPE_ENCOUNTER,
                    FHIR_RESOURCE_TYPE_LOCATION,
                    FHIR_RESOURCE_TYPE_ORGANIZATION:
                return MEDICAL_RESOURCE_TYPE_VISITS;
            case FHIR_RESOURCE_TYPE_IMMUNIZATION:
                return MEDICAL_RESOURCE_TYPE_IMMUNIZATIONS;
            case FHIR_RESOURCE_TYPE_OBSERVATION:
                Integer classification = classifyObservation(json);
                if (classification != null) {
                    return classification;
                } else {
                    break;
                }
            case FHIR_RESOURCE_TYPE_PATIENT:
                return MEDICAL_RESOURCE_TYPE_PERSONAL_DETAILS;
            case FHIR_RESOURCE_TYPE_PRACTITIONER, FHIR_RESOURCE_TYPE_PRACTITIONER_ROLE:
                return MEDICAL_RESOURCE_TYPE_PRACTITIONER_DETAILS;
            case FHIR_RESOURCE_TYPE_PROCEDURE:
                return MEDICAL_RESOURCE_TYPE_PROCEDURES;
            case FHIR_RESOURCE_TYPE_MEDICATION,
                    FHIR_RESOURCE_TYPE_MEDICATION_REQUEST,
                    FHIR_RESOURCE_TYPE_MEDICATION_STATEMENT:
                return MEDICAL_RESOURCE_TYPE_MEDICATIONS;
            default:
                break;
        }
        throw new IllegalArgumentException(
                "Resource with type "
                        + fhirResourceTypeString
                        + " and id "
                        + fhirResourceId
                        + " could not be mapped to a permissions category.");
    }

    @Nullable
    @MedicalResourceType
    private static Integer classifyObservation(JSONObject json) {
        /*
        The priority order of categories to check is
         - Pregnancy
         - Social History
         - Vital Signs
         - Imaging
         - Labs

         Pregnancy is based on code alone.
         Social History is based on code or category
         Vital signs is based on code or category
         Labs are based on category alone.
         For now we only consider LOINC codes nad default FHIR categories.
         */
        Set<String> loincCodes;
        try {
            JSONObject codeEntry = json.getJSONObject("code");
            loincCodes = getCodesOfType(codeEntry, "http://loinc.org");
        } catch (JSONException ex) {
            loincCodes = Set.of();
        }
        Set<String> categories = new HashSet<>();
        try {
            JSONArray categoryList = json.getJSONArray("category");
            for (int i = 0; i < categoryList.length(); i++) {
                categories.addAll(
                        getCodesOfType(
                                categoryList.getJSONObject(i),
                                "http://terminology.hl7.org/CodeSystem/observation-category"));
            }
        } catch (JSONException ex) {
            // If an error is hit fetching category, assume no categories.
        }
        if (!Collections.disjoint(PREGNANCY_LOINC_CODES, loincCodes)) {
            return MEDICAL_RESOURCE_TYPE_PREGNANCY;
        }
        if (!Collections.disjoint(SOCIAL_HISTORY_LOINC_CODES, loincCodes)
                || categories.contains(OBSERVATION_CATEGORY_SOCIAL_HISTORY)) { //
            return MEDICAL_RESOURCE_TYPE_SOCIAL_HISTORY;
        }
        if (!Collections.disjoint(VITAL_SIGNS_LOINC_CODES, loincCodes)
                || categories.contains(OBSERVATION_CATEGORY_VITAL_SIGNS)) { //
            return MEDICAL_RESOURCE_TYPE_VITAL_SIGNS;
        }
        if (categories.contains(OBSERVATION_CATEGORY_LABORATORY)) { //
            return MEDICAL_RESOURCE_TYPE_LABORATORY_RESULTS;
        }
        return null;
    }

    private static Set<String> getCodesOfType(JSONObject codeableConcept, String codingSystem) {
        Set<String> codes = new HashSet<>();
        try {
            JSONArray codings = codeableConcept.getJSONArray("coding");
            for (int i = 0; i < codings.length(); i++) {
                JSONObject coding = codings.getJSONObject(i);
                try {
                    String system = coding.getString("system");
                    String code = coding.getString("code");
                    if (codingSystem.equals(system)) {
                        codes.add(code);
                    }
                } catch (JSONException ex) {
                    // On exception, carry on to try the next coding
                }
            }
        } catch (JSONException ex) {
            // Swallow any missing value issue
>>>>>>> f0599c89
        }
        return codes;
    }
}<|MERGE_RESOLUTION|>--- conflicted
+++ resolved
@@ -16,12 +16,9 @@
 
 package com.android.server.healthconnect.phr.validations;
 
-<<<<<<< HEAD
-=======
 import static android.health.connect.datatypes.FhirResource.FHIR_RESOURCE_TYPE_ALLERGY_INTOLERANCE;
 import static android.health.connect.datatypes.FhirResource.FHIR_RESOURCE_TYPE_CONDITION;
 import static android.health.connect.datatypes.FhirResource.FHIR_RESOURCE_TYPE_ENCOUNTER;
->>>>>>> f0599c89
 import static android.health.connect.datatypes.FhirResource.FHIR_RESOURCE_TYPE_IMMUNIZATION;
 import static android.health.connect.datatypes.FhirResource.FHIR_RESOURCE_TYPE_LOCATION;
 import static android.health.connect.datatypes.FhirResource.FHIR_RESOURCE_TYPE_MEDICATION;
@@ -34,9 +31,6 @@
 import static android.health.connect.datatypes.FhirResource.FHIR_RESOURCE_TYPE_PRACTITIONER_ROLE;
 import static android.health.connect.datatypes.FhirResource.FHIR_RESOURCE_TYPE_PROCEDURE;
 import static android.health.connect.datatypes.FhirResource.FhirResourceType;
-<<<<<<< HEAD
-import static android.health.connect.datatypes.MedicalResource.MEDICAL_RESOURCE_TYPE_IMMUNIZATION;
-=======
 import static android.health.connect.datatypes.MedicalResource.MEDICAL_RESOURCE_TYPE_ALLERGIES_INTOLERANCES;
 import static android.health.connect.datatypes.MedicalResource.MEDICAL_RESOURCE_TYPE_CONDITIONS;
 import static android.health.connect.datatypes.MedicalResource.MEDICAL_RESOURCE_TYPE_IMMUNIZATIONS;
@@ -49,7 +43,6 @@
 import static android.health.connect.datatypes.MedicalResource.MEDICAL_RESOURCE_TYPE_SOCIAL_HISTORY;
 import static android.health.connect.datatypes.MedicalResource.MEDICAL_RESOURCE_TYPE_VISITS;
 import static android.health.connect.datatypes.MedicalResource.MEDICAL_RESOURCE_TYPE_VITAL_SIGNS;
->>>>>>> f0599c89
 import static android.health.connect.datatypes.MedicalResource.MedicalResourceType;
 import static android.health.connect.internal.datatypes.utils.FhirResourceTypeStringToIntMapper.getFhirResourceTypeInt;
 
@@ -238,17 +231,6 @@
             JSONObject json) {
         // TODO(b/342574702): add mapping logic for more FHIR resource types and improve error
         // message.
-<<<<<<< HEAD
-        if (fhirResourceType == FHIR_RESOURCE_TYPE_IMMUNIZATION) {
-            return MEDICAL_RESOURCE_TYPE_IMMUNIZATION;
-        } else {
-            throw new IllegalArgumentException(
-                    "Resource with type "
-                            + fhirResourceTypeString
-                            + " and id "
-                            + fhirResourceId
-                            + " could not be mapped to a permissions category.");
-=======
         switch (fhirResourceType) {
             case FHIR_RESOURCE_TYPE_ALLERGY_INTOLERANCE:
                 return MEDICAL_RESOURCE_TYPE_ALLERGIES_INTOLERANCES;
@@ -359,7 +341,6 @@
             }
         } catch (JSONException ex) {
             // Swallow any missing value issue
->>>>>>> f0599c89
         }
         return codes;
     }
