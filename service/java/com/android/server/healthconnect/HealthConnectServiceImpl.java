/*
 * Copyright (C) 2023 The Android Open Source Project
 *
 * Licensed under the Apache License, Version 2.0 (the "License");
 * you may not use this file except in compliance with the License.
 * You may obtain a copy of the License at
 *
 *      http://www.apache.org/licenses/LICENSE-2.0
 *
 * Unless required by applicable law or agreed to in writing, software
 * distributed under the License is distributed on an "AS IS" BASIS,
 * WITHOUT WARRANTIES OR CONDITIONS OF ANY KIND, either express or implied.
 * See the License for the specific language governing permissions and
 * limitations under the License.
 */

package com.android.server.healthconnect;

import static android.Manifest.permission.MIGRATE_HEALTH_CONNECT_DATA;
import static android.content.pm.PackageManager.PERMISSION_GRANTED;
import static android.health.connect.Constants.DEFAULT_LONG;
import static android.health.connect.Constants.READ;
import static android.health.connect.HealthConnectDataState.MIGRATION_STATE_COMPLETE;
import static android.health.connect.HealthConnectDataState.MIGRATION_STATE_IN_PROGRESS;
import static android.health.connect.HealthConnectException.ERROR_INTERNAL;
import static android.health.connect.HealthPermissions.MANAGE_HEALTH_DATA_PERMISSION;

import static com.android.server.healthconnect.logging.HealthConnectServiceLogger.ApiMethods.DELETE_DATA;
import static com.android.server.healthconnect.logging.HealthConnectServiceLogger.ApiMethods.GET_CHANGES;
import static com.android.server.healthconnect.logging.HealthConnectServiceLogger.ApiMethods.GET_CHANGES_TOKEN;
import static com.android.server.healthconnect.logging.HealthConnectServiceLogger.ApiMethods.INSERT_DATA;
import static com.android.server.healthconnect.logging.HealthConnectServiceLogger.ApiMethods.READ_AGGREGATED_DATA;
import static com.android.server.healthconnect.logging.HealthConnectServiceLogger.ApiMethods.READ_DATA;
import static com.android.server.healthconnect.logging.HealthConnectServiceLogger.ApiMethods.UPDATE_DATA;

import android.Manifest;
import android.annotation.NonNull;
import android.annotation.Nullable;
import android.content.AttributionSource;
import android.content.Context;
import android.content.Intent;
import android.content.pm.PackageManager;
import android.content.pm.ResolveInfo;
import android.database.sqlite.SQLiteException;
import android.health.connect.Constants;
import android.health.connect.FetchDataOriginsPriorityOrderResponse;
import android.health.connect.HealthConnectDataState;
import android.health.connect.HealthConnectException;
import android.health.connect.HealthConnectManager;
import android.health.connect.HealthConnectManager.DataDownloadState;
import android.health.connect.HealthDataCategory;
import android.health.connect.HealthPermissions;
import android.health.connect.RecordTypeInfoResponse;
import android.health.connect.accesslog.AccessLog;
import android.health.connect.accesslog.AccessLogsResponseParcel;
import android.health.connect.aidl.ActivityDatesRequestParcel;
import android.health.connect.aidl.ActivityDatesResponseParcel;
import android.health.connect.aidl.AggregateDataRequestParcel;
import android.health.connect.aidl.ApplicationInfoResponseParcel;
import android.health.connect.aidl.DeleteUsingFiltersRequestParcel;
import android.health.connect.aidl.GetPriorityResponseParcel;
import android.health.connect.aidl.HealthConnectExceptionParcel;
import android.health.connect.aidl.IAccessLogsResponseCallback;
import android.health.connect.aidl.IActivityDatesResponseCallback;
import android.health.connect.aidl.IAggregateRecordsResponseCallback;
import android.health.connect.aidl.IApplicationInfoResponseCallback;
import android.health.connect.aidl.IChangeLogsResponseCallback;
import android.health.connect.aidl.IDataStagingFinishedCallback;
import android.health.connect.aidl.IEmptyResponseCallback;
import android.health.connect.aidl.IGetChangeLogTokenCallback;
import android.health.connect.aidl.IGetHealthConnectDataStateCallback;
import android.health.connect.aidl.IGetPriorityResponseCallback;
import android.health.connect.aidl.IHealthConnectService;
import android.health.connect.aidl.IInsertRecordsResponseCallback;
import android.health.connect.aidl.IMigrationCallback;
import android.health.connect.aidl.IReadRecordsResponseCallback;
import android.health.connect.aidl.IRecordTypeInfoResponseCallback;
import android.health.connect.aidl.InsertRecordsResponseParcel;
import android.health.connect.aidl.ReadRecordsRequestParcel;
import android.health.connect.aidl.ReadRecordsResponseParcel;
import android.health.connect.aidl.RecordIdFiltersParcel;
import android.health.connect.aidl.RecordTypeInfoResponseParcel;
import android.health.connect.aidl.RecordsParcel;
import android.health.connect.aidl.UpdatePriorityRequestParcel;
import android.health.connect.changelog.ChangeLogTokenRequest;
import android.health.connect.changelog.ChangeLogTokenResponse;
import android.health.connect.changelog.ChangeLogsRequest;
import android.health.connect.changelog.ChangeLogsResponse;
import android.health.connect.datatypes.AppInfo;
import android.health.connect.datatypes.DataOrigin;
import android.health.connect.datatypes.Record;
import android.health.connect.internal.datatypes.RecordInternal;
import android.health.connect.internal.datatypes.utils.AggregationTypeIdMapper;
import android.health.connect.internal.datatypes.utils.RecordMapper;
import android.health.connect.internal.datatypes.utils.RecordTypePermissionCategoryMapper;
import android.health.connect.migration.MigrationEntityParcel;
import android.health.connect.migration.MigrationException;
import android.health.connect.ratelimiter.RateLimiter;
import android.health.connect.ratelimiter.RateLimiter.QuotaCategory;
import android.health.connect.ratelimiter.RateLimiterException;
import android.health.connect.restore.BackupFileNamesSet;
import android.health.connect.restore.StageRemoteDataRequest;
import android.os.Binder;
import android.os.ParcelFileDescriptor;
import android.os.Process;
import android.os.RemoteException;
import android.os.Trace;
import android.os.UserHandle;
import android.permission.PermissionManager;
import android.util.ArrayMap;
import android.util.ArraySet;
import android.util.Log;
import android.util.Pair;
import android.util.Slog;

import com.android.internal.annotations.VisibleForTesting;
import com.android.server.LocalManagerRegistry;
import com.android.server.appop.AppOpsManagerLocal;
import com.android.server.healthconnect.backuprestore.BackupRestore;
import com.android.server.healthconnect.logging.HealthConnectServiceLogger;
import com.android.server.healthconnect.migration.DataMigrationManager;
import com.android.server.healthconnect.migration.MigrationCleaner;
import com.android.server.healthconnect.migration.MigrationStateManager;
import com.android.server.healthconnect.migration.PriorityMigrationHelper;
import com.android.server.healthconnect.permission.DataPermissionEnforcer;
import com.android.server.healthconnect.permission.FirstGrantTimeManager;
import com.android.server.healthconnect.permission.HealthConnectPermissionHelper;
import com.android.server.healthconnect.storage.AutoDeleteService;
import com.android.server.healthconnect.storage.TransactionManager;
import com.android.server.healthconnect.storage.datatypehelpers.AccessLogsHelper;
import com.android.server.healthconnect.storage.datatypehelpers.ActivityDateHelper;
import com.android.server.healthconnect.storage.datatypehelpers.AppInfoHelper;
import com.android.server.healthconnect.storage.datatypehelpers.ChangeLogsHelper;
import com.android.server.healthconnect.storage.datatypehelpers.ChangeLogsRequestHelper;
import com.android.server.healthconnect.storage.datatypehelpers.DeviceInfoHelper;
import com.android.server.healthconnect.storage.datatypehelpers.HealthDataCategoryPriorityHelper;
import com.android.server.healthconnect.storage.datatypehelpers.MigrationEntityHelper;
import com.android.server.healthconnect.storage.datatypehelpers.RecordHelper;
import com.android.server.healthconnect.storage.request.AggregateTransactionRequest;
import com.android.server.healthconnect.storage.request.DeleteTransactionRequest;
import com.android.server.healthconnect.storage.request.ReadTransactionRequest;
import com.android.server.healthconnect.storage.request.UpsertTransactionRequest;
import com.android.server.healthconnect.storage.utils.RecordHelperProvider;

import java.io.IOException;
import java.time.Instant;
import java.time.LocalDate;
import java.util.ArrayList;
import java.util.Collections;
import java.util.HashSet;
import java.util.List;
import java.util.Map;
import java.util.Map.Entry;
import java.util.Objects;
import java.util.Set;
import java.util.concurrent.atomic.AtomicBoolean;
import java.util.stream.Collectors;

/**
 * IHealthConnectService's implementation
 *
 * @hide
 */
final class HealthConnectServiceImpl extends IHealthConnectService.Stub {
    private static final String TAG = "HealthConnectService";
    // Permission for test api for deleting staged data
    private static final String DELETE_STAGED_HEALTH_CONNECT_REMOTE_DATA_PERMISSION =
            "android.permission.DELETE_STAGED_HEALTH_CONNECT_REMOTE_DATA";
    // Allows an application to act as a backup inter-agent to send and receive HealthConnect data
    private static final String HEALTH_CONNECT_BACKUP_INTER_AGENT_PERMISSION =
            "android.permission.HEALTH_CONNECT_BACKUP_INTER_AGENT";

    private static final String TAG_INSERT = "HealthConnectInsert";
    private static final String TAG_READ = "HealthConnectRead";
    private static final String TAG_GRANT_PERMISSION = "HealthConnectGrantReadPermissions";
    private static final String TAG_READ_PERMISSION = "HealthConnectReadPermission";
    private static final String TAG_INSERT_SUBTASKS = "HealthConnectInsertSubtasks";

    private static final String TAG_DELETE_SUBTASKS = "HealthConnectDeleteSubtasks";
    private static final String TAG_READ_SUBTASKS = "HealthConnectReadSubtasks";
    private static final int TRACE_TAG_INSERT = TAG_INSERT.hashCode();
    private static final int TRACE_TAG_READ = TAG_READ.hashCode();
    private static final int TRACE_TAG_GRANT_PERMISSION = TAG_GRANT_PERMISSION.hashCode();
    private static final int TRACE_TAG_READ_PERMISSION = TAG_READ_PERMISSION.hashCode();
    private static final int TRACE_TAG_INSERT_SUBTASKS = TAG_INSERT_SUBTASKS.hashCode();
    private static final int TRACE_TAG_DELETE_SUBTASKS = TAG_DELETE_SUBTASKS.hashCode();
    private static final int TRACE_TAG_READ_SUBTASKS = TAG_READ_SUBTASKS.hashCode();

    private final TransactionManager mTransactionManager;
    private final HealthConnectPermissionHelper mPermissionHelper;
    private final FirstGrantTimeManager mFirstGrantTimeManager;
    private final Context mContext;
    private final PermissionManager mPermissionManager;

    private final BackupRestore mBackupRestore;
    private final MigrationStateManager mMigrationStateManager;

    private final DataPermissionEnforcer mDataPermissionEnforcer;

    private final AppOpsManagerLocal mAppOpsManagerLocal;
    private volatile UserHandle mCurrentForegroundUser;

    HealthConnectServiceImpl(
            TransactionManager transactionManager,
            HealthConnectPermissionHelper permissionHelper,
            MigrationCleaner migrationCleaner,
            FirstGrantTimeManager firstGrantTimeManager,
            MigrationStateManager migrationStateManager,
            Context context) {
        mTransactionManager = transactionManager;
        mPermissionHelper = permissionHelper;
        mFirstGrantTimeManager = firstGrantTimeManager;
        mContext = context;
        mCurrentForegroundUser = context.getUser();
        mPermissionManager = mContext.getSystemService(PermissionManager.class);
        mMigrationStateManager = migrationStateManager;
        mDataPermissionEnforcer = new DataPermissionEnforcer(mPermissionManager, mContext);
        mAppOpsManagerLocal = LocalManagerRegistry.getManager(AppOpsManagerLocal.class);
        mBackupRestore = new BackupRestore(mFirstGrantTimeManager, mContext);

        migrationCleaner.attachTo(migrationStateManager);
    }

    public void onUserSwitching(UserHandle currentForegroundUser) {
        mCurrentForegroundUser = currentForegroundUser;
    }

    @Override
    public void grantHealthPermission(
            @NonNull String packageName, @NonNull String permissionName, @NonNull UserHandle user) {
        throwExceptionIfDataSyncInProgress();
        Trace.traceBegin(TRACE_TAG_GRANT_PERMISSION, TAG_GRANT_PERMISSION);
        mPermissionHelper.grantHealthPermission(packageName, permissionName, user);
        Trace.traceEnd(TRACE_TAG_GRANT_PERMISSION);
    }

    @Override
    public void revokeHealthPermission(
            @NonNull String packageName,
            @NonNull String permissionName,
            @Nullable String reason,
            @NonNull UserHandle user) {
        throwExceptionIfDataSyncInProgress();
        mPermissionHelper.revokeHealthPermission(packageName, permissionName, reason, user);
    }

    @Override
    public void revokeAllHealthPermissions(
            @NonNull String packageName, @Nullable String reason, @NonNull UserHandle user) {
        throwExceptionIfDataSyncInProgress();
        mPermissionHelper.revokeAllHealthPermissions(packageName, reason, user);
    }

    @Override
    public List<String> getGrantedHealthPermissions(
            @NonNull String packageName, @NonNull UserHandle user) {
        throwExceptionIfDataSyncInProgress();
        Trace.traceBegin(TRACE_TAG_READ_PERMISSION, TAG_READ_PERMISSION);
        List<String> grantedPermissions =
                mPermissionHelper.getGrantedHealthPermissions(packageName, user);
        Trace.traceEnd(TRACE_TAG_READ_PERMISSION);
        return grantedPermissions;
    }

    @Override
    public long getHistoricalAccessStartDateInMilliseconds(
            @NonNull String packageName, @NonNull UserHandle userHandle) {
        throwExceptionIfDataSyncInProgress();
        Instant date = mPermissionHelper.getHealthDataStartDateAccess(packageName, userHandle);
        if (date == null) {
            return Constants.DEFAULT_LONG;
        } else {
            return date.toEpochMilli();
        }
    }

    /**
     * Inserts {@code recordsParcel} into the HealthConnect database.
     *
     * @param recordsParcel parcel for list of records to be inserted.
     * @param callback Callback to receive result of performing this operation. The keys returned in
     *     {@link InsertRecordsResponseParcel} are the unique IDs of the input records. The values
     *     are in same order as {@code record}. In case of an error or a permission failure the
     *     HealthConnect service, {@link IInsertRecordsResponseCallback#onError} will be invoked
     *     with a {@link HealthConnectExceptionParcel}.
     */
    @Override
    public void insertRecords(
            @NonNull AttributionSource attributionSource,
            @NonNull RecordsParcel recordsParcel,
            @NonNull IInsertRecordsResponseCallback callback) {
        final int uid = Binder.getCallingUid();
        final HealthConnectServiceLogger.Builder builder =
                new HealthConnectServiceLogger.Builder(false, INSERT_DATA)
                        .setPackageName(attributionSource.getPackageName());

        HealthConnectThreadScheduler.schedule(
                mContext,
                () -> {
                    try {
<<<<<<< HEAD
=======
                        enforceIsForegroundUser(getCallingUserHandle());
                        verifyPackageNameFromUid(uid, attributionSource);
                        final List<RecordInternal<?>> recordInternals = recordsParcel.getRecords();
                        builder.setNumberOfRecords(recordInternals.size());
>>>>>>> 7fecd1db
                        throwExceptionIfDataSyncInProgress();
                        final List<RecordInternal<?>> recordInternals = recordsParcel.getRecords();

                        mDataPermissionEnforcer.enforceRecordsWritePermissions(
                                recordInternals, attributionSource);
                        boolean isInForeground = mAppOpsManagerLocal.isUidInForeground(uid);
                        tryAcquireApiCallQuota(
                                uid, QuotaCategory.QUOTA_CATEGORY_WRITE, isInForeground, builder);
                        Trace.traceBegin(TRACE_TAG_INSERT, TAG_INSERT);
                        UpsertTransactionRequest insertRequest =
                                new UpsertTransactionRequest(
                                        attributionSource.getPackageName(),
                                        recordInternals,
                                        mContext,
                                        /* isInsertRequest */ true);
                        List<String> uuids = mTransactionManager.insertAll(insertRequest);
                        callback.onResult(new InsertRecordsResponseParcel(uuids));

                        HealthConnectThreadScheduler.scheduleInternalTask(
                                () ->
                                        postInsertTasks(
                                                attributionSource, recordsParcel, insertRequest));

                        finishDataDeliveryWriteRecords(recordInternals, attributionSource);
                        logRecordTypeSpecificUpsertMetrics(
                                recordInternals, attributionSource.getPackageName());
                        builder.setDataTypesFromRecordInternals(recordInternals)
                                .setNumberOfRecords(recordInternals.size())
                                .setHealthDataServiceApiStatusSuccess();
                    } catch (SQLiteException sqLiteException) {
                        builder.setHealthDataServiceApiStatusError(HealthConnectException.ERROR_IO);
                        Slog.e(TAG, "SQLiteException: ", sqLiteException);
                        tryAndThrowException(
                                callback, sqLiteException, HealthConnectException.ERROR_IO);
                    } catch (SecurityException securityException) {
                        builder.setHealthDataServiceApiStatusError(
                                HealthConnectException.ERROR_SECURITY);
                        Slog.e(TAG, "SecurityException: ", securityException);
                        tryAndThrowException(
                                callback, securityException, HealthConnectException.ERROR_SECURITY);
                    } catch (HealthConnectException healthConnectException) {
                        builder.setHealthDataServiceApiStatusError(
                                healthConnectException.getErrorCode());
                        Slog.e(TAG, "HealthConnectException: ", healthConnectException);
                        tryAndThrowException(
                                callback,
                                healthConnectException,
                                healthConnectException.getErrorCode());
                    } catch (Exception e) {
                        builder.setHealthDataServiceApiStatusError(ERROR_INTERNAL);
                        Slog.e(TAG, "Exception: ", e);
                        tryAndThrowException(callback, e, ERROR_INTERNAL);
                    } finally {
                        Trace.traceEnd(TRACE_TAG_INSERT);
                        builder.build().log();
                    }
                },
                uid,
                false);
    }

    private void postInsertTasks(
            @NonNull AttributionSource attributionSource,
            @NonNull RecordsParcel recordsParcel,
            @NonNull UpsertTransactionRequest request) {
        Trace.traceBegin(TRACE_TAG_INSERT_SUBTASKS, TAG_INSERT.concat("PostInsertTasks"));

        ActivityDateHelper.getInstance().insertRecordDate(recordsParcel.getRecords());
        Set<Integer> recordsTypesInsertedSet =
                recordsParcel.getRecords().stream()
                        .map(RecordInternal::getRecordType)
                        .collect(Collectors.toSet());
        // Update AppInfo table with the record types of records
        // inserted in the request for the current package.
        AppInfoHelper.getInstance()
                .updateAppInfoRecordTypesUsedOnInsert(
                        recordsTypesInsertedSet, attributionSource.getPackageName());

        Trace.traceEnd(TRACE_TAG_INSERT_SUBTASKS);
    }

    /**
     * Returns aggregation results based on the {@code request} into the HealthConnect database.
     *
     * @param request represents the request using which the aggregation is to be performed.
     * @param callback Callback to receive result of performing this operation.
     */
    public void aggregateRecords(
            @NonNull AttributionSource attributionSource,
            AggregateDataRequestParcel request,
            IAggregateRecordsResponseCallback callback) {
        final int uid = Binder.getCallingUid();
        final int pid = Binder.getCallingPid();
        final boolean holdsDataManagementPermission = hasDataManagementPermission(uid, pid);
        final HealthConnectServiceLogger.Builder builder =
                new HealthConnectServiceLogger.Builder(
                                holdsDataManagementPermission, READ_AGGREGATED_DATA)
                        .setPackageName(attributionSource.getPackageName());

        HealthConnectThreadScheduler.schedule(
                mContext,
                () -> {
                    try {
<<<<<<< HEAD
=======
                        enforceIsForegroundUser(getCallingUserHandle());
                        verifyPackageNameFromUid(uid, attributionSource);
                        builder.setNumberOfRecords(request.getAggregateIds().length);
>>>>>>> 7fecd1db
                        throwExceptionIfDataSyncInProgress();
                        List<Integer> recordTypesToTest = new ArrayList<>();
                        for (int aggregateId : request.getAggregateIds()) {
                            recordTypesToTest.addAll(
                                    AggregationTypeIdMapper.getInstance()
                                            .getAggregationTypeFor(aggregateId)
                                            .getApplicableRecordTypeIds());
                        }

                        if (!holdsDataManagementPermission) {
                            boolean isInForeground = mAppOpsManagerLocal.isUidInForeground(uid);
                            if (!isInForeground) {
                                throwSecurityException(
                                        attributionSource.getPackageName()
                                                + "must be in foreground to call aggregate method");
                            }
                            mDataPermissionEnforcer.enforceRecordIdsReadPermissions(
                                    recordTypesToTest, attributionSource);
                            tryAcquireApiCallQuota(
                                    uid,
                                    RateLimiter.QuotaCategory.QUOTA_CATEGORY_READ,
                                    isInForeground,
                                    builder);
                        }
                        callback.onResult(
                                new AggregateTransactionRequest(
                                                attributionSource.getPackageName(), request)
                                        .getAggregateDataResponseParcel());
                        finishDataDeliveryRead(recordTypesToTest, attributionSource);
                        builder.setNumberOfRecords(request.getAggregateIds().length)
                                .setDataTypesFromRecordTypes(recordTypesToTest)
                                .setHealthDataServiceApiStatusSuccess();
                    } catch (SQLiteException sqLiteException) {
                        builder.setHealthDataServiceApiStatusError(HealthConnectException.ERROR_IO);
                        Slog.e(TAG, "SQLiteException: ", sqLiteException);
                        tryAndThrowException(
                                callback, sqLiteException, HealthConnectException.ERROR_IO);
                    } catch (SecurityException securityException) {
                        builder.setHealthDataServiceApiStatusError(
                                HealthConnectException.ERROR_SECURITY);
                        Slog.e(TAG, "SecurityException: ", securityException);
                        tryAndThrowException(
                                callback, securityException, HealthConnectException.ERROR_SECURITY);
                    } catch (HealthConnectException healthConnectException) {
                        builder.setHealthDataServiceApiStatusError(
                                healthConnectException.getErrorCode());
                        Slog.e(TAG, "HealthConnectException: ", healthConnectException);
                        tryAndThrowException(
                                callback,
                                healthConnectException,
                                healthConnectException.getErrorCode());
                    } catch (Exception e) {
                        builder.setHealthDataServiceApiStatusError(ERROR_INTERNAL);
                        Slog.e(TAG, "Exception: ", e);
                        tryAndThrowException(callback, e, ERROR_INTERNAL);
                    } finally {
                        builder.build().log();
                    }
                },
                uid,
                holdsDataManagementPermission);
    }

    /**
     * Read records {@code recordsParcel} from HealthConnect database.
     *
     * @param request ReadRecordsRequestParcel is parcel for the request object containing {@link
     *     RecordIdFiltersParcel}.
     * @param callback Callback to receive result of performing this operation. The records are
     *     returned in {@link RecordsParcel} . In case of an error or a permission failure the
     *     HealthConnect service, {@link IReadRecordsResponseCallback#onError} will be invoked with
     *     a {@link HealthConnectExceptionParcel}.
     */
    @Override
    public void readRecords(
            @NonNull AttributionSource attributionSource,
            @NonNull ReadRecordsRequestParcel request,
            @NonNull IReadRecordsResponseCallback callback) {
        final int uid = Binder.getCallingUid();
        final int pid = Binder.getCallingPid();
        final boolean holdsDataManagementPermission = hasDataManagementPermission(uid, pid);
        final HealthConnectServiceLogger.Builder builder =
                new HealthConnectServiceLogger.Builder(holdsDataManagementPermission, READ_DATA)
                        .setPackageName(attributionSource.getPackageName());

        HealthConnectThreadScheduler.schedule(
                mContext,
                () -> {
                    try {
                        enforceIsForegroundUser(getCallingUserHandle());
                        verifyPackageNameFromUid(uid, attributionSource);
                        throwExceptionIfDataSyncInProgress();
                        AtomicBoolean enforceSelfRead = new AtomicBoolean();
                        if (!holdsDataManagementPermission) {
                            boolean isInForeground = mAppOpsManagerLocal.isUidInForeground(uid);
                            // If requesting app has only write permission allowed but no read
                            // permission for the record type or if app is not in foreground then
                            // allow to read its own records.
                            enforceSelfRead.set(
                                    mDataPermissionEnforcer.enforceReadAccessAndGetEnforceSelfRead(
                                                    request.getRecordType(), attributionSource)
                                            || !isInForeground);
                            tryAcquireApiCallQuota(
                                    uid,
                                    QuotaCategory.QUOTA_CATEGORY_READ,
                                    isInForeground,
                                    builder);
                        }
                        final Map<String, Boolean> extraReadPermsToGrantState =
                                Collections.unmodifiableMap(
                                        mDataPermissionEnforcer
                                                .collectExtraReadPermissionToStateMapping(
                                                        request.getRecordType(),
                                                        attributionSource));

                        Trace.traceBegin(TRACE_TAG_READ, TAG_READ);
                        try {
                            long startDateAccess = request.getStartTime();
                            if (!holdsDataManagementPermission) {
                                Instant startInstant =
                                        mPermissionHelper.getHealthDataStartDateAccess(
                                                attributionSource.getPackageName(),
                                                mContext.getUser());
                                if (startInstant == null) {
                                    throwExceptionIncorrectPermissionState();
                                }
                                if (startInstant.toEpochMilli() > startDateAccess) {
                                    startDateAccess = startInstant.toEpochMilli();
                                }
                            }
                            Pair<List<RecordInternal<?>>, Long> readRecordsResponse =
                                    mTransactionManager.readRecordsAndGetNextToken(
                                            new ReadTransactionRequest(
                                                    attributionSource.getPackageName(),
                                                    request,
                                                    startDateAccess,
                                                    enforceSelfRead.get(),
                                                    extraReadPermsToGrantState));
                            long pageToken =
                                    request.getRecordIdFiltersParcel() == null
                                            ? readRecordsResponse.second
                                            : DEFAULT_LONG;
                            if (pageToken != DEFAULT_LONG) {
                                // pagetoken is used here to store sorting order of the result.
                                // An even pagetoken indicate ascending and Odd page token indicate
                                // descending sort order. This detail from page token will be used
                                // in next read request to have same sort order.
                                pageToken =
                                        request.isAscending() ? pageToken * 2 : pageToken * 2 + 1;
                            }

                            if (Constants.DEBUG) {
                                Slog.d(TAG, "pageToken: " + pageToken);
                            }

                            callback.onResult(
                                    new ReadRecordsResponseParcel(
                                            new RecordsParcel(readRecordsResponse.first),
                                            pageToken));
                            // Calls from controller APK should not be recorded in access logs
                            // If an app is reading only its own data then it is not recorded in
                            // access logs.
                            if (!holdsDataManagementPermission && !enforceSelfRead.get()) {
                                final String packageName = attributionSource.getPackageName();
                                final List<Integer> recordTypes =
                                        Collections.singletonList(request.getRecordType());
                                HealthConnectThreadScheduler.scheduleInternalTask(
                                        () -> {
                                            Trace.traceBegin(
                                                    TRACE_TAG_READ_SUBTASKS,
                                                    TAG_READ.concat("AddAccessLog"));
                                            AccessLogsHelper.getInstance()
                                                    .addAccessLog(packageName, recordTypes, READ);
                                            Trace.traceEnd(TRACE_TAG_READ_SUBTASKS);
                                        });
                                logRecordTypeSpecificReadMetrics(
                                        readRecordsResponse.first, packageName);
                            }
                            finishDataDeliveryRead(request.getRecordType(), attributionSource);
                            builder.setDataTypesFromRecordInternals(readRecordsResponse.first)
                                    .setNumberOfRecords(readRecordsResponse.first.size())
                                    .setHealthDataServiceApiStatusSuccess();
                        } catch (TypeNotPresentException exception) {
                            // All the requested package names are not present, so simply
                            // return an empty list
                            if (ReadTransactionRequest.TYPE_NOT_PRESENT_PACKAGE_NAME.equals(
                                    exception.typeName())) {
                                callback.onResult(
                                        new ReadRecordsResponseParcel(
                                                new RecordsParcel(new ArrayList<>()),
                                                DEFAULT_LONG));
                                builder.setHealthDataServiceApiStatusSuccess();
                            } else {
                                builder.setHealthDataServiceApiStatusError(
                                        HealthConnectException.ERROR_UNKNOWN);
                                throw exception;
                            }
                        }
                    } catch (SQLiteException sqLiteException) {
                        builder.setHealthDataServiceApiStatusError(HealthConnectException.ERROR_IO);
                        Slog.e(TAG, "SQLiteException: ", sqLiteException);
                        tryAndThrowException(
                                callback, sqLiteException, HealthConnectException.ERROR_IO);
                    } catch (SecurityException securityException) {
                        builder.setHealthDataServiceApiStatusError(
                                HealthConnectException.ERROR_SECURITY);
                        Slog.e(TAG, "SecurityException: ", securityException);
                        tryAndThrowException(
                                callback, securityException, HealthConnectException.ERROR_SECURITY);
                    } catch (IllegalStateException illegalStateException) {
                        builder.setHealthDataServiceApiStatusError(ERROR_INTERNAL);
                        Slog.e(TAG, "IllegalStateException: ", illegalStateException);
                        tryAndThrowException(callback, illegalStateException, ERROR_INTERNAL);
                    } catch (HealthConnectException healthConnectException) {
                        builder.setHealthDataServiceApiStatusError(
                                healthConnectException.getErrorCode());
                        Slog.e(TAG, "HealthConnectException: ", healthConnectException);
                        tryAndThrowException(
                                callback,
                                healthConnectException,
                                healthConnectException.getErrorCode());
                    } catch (Exception e) {
                        builder.setHealthDataServiceApiStatusError(ERROR_INTERNAL);
                        Slog.e(TAG, "Exception: ", e);
                        tryAndThrowException(callback, e, ERROR_INTERNAL);
                    } finally {
                        Trace.traceEnd(TRACE_TAG_READ);
                        builder.build().log();
                    }
                },
                uid,
                holdsDataManagementPermission);
    }

    /**
     * Updates {@code recordsParcel} into the HealthConnect database.
     *
     * @param recordsParcel parcel for list of records to be updated.
     * @param callback Callback to receive result of performing this operation. In case of an error
     *     or a permission failure the HealthConnect service, {@link IEmptyResponseCallback#onError}
     *     will be invoked with a {@link HealthConnectException}.
     */
    @Override
    public void updateRecords(
            @NonNull AttributionSource attributionSource,
            @NonNull RecordsParcel recordsParcel,
            @NonNull IEmptyResponseCallback callback) {
        final int uid = Binder.getCallingUid();
        final HealthConnectServiceLogger.Builder builder =
                new HealthConnectServiceLogger.Builder(false, UPDATE_DATA)
                        .setPackageName(attributionSource.getPackageName());
        HealthConnectThreadScheduler.schedule(
                mContext,
                () -> {
                    try {
<<<<<<< HEAD
=======
                        enforceIsForegroundUser(getCallingUserHandle());
                        verifyPackageNameFromUid(uid, attributionSource);
                        final List<RecordInternal<?>> recordInternals = recordsParcel.getRecords();
                        builder.setNumberOfRecords(recordInternals.size());
>>>>>>> 7fecd1db
                        throwExceptionIfDataSyncInProgress();
                        final List<RecordInternal<?>> recordInternals = recordsParcel.getRecords();

                        mDataPermissionEnforcer.enforceRecordsWritePermissions(
                                recordInternals, attributionSource);
                        boolean isInForeground = mAppOpsManagerLocal.isUidInForeground(uid);
                        tryAcquireApiCallQuota(
                                uid, QuotaCategory.QUOTA_CATEGORY_WRITE, isInForeground, builder);
                        UpsertTransactionRequest request =
                                new UpsertTransactionRequest(
                                        attributionSource.getPackageName(),
                                        recordInternals,
                                        mContext,
                                        /* isInsertRequest */ false);
                        mTransactionManager.updateAll(request);
                        callback.onResult();
                        finishDataDeliveryWriteRecords(recordInternals, attributionSource);
                        logRecordTypeSpecificUpsertMetrics(
                                recordInternals, attributionSource.getPackageName());
                        builder.setDataTypesFromRecordInternals(recordInternals)
                                .setNumberOfRecords(recordInternals.size())
                                .setHealthDataServiceApiStatusSuccess();
                        // update activity dates table
                        HealthConnectThreadScheduler.scheduleInternalTask(
                                () -> {
                                    ActivityDateHelper.getInstance()
                                            .reSyncByRecordTypeIds(
                                                    recordInternals.stream()
                                                            .map(RecordInternal::getRecordType)
                                                            .toList());
                                });
                    } catch (SecurityException securityException) {
                        builder.setHealthDataServiceApiStatusError(
                                HealthConnectException.ERROR_SECURITY);
                        tryAndThrowException(
                                callback, securityException, HealthConnectException.ERROR_SECURITY);
                    } catch (SQLiteException sqLiteException) {
                        builder.setHealthDataServiceApiStatusError(HealthConnectException.ERROR_IO);
                        Slog.e(TAG, "SqlException: ", sqLiteException);
                        tryAndThrowException(
                                callback, sqLiteException, HealthConnectException.ERROR_IO);
                    } catch (IllegalArgumentException illegalArgumentException) {
                        builder.setHealthDataServiceApiStatusError(
                                HealthConnectException.ERROR_INVALID_ARGUMENT);

                        Slog.e(TAG, "IllegalArgumentException: ", illegalArgumentException);
                        tryAndThrowException(
                                callback,
                                illegalArgumentException,
                                HealthConnectException.ERROR_INVALID_ARGUMENT);
                    } catch (HealthConnectException healthConnectException) {
                        builder.setHealthDataServiceApiStatusError(
                                healthConnectException.getErrorCode());
                        Slog.e(TAG, "HealthConnectException: ", healthConnectException);
                        tryAndThrowException(
                                callback,
                                healthConnectException,
                                healthConnectException.getErrorCode());
                    } catch (Exception e) {
                        builder.setHealthDataServiceApiStatusError(ERROR_INTERNAL);

                        Slog.e(TAG, "Exception: ", e);
                        tryAndThrowException(callback, e, ERROR_INTERNAL);
                    } finally {
                        builder.build().log();
                    }
                },
                uid,
                false);
    }

    /**
     * @see HealthConnectManager#getChangeLogToken
     */
    @Override
    public void getChangeLogToken(
            @NonNull AttributionSource attributionSource,
            @NonNull ChangeLogTokenRequest request,
            @NonNull IGetChangeLogTokenCallback callback) {
        final int uid = Binder.getCallingUid();
        final HealthConnectServiceLogger.Builder builder =
                new HealthConnectServiceLogger.Builder(false, GET_CHANGES_TOKEN)
                        .setPackageName(attributionSource.getPackageName());
        HealthConnectThreadScheduler.schedule(
                mContext,
                () -> {
                    try {
                        enforceIsForegroundUser(getCallingUserHandle());
                        verifyPackageNameFromUid(uid, attributionSource);
                        throwExceptionIfDataSyncInProgress();
                        mDataPermissionEnforcer.enforceRecordIdsReadPermissions(
                                request.getRecordTypesList(), attributionSource);
                        callback.onResult(
                                new ChangeLogTokenResponse(
                                        ChangeLogsRequestHelper.getInstance()
                                                .getToken(
                                                        attributionSource.getPackageName(),
                                                        request)));
                        builder.setHealthDataServiceApiStatusSuccess();
                    } catch (SQLiteException sqLiteException) {
                        builder.setHealthDataServiceApiStatusError(HealthConnectException.ERROR_IO);
                        Slog.e(TAG, "SQLiteException: ", sqLiteException);
                        tryAndThrowException(
                                callback, sqLiteException, HealthConnectException.ERROR_IO);
                    } catch (SecurityException securityException) {
                        builder.setHealthDataServiceApiStatusError(
                                HealthConnectException.ERROR_SECURITY);
                        Slog.e(TAG, "SecurityException: ", securityException);
                        tryAndThrowException(
                                callback, securityException, HealthConnectException.ERROR_SECURITY);
                    } catch (HealthConnectException healthConnectException) {
                        builder.setHealthDataServiceApiStatusError(
                                healthConnectException.getErrorCode());
                        Slog.e(TAG, "HealthConnectException: ", healthConnectException);
                        tryAndThrowException(
                                callback,
                                healthConnectException,
                                healthConnectException.getErrorCode());
                    } catch (Exception e) {
                        builder.setHealthDataServiceApiStatusError(ERROR_INTERNAL);
                        tryAndThrowException(callback, e, ERROR_INTERNAL);
                    }
                    {
                        builder.build().log();
                    }
                },
                uid,
                false);
    }

    /**
     * @hide
     * @see HealthConnectManager#getChangeLogs
     */
    @Override
    public void getChangeLogs(
            @NonNull AttributionSource attributionSource,
            @NonNull ChangeLogsRequest token,
            IChangeLogsResponseCallback callback) {
        final int uid = Binder.getCallingUid();
        final HealthConnectServiceLogger.Builder builder =
                new HealthConnectServiceLogger.Builder(false, GET_CHANGES)
                        .setPackageName(attributionSource.getPackageName());

        HealthConnectThreadScheduler.schedule(
                mContext,
                () -> {
                    try {
                        enforceIsForegroundUser(getCallingUserHandle());
                        verifyPackageNameFromUid(uid, attributionSource);
                        throwExceptionIfDataSyncInProgress();
                        ChangeLogsRequestHelper.TokenRequest changeLogsTokenRequest =
                                ChangeLogsRequestHelper.getRequest(
                                        attributionSource.getPackageName(), token.getToken());
                        mDataPermissionEnforcer.enforceRecordIdsReadPermissions(
                                changeLogsTokenRequest.getRecordTypes(), attributionSource);
                        boolean isInForeground = mAppOpsManagerLocal.isUidInForeground(uid);
                        if (!isInForeground) {
                            throwSecurityException(
                                    attributionSource.getPackageName()
                                            + " must be in foreground to read the change logs");
                        }
                        tryAcquireApiCallQuota(
                                uid, QuotaCategory.QUOTA_CATEGORY_READ, isInForeground, builder);
                        Instant startDateInstant =
                                mPermissionHelper.getHealthDataStartDateAccess(
                                        attributionSource.getPackageName(), mContext.getUser());
                        if (startDateInstant == null) {
                            throwExceptionIncorrectPermissionState();
                        }
                        long startDateAccess = startDateInstant.toEpochMilli();
                        final ChangeLogsHelper.ChangeLogsResponse changeLogsResponse =
                                ChangeLogsHelper.getInstance()
                                        .getChangeLogs(changeLogsTokenRequest, token);

                        List<RecordInternal<?>> recordInternals =
                                mTransactionManager.readRecords(
                                        new ReadTransactionRequest(
                                                ChangeLogsHelper.getRecordTypeToInsertedUuids(
                                                        changeLogsResponse.getChangeLogsMap()),
                                                startDateAccess));

                        callback.onResult(
                                new ChangeLogsResponse(
                                        new RecordsParcel(recordInternals),
                                        ChangeLogsHelper.getDeletedLogs(
                                                changeLogsResponse.getChangeLogsMap()),
                                        changeLogsResponse.getNextPageToken(),
                                        changeLogsResponse.hasMorePages()));
                        finishDataDeliveryRead(
                                changeLogsTokenRequest.getRecordTypes(), attributionSource);
                        builder.setHealthDataServiceApiStatusSuccess()
                                .setNumberOfRecords(recordInternals.size())
                                .setDataTypesFromRecordInternals(recordInternals);
                    } catch (IllegalArgumentException illegalArgumentException) {
                        builder.setHealthDataServiceApiStatusError(
                                HealthConnectException.ERROR_INVALID_ARGUMENT);
                        Slog.e(TAG, "IllegalArgumentException: ", illegalArgumentException);
                        tryAndThrowException(
                                callback,
                                illegalArgumentException,
                                HealthConnectException.ERROR_INVALID_ARGUMENT);
                    } catch (SQLiteException sqLiteException) {
                        builder.setHealthDataServiceApiStatusError(HealthConnectException.ERROR_IO);
                        Slog.e(TAG, "SQLiteException: ", sqLiteException);
                        tryAndThrowException(
                                callback, sqLiteException, HealthConnectException.ERROR_IO);
                    } catch (SecurityException securityException) {
                        builder.setHealthDataServiceApiStatusError(
                                HealthConnectException.ERROR_SECURITY);
                        Slog.e(TAG, "SecurityException: ", securityException);
                        tryAndThrowException(
                                callback, securityException, HealthConnectException.ERROR_SECURITY);
                    } catch (IllegalStateException illegalStateException) {
                        builder.setHealthDataServiceApiStatusError(ERROR_INTERNAL);
                        Slog.e(TAG, "IllegalStateException: ", illegalStateException);
                        tryAndThrowException(callback, illegalStateException, ERROR_INTERNAL);
                    } catch (HealthConnectException healthConnectException) {
                        builder.setHealthDataServiceApiStatusError(
                                healthConnectException.getErrorCode());
                        Slog.e(TAG, "HealthConnectException: ", healthConnectException);
                        tryAndThrowException(
                                callback,
                                healthConnectException,
                                healthConnectException.getErrorCode());
                    } catch (Exception exception) {
                        builder.setHealthDataServiceApiStatusError(ERROR_INTERNAL);
                        Slog.e(TAG, "Exception: ", exception);
                        tryAndThrowException(callback, exception, ERROR_INTERNAL);
                    } finally {
                        builder.build().log();
                    }
                },
                uid,
                false);
    }

    /**
     * API to delete records based on {@code request}
     *
     * <p>NOTE: Internally we only need a single API to handle deletes as SDK code transform all its
     * delete requests to {@link DeleteUsingFiltersRequestParcel}
     */
    @Override
    public void deleteUsingFilters(
            @NonNull AttributionSource attributionSource,
            @NonNull DeleteUsingFiltersRequestParcel request,
            @NonNull IEmptyResponseCallback callback) {
        final int uid = Binder.getCallingUid();
        final int pid = Binder.getCallingPid();
        final boolean holdsDataManagementPermission = hasDataManagementPermission(uid, pid);
        final HealthConnectServiceLogger.Builder builder =
                new HealthConnectServiceLogger.Builder(holdsDataManagementPermission, DELETE_DATA)
                        .setPackageName(attributionSource.getPackageName());

        HealthConnectThreadScheduler.schedule(
                mContext,
                () -> {
                    try {
                        enforceIsForegroundUser(getCallingUserHandle());
                        verifyPackageNameFromUid(uid, attributionSource);
                        throwExceptionIfDataSyncInProgress();
                        List<Integer> recordTypeIdsToDelete =
                                (!request.getRecordTypeFilters().isEmpty())
                                        ? request.getRecordTypeFilters()
                                        : new ArrayList<>(
                                                RecordMapper.getInstance()
                                                        .getRecordIdToExternalRecordClassMap()
                                                        .keySet());

                        if (!holdsDataManagementPermission) {
                            mDataPermissionEnforcer.enforceRecordIdsWritePermissions(
                                    recordTypeIdsToDelete, attributionSource);
                            tryAcquireApiCallQuota(
                                    uid,
                                    QuotaCategory.QUOTA_CATEGORY_WRITE,
                                    mAppOpsManagerLocal.isUidInForeground(uid),
                                    builder);
                        }
                        int numberOfRecordsDeleted =
                                mTransactionManager.deleteAll(
                                        new DeleteTransactionRequest(
                                                        attributionSource.getPackageName(), request)
                                                .setHasManageHealthDataPermission(
                                                        hasDataManagementPermission(uid, pid)));
                        callback.onResult();
                        finishDataDeliveryWrite(recordTypeIdsToDelete, attributionSource);
                        HealthConnectThreadScheduler.scheduleInternalTask(
                                () -> postDeleteTasks(recordTypeIdsToDelete));

                        builder.setNumberOfRecords(numberOfRecordsDeleted)
                                .setDataTypesFromRecordTypes(recordTypeIdsToDelete)
                                .setHealthDataServiceApiStatusSuccess();
                    } catch (SQLiteException sqLiteException) {
                        builder.setHealthDataServiceApiStatusError(HealthConnectException.ERROR_IO);
                        tryAndThrowException(
                                callback, sqLiteException, HealthConnectException.ERROR_IO);
                    } catch (IllegalArgumentException illegalArgumentException) {
                        builder.setHealthDataServiceApiStatusError(
                                HealthConnectException.ERROR_INVALID_ARGUMENT);
                        Slog.e(TAG, "IllegalArgumentException: ", illegalArgumentException);
                        tryAndThrowException(
                                callback,
                                illegalArgumentException,
                                HealthConnectException.ERROR_INVALID_ARGUMENT);
                    } catch (SecurityException securityException) {
                        builder.setHealthDataServiceApiStatusError(
                                HealthConnectException.ERROR_SECURITY);
                        Slog.e(TAG, "SecurityException: ", securityException);
                        tryAndThrowException(
                                callback, securityException, HealthConnectException.ERROR_SECURITY);
                    } catch (HealthConnectException healthConnectException) {
                        builder.setHealthDataServiceApiStatusError(
                                healthConnectException.getErrorCode());
                        Slog.e(TAG, "HealthConnectException: ", healthConnectException);
                        tryAndThrowException(
                                callback,
                                healthConnectException,
                                healthConnectException.getErrorCode());
                    } catch (Exception exception) {
                        builder.setHealthDataServiceApiStatusError(ERROR_INTERNAL);
                        Slog.e(TAG, "Exception: ", exception);
                        tryAndThrowException(callback, exception, ERROR_INTERNAL);
                    } finally {
                        builder.build().log();
                    }
                },
                uid,
                holdsDataManagementPermission);
    }

    private void postDeleteTasks(List<Integer> recordTypeIdsToDelete) {
        Trace.traceBegin(TRACE_TAG_DELETE_SUBTASKS, TAG_INSERT.concat("PostDeleteTasks"));
        if (recordTypeIdsToDelete != null && !recordTypeIdsToDelete.isEmpty()) {
            AppInfoHelper.getInstance()
                    .updateAppInfoRecordTypesUsedOnDelete(new HashSet<>(recordTypeIdsToDelete));
            ActivityDateHelper.getInstance().reSyncByRecordTypeIds(recordTypeIdsToDelete);
        }
        Trace.traceEnd(TRACE_TAG_DELETE_SUBTASKS);
    }

    /** API to get Priority for {@code dataCategory} */
    @Override
    public void getCurrentPriority(
            @NonNull String packageName,
            @HealthDataCategory.Type int dataCategory,
            @NonNull IGetPriorityResponseCallback callback) {
        final int uid = Binder.getCallingUid();
        final int pid = Binder.getCallingPid();
        HealthConnectThreadScheduler.scheduleControllerTask(
                () -> {
                    try {
                        enforceIsForegroundUser(getCallingUserHandle());
                        mContext.enforcePermission(MANAGE_HEALTH_DATA_PERMISSION, pid, uid, null);
                        throwExceptionIfDataSyncInProgress();
                        List<DataOrigin> dataOriginInPriorityOrder =
                                HealthDataCategoryPriorityHelper.getInstance()
                                        .getPriorityOrder(dataCategory)
                                        .stream()
                                        .map(
                                                (name) ->
                                                        new DataOrigin.Builder()
                                                                .setPackageName(name)
                                                                .build())
                                        .collect(Collectors.toList());
                        callback.onResult(
                                new GetPriorityResponseParcel(
                                        new FetchDataOriginsPriorityOrderResponse(
                                                dataOriginInPriorityOrder)));
                    } catch (SQLiteException sqLiteException) {
                        Slog.e(TAG, "SQLiteException: ", sqLiteException);
                        tryAndThrowException(
                                callback, sqLiteException, HealthConnectException.ERROR_IO);
                    } catch (SecurityException securityException) {
                        Slog.e(TAG, "SecurityException: ", securityException);
                        tryAndThrowException(
                                callback, securityException, HealthConnectException.ERROR_SECURITY);
                    } catch (HealthConnectException healthConnectException) {
                        Slog.e(TAG, "HealthConnectException: ", healthConnectException);
                        tryAndThrowException(
                                callback,
                                healthConnectException,
                                healthConnectException.getErrorCode());
                    } catch (Exception exception) {
                        Slog.e(TAG, "Exception: ", exception);
                        tryAndThrowException(callback, exception, ERROR_INTERNAL);
                    }
                });
    }

    /** API to update priority for permission category(ies) */
    @Override
    public void updatePriority(
            @NonNull String packageName,
            @NonNull UpdatePriorityRequestParcel updatePriorityRequest,
            @NonNull IEmptyResponseCallback callback) {
        final int uid = Binder.getCallingUid();
        final int pid = Binder.getCallingPid();
        HealthConnectThreadScheduler.scheduleControllerTask(
                () -> {
                    try {
                        enforceIsForegroundUser(getCallingUserHandle());
                        mContext.enforcePermission(MANAGE_HEALTH_DATA_PERMISSION, pid, uid, null);
                        throwExceptionIfDataSyncInProgress();
                        HealthDataCategoryPriorityHelper.getInstance()
                                .setPriorityOrder(
                                        updatePriorityRequest.getDataCategory(),
                                        updatePriorityRequest.getPackagePriorityOrder());
                        callback.onResult();
                    } catch (SQLiteException sqLiteException) {
                        Slog.e(TAG, "SQLiteException: ", sqLiteException);
                        tryAndThrowException(
                                callback, sqLiteException, HealthConnectException.ERROR_IO);
                    } catch (SecurityException securityException) {
                        Slog.e(TAG, "SecurityException: ", securityException);
                        tryAndThrowException(
                                callback, securityException, HealthConnectException.ERROR_SECURITY);
                    } catch (HealthConnectException healthConnectException) {
                        Slog.e(TAG, "HealthConnectException: ", healthConnectException);
                        tryAndThrowException(
                                callback,
                                healthConnectException,
                                healthConnectException.getErrorCode());
                    } catch (Exception exception) {
                        Slog.e(TAG, "Exception: ", exception);
                        tryAndThrowException(callback, exception, ERROR_INTERNAL);
                    }
                });
    }

    @Override
    public void setRecordRetentionPeriodInDays(
            int days, @NonNull UserHandle user, IEmptyResponseCallback callback) {
        final int uid = Binder.getCallingUid();
        final int pid = Binder.getCallingPid();
        HealthConnectThreadScheduler.scheduleControllerTask(
                () -> {
                    try {
                        enforceIsForegroundUser(getCallingUserHandle());
                        mContext.enforcePermission(MANAGE_HEALTH_DATA_PERMISSION, pid, uid, null);
                        throwExceptionIfDataSyncInProgress();
                        AutoDeleteService.setRecordRetentionPeriodInDays(days);
                        callback.onResult();
                    } catch (SQLiteException sqLiteException) {
                        Slog.e(TAG, "SQLiteException: ", sqLiteException);
                        tryAndThrowException(
                                callback, sqLiteException, HealthConnectException.ERROR_IO);
                    } catch (SecurityException securityException) {
                        Slog.e(TAG, "SecurityException: ", securityException);
                        tryAndThrowException(
                                callback, securityException, HealthConnectException.ERROR_SECURITY);
                    } catch (HealthConnectException healthConnectException) {
                        Slog.e(TAG, "HealthConnectException: ", healthConnectException);
                        tryAndThrowException(
                                callback,
                                healthConnectException,
                                healthConnectException.getErrorCode());
                    } catch (Exception exception) {
                        Slog.e(TAG, "Exception: ", exception);
                        tryAndThrowException(callback, exception, ERROR_INTERNAL);
                    }
                });
    }

    @Override
    public int getRecordRetentionPeriodInDays(@NonNull UserHandle user) {
        enforceIsForegroundUser(getCallingUserHandle());
        throwExceptionIfDataSyncInProgress();
        try {
            mContext.enforceCallingPermission(MANAGE_HEALTH_DATA_PERMISSION, null);
            return AutoDeleteService.getRecordRetentionPeriodInDays();
        } catch (Exception e) {
            if (e instanceof SecurityException) {
                throw e;
            }
            Slog.e(TAG, "Unable to get record retention period for " + user);
        }

        throw new RuntimeException();
    }

    /**
     * Returns information, represented by {@code ApplicationInfoResponse}, for all the packages
     * that have contributed to the health connect DB.
     *
     * @param callback Callback to receive result of performing this operation. In case of an error
     *     or a permission failure the HealthConnect service, {@link IEmptyResponseCallback#onError}
     *     will be invoked with a {@link HealthConnectException}.
     */
    @Override
    public void getContributorApplicationsInfo(@NonNull IApplicationInfoResponseCallback callback) {
        final int uid = Binder.getCallingUid();
        final int pid = Binder.getCallingPid();
        HealthConnectThreadScheduler.scheduleControllerTask(
                () -> {
                    try {
                        enforceIsForegroundUser(getCallingUserHandle());
                        mContext.enforcePermission(MANAGE_HEALTH_DATA_PERMISSION, pid, uid, null);
                        throwExceptionIfDataSyncInProgress();
                        List<AppInfo> applicationInfos =
                                AppInfoHelper.getInstance().getApplicationInfosWithRecordTypes();

                        callback.onResult(new ApplicationInfoResponseParcel(applicationInfos));
                    } catch (SQLiteException sqLiteException) {
                        Slog.e(TAG, "SqlException: ", sqLiteException);
                        tryAndThrowException(
                                callback, sqLiteException, HealthConnectException.ERROR_IO);
                    } catch (SecurityException securityException) {
                        Slog.e(TAG, "SecurityException: ", securityException);
                        tryAndThrowException(
                                callback, securityException, HealthConnectException.ERROR_SECURITY);
                    } catch (HealthConnectException healthConnectException) {
                        Slog.e(TAG, "HealthConnectException: ", healthConnectException);
                        tryAndThrowException(
                                callback,
                                healthConnectException,
                                healthConnectException.getErrorCode());
                    } catch (Exception e) {
                        Slog.e(TAG, "Exception: ", e);
                        tryAndThrowException(callback, e, ERROR_INTERNAL);
                    }
                });
    }

    /** Retrieves {@link RecordTypeInfoResponse} for each RecordType. */
    @Override
    public void queryAllRecordTypesInfo(@NonNull IRecordTypeInfoResponseCallback callback) {
        final int uid = Binder.getCallingUid();
        final int pid = Binder.getCallingPid();
        HealthConnectThreadScheduler.scheduleControllerTask(
                () -> {
                    try {
                        enforceIsForegroundUser(getCallingUserHandle());
                        mContext.enforcePermission(MANAGE_HEALTH_DATA_PERMISSION, pid, uid, null);
                        throwExceptionIfDataSyncInProgress();
                        callback.onResult(
                                new RecordTypeInfoResponseParcel(
                                        getPopulatedRecordTypeInfoResponses()));
                    } catch (SQLiteException sqLiteException) {
                        tryAndThrowException(
                                callback, sqLiteException, HealthConnectException.ERROR_IO);
                    } catch (SecurityException securityException) {
                        Slog.e(TAG, "SecurityException: ", securityException);
                        tryAndThrowException(
                                callback, securityException, HealthConnectException.ERROR_SECURITY);
                    } catch (HealthConnectException healthConnectException) {
                        Slog.e(TAG, "HealthConnectException: ", healthConnectException);
                        tryAndThrowException(
                                callback,
                                healthConnectException,
                                healthConnectException.getErrorCode());
                    } catch (Exception exception) {
                        tryAndThrowException(callback, exception, ERROR_INTERNAL);
                    }
                });
    }

    /**
     * @see HealthConnectManager#queryAccessLogs
     */
    @Override
    public void queryAccessLogs(@NonNull String packageName, IAccessLogsResponseCallback callback) {
        final int uid = Binder.getCallingUid();
        final int pid = Binder.getCallingPid();

        HealthConnectThreadScheduler.scheduleControllerTask(
                () -> {
                    try {
                        enforceIsForegroundUser(getCallingUserHandle());
                        mContext.enforcePermission(MANAGE_HEALTH_DATA_PERMISSION, pid, uid, null);
                        throwExceptionIfDataSyncInProgress();
                        final List<AccessLog> accessLogsList =
                                AccessLogsHelper.getInstance().queryAccessLogs();
                        callback.onResult(new AccessLogsResponseParcel(accessLogsList));
                    } catch (SecurityException securityException) {
                        Slog.e(TAG, "SecurityException: ", securityException);
                        tryAndThrowException(
                                callback, securityException, HealthConnectException.ERROR_SECURITY);
                    } catch (HealthConnectException healthConnectException) {
                        Slog.e(TAG, "HealthConnectException: ", healthConnectException);
                        tryAndThrowException(
                                callback,
                                healthConnectException,
                                healthConnectException.getErrorCode());
                    } catch (Exception exception) {
                        Slog.e(TAG, "Exception: ", exception);
                        tryAndThrowException(callback, exception, ERROR_INTERNAL);
                    }
                });
    }

    /**
     * Returns a list of unique dates for which the database has at least one entry
     *
     * @param activityDatesRequestParcel Parcel request containing records classes
     * @param callback Callback to receive result of performing this operation. The results are
     *     returned in {@link List<LocalDate>} . In case of an error or a permission failure the
     *     HealthConnect service, {@link IActivityDatesResponseCallback#onError} will be invoked
     *     with a {@link HealthConnectExceptionParcel}.
     */
    @Override
    public void getActivityDates(
            @NonNull ActivityDatesRequestParcel activityDatesRequestParcel,
            IActivityDatesResponseCallback callback) {
        final int uid = Binder.getCallingUid();
        final int pid = Binder.getCallingPid();

        HealthConnectThreadScheduler.scheduleControllerTask(
                () -> {
                    try {
                        enforceIsForegroundUser(getCallingUserHandle());
                        mContext.enforcePermission(MANAGE_HEALTH_DATA_PERMISSION, pid, uid, null);
                        throwExceptionIfDataSyncInProgress();
                        List<LocalDate> localDates =
                                ActivityDateHelper.getInstance()
                                        .getActivityDates(
                                                activityDatesRequestParcel.getRecordTypes());

                        callback.onResult(new ActivityDatesResponseParcel(localDates));
                    } catch (SQLiteException sqLiteException) {
                        Slog.e(TAG, "SqlException: ", sqLiteException);
                        tryAndThrowException(
                                callback, sqLiteException, HealthConnectException.ERROR_IO);
                    } catch (SecurityException securityException) {
                        Slog.e(TAG, "SecurityException: ", securityException);
                        tryAndThrowException(
                                callback, securityException, HealthConnectException.ERROR_SECURITY);
                    } catch (HealthConnectException healthConnectException) {
                        Slog.e(TAG, "HealthConnectException: ", healthConnectException);
                        tryAndThrowException(
                                callback,
                                healthConnectException,
                                healthConnectException.getErrorCode());
                    } catch (Exception e) {
                        Slog.e(TAG, "Exception: ", e);
                        tryAndThrowException(callback, e, ERROR_INTERNAL);
                    }
                });
    }

    // TODO(b/265780725): Update javadocs and ensure that the caller handles SHOW_MIGRATION_INFO
    // intent.
    @Override
    public void startMigration(@NonNull String packageName, IMigrationCallback callback) {
        int uid = Binder.getCallingUid();
        int pid = Binder.getCallingPid();

        HealthConnectThreadScheduler.scheduleInternalTask(
                () -> {
                    try {
                        enforceIsForegroundUser(getCallingUserHandle());
                        mContext.enforcePermission(
                                MIGRATE_HEALTH_CONNECT_DATA,
                                pid,
                                uid,
                                "Caller does not have " + MIGRATE_HEALTH_CONNECT_DATA);
                        if (mBackupRestore.isRestoreMergingInProgress(
                                mContext.getUser().getIdentifier())) {
                            throw new MigrationException(
                                    "Cannot start data migration. Backup and restore in"
                                            + " progress.",
                                    MigrationException.ERROR_INTERNAL,
                                    null);
                        }
                        enforceShowMigrationInfoIntent(packageName, uid);
                        mMigrationStateManager.validateStartMigration();
                        mMigrationStateManager.updateMigrationState(
                                mContext, MIGRATION_STATE_IN_PROGRESS);
                        PriorityMigrationHelper.getInstance().populatePreMigrationPriority();
                        callback.onSuccess();
                    } catch (Exception e) {
                        Slog.e(TAG, "Exception: ", e);
                        tryAndThrowException(callback, e, MigrationException.ERROR_INTERNAL, null);
                    }
                });
    }

    // TODO(b/265780725): Update javadocs and ensure that the caller handles SHOW_MIGRATION_INFO
    // intent.
    @Override
    public void finishMigration(@NonNull String packageName, IMigrationCallback callback) {
        int uid = Binder.getCallingUid();
        int pid = Binder.getCallingPid();

        HealthConnectThreadScheduler.scheduleInternalTask(
                () -> {
                    try {
                        enforceIsForegroundUser(getCallingUserHandle());
                        mContext.enforcePermission(
                                MIGRATE_HEALTH_CONNECT_DATA,
                                pid,
                                uid,
                                "Caller does not have " + MIGRATE_HEALTH_CONNECT_DATA);
                        enforceShowMigrationInfoIntent(packageName, uid);
                        mMigrationStateManager.validateFinishMigration();
                        mMigrationStateManager.updateMigrationState(
                                mContext, MIGRATION_STATE_COMPLETE);
                        callback.onSuccess();
                    } catch (Exception e) {
                        Slog.e(TAG, "Exception: ", e);
                        // TODO(b/263897830): Verify migration state and send errors properly
                        tryAndThrowException(callback, e, MigrationException.ERROR_INTERNAL, null);
                    }
                });
    }

    // TODO(b/265780725): Update javadocs and ensure that the caller handles SHOW_MIGRATION_INFO
    // intent.
    @Override
    public void writeMigrationData(
            @NonNull String packageName,
            MigrationEntityParcel parcel,
            IMigrationCallback callback) {
        int uid = Binder.getCallingUid();
        int pid = Binder.getCallingPid();
        UserHandle callingUserHandle = getCallingUserHandle();

        HealthConnectThreadScheduler.scheduleInternalTask(
                () -> {
                    try {
                        enforceIsForegroundUser(callingUserHandle);
                        mContext.enforcePermission(
                                MIGRATE_HEALTH_CONNECT_DATA,
                                pid,
                                uid,
                                "Caller does not have " + MIGRATE_HEALTH_CONNECT_DATA);
                        enforceShowMigrationInfoIntent(packageName, uid);
                        mMigrationStateManager.validateWriteMigrationData();
                        getDataMigrationManager(callingUserHandle)
                                .apply(parcel.getMigrationEntities());
                        callback.onSuccess();
                    } catch (DataMigrationManager.EntityWriteException e) {
                        Slog.e(TAG, "Exception: ", e);
                        tryAndThrowException(
                                callback,
                                e,
                                MigrationException.ERROR_MIGRATE_ENTITY,
                                e.getEntityId());
                    } catch (Exception e) {
                        Slog.e(TAG, "Exception: ", e);
                        tryAndThrowException(callback, e, MigrationException.ERROR_INTERNAL, null);
                    }
                });
    }

    public void insertMinDataMigrationSdkExtensionVersion(
            @NonNull String packageName, int requiredSdkExtension, IMigrationCallback callback) {
        int uid = Binder.getCallingUid();
        int pid = Binder.getCallingPid();

        HealthConnectThreadScheduler.scheduleInternalTask(
                () -> {
                    try {
                        enforceIsForegroundUser(getCallingUserHandle());
                        mContext.enforcePermission(
                                MIGRATE_HEALTH_CONNECT_DATA,
                                pid,
                                uid,
                                "Caller does not have " + MIGRATE_HEALTH_CONNECT_DATA);
                        enforceShowMigrationInfoIntent(packageName, uid);
                        mMigrationStateManager.validateSetMinSdkVersion();
                        mMigrationStateManager.setMinDataMigrationSdkExtensionVersion(
                                mContext, requiredSdkExtension);

                        callback.onSuccess();
                    } catch (Exception e) {
                        Slog.e(TAG, "Exception: ", e);
                        tryAndThrowException(callback, e, MigrationException.ERROR_INTERNAL, null);
                    }
                });
    }

    /**
     * @see HealthConnectManager#stageAllHealthConnectRemoteData
     */
    @Override
    public void stageAllHealthConnectRemoteData(
            @NonNull StageRemoteDataRequest stageRemoteDataRequest,
            @NonNull UserHandle userHandle,
            @NonNull IDataStagingFinishedCallback callback) {
        mDataPermissionEnforcer.enforceAnyOfPermissions(
                Manifest.permission.STAGE_HEALTH_CONNECT_REMOTE_DATA,
                HEALTH_CONNECT_BACKUP_INTER_AGENT_PERMISSION);

        if (!mBackupRestore.prepForStagingIfNotAlreadyDone(userHandle.getIdentifier())) {
            HealthConnectThreadScheduler.scheduleInternalTask(
                    () -> {
                        try {
                            callback.onResult();
                        } catch (RemoteException e) {
                            Log.e(TAG, "Restore response could not be sent to the caller.", e);
                        }
                    });
        }

        Map<String, ParcelFileDescriptor> origPfdsByFileName =
                stageRemoteDataRequest.getPfdsByFileName();
        Map<String, HealthConnectException> exceptionsByFileName =
                new ArrayMap<>(origPfdsByFileName.size());
        Map<String, ParcelFileDescriptor> pfdsByFileName =
                new ArrayMap<>(origPfdsByFileName.size());
        for (Entry<String, ParcelFileDescriptor> entry : origPfdsByFileName.entrySet()) {
            try {
                pfdsByFileName.put(entry.getKey(), entry.getValue().dup());
            } catch (IOException e) {
                Slog.e(TAG, "IOException: ", e);
                exceptionsByFileName.put(
                        entry.getKey(),
                        new HealthConnectException(
                                HealthConnectException.ERROR_IO, e.getMessage()));
            }
        }

        HealthConnectThreadScheduler.scheduleInternalTask(
                () ->
                        mBackupRestore.stageAllHealthConnectRemoteData(
                                pfdsByFileName,
                                exceptionsByFileName,
                                userHandle.getIdentifier(),
                                callback));
    }

    /**
     * @see HealthConnectManager#getAllDataForBackup
     */
    @Override
    public void getAllDataForBackup(
            @NonNull StageRemoteDataRequest stageRemoteDataRequest,
            @NonNull UserHandle userHandle) {
        mContext.enforceCallingPermission(HEALTH_CONNECT_BACKUP_INTER_AGENT_PERMISSION, null);
        mBackupRestore.getAllDataForBackup(stageRemoteDataRequest, userHandle);
    }

    /**
     * @see HealthConnectManager#getAllBackupFileNames
     */
    @Override
    public BackupFileNamesSet getAllBackupFileNames(
            @NonNull UserHandle userHandle, boolean forDeviceToDevice) {
        mContext.enforceCallingPermission(HEALTH_CONNECT_BACKUP_INTER_AGENT_PERMISSION, null);
        return mBackupRestore.getAllBackupFileNames(userHandle, forDeviceToDevice);
    }

    /**
     * @see HealthConnectManager#deleteAllStagedRemoteData
     */
    @Override
    public void deleteAllStagedRemoteData(@NonNull UserHandle userHandle) {
        mContext.enforceCallingPermission(
                DELETE_STAGED_HEALTH_CONNECT_REMOTE_DATA_PERMISSION, null);
        mBackupRestore.deleteAndResetEverything(userHandle);
        mMigrationStateManager.clearCaches(mContext);
        AppInfoHelper.getInstance().clearData(mTransactionManager);
        ActivityDateHelper.getInstance().clearData(mTransactionManager);
        MigrationEntityHelper.getInstance().clearData(mTransactionManager);
        HealthDataCategoryPriorityHelper.getInstance().clearData(mTransactionManager);
        PriorityMigrationHelper.getInstance().clearData(mTransactionManager);
        RateLimiter.clearCache();
    }

    /**
     * @see HealthConnectManager#updateDataDownloadState
     */
    @Override
    public void updateDataDownloadState(
            @DataDownloadState int downloadState, @NonNull UserHandle userHandle) {
        mContext.enforceCallingPermission(
                Manifest.permission.STAGE_HEALTH_CONNECT_REMOTE_DATA, null);
        mBackupRestore.updateDataDownloadState(downloadState, userHandle);
    }

    /**
     * @see HealthConnectManager#getHealthConnectDataState
     */
    @Override
    public void getHealthConnectDataState(
            @NonNull UserHandle userHandle, @NonNull IGetHealthConnectDataStateCallback callback) {
        mDataPermissionEnforcer.enforceAnyOfPermissions(
                MANAGE_HEALTH_DATA_PERMISSION, Manifest.permission.MIGRATE_HEALTH_CONNECT_DATA);
        HealthConnectThreadScheduler.scheduleInternalTask(
                () -> {
                    try {
                        enforceIsForegroundUser(getCallingUserHandle());
                        @HealthConnectDataState.DataRestoreError
                        int dataRestoreError =
                                mBackupRestore.getDataRestoreError(userHandle.getIdentifier());
                        @HealthConnectDataState.DataRestoreState
                        int dataRestoreState =
                                mBackupRestore.getDataRestoreState(userHandle.getIdentifier());

                        try {
                            callback.onResult(
                                    new HealthConnectDataState(
                                            dataRestoreState,
                                            dataRestoreError,
                                            mMigrationStateManager.getMigrationState()));
                        } catch (RemoteException remoteException) {
                            Log.e(
                                    TAG,
                                    "HealthConnectDataState could not be sent to the caller.",
                                    remoteException);
                        }
                    } catch (RuntimeException e) {
                        // exception getting the state from the disk
                        try {
                            callback.onError(
                                    new HealthConnectExceptionParcel(
                                            new HealthConnectException(
                                                    HealthConnectException.ERROR_IO,
                                                    e.getMessage())));
                        } catch (RemoteException remoteException) {
                            Log.e(
                                    TAG,
                                    "Exception for getHealthConnectDataState could not be sent to"
                                            + " the caller.",
                                    remoteException);
                        }
                    }
                });
    }

    private void tryAcquireApiCallQuota(
            int uid,
            @QuotaCategory.Type int quotaCategory,
            boolean isInForeground,
            HealthConnectServiceLogger.Builder builder) {
        try {
            RateLimiter.tryAcquireApiCallQuota(uid, quotaCategory, isInForeground);
        } catch (RateLimiterException rateLimiterException) {
            // Todo (b/271399704): Add logging for rate limiter.
            builder.setRateLimit(
                    rateLimiterException.getRateLimiterQuotaBucket(),
                    rateLimiterException.getRateLimiterQuotaLimit());
            throw new HealthConnectException(
                    rateLimiterException.getErrorCode(), rateLimiterException.getMessage());
        }
    }

    private void enforceIsForegroundUser(UserHandle callingUserHandle) {
        if (!callingUserHandle.equals(mCurrentForegroundUser)) {
            throw new IllegalStateException(
                    "Calling user is not the current foreground user. HC request must be called"
                            + " from the current foreground user.");
        }
    }

    private boolean isDataSyncInProgress() {
        return mMigrationStateManager.isMigrationInProgress()
                || mBackupRestore.isRestoreMergingInProgress(mContext.getUser().getIdentifier());
    }

    @VisibleForTesting
    Set<String> getStagedRemoteFileNames(int userId) {
        return mBackupRestore.getStagedRemoteFileNames(userId);
    }

    @NonNull
    private DataMigrationManager getDataMigrationManager(@NonNull UserHandle userHandle) {
        final Context userContext = mContext.createContextAsUser(userHandle, 0);

        return new DataMigrationManager(
                userContext,
                mTransactionManager,
                mPermissionHelper,
                mFirstGrantTimeManager,
                DeviceInfoHelper.getInstance(),
                AppInfoHelper.getInstance(),
                MigrationEntityHelper.getInstance(),
                RecordHelperProvider.getInstance(),
                HealthDataCategoryPriorityHelper.getInstance(),
                PriorityMigrationHelper.getInstance());
    }

    private void enforceCallingPackageBelongsToUid(String packageName, int callingUid) {
        int packageUid;
        try {
            packageUid =
                    mContext.getPackageManager()
                            .getPackageUid(
                                    packageName, /* flags */ PackageManager.PackageInfoFlags.of(0));
        } catch (PackageManager.NameNotFoundException e) {
            throw new IllegalStateException(packageName + " not found");
        }
        if (UserHandle.getAppId(packageUid) != UserHandle.getAppId(callingUid)) {
            throwSecurityException(packageName + " does not belong to uid " + callingUid);
        }
    }

    /**
     * Verify various aspects of the calling user.
     *
     * @param callingUid Uid of the caller, usually retrieved from Binder for authenticity.
     * @param callerAttributionSource The permission identity of the caller
     */
    private void verifyPackageNameFromUid(
            int callingUid, @NonNull AttributionSource callerAttributionSource) {
        // Check does the attribution source is one for the calling app.
        callerAttributionSource.enforceCallingUid();
        // Obtain the user where the client is running in.
        UserHandle callingUserHandle = UserHandle.getUserHandleForUid(callingUid);
        Context callingUserContext = mContext.createContextAsUser(callingUserHandle, 0);
        String callingPackageName =
                Objects.requireNonNull(callerAttributionSource.getPackageName());
        verifyCallingPackage(callingUserContext, callingUid, callingPackageName);
    }

    /**
     * Check that the caller's supposed package name matches the uid making the call.
     *
     * @throws SecurityException if the package name and uid don't match.
     */
    private void verifyCallingPackage(
            @NonNull Context actualCallingUserContext,
            int actualCallingUid,
            @NonNull String claimedCallingPackage) {
        int claimedCallingUid = getPackageUid(actualCallingUserContext, claimedCallingPackage);
        if (claimedCallingUid != actualCallingUid) {
            throwSecurityException(
                    claimedCallingPackage + " does not belong to uid " + actualCallingUid);
        }
    }

    /** Finds the UID of the {@code packageName} in the given {@code context}. */
    private int getPackageUid(@NonNull Context context, @NonNull String packageName) {
        try {
            return context.getPackageManager().getPackageUid(packageName, /*flags=*/ 0);
        } catch (PackageManager.NameNotFoundException e) {
            return Process.INVALID_UID;
        }
    }

    private void enforceShowMigrationInfoIntent(String packageName, int callingUid) {
        enforceCallingPackageBelongsToUid(packageName, callingUid);

        Intent intentToCheck =
                new Intent(HealthConnectManager.ACTION_SHOW_MIGRATION_INFO).setPackage(packageName);

        ResolveInfo resolveResult =
                mContext.getPackageManager()
                        .resolveActivity(
                                intentToCheck,
                                PackageManager.ResolveInfoFlags.of(PackageManager.MATCH_ALL));

        if (Objects.isNull(resolveResult)) {
            throw new IllegalArgumentException(
                    packageName
                            + " does not handle intent "
                            + HealthConnectManager.ACTION_SHOW_MIGRATION_INFO);
        }
    }

    private Map<Integer, List<DataOrigin>> getPopulatedRecordTypeInfoResponses() {
        Map<Integer, Class<? extends Record>> recordIdToExternalRecordClassMap =
                RecordMapper.getInstance().getRecordIdToExternalRecordClassMap();
        AppInfoHelper appInfoHelper = AppInfoHelper.getInstance();
        Map<Integer, List<DataOrigin>> recordTypeInfoResponses =
                new ArrayMap<>(recordIdToExternalRecordClassMap.size());
        Map<Integer, Set<String>> recordTypeToContributingPackagesMap =
                appInfoHelper.getRecordTypesToContributingPackagesMap();
        recordIdToExternalRecordClassMap
                .keySet()
                .forEach(
                        (recordType) -> {
                            if (recordTypeToContributingPackagesMap.containsKey(recordType)) {
                                List<DataOrigin> packages =
                                        recordTypeToContributingPackagesMap.get(recordType).stream()
                                                .map(
                                                        (packageName) ->
                                                                new DataOrigin.Builder()
                                                                        .setPackageName(packageName)
                                                                        .build())
                                                .toList();
                                recordTypeInfoResponses.put(recordType, packages);
                            } else {
                                recordTypeInfoResponses.put(recordType, Collections.emptyList());
                            }
                        });
        return recordTypeInfoResponses;
    }

    private boolean hasDataManagementPermission(int uid, int pid) {
        return mContext.checkPermission(MANAGE_HEALTH_DATA_PERMISSION, pid, uid)
                == PERMISSION_GRANTED;
    }

    private void finishDataDeliveryRead(int recordTypeId, AttributionSource attributionSource) {
        finishDataDeliveryRead(Collections.singletonList(recordTypeId), attributionSource);
    }

    private void finishDataDeliveryRead(
            List<Integer> recordTypeIds, AttributionSource attributionSource) {
        Trace.traceBegin(TRACE_TAG_READ_SUBTASKS, TAG_READ.concat("FinishDataDeliveryRead"));

        try {
            for (Integer recordTypeId : recordTypeIds) {
                String permissionName =
                        HealthPermissions.getHealthReadPermission(
                                RecordTypePermissionCategoryMapper
                                        .getHealthPermissionCategoryForRecordType(recordTypeId));
                mPermissionManager.finishDataDelivery(permissionName, attributionSource);
            }
        } catch (Exception exception) {
            // Ignore: HC API has already fulfilled the result, ignore any exception we hit here
        }
        Trace.traceEnd(TRACE_TAG_READ_SUBTASKS);
    }

    private void finishDataDeliveryWriteRecords(
            List<RecordInternal<?>> recordInternals, AttributionSource attributionSource) {
        Trace.traceBegin(TRACE_TAG_READ_SUBTASKS, TAG_READ.concat(".FinishDataDeliveryWrite"));
        Set<Integer> recordTypeIdsToEnforce = new ArraySet<>();
        for (RecordInternal<?> recordInternal : recordInternals) {
            recordTypeIdsToEnforce.add(recordInternal.getRecordType());
        }

        finishDataDeliveryWrite(recordTypeIdsToEnforce.stream().toList(), attributionSource);
        Trace.traceEnd(TRACE_TAG_READ_SUBTASKS);
    }

    private void finishDataDeliveryWrite(
            List<Integer> recordTypeIds, AttributionSource attributionSource) {
        try {
            for (Integer recordTypeId : recordTypeIds) {
                String permissionName =
                        HealthPermissions.getHealthWritePermission(
                                RecordTypePermissionCategoryMapper
                                        .getHealthPermissionCategoryForRecordType(recordTypeId));
                mPermissionManager.finishDataDelivery(permissionName, attributionSource);
            }
        } catch (Exception exception) {
            // Ignore: HC API has already fulfilled the result, ignore any exception we hit here
        }
    }

    private void enforceBinderUidIsSameAsAttributionSourceUid(
            int binderUid, int attributionSourceUid) {
        if (binderUid != attributionSourceUid) {
            throw new IllegalStateException(" Binder Uid must be equal to Attribution Source Uid.");
        }
    }

    private void throwExceptionIncorrectPermissionState() {
        throw new IllegalStateException(
                "Incorrect health permission state, likely"
                        + " because the calling application's manifest does not specify handling"
                        + Intent.ACTION_VIEW_PERMISSION_USAGE
                        + " with "
                        + HealthConnectManager.CATEGORY_HEALTH_PERMISSIONS);
    }

    private void logRecordTypeSpecificUpsertMetrics(
            @NonNull List<RecordInternal<?>> recordInternals, @NonNull String packageName) {
        Objects.requireNonNull(recordInternals);
        Objects.requireNonNull(packageName);

        Map<Integer, List<RecordInternal<?>>> recordTypeToRecordInternals =
                getRecordTypeToListOfRecords(recordInternals);
        for (Entry<Integer, List<RecordInternal<?>>> recordTypeToRecordInternalsEntry :
                recordTypeToRecordInternals.entrySet()) {
            RecordHelper<?> recordHelper =
                    RecordHelperProvider.getInstance()
                            .getRecordHelper(recordTypeToRecordInternalsEntry.getKey());
            recordHelper.logUpsertMetrics(recordTypeToRecordInternalsEntry.getValue(), packageName);
        }
    }

    private void logRecordTypeSpecificReadMetrics(
            @NonNull List<RecordInternal<?>> recordInternals, @NonNull String packageName) {
        Objects.requireNonNull(recordInternals);
        Objects.requireNonNull(packageName);

        Map<Integer, List<RecordInternal<?>>> recordTypeToRecordInternals =
                getRecordTypeToListOfRecords(recordInternals);
        for (Entry<Integer, List<RecordInternal<?>>> recordTypeToRecordInternalsEntry :
                recordTypeToRecordInternals.entrySet()) {
            RecordHelper<?> recordHelper =
                    RecordHelperProvider.getInstance()
                            .getRecordHelper(recordTypeToRecordInternalsEntry.getKey());
            recordHelper.logReadMetrics(recordTypeToRecordInternalsEntry.getValue(), packageName);
        }
    }

    private Map<Integer, List<RecordInternal<?>>> getRecordTypeToListOfRecords(
            List<RecordInternal<?>> recordInternals) {

        return recordInternals.stream()
                .collect(Collectors.groupingBy(RecordInternal::getRecordType));
    }

    private void throwSecurityException(String message) {
        throw new SecurityException(message);
    }

    private void throwExceptionIfDataSyncInProgress() {
        if (isDataSyncInProgress()) {
            // TODO(b/274494950): Uncomment this when this bug is fixed as it's blocking the
            // Presubmits. This is a temporary solution to unblock others until this bug if fixed.
            //            throw new HealthConnectException(
            //                    HealthConnectException.ERROR_DATA_SYNC_IN_PROGRESS,
            //                    "Storage data sync in progress. API calls are blocked");
        }
    }

    private static void tryAndThrowException(
            @NonNull IInsertRecordsResponseCallback callback,
            @NonNull Exception exception,
            @HealthConnectException.ErrorCode int errorCode) {
        try {
            callback.onError(
                    new HealthConnectExceptionParcel(
                            new HealthConnectException(errorCode, exception.getMessage())));
        } catch (RemoteException e) {
            Log.e(TAG, "Unable to send result to the callback", e);
        }
    }

    private static void tryAndThrowException(
            @NonNull IAggregateRecordsResponseCallback callback,
            @NonNull Exception exception,
            @HealthConnectException.ErrorCode int errorCode) {
        try {
            callback.onError(
                    new HealthConnectExceptionParcel(
                            new HealthConnectException(errorCode, exception.getMessage())));
        } catch (RemoteException e) {
            Log.e(TAG, "Unable to send result to the callback", e);
        }
    }

    private static void tryAndThrowException(
            @NonNull IReadRecordsResponseCallback callback,
            @NonNull Exception exception,
            @HealthConnectException.ErrorCode int errorCode) {
        try {
            callback.onError(
                    new HealthConnectExceptionParcel(
                            new HealthConnectException(errorCode, exception.getMessage())));
        } catch (RemoteException e) {
            Log.e(TAG, "Unable to send result to the callback", e);
        }
    }

    private static void tryAndThrowException(
            @NonNull IActivityDatesResponseCallback callback,
            @NonNull Exception exception,
            @HealthConnectException.ErrorCode int errorCode) {
        try {
            callback.onError(
                    new HealthConnectExceptionParcel(
                            new HealthConnectException(errorCode, exception.getMessage())));
        } catch (RemoteException e) {
            Log.e(TAG, "Unable to send result to the callback", e);
        }
    }

    private static void tryAndThrowException(
            @NonNull IGetChangeLogTokenCallback callback,
            @NonNull Exception exception,
            @HealthConnectException.ErrorCode int errorCode) {
        try {
            callback.onError(
                    new HealthConnectExceptionParcel(
                            new HealthConnectException(errorCode, exception.getMessage())));
        } catch (RemoteException e) {
            Log.e(TAG, "Unable to send result to the callback", e);
        }
    }

    private static void tryAndThrowException(
            @NonNull IAccessLogsResponseCallback callback,
            @NonNull Exception exception,
            @HealthConnectException.ErrorCode int errorCode) {
        try {
            callback.onError(
                    new HealthConnectExceptionParcel(
                            new HealthConnectException(errorCode, exception.toString())));
        } catch (RemoteException e) {
            Log.e(TAG, "Unable to send result to the callback", e);
        }
    }

    private static void tryAndThrowException(
            @NonNull IEmptyResponseCallback callback,
            @NonNull Exception exception,
            @HealthConnectException.ErrorCode int errorCode) {
        try {
            callback.onError(
                    new HealthConnectExceptionParcel(
                            new HealthConnectException(errorCode, exception.toString())));
        } catch (RemoteException e) {
            Log.e(TAG, "Unable to send result to the callback", e);
        }
    }

    private static void tryAndThrowException(
            @NonNull IApplicationInfoResponseCallback callback,
            @NonNull Exception exception,
            @HealthConnectException.ErrorCode int errorCode) {
        try {
            callback.onError(
                    new HealthConnectExceptionParcel(
                            new HealthConnectException(errorCode, exception.getMessage())));
        } catch (RemoteException e) {
            Log.e(TAG, "Unable to send result to the callback", e);
        }
    }

    private static void tryAndThrowException(
            @NonNull IChangeLogsResponseCallback callback,
            @NonNull Exception exception,
            @HealthConnectException.ErrorCode int errorCode) {
        try {
            callback.onError(
                    new HealthConnectExceptionParcel(
                            new HealthConnectException(errorCode, exception.toString())));
        } catch (RemoteException e) {
            Log.e(TAG, "Unable to send result to the callback", e);
        }
    }

    private static void tryAndThrowException(
            @NonNull IRecordTypeInfoResponseCallback callback,
            @NonNull Exception exception,
            @HealthConnectException.ErrorCode int errorCode) {
        try {
            callback.onError(
                    new HealthConnectExceptionParcel(
                            new HealthConnectException(errorCode, exception.getMessage())));
        } catch (RemoteException e) {
            Log.e(TAG, "Unable to send result to the callback", e);
        }
    }

    private static void tryAndThrowException(
            @NonNull IGetPriorityResponseCallback callback,
            @NonNull Exception exception,
            @HealthConnectException.ErrorCode int errorCode) {
        try {
            callback.onError(
                    new HealthConnectExceptionParcel(
                            new HealthConnectException(errorCode, exception.toString())));
        } catch (RemoteException e) {
            Log.e(TAG, "Unable to send result to the callback", e);
        }
    }

    private static void tryAndThrowException(
            @NonNull IMigrationCallback callback,
            @NonNull Exception exception,
            @MigrationException.ErrorCode int errorCode,
            @Nullable String failedEntityId) {
        try {
            callback.onError(
                    new MigrationException(exception.toString(), errorCode, failedEntityId));
        } catch (RemoteException e) {
            Log.e(TAG, "Unable to send result to the callback", e);
        }
    }
}<|MERGE_RESOLUTION|>--- conflicted
+++ resolved
@@ -86,6 +86,7 @@
 import android.health.connect.changelog.ChangeLogTokenResponse;
 import android.health.connect.changelog.ChangeLogsRequest;
 import android.health.connect.changelog.ChangeLogsResponse;
+import android.health.connect.changelog.ChangeLogsResponse.DeletedLog;
 import android.health.connect.datatypes.AppInfo;
 import android.health.connect.datatypes.DataOrigin;
 import android.health.connect.datatypes.Record;
@@ -298,16 +299,11 @@
                 mContext,
                 () -> {
                     try {
-<<<<<<< HEAD
-=======
                         enforceIsForegroundUser(getCallingUserHandle());
                         verifyPackageNameFromUid(uid, attributionSource);
                         final List<RecordInternal<?>> recordInternals = recordsParcel.getRecords();
                         builder.setNumberOfRecords(recordInternals.size());
->>>>>>> 7fecd1db
                         throwExceptionIfDataSyncInProgress();
-                        final List<RecordInternal<?>> recordInternals = recordsParcel.getRecords();
-
                         mDataPermissionEnforcer.enforceRecordsWritePermissions(
                                 recordInternals, attributionSource);
                         boolean isInForeground = mAppOpsManagerLocal.isUidInForeground(uid);
@@ -332,7 +328,6 @@
                         logRecordTypeSpecificUpsertMetrics(
                                 recordInternals, attributionSource.getPackageName());
                         builder.setDataTypesFromRecordInternals(recordInternals)
-                                .setNumberOfRecords(recordInternals.size())
                                 .setHealthDataServiceApiStatusSuccess();
                     } catch (SQLiteException sqLiteException) {
                         builder.setHealthDataServiceApiStatusError(HealthConnectException.ERROR_IO);
@@ -408,12 +403,9 @@
                 mContext,
                 () -> {
                     try {
-<<<<<<< HEAD
-=======
                         enforceIsForegroundUser(getCallingUserHandle());
                         verifyPackageNameFromUid(uid, attributionSource);
                         builder.setNumberOfRecords(request.getAggregateIds().length);
->>>>>>> 7fecd1db
                         throwExceptionIfDataSyncInProgress();
                         List<Integer> recordTypesToTest = new ArrayList<>();
                         for (int aggregateId : request.getAggregateIds()) {
@@ -443,8 +435,7 @@
                                                 attributionSource.getPackageName(), request)
                                         .getAggregateDataResponseParcel());
                         finishDataDeliveryRead(recordTypesToTest, attributionSource);
-                        builder.setNumberOfRecords(request.getAggregateIds().length)
-                                .setDataTypesFromRecordTypes(recordTypesToTest)
+                        builder.setDataTypesFromRecordTypes(recordTypesToTest)
                                 .setHealthDataServiceApiStatusSuccess();
                     } catch (SQLiteException sqLiteException) {
                         builder.setHealthDataServiceApiStatusError(HealthConnectException.ERROR_IO);
@@ -552,6 +543,7 @@
                                                     startDateAccess,
                                                     enforceSelfRead.get(),
                                                     extraReadPermsToGrantState));
+                            builder.setNumberOfRecords(readRecordsResponse.first.size());
                             long pageToken =
                                     request.getRecordIdFiltersParcel() == null
                                             ? readRecordsResponse.second
@@ -594,7 +586,6 @@
                             }
                             finishDataDeliveryRead(request.getRecordType(), attributionSource);
                             builder.setDataTypesFromRecordInternals(readRecordsResponse.first)
-                                    .setNumberOfRecords(readRecordsResponse.first.size())
                                     .setHealthDataServiceApiStatusSuccess();
                         } catch (TypeNotPresentException exception) {
                             // All the requested package names are not present, so simply
@@ -669,16 +660,11 @@
                 mContext,
                 () -> {
                     try {
-<<<<<<< HEAD
-=======
                         enforceIsForegroundUser(getCallingUserHandle());
                         verifyPackageNameFromUid(uid, attributionSource);
                         final List<RecordInternal<?>> recordInternals = recordsParcel.getRecords();
                         builder.setNumberOfRecords(recordInternals.size());
->>>>>>> 7fecd1db
                         throwExceptionIfDataSyncInProgress();
-                        final List<RecordInternal<?>> recordInternals = recordsParcel.getRecords();
-
                         mDataPermissionEnforcer.enforceRecordsWritePermissions(
                                 recordInternals, attributionSource);
                         boolean isInForeground = mAppOpsManagerLocal.isUidInForeground(uid);
@@ -696,7 +682,6 @@
                         logRecordTypeSpecificUpsertMetrics(
                                 recordInternals, attributionSource.getPackageName());
                         builder.setDataTypesFromRecordInternals(recordInternals)
-                                .setNumberOfRecords(recordInternals.size())
                                 .setHealthDataServiceApiStatusSuccess();
                         // update activity dates table
                         HealthConnectThreadScheduler.scheduleInternalTask(
@@ -857,18 +842,20 @@
                                                 ChangeLogsHelper.getRecordTypeToInsertedUuids(
                                                         changeLogsResponse.getChangeLogsMap()),
                                                 startDateAccess));
+                        List<DeletedLog> deletedLogs =
+                                ChangeLogsHelper.getDeletedLogs(
+                                        changeLogsResponse.getChangeLogsMap());
 
                         callback.onResult(
                                 new ChangeLogsResponse(
                                         new RecordsParcel(recordInternals),
-                                        ChangeLogsHelper.getDeletedLogs(
-                                                changeLogsResponse.getChangeLogsMap()),
+                                        deletedLogs,
                                         changeLogsResponse.getNextPageToken(),
                                         changeLogsResponse.hasMorePages()));
                         finishDataDeliveryRead(
                                 changeLogsTokenRequest.getRecordTypes(), attributionSource);
                         builder.setHealthDataServiceApiStatusSuccess()
-                                .setNumberOfRecords(recordInternals.size())
+                                .setNumberOfRecords(recordInternals.size() + deletedLogs.size())
                                 .setDataTypesFromRecordInternals(recordInternals);
                     } catch (IllegalArgumentException illegalArgumentException) {
                         builder.setHealthDataServiceApiStatusError(
