/*
 * Copyright (C) 2023 The Android Open Source Project
 *
 * Licensed under the Apache License, Version 2.0 (the "License");
 * you may not use this file except in compliance with the License.
 * You may obtain a copy of the License at
 *
 *      http://www.apache.org/licenses/LICENSE-2.0
 *
 * Unless required by applicable law or agreed to in writing, software
 * distributed under the License is distributed on an "AS IS" BASIS,
 * WITHOUT WARRANTIES OR CONDITIONS OF ANY KIND, either express or implied.
 * See the License for the specific language governing permissions and
 * limitations under the License.
 */

package com.android.server.healthconnect;

import static android.Manifest.permission.MIGRATE_HEALTH_CONNECT_DATA;
import static android.content.pm.PackageManager.PERMISSION_GRANTED;
import static android.health.connect.Constants.DEFAULT_LONG;
import static android.health.connect.Constants.MAXIMUM_PAGE_SIZE;
import static android.health.connect.Constants.READ;
import static android.health.connect.HealthConnectException.ERROR_INTERNAL;
import static android.health.connect.HealthConnectException.ERROR_INVALID_ARGUMENT;
import static android.health.connect.HealthConnectException.ERROR_IO;
import static android.health.connect.HealthConnectException.ERROR_SECURITY;
import static android.health.connect.HealthConnectException.ERROR_UNKNOWN;
import static android.health.connect.HealthConnectException.ERROR_UNSUPPORTED_OPERATION;
import static android.health.connect.HealthPermissions.MANAGE_HEALTH_DATA_PERMISSION;
import static android.health.connect.HealthPermissions.READ_HEALTH_DATA_HISTORY;
import static android.health.connect.HealthPermissions.READ_HEALTH_DATA_IN_BACKGROUND;
import static android.health.connect.HealthPermissions.WRITE_MEDICAL_DATA;
import static android.health.connect.datatypes.MedicalDataSource.validateMedicalDataSourceIds;

import static com.android.healthfitness.flags.AconfigFlagHelper.isPersonalHealthRecordEnabled;
import static com.android.server.healthconnect.logging.HealthConnectServiceLogger.ApiMethods.DELETE_DATA;
import static com.android.server.healthconnect.logging.HealthConnectServiceLogger.ApiMethods.GET_CHANGES;
import static com.android.server.healthconnect.logging.HealthConnectServiceLogger.ApiMethods.GET_CHANGES_TOKEN;
import static com.android.server.healthconnect.logging.HealthConnectServiceLogger.ApiMethods.INSERT_DATA;
import static com.android.server.healthconnect.logging.HealthConnectServiceLogger.ApiMethods.READ_AGGREGATED_DATA;
import static com.android.server.healthconnect.logging.HealthConnectServiceLogger.ApiMethods.READ_DATA;
import static com.android.server.healthconnect.logging.HealthConnectServiceLogger.ApiMethods.UPDATE_DATA;

import static java.util.Collections.singletonList;
import static java.util.stream.Collectors.toList;
import static java.util.stream.Collectors.toSet;

import android.Manifest;
import android.annotation.Nullable;
import android.content.AttributionSource;
import android.content.Context;
import android.content.Intent;
import android.content.pm.PackageManager;
import android.content.pm.ResolveInfo;
import android.database.sqlite.SQLiteException;
import android.health.connect.Constants;
import android.health.connect.CreateMedicalDataSourceRequest;
import android.health.connect.DeleteMedicalResourcesRequest;
import android.health.connect.FetchDataOriginsPriorityOrderResponse;
import android.health.connect.GetMedicalDataSourcesRequest;
import android.health.connect.HealthConnectDataState;
import android.health.connect.HealthConnectException;
import android.health.connect.HealthConnectManager;
import android.health.connect.HealthConnectManager.DataDownloadState;
import android.health.connect.HealthDataCategory;
import android.health.connect.MedicalResourceId;
import android.health.connect.MedicalResourceTypeInfo;
import android.health.connect.PageTokenWrapper;
import android.health.connect.ReadMedicalResourcesResponse;
import android.health.connect.RecordTypeInfoResponse;
import android.health.connect.UpsertMedicalResourceRequest;
import android.health.connect.accesslog.AccessLog;
import android.health.connect.accesslog.AccessLogsResponseParcel;
import android.health.connect.aidl.ActivityDatesRequestParcel;
import android.health.connect.aidl.ActivityDatesResponseParcel;
import android.health.connect.aidl.AggregateDataRequestParcel;
import android.health.connect.aidl.ApplicationInfoResponseParcel;
import android.health.connect.aidl.DeleteUsingFiltersRequestParcel;
import android.health.connect.aidl.GetPriorityResponseParcel;
import android.health.connect.aidl.HealthConnectExceptionParcel;
import android.health.connect.aidl.IAccessLogsResponseCallback;
import android.health.connect.aidl.IActivityDatesResponseCallback;
import android.health.connect.aidl.IAggregateRecordsResponseCallback;
import android.health.connect.aidl.IApplicationInfoResponseCallback;
import android.health.connect.aidl.IChangeLogsResponseCallback;
import android.health.connect.aidl.IDataStagingFinishedCallback;
import android.health.connect.aidl.IEmptyResponseCallback;
import android.health.connect.aidl.IGetChangeLogTokenCallback;
import android.health.connect.aidl.IGetChangesForBackupResponseCallback;
import android.health.connect.aidl.IGetHealthConnectDataStateCallback;
import android.health.connect.aidl.IGetHealthConnectMigrationUiStateCallback;
import android.health.connect.aidl.IGetPriorityResponseCallback;
import android.health.connect.aidl.IGetSettingsForBackupResponseCallback;
import android.health.connect.aidl.IHealthConnectService;
import android.health.connect.aidl.IInsertRecordsResponseCallback;
import android.health.connect.aidl.IMedicalDataSourceResponseCallback;
import android.health.connect.aidl.IMedicalDataSourcesResponseCallback;
import android.health.connect.aidl.IMedicalResourceTypeInfosCallback;
import android.health.connect.aidl.IMedicalResourcesResponseCallback;
import android.health.connect.aidl.IMigrationCallback;
import android.health.connect.aidl.IReadMedicalResourcesResponseCallback;
import android.health.connect.aidl.IReadRecordsResponseCallback;
import android.health.connect.aidl.IRecordTypeInfoResponseCallback;
import android.health.connect.aidl.InsertRecordsResponseParcel;
import android.health.connect.aidl.ReadMedicalResourcesRequestParcel;
import android.health.connect.aidl.ReadRecordsRequestParcel;
import android.health.connect.aidl.ReadRecordsResponseParcel;
import android.health.connect.aidl.RecordIdFiltersParcel;
import android.health.connect.aidl.RecordTypeInfoResponseParcel;
import android.health.connect.aidl.RecordsParcel;
import android.health.connect.aidl.UpdatePriorityRequestParcel;
import android.health.connect.changelog.ChangeLogTokenRequest;
import android.health.connect.changelog.ChangeLogTokenResponse;
import android.health.connect.changelog.ChangeLogsRequest;
import android.health.connect.changelog.ChangeLogsResponse;
import android.health.connect.changelog.ChangeLogsResponse.DeletedLog;
import android.health.connect.datatypes.AppInfo;
import android.health.connect.datatypes.DataOrigin;
import android.health.connect.datatypes.MedicalDataSource;
import android.health.connect.datatypes.MedicalResource;
import android.health.connect.datatypes.Record;
import android.health.connect.exportimport.ExportImportDocumentProvider;
import android.health.connect.exportimport.IImportStatusCallback;
import android.health.connect.exportimport.IQueryDocumentProvidersCallback;
import android.health.connect.exportimport.IScheduledExportStatusCallback;
import android.health.connect.exportimport.ImportStatus;
import android.health.connect.exportimport.ScheduledExportSettings;
import android.health.connect.exportimport.ScheduledExportStatus;
import android.health.connect.internal.datatypes.RecordInternal;
import android.health.connect.internal.datatypes.utils.AggregationTypeIdMapper;
import android.health.connect.internal.datatypes.utils.HealthConnectMappings;
import android.health.connect.internal.datatypes.utils.MedicalResourceTypePermissionMapper;
import android.health.connect.migration.HealthConnectMigrationUiState;
import android.health.connect.migration.MigrationEntityParcel;
import android.health.connect.migration.MigrationException;
import android.health.connect.ratelimiter.RateLimiter;
import android.health.connect.ratelimiter.RateLimiter.QuotaCategory;
import android.health.connect.ratelimiter.RateLimiterException;
import android.health.connect.restore.BackupFileNamesSet;
import android.health.connect.restore.StageRemoteDataException;
import android.health.connect.restore.StageRemoteDataRequest;
import android.net.Uri;
import android.os.Binder;
import android.os.OutcomeReceiver;
import android.os.ParcelFileDescriptor;
import android.os.Process;
import android.os.RemoteException;
import android.os.UserHandle;
import android.permission.PermissionManager;
import android.util.ArrayMap;
import android.util.Log;
import android.util.Pair;
import android.util.Slog;

import com.android.healthfitness.flags.Flags;
import com.android.internal.annotations.VisibleForTesting;
import com.android.server.LocalManagerRegistry;
import com.android.server.appop.AppOpsManagerLocal;
import com.android.server.healthconnect.backuprestore.BackupRestore;
import com.android.server.healthconnect.backuprestore.CloudBackupManager;
import com.android.server.healthconnect.exportimport.DocumentProvidersManager;
import com.android.server.healthconnect.exportimport.ExportImportJobs;
import com.android.server.healthconnect.exportimport.ExportManager;
import com.android.server.healthconnect.exportimport.ImportManager;
import com.android.server.healthconnect.logging.HealthConnectServiceLogger;
import com.android.server.healthconnect.migration.DataMigrationManager;
import com.android.server.healthconnect.migration.MigrationCleaner;
import com.android.server.healthconnect.migration.MigrationStateManager;
import com.android.server.healthconnect.migration.MigrationUiStateManager;
import com.android.server.healthconnect.migration.PriorityMigrationHelper;
import com.android.server.healthconnect.permission.DataPermissionEnforcer;
import com.android.server.healthconnect.permission.FirstGrantTimeManager;
import com.android.server.healthconnect.permission.HealthConnectPermissionHelper;
import com.android.server.healthconnect.permission.MedicalDataPermissionEnforcer;
import com.android.server.healthconnect.phr.PhrPageTokenWrapper;
import com.android.server.healthconnect.phr.ReadMedicalResourcesInternalResponse;
import com.android.server.healthconnect.phr.validations.MedicalResourceValidator;
import com.android.server.healthconnect.storage.AutoDeleteService;
import com.android.server.healthconnect.storage.ExportImportSettingsStorage;
import com.android.server.healthconnect.storage.TransactionManager;
import com.android.server.healthconnect.storage.datatypehelpers.AccessLogsHelper;
import com.android.server.healthconnect.storage.datatypehelpers.ActivityDateHelper;
import com.android.server.healthconnect.storage.datatypehelpers.AppInfoHelper;
import com.android.server.healthconnect.storage.datatypehelpers.ChangeLogsHelper;
import com.android.server.healthconnect.storage.datatypehelpers.ChangeLogsRequestHelper;
import com.android.server.healthconnect.storage.datatypehelpers.DatabaseHelper;
import com.android.server.healthconnect.storage.datatypehelpers.DeviceInfoHelper;
import com.android.server.healthconnect.storage.datatypehelpers.HealthDataCategoryPriorityHelper;
import com.android.server.healthconnect.storage.datatypehelpers.MedicalDataSourceHelper;
import com.android.server.healthconnect.storage.datatypehelpers.MedicalResourceHelper;
import com.android.server.healthconnect.storage.datatypehelpers.MigrationEntityHelper;
import com.android.server.healthconnect.storage.datatypehelpers.PreferenceHelper;
import com.android.server.healthconnect.storage.datatypehelpers.RecordHelper;
import com.android.server.healthconnect.storage.request.AggregateTransactionRequest;
import com.android.server.healthconnect.storage.request.DeleteTransactionRequest;
import com.android.server.healthconnect.storage.request.ReadTransactionRequest;
import com.android.server.healthconnect.storage.request.UpsertMedicalResourceInternalRequest;
import com.android.server.healthconnect.storage.request.UpsertTransactionRequest;
<<<<<<< HEAD
import com.android.server.healthconnect.storage.utils.RecordHelperProvider;
=======
import com.android.server.healthconnect.storage.utils.InternalHealthConnectMappings;
import com.android.server.healthconnect.storage.utils.StorageUtils;
>>>>>>> f0599c89

import org.json.JSONException;

import java.io.IOException;
import java.io.PrintWriter;
import java.io.StringWriter;
import java.time.Clock;
import java.time.Instant;
import java.time.LocalDate;
import java.util.ArrayList;
import java.util.Arrays;
import java.util.Collections;
import java.util.HashSet;
import java.util.List;
import java.util.Map;
import java.util.Map.Entry;
import java.util.Objects;
import java.util.Optional;
import java.util.Set;
import java.util.UUID;
import java.util.concurrent.Executor;
import java.util.stream.Collectors;

/**
 * IHealthConnectService's implementation
 *
 * @hide
 */
final class HealthConnectServiceImpl extends IHealthConnectService.Stub {
    private static final String TAG = "HealthConnectService";
    // Permission for test api for deleting staged data
    private static final String DELETE_STAGED_HEALTH_CONNECT_REMOTE_DATA_PERMISSION =
            "android.permission.DELETE_STAGED_HEALTH_CONNECT_REMOTE_DATA";
    // Allows an application to act as a backup inter-agent to send and receive HealthConnect data
    private static final String HEALTH_CONNECT_BACKUP_INTER_AGENT_PERMISSION =
            "android.permission.HEALTH_CONNECT_BACKUP_INTER_AGENT";

    @Nullable private final ImportManager mImportManager;

    private final TransactionManager mTransactionManager;
    @Nullable private final CloudBackupManager mCloudBackupManager;
    private final HealthConnectPermissionHelper mPermissionHelper;
    private final FirstGrantTimeManager mFirstGrantTimeManager;
    private final Context mContext;
    private final PermissionManager mPermissionManager;

    private final BackupRestore mBackupRestore;
    private final MigrationStateManager mMigrationStateManager;

    private final DataPermissionEnforcer mDataPermissionEnforcer;

    private final MedicalDataPermissionEnforcer mMedicalDataPermissionEnforcer;

    private final AppOpsManagerLocal mAppOpsManagerLocal;
    private final MigrationUiStateManager mMigrationUiStateManager;

    private final HealthDataCategoryPriorityHelper mHealthDataCategoryPriorityHelper;
    private final AppInfoHelper mAppInfoHelper;
    private final PriorityMigrationHelper mPriorityMigrationHelper;
    private final AggregationTypeIdMapper mAggregationTypeIdMapper;
    private final DeviceInfoHelper mDeviceInfoHelper;
    private final ExportImportSettingsStorage mExportImportSettingsStorage;
    private final PreferenceHelper mPreferenceHelper;
    private MedicalResourceHelper mMedicalResourceHelper;
    private MedicalDataSourceHelper mMedicalDataSourceHelper;
    private final ExportManager mExportManager;
    private final AccessLogsHelper mAccessLogsHelper;
    private final ActivityDateHelper mActivityDateHelper;
    private final ChangeLogsHelper mChangeLogsHelper;
    private final ChangeLogsRequestHelper mChangeLogsRequestHelper;
    private final MigrationEntityHelper mMigrationEntityHelper;
    private final InternalHealthConnectMappings mInternalHealthConnectMappings;
    private final HealthConnectMappings mHealthConnectMappings;

    private volatile UserHandle mCurrentForegroundUser;

    HealthConnectServiceImpl(
            TransactionManager transactionManager,
            HealthConnectPermissionHelper permissionHelper,
            MigrationCleaner migrationCleaner,
            FirstGrantTimeManager firstGrantTimeManager,
            MigrationStateManager migrationStateManager,
            MigrationUiStateManager migrationUiStateManager,
            MedicalResourceHelper medicalResourceHelper,
            MedicalDataSourceHelper medicalDataSourceHelper,
            Context context,
            ExportManager exportManager,
            ExportImportSettingsStorage exportImportSettingsStorage,
            AccessLogsHelper accessLogsHelper,
            HealthDataCategoryPriorityHelper healthDataCategoryPriorityHelper,
            ActivityDateHelper activityDateHelper,
            ChangeLogsHelper changeLogsHelper,
            ChangeLogsRequestHelper changeLogsRequestHelper,
            InternalHealthConnectMappings internalHealthConnectMappings) {
        this(
                transactionManager,
                permissionHelper,
                migrationCleaner,
                firstGrantTimeManager,
                migrationStateManager,
                migrationUiStateManager,
                context,
                medicalResourceHelper,
                medicalDataSourceHelper,
                exportManager,
                exportImportSettingsStorage,
                accessLogsHelper,
                healthDataCategoryPriorityHelper,
                activityDateHelper,
                changeLogsHelper,
                changeLogsRequestHelper,
                internalHealthConnectMappings);
    }

    @VisibleForTesting
    HealthConnectServiceImpl(
            TransactionManager transactionManager,
            HealthConnectPermissionHelper permissionHelper,
            MigrationCleaner migrationCleaner,
            FirstGrantTimeManager firstGrantTimeManager,
            MigrationStateManager migrationStateManager,
            MigrationUiStateManager migrationUiStateManager,
            Context context,
            MedicalResourceHelper medicalResourceHelper,
            MedicalDataSourceHelper medicalDataSourceHelper,
            ExportManager exportManager,
            ExportImportSettingsStorage exportImportSettingsStorage,
            AccessLogsHelper accessLogsHelper,
            HealthDataCategoryPriorityHelper healthDataCategoryPriorityHelper,
            ActivityDateHelper activityDateHelper,
            ChangeLogsHelper changeLogsHelper,
            ChangeLogsRequestHelper changeLogsRequestHelper,
            InternalHealthConnectMappings internalHealthConnectMappings) {
        mAccessLogsHelper = accessLogsHelper;
        mTransactionManager = transactionManager;
        mPreferenceHelper = PreferenceHelper.getInstance();
        mChangeLogsRequestHelper = changeLogsRequestHelper;
        mActivityDateHelper = activityDateHelper;
        mPermissionHelper = permissionHelper;
        mFirstGrantTimeManager = firstGrantTimeManager;
        mContext = context;
        mCurrentForegroundUser = context.getUser();
        mPermissionManager = mContext.getSystemService(PermissionManager.class);
        mMigrationStateManager = migrationStateManager;
        mDeviceInfoHelper = DeviceInfoHelper.getInstance();
        mHealthDataCategoryPriorityHelper = healthDataCategoryPriorityHelper;
        mDataPermissionEnforcer =
                new DataPermissionEnforcer(
                        mPermissionManager,
                        mContext,
                        internalHealthConnectMappings);
        mMedicalDataPermissionEnforcer = new MedicalDataPermissionEnforcer(mPermissionManager);
        mAppOpsManagerLocal = LocalManagerRegistry.getManager(AppOpsManagerLocal.class);
        mAppInfoHelper = AppInfoHelper.getInstance();
        mBackupRestore =
                new BackupRestore(
                        mAppInfoHelper,
                        mFirstGrantTimeManager,
                        mMigrationStateManager,
                        mPreferenceHelper,
                        mTransactionManager,
                        mContext,
                        mDeviceInfoHelper,
                        mHealthDataCategoryPriorityHelper);
        mMigrationUiStateManager = migrationUiStateManager;
        mExportImportSettingsStorage = exportImportSettingsStorage;
        if (Flags.exportImport()) {
            Clock clockForLogging = Flags.exportImportFastFollow() ? Clock.systemUTC() : null;
            mImportManager =
                    new ImportManager(
                            mAppInfoHelper,
                            mContext,
                            mExportImportSettingsStorage,
                            mTransactionManager,
                            mDeviceInfoHelper,
                            mHealthDataCategoryPriorityHelper,
                            clockForLogging);
        } else {
            mImportManager = null;
        }
        mExportManager = exportManager;
        migrationCleaner.attachTo(migrationStateManager);
        mMigrationUiStateManager.attachTo(migrationStateManager);
        mPriorityMigrationHelper = PriorityMigrationHelper.getInstance();
        mAggregationTypeIdMapper = AggregationTypeIdMapper.getInstance();
        mMedicalResourceHelper = medicalResourceHelper;
        mMedicalDataSourceHelper = medicalDataSourceHelper;
        mChangeLogsHelper = changeLogsHelper;
        mMigrationEntityHelper = new MigrationEntityHelper();
        mInternalHealthConnectMappings = internalHealthConnectMappings;
        mHealthConnectMappings = internalHealthConnectMappings.getExternalMappings();
        mCloudBackupManager =
                Flags.cloudBackupAndRestore()
                        ? new CloudBackupManager(
                                mTransactionManager,
                                mAppInfoHelper,
                                mAccessLogsHelper,
                                mDeviceInfoHelper,
                                mHealthConnectMappings,
                                mInternalHealthConnectMappings)
                        : null;
    }

    public void onUserSwitching(UserHandle currentForegroundUser) {
        mCurrentForegroundUser = currentForegroundUser;
        mBackupRestore.setupForUser(currentForegroundUser);
        HealthConnectThreadScheduler.scheduleInternalTask(
                () ->
                        mHealthDataCategoryPriorityHelper.maybeAddContributingAppsToPriorityList(
                                mContext));
    }

    @Override
    public void grantHealthPermission(String packageName, String permissionName, UserHandle user) {
        checkParamsNonNull(packageName, permissionName, user);

        throwIllegalStateExceptionIfDataSyncInProgress();
        mPermissionHelper.grantHealthPermission(packageName, permissionName, user);
    }

    @Override
    public void revokeHealthPermission(
            String packageName, String permissionName, @Nullable String reason, UserHandle user) {
        checkParamsNonNull(packageName, permissionName, user);

        throwIllegalStateExceptionIfDataSyncInProgress();
        mPermissionHelper.revokeHealthPermission(packageName, permissionName, reason, user);
    }

    @Override
    public void revokeAllHealthPermissions(
            String packageName, @Nullable String reason, UserHandle user) {
        checkParamsNonNull(packageName, user);

        throwIllegalStateExceptionIfDataSyncInProgress();
        mPermissionHelper.revokeAllHealthPermissions(packageName, reason, user);
    }

    @Override
    public List<String> getGrantedHealthPermissions(String packageName, UserHandle user) {
        checkParamsNonNull(packageName, user);

        throwIllegalStateExceptionIfDataSyncInProgress();
        List<String> grantedPermissions =
                mPermissionHelper.getGrantedHealthPermissions(packageName, user);
        return grantedPermissions;
    }

    @Override
    public Map<String, Integer> getHealthPermissionsFlags(
            String packageName, UserHandle user, List<String> permissions) {
        checkParamsNonNull(packageName, user);
        throwIllegalStateExceptionIfDataSyncInProgress();

        Map<String, Integer> response =
                mPermissionHelper.getHealthPermissionsFlags(packageName, user, permissions);
        return response;
    }

    @Override
    public void setHealthPermissionsUserFixedFlagValue(
            String packageName, UserHandle user, List<String> permissions, boolean value) {
        checkParamsNonNull(packageName, user);
        throwIllegalStateExceptionIfDataSyncInProgress();

        mPermissionHelper.setHealthPermissionsUserFixedFlagValue(
                packageName, user, permissions, value);
    }

    @Override
    public long getHistoricalAccessStartDateInMilliseconds(
            String packageName, UserHandle userHandle) {
        checkParamsNonNull(packageName, userHandle);

        throwIllegalStateExceptionIfDataSyncInProgress();
        Optional<Instant> date =
                mPermissionHelper.getHealthDataStartDateAccess(packageName, userHandle);
        return date.map(Instant::toEpochMilli).orElse(Constants.DEFAULT_LONG);
    }

    /**
     * Inserts {@code recordsParcel} into the HealthConnect database.
     *
     * @param recordsParcel parcel for list of records to be inserted.
     * @param callback Callback to receive result of performing this operation. The keys returned in
     *     {@link InsertRecordsResponseParcel} are the unique IDs of the input records. The values
     *     are in same order as {@code record}. In case of an error or a permission failure the
     *     HealthConnect service, {@link IInsertRecordsResponseCallback#onError} will be invoked
     *     with a {@link HealthConnectExceptionParcel}.
     */
    @Override
    public void insertRecords(
            AttributionSource attributionSource,
            RecordsParcel recordsParcel,
            IInsertRecordsResponseCallback callback) {
        checkParamsNonNull(attributionSource, recordsParcel, callback);

        final int uid = Binder.getCallingUid();
        final int pid = Binder.getCallingPid();
        final UserHandle userHandle = Binder.getCallingUserHandle();
        final HealthConnectServiceLogger.Builder logger =
                new HealthConnectServiceLogger.Builder(false, INSERT_DATA)
                        .setPackageName(attributionSource.getPackageName());

        ErrorCallback errorCallback = callback::onError;

        scheduleLoggingHealthDataApiErrors(
                () -> {
                    enforceIsForegroundUser(userHandle);
                    verifyPackageNameFromUid(uid, attributionSource);
                    if (hasDataManagementPermission(uid, pid)) {
                        throw new SecurityException(
                                "Apps with android.permission.MANAGE_HEALTH_DATA permission are"
                                        + " not allowed to insert records");
                    }
                    enforceMemoryRateLimit(
                            recordsParcel.getRecordsSize(), recordsParcel.getRecordsChunkSize());
                    final List<RecordInternal<?>> recordInternals = recordsParcel.getRecords();
                    logger.setNumberOfRecords(recordInternals.size());
                    throwExceptionIfDataSyncInProgress();
                    boolean isInForeground = mAppOpsManagerLocal.isUidInForeground(uid);
                    tryAcquireApiCallQuota(
                            uid,
                            QuotaCategory.QUOTA_CATEGORY_WRITE,
                            isInForeground,
                            logger,
                            recordsParcel.getRecordsChunkSize());
                    mDataPermissionEnforcer.enforceRecordsWritePermissions(
                            recordInternals, attributionSource);
                    UpsertTransactionRequest insertRequest =
                            new UpsertTransactionRequest(
                                    attributionSource.getPackageName(),
                                    recordInternals,
                                    mDeviceInfoHelper,
                                    mContext,
                                    /* isInsertRequest */ true,
                                    mDataPermissionEnforcer.collectExtraWritePermissionStateMapping(
                                            recordInternals, attributionSource),
                                    mAppInfoHelper);
                    List<String> uuids =
                            mTransactionManager.insertAll(
                                    mAppInfoHelper, mAccessLogsHelper, insertRequest);
                    tryAndReturnResult(callback, uuids, logger);

                    HealthConnectThreadScheduler.scheduleInternalTask(
                            () -> postInsertTasks(attributionSource, recordsParcel));

                    logRecordTypeSpecificUpsertMetrics(
                            recordInternals, attributionSource.getPackageName());
                    logger.setDataTypesFromRecordInternals(recordInternals);
                },
                logger,
                errorCallback,
                uid,
                /* isController= */ false);
    }

    private void postInsertTasks(AttributionSource attributionSource, RecordsParcel recordsParcel) {
        mActivityDateHelper.insertRecordDate(recordsParcel.getRecords());
        Set<Integer> recordsTypesInsertedSet =
                recordsParcel.getRecords().stream()
                        .map(RecordInternal::getRecordType)
                        .collect(toSet());
        // Update AppInfo table with the record types of records inserted in the request for the
        // current package.
        mAppInfoHelper.updateAppInfoRecordTypesUsedOnInsert(
                recordsTypesInsertedSet, attributionSource.getPackageName());
    }

    /**
     * Returns aggregation results based on the {@code request} into the HealthConnect database.
     *
     * @param request represents the request using which the aggregation is to be performed.
     * @param callback Callback to receive result of performing this operation.
     */
    public void aggregateRecords(
            AttributionSource attributionSource,
            AggregateDataRequestParcel request,
            IAggregateRecordsResponseCallback callback) {
        checkParamsNonNull(attributionSource, request, callback);

        final int uid = Binder.getCallingUid();
        final int pid = Binder.getCallingPid();
        final UserHandle userHandle = Binder.getCallingUserHandle();
        final boolean holdsDataManagementPermission = hasDataManagementPermission(uid, pid);
        final HealthConnectServiceLogger.Builder logger =
                new HealthConnectServiceLogger.Builder(
                                holdsDataManagementPermission, READ_AGGREGATED_DATA)
                        .setPackageName(attributionSource.getPackageName());

        ErrorCallback errorCallback = callback::onError;
        scheduleLoggingHealthDataApiErrors(
                () -> {
                    enforceIsForegroundUser(userHandle);
                    verifyPackageNameFromUid(uid, attributionSource);
                    logger.setNumberOfRecords(request.getAggregateIds().length);
                    throwExceptionIfDataSyncInProgress();
                    List<Integer> recordTypesToTest = new ArrayList<>();
                    for (int aggregateId : request.getAggregateIds()) {
                        recordTypesToTest.add(
                                mAggregationTypeIdMapper
                                        .getAggregationTypeFor(aggregateId)
                                        .getApplicableRecordTypeId());
                    }

                    long startDateAccess = request.getStartTime();
                    // TODO(b/309776578): Consider making background reads possible for
                    // aggregations when only using own data
                    if (!holdsDataManagementPermission) {
                        boolean isInForeground = mAppOpsManagerLocal.isUidInForeground(uid);
                        logger.setCallerForegroundState(isInForeground);

                        if (!isInForeground) {
                            mContext.enforcePermission(
                                    READ_HEALTH_DATA_IN_BACKGROUND,
                                    pid,
                                    uid,
                                    attributionSource.getPackageName()
                                            + "must be in foreground to call aggregate method");
                        }
                        tryAcquireApiCallQuota(
                                uid,
                                RateLimiter.QuotaCategory.QUOTA_CATEGORY_READ,
                                isInForeground,
                                logger);
                        boolean enforceSelfRead =
                                mDataPermissionEnforcer.enforceReadAccessAndGetEnforceSelfRead(
                                        recordTypesToTest, attributionSource);
                        if (!isPermissionGranted(READ_HEALTH_DATA_HISTORY, uid, pid)) {
                            startDateAccess =
                                    mPermissionHelper
                                            .getHealthDataStartDateAccessOrThrow(
                                                    attributionSource.getPackageName(), userHandle)
                                            .toEpochMilli();
                        }
                        maybeEnforceOnlyCallingPackageDataRequested(
                                request.getPackageFilters(),
                                attributionSource.getPackageName(),
                                enforceSelfRead,
                                "aggregationTypes: "
                                        + Arrays.stream(request.getAggregateIds())
                                                .mapToObj(
                                                        mAggregationTypeIdMapper
                                                                ::getAggregationTypeFor)
                                                .collect(Collectors.toList()));
                    }
                    boolean shouldRecordAccessLog = !holdsDataManagementPermission;
                    callback.onResult(
                            new AggregateTransactionRequest(
                                            mAppInfoHelper,
                                            attributionSource.getPackageName(),
                                            request,
<<<<<<< HEAD
=======
                                            mHealthDataCategoryPriorityHelper,
                                            mInternalHealthConnectMappings,
                                            mTransactionManager,
>>>>>>> f0599c89
                                            startDateAccess)
                                    .getAggregateDataResponseParcel(
                                            mAccessLogsHelper, shouldRecordAccessLog));
                    logger.setDataTypesFromRecordTypes(recordTypesToTest)
                            .setHealthDataServiceApiStatusSuccess();
                },
                logger,
                errorCallback,
                uid,
                /* isController= */ holdsDataManagementPermission);
    }

    /**
     * Read records {@code recordsParcel} from HealthConnect database.
     *
     * @param request ReadRecordsRequestParcel is parcel for the request object containing {@link
     *     RecordIdFiltersParcel}.
     * @param callback Callback to receive result of performing this operation. The records are
     *     returned in {@link RecordsParcel} . In case of an error or a permission failure the
     *     HealthConnect service, {@link IReadRecordsResponseCallback#onError} will be invoked with
     *     a {@link HealthConnectExceptionParcel}.
     */
    @Override
    public void readRecords(
            AttributionSource attributionSource,
            ReadRecordsRequestParcel request,
            IReadRecordsResponseCallback callback) {
        checkParamsNonNull(attributionSource, request, callback);

        ErrorCallback errorCallback = error -> callback.onError(error);

        final int uid = Binder.getCallingUid();
        final int pid = Binder.getCallingPid();
        final UserHandle userHandle = Binder.getCallingUserHandle();
        final boolean holdsDataManagementPermission = hasDataManagementPermission(uid, pid);
        final String callingPackageName =
                Objects.requireNonNull(attributionSource.getPackageName());
        final HealthConnectServiceLogger.Builder logger =
                new HealthConnectServiceLogger.Builder(holdsDataManagementPermission, READ_DATA)
                        .setPackageName(callingPackageName);

        scheduleLoggingHealthDataApiErrors(
                () -> {
                    enforceIsForegroundUser(userHandle);
                    verifyPackageNameFromUid(uid, attributionSource);
                    throwExceptionIfDataSyncInProgress();

                    boolean enforceSelfRead = false;

                    final boolean isInForeground = mAppOpsManagerLocal.isUidInForeground(uid);

                    if (!holdsDataManagementPermission) {
                        logger.setCallerForegroundState(isInForeground);

                        tryAcquireApiCallQuota(
                                uid, QuotaCategory.QUOTA_CATEGORY_READ, isInForeground, logger);

                        if (mDataPermissionEnforcer.enforceReadAccessAndGetEnforceSelfRead(
                                request.getRecordType(), attributionSource)) {
                            // If read permission is missing but write permission is granted,
                            // then enforce self read
                            enforceSelfRead = true;
                        } else if (!isInForeground) {
                            // If READ_HEALTH_DATA_IN_BACKGROUND permission is not granted,
                            // then enforce self read
                            enforceSelfRead =
                                    !isPermissionGranted(READ_HEALTH_DATA_IN_BACKGROUND, uid, pid);
                        }
                        if (request.getRecordIdFiltersParcel() == null) {
                            // Only enforce requested packages if this is a
                            // ReadRecordsByRequest using filters. Reading by IDs does not have
                            // data origins specified.
                            // TODO(b/309778116): Consider throwing an error when reading by Id
                            maybeEnforceOnlyCallingPackageDataRequested(
                                    request.getPackageFilters(),
                                    callingPackageName,
                                    enforceSelfRead,
                                    "recordType: "
                                            + mHealthConnectMappings
                                                    .getRecordIdToExternalRecordClassMap()
                                                    .get(request.getRecordType()));
                        }

                        if (Constants.DEBUG) {
                            Slog.d(
                                    TAG,
                                    "Enforce self read for package "
                                            + callingPackageName
                                            + ":"
                                            + enforceSelfRead);
                        }
                    }
                    final Set<String> grantedExtraReadPermissions =
                            mDataPermissionEnforcer.collectGrantedExtraReadPermissions(
                                    Set.of(request.getRecordType()), attributionSource);

                    try {
                        long startDateAccessEpochMilli = request.getStartTime();

                        if (!holdsDataManagementPermission
                                && !isPermissionGranted(READ_HEALTH_DATA_HISTORY, uid, pid)) {
                            Instant startDateAccessInstant =
                                    mPermissionHelper.getHealthDataStartDateAccessOrThrow(
                                            callingPackageName, userHandle);

                            // Always set the startDateAccess for local time filter, as for
                            // local date time we use it in conjunction with the time filter
                            // start-time
                            if (request.usesLocalTimeFilter()
                                    || startDateAccessInstant.toEpochMilli()
                                            > startDateAccessEpochMilli) {
                                startDateAccessEpochMilli = startDateAccessInstant.toEpochMilli();
                            }
                        }

                        ReadTransactionRequest readTransactionRequest =
                                new ReadTransactionRequest(
                                        mAppInfoHelper,
                                        callingPackageName,
                                        request,
                                        startDateAccessEpochMilli,
                                        enforceSelfRead,
                                        grantedExtraReadPermissions,
                                        isInForeground);
                        // throw an exception if read requested is not for a single record type
                        // i.e. size of read table request is not equal to 1.
                        if (readTransactionRequest.getReadRequests().size() != 1) {
                            throw new IllegalArgumentException(
                                    "Read requested is not for a single record type");
                        }

                        List<RecordInternal<?>> records;
                        long pageToken;
                        boolean shouldRecordAccessLog = !holdsDataManagementPermission;
                        if (request.getRecordIdFiltersParcel() != null) {
                            records =
                                    mTransactionManager.readRecordsByIds(
                                            readTransactionRequest,
                                            mAppInfoHelper,
                                            mAccessLogsHelper,
                                            mDeviceInfoHelper,
                                            shouldRecordAccessLog);
                            pageToken = DEFAULT_LONG;
                        } else {
                            Pair<List<RecordInternal<?>>, PageTokenWrapper> readRecordsResponse =
                                    mTransactionManager.readRecordsAndPageToken(
                                            readTransactionRequest,
                                            mAppInfoHelper,
                                            mAccessLogsHelper,
                                            mDeviceInfoHelper,
                                            shouldRecordAccessLog);
                            records = readRecordsResponse.first;
                            pageToken = readRecordsResponse.second.encode();
                        }
                        logger.setNumberOfRecords(records.size());

                        if (Constants.DEBUG) {
                            Slog.d(TAG, "pageToken: " + pageToken);
                        }

                        if (!Flags.addMissingAccessLogs()) {
                            // Calls from controller APK should not be recorded in access logs
                            // If an app is reading only its own data then it is not recorded in
                            // access logs.
                            if (!holdsDataManagementPermission && !enforceSelfRead) {
                                final List<Integer> recordTypes =
                                        singletonList(request.getRecordType());
                                mAccessLogsHelper.addAccessLog(
                                        callingPackageName, recordTypes, READ);
                            }
                        }

                        callback.onResult(
                                new ReadRecordsResponseParcel(
                                        new RecordsParcel(records), pageToken));
                        logRecordTypeSpecificReadMetrics(records, callingPackageName);
                        logger.setDataTypesFromRecordInternals(records)
                                .setHealthDataServiceApiStatusSuccess();
                    } catch (TypeNotPresentException exception) {
                        // All the requested package names are not present, so simply
                        // return an empty list
                        if (ReadTransactionRequest.TYPE_NOT_PRESENT_PACKAGE_NAME.equals(
                                exception.typeName())) {
                            if (Constants.DEBUG) {
                                Slog.d(TAG, "No app info recorded for " + callingPackageName);
                            }
                            callback.onResult(
                                    new ReadRecordsResponseParcel(
                                            new RecordsParcel(new ArrayList<>()), DEFAULT_LONG));
                            logger.setHealthDataServiceApiStatusSuccess();
                        } else {
                            logger.setHealthDataServiceApiStatusError(
                                    HealthConnectException.ERROR_UNKNOWN);
                            throw exception;
                        }
                    }
                },
                logger,
                errorCallback,
                uid,
                /* isController= */ holdsDataManagementPermission);
    }

    private void maybeEnforceOnlyCallingPackageDataRequested(
            List<String> packageFilters,
            String callingPackageName,
            boolean enforceSelfRead,
            String entityFailureMessage) {
        if (enforceSelfRead
                && (packageFilters.size() != 1
                        || !packageFilters.get(0).equals(callingPackageName))) {
            throw new SecurityException(
                    "Caller does not have permission to read data for the following ("
                            + entityFailureMessage
                            + ") from other applications.");
        }
    }

    /**
     * Updates {@code recordsParcel} into the HealthConnect database.
     *
     * @param recordsParcel parcel for list of records to be updated.
     * @param callback Callback to receive result of performing this operation. In case of an error
     *     or a permission failure the HealthConnect service, {@link IEmptyResponseCallback#onError}
     *     will be invoked with a {@link HealthConnectException}.
     */
    @Override
    public void updateRecords(
            AttributionSource attributionSource,
            RecordsParcel recordsParcel,
            IEmptyResponseCallback callback) {
        checkParamsNonNull(attributionSource, recordsParcel, callback);
        ErrorCallback errorCallback = callback::onError;

        final int uid = Binder.getCallingUid();
        final int pid = Binder.getCallingPid();
        final UserHandle userHandle = Binder.getCallingUserHandle();
        final HealthConnectServiceLogger.Builder logger =
                new HealthConnectServiceLogger.Builder(false, UPDATE_DATA)
                        .setPackageName(attributionSource.getPackageName());
        scheduleLoggingHealthDataApiErrors(
                () -> {
                    enforceIsForegroundUser(userHandle);
                    verifyPackageNameFromUid(uid, attributionSource);
                    if (hasDataManagementPermission(uid, pid)) {
                        throw new SecurityException(
                                "Apps with android.permission.MANAGE_HEALTH_DATA permission are"
                                        + " not allowed to insert records");
                    }
                    enforceMemoryRateLimit(
                            recordsParcel.getRecordsSize(), recordsParcel.getRecordsChunkSize());
                    final List<RecordInternal<?>> recordInternals = recordsParcel.getRecords();
                    logger.setNumberOfRecords(recordInternals.size());
                    throwExceptionIfDataSyncInProgress();
                    boolean isInForeground = mAppOpsManagerLocal.isUidInForeground(uid);
                    tryAcquireApiCallQuota(
                            uid,
                            QuotaCategory.QUOTA_CATEGORY_WRITE,
                            isInForeground,
                            logger,
                            recordsParcel.getRecordsChunkSize());
                    mDataPermissionEnforcer.enforceRecordsWritePermissions(
                            recordInternals, attributionSource);
                    UpsertTransactionRequest request =
                            new UpsertTransactionRequest(
                                    attributionSource.getPackageName(),
                                    recordInternals,
                                    mDeviceInfoHelper,
                                    mContext,
                                    /* isInsertRequest */ false,
                                    mDataPermissionEnforcer.collectExtraWritePermissionStateMapping(
                                            recordInternals, attributionSource),
                                    mAppInfoHelper);
                    mTransactionManager.updateAll(mAppInfoHelper, mAccessLogsHelper, request);
                    tryAndReturnResult(callback, logger);
                    logRecordTypeSpecificUpsertMetrics(
                            recordInternals, attributionSource.getPackageName());
                    logger.setDataTypesFromRecordInternals(recordInternals);
                    // Update activity dates table
                    HealthConnectThreadScheduler.scheduleInternalTask(
                            () ->
                                    mActivityDateHelper.reSyncByRecordTypeIds(
                                            recordInternals.stream()
                                                    .map(RecordInternal::getRecordType)
                                                    .toList()));
                },
                logger,
                errorCallback,
                uid,
                /* isController= */ false);
    }

    /**
     * @see HealthConnectManager#getChangeLogToken
     */
    @Override
    public void getChangeLogToken(
            AttributionSource attributionSource,
            ChangeLogTokenRequest request,
            IGetChangeLogTokenCallback callback) {
        checkParamsNonNull(attributionSource, request, callback);

        ErrorCallback errorCallback = callback::onError;

        final int uid = Binder.getCallingUid();
        final UserHandle userHandle = Binder.getCallingUserHandle();
        final HealthConnectServiceLogger.Builder logger =
                new HealthConnectServiceLogger.Builder(false, GET_CHANGES_TOKEN)
                        .setPackageName(attributionSource.getPackageName());
        scheduleLoggingHealthDataApiErrors(
                () -> {
                    enforceIsForegroundUser(userHandle);
                    verifyPackageNameFromUid(uid, attributionSource);
                    tryAcquireApiCallQuota(
                            uid,
                            QuotaCategory.QUOTA_CATEGORY_READ,
                            mAppOpsManagerLocal.isUidInForeground(uid),
                            logger);
                    throwExceptionIfDataSyncInProgress();
                    if (request.getRecordTypes().isEmpty()) {
                        throw new IllegalArgumentException(
                                "Requested record types must not be empty.");
                    }
                    mDataPermissionEnforcer.enforceRecordIdsReadPermissions(
                            request.getRecordTypesList(), attributionSource);
                    callback.onResult(
                            new ChangeLogTokenResponse(
                                    mChangeLogsRequestHelper.getToken(
                                            mChangeLogsHelper.getLatestRowId(),
                                            attributionSource.getPackageName(),
                                            request)));
                    logger.setHealthDataServiceApiStatusSuccess();
                },
                logger,
                errorCallback,
                uid,
                /* isController= */ false);
    }

    /**
     * @hide
     * @see HealthConnectManager#getChangeLogs
     */
    @Override
    public void getChangeLogs(
            AttributionSource attributionSource,
            ChangeLogsRequest request,
            IChangeLogsResponseCallback callback) {
        checkParamsNonNull(attributionSource, request, callback);

        ErrorCallback errorCallback = callback::onError;

        final int uid = Binder.getCallingUid();
        final int pid = Binder.getCallingPid();
        final UserHandle userHandle = Binder.getCallingUserHandle();
        final String callerPackageName = Objects.requireNonNull(attributionSource.getPackageName());
        final HealthConnectServiceLogger.Builder logger =
                new HealthConnectServiceLogger.Builder(false, GET_CHANGES)
                        .setPackageName(callerPackageName);

        scheduleLoggingHealthDataApiErrors(
                () -> {
                    enforceIsForegroundUser(userHandle);
                    verifyPackageNameFromUid(uid, attributionSource);
                    throwExceptionIfDataSyncInProgress();

                    boolean isInForeground = mAppOpsManagerLocal.isUidInForeground(uid);
                    logger.setCallerForegroundState(isInForeground);

                    if (!isInForeground) {
                        mContext.enforcePermission(
                                READ_HEALTH_DATA_IN_BACKGROUND,
                                pid,
                                uid,
                                callerPackageName
                                        + "must be in foreground to call getChangeLogs method");
                    }

                    ChangeLogsRequestHelper.TokenRequest changeLogsTokenRequest =
                            mChangeLogsRequestHelper.getRequest(
                                    callerPackageName, request.getToken());
                    tryAcquireApiCallQuota(
                            uid, QuotaCategory.QUOTA_CATEGORY_READ, isInForeground, logger);
                    if (changeLogsTokenRequest.getRecordTypes().isEmpty()) {
                        throw new IllegalArgumentException(
                                "Requested record types must not be empty.");
                    }
                    mDataPermissionEnforcer.enforceRecordIdsReadPermissions(
                            changeLogsTokenRequest.getRecordTypes(), attributionSource);
                    long startDateAccessEpochMilli = DEFAULT_LONG;
                    if (!isPermissionGranted(READ_HEALTH_DATA_HISTORY, uid, pid)) {
                        startDateAccessEpochMilli =
                                mPermissionHelper
                                        .getHealthDataStartDateAccessOrThrow(
                                                callerPackageName, userHandle)
                                        .toEpochMilli();
                    }
                    final ChangeLogsHelper.ChangeLogsResponse changeLogsResponse =
                            mChangeLogsHelper.getChangeLogs(
                                    mAppInfoHelper,
                                    changeLogsTokenRequest,
                                    request,
                                    mChangeLogsRequestHelper);

                    Map<Integer, List<UUID>> recordTypeToInsertedUuids =
                            ChangeLogsHelper.getRecordTypeToInsertedUuids(
                                    changeLogsResponse.getChangeLogsMap());

                    Set<String> grantedExtraReadPermissions =
                            mDataPermissionEnforcer.collectGrantedExtraReadPermissions(
                                    recordTypeToInsertedUuids.keySet(), attributionSource);

                    boolean isReadingSelfData =
                            changeLogsTokenRequest
                                    .getPackageNamesToFilter()
                                    .equals(singletonList(callerPackageName));
                    List<RecordInternal<?>> recordInternals =
                            mTransactionManager.readRecordsByIds(
                                    new ReadTransactionRequest(
                                            mAppInfoHelper,
                                            callerPackageName,
                                            recordTypeToInsertedUuids,
                                            startDateAccessEpochMilli,
                                            grantedExtraReadPermissions,
                                            isInForeground,
                                            isReadingSelfData),
                                    mAppInfoHelper,
                                    mAccessLogsHelper,
                                    mDeviceInfoHelper,
                                    /* shouldRecordAccessLog= */ true);

                    List<DeletedLog> deletedLogs =
                            ChangeLogsHelper.getDeletedLogs(changeLogsResponse.getChangeLogsMap());

                    callback.onResult(
                            new ChangeLogsResponse(
                                    new RecordsParcel(recordInternals),
                                    deletedLogs,
                                    changeLogsResponse.getNextPageToken(),
                                    changeLogsResponse.hasMorePages()));
                    logger.setHealthDataServiceApiStatusSuccess()
                            .setNumberOfRecords(recordInternals.size() + deletedLogs.size())
                            .setDataTypesFromRecordInternals(recordInternals);
                },
                logger,
                errorCallback,
                uid,
                /* isController= */ false);
    }

    /**
     * API to delete records based on {@code request}
     *
     * <p>NOTE: Though internally we only need a single API to handle deletes as SDK code transform
     * all its delete requests to {@link DeleteUsingFiltersRequestParcel}, we have this separation
     * to make sure no non-controller APIs can use {@link
     * HealthConnectServiceImpl#deleteUsingFilters} API
     */
    @Override
    public void deleteUsingFiltersForSelf(
            AttributionSource attributionSource,
            DeleteUsingFiltersRequestParcel request,
            IEmptyResponseCallback callback) {
        checkParamsNonNull(attributionSource, request, callback);
        ErrorCallback wrappedCallback = callback::onError;

        final int uid = Binder.getCallingUid();
        final int pid = Binder.getCallingPid();
        final UserHandle userHandle = Binder.getCallingUserHandle();
        final boolean holdsDataManagementPermission = hasDataManagementPermission(uid, pid);
        final HealthConnectServiceLogger.Builder logger =
                new HealthConnectServiceLogger.Builder(holdsDataManagementPermission, DELETE_DATA)
                        .setPackageName(attributionSource.getPackageName());

        scheduleLoggingHealthDataApiErrors(
                () -> {
                    enforceIsForegroundUser(userHandle);
                    verifyPackageNameFromUid(uid, attributionSource);
                    throwExceptionIfDataSyncInProgress();
                    List<Integer> recordTypeIdsToDelete =
                            (!request.getRecordTypeFilters().isEmpty())
                                    ? request.getRecordTypeFilters()
                                    : new ArrayList<>(
                                            mHealthConnectMappings
                                                    .getRecordIdToExternalRecordClassMap()
                                                    .keySet());
                    // Requests from non controller apps are not allowed to use non-id
                    // filters
                    request.setPackageNameFilters(
                            singletonList(attributionSource.getPackageName()));

                    if (!holdsDataManagementPermission) {
                        tryAcquireApiCallQuota(
                                uid,
                                QuotaCategory.QUOTA_CATEGORY_WRITE,
                                mAppOpsManagerLocal.isUidInForeground(uid),
                                logger);
                        mDataPermissionEnforcer.enforceRecordIdsWritePermissions(
                                recordTypeIdsToDelete, attributionSource);
                    }

                    deleteUsingFiltersInternal(
                            attributionSource,
                            request,
                            callback,
                            logger,
                            recordTypeIdsToDelete,
                            /* shouldRecordDeleteAccessLogs= */ !holdsDataManagementPermission,
                            uid,
                            pid);
                },
                logger,
                wrappedCallback,
                uid,
                /* isController= */ holdsDataManagementPermission);
    }

    /**
     * API to delete records based on {@code request}
     *
     * <p>NOTE: Though internally we only need a single API to handle deletes as SDK code transform
     * all its delete requests to {@link DeleteUsingFiltersRequestParcel}, we have this separation
     * to make sure no non-controller APIs can use this API
     */
    @Override
    public void deleteUsingFilters(
            AttributionSource attributionSource,
            DeleteUsingFiltersRequestParcel request,
            IEmptyResponseCallback callback) {
        checkParamsNonNull(attributionSource, request, callback);

        ErrorCallback errorCallback = callback::onError;

        final int uid = Binder.getCallingUid();
        final int pid = Binder.getCallingPid();
        final UserHandle userHandle = Binder.getCallingUserHandle();
        final boolean holdsDataManagementPermission = hasDataManagementPermission(uid, pid);
        final HealthConnectServiceLogger.Builder logger =
                new HealthConnectServiceLogger.Builder(holdsDataManagementPermission, DELETE_DATA)
                        .setPackageName(attributionSource.getPackageName());

        scheduleLoggingHealthDataApiErrors(
                () -> {
                    enforceIsForegroundUser(userHandle);
                    verifyPackageNameFromUid(uid, attributionSource);
                    throwExceptionIfDataSyncInProgress();
                    mContext.enforcePermission(MANAGE_HEALTH_DATA_PERMISSION, pid, uid, null);
                    List<Integer> recordTypeIdsToDelete =
                            (!request.getRecordTypeFilters().isEmpty())
                                    ? request.getRecordTypeFilters()
                                    : new ArrayList<>(
                                            mHealthConnectMappings
                                                    .getRecordIdToExternalRecordClassMap()
                                                    .keySet());

                    deleteUsingFiltersInternal(
                            attributionSource,
                            request,
                            callback,
                            logger,
                            recordTypeIdsToDelete,
                            /* shouldRecordDeleteAccessLogs= */ !holdsDataManagementPermission,
                            uid,
                            pid);
                },
                logger,
                errorCallback,
                uid,
                /* isController= */ holdsDataManagementPermission);
    }

    private void deleteUsingFiltersInternal(
            AttributionSource attributionSource,
            DeleteUsingFiltersRequestParcel request,
            IEmptyResponseCallback callback,
            HealthConnectServiceLogger.Builder logger,
            List<Integer> recordTypeIdsToDelete,
            boolean shouldRecordDeleteAccessLogs,
            int uid,
            int pid) {
        if (request.usesIdFilters() && request.usesNonIdFilters()) {
            throw new IllegalArgumentException(
                    "Requests with both id and non-id filters are not" + " supported");
        }
        DeleteTransactionRequest deleteTransactionRequest =
                new DeleteTransactionRequest(
                                attributionSource.getPackageName(), request, mAppInfoHelper)
                        .setHasManageHealthDataPermission(hasDataManagementPermission(uid, pid));
        int numberOfRecordsDeleted =
                mTransactionManager.deleteAll(
                        deleteTransactionRequest, shouldRecordDeleteAccessLogs, mAccessLogsHelper);
        tryAndReturnResult(callback, logger);
        HealthConnectThreadScheduler.scheduleInternalTask(
                () -> postDeleteTasks(recordTypeIdsToDelete));

        logger.setNumberOfRecords(numberOfRecordsDeleted)
                .setDataTypesFromRecordTypes(recordTypeIdsToDelete);
    }

    /** API to get Priority for {@code dataCategory} */
    @Override
    public void getCurrentPriority(
            String packageName,
            @HealthDataCategory.Type int dataCategory,
            IGetPriorityResponseCallback callback) {
        checkParamsNonNull(packageName, callback);
        ErrorCallback errorCallback = callback::onError;

        final int uid = Binder.getCallingUid();
        final int pid = Binder.getCallingPid();
        final UserHandle userHandle = Binder.getCallingUserHandle();
        HealthConnectThreadScheduler.scheduleControllerTask(
                () -> {
                    try {
                        enforceIsForegroundUser(userHandle);
                        mContext.enforcePermission(MANAGE_HEALTH_DATA_PERMISSION, pid, uid, null);
                        throwExceptionIfDataSyncInProgress();
                        List<DataOrigin> dataOriginInPriorityOrder =
                                mHealthDataCategoryPriorityHelper
                                        .getPriorityOrder(dataCategory, mContext)
                                        .stream()
                                        .map(
                                                (name) ->
                                                        new DataOrigin.Builder()
                                                                .setPackageName(name)
                                                                .build())
                                        .collect(toList());
                        callback.onResult(
                                new GetPriorityResponseParcel(
                                        new FetchDataOriginsPriorityOrderResponse(
                                                dataOriginInPriorityOrder)));
                    } catch (SQLiteException sqLiteException) {
                        Slog.e(TAG, "SQLiteException: ", sqLiteException);
                        tryAndThrowException(errorCallback, sqLiteException, ERROR_IO);
                    } catch (SecurityException securityException) {
                        Slog.e(TAG, "SecurityException: ", securityException);
                        tryAndThrowException(errorCallback, securityException, ERROR_SECURITY);
                    } catch (HealthConnectException healthConnectException) {
                        Slog.e(TAG, "HealthConnectException: ", healthConnectException);
                        tryAndThrowException(
                                errorCallback,
                                healthConnectException,
                                healthConnectException.getErrorCode());
                    } catch (Exception exception) {
                        Slog.e(TAG, "Exception: ", exception);
                        tryAndThrowException(errorCallback, exception, ERROR_INTERNAL);
                    }
                });
    }

    /** API to update priority for permission category(ies) */
    @Override
    public void updatePriority(
            String packageName,
            UpdatePriorityRequestParcel updatePriorityRequest,
            IEmptyResponseCallback callback) {
        checkParamsNonNull(packageName, updatePriorityRequest, callback);
        ErrorCallback errorCallback = callback::onError;

        final int uid = Binder.getCallingUid();
        final int pid = Binder.getCallingPid();
        final UserHandle userHandle = Binder.getCallingUserHandle();
        HealthConnectThreadScheduler.scheduleControllerTask(
                () -> {
                    try {
                        enforceIsForegroundUser(userHandle);
                        mContext.enforcePermission(MANAGE_HEALTH_DATA_PERMISSION, pid, uid, null);
                        throwExceptionIfDataSyncInProgress();
                        mHealthDataCategoryPriorityHelper.setPriorityOrder(
                                updatePriorityRequest.getDataCategory(),
                                updatePriorityRequest.getPackagePriorityOrder());
                        callback.onResult();
                    } catch (SQLiteException sqLiteException) {
                        Slog.e(TAG, "SQLiteException: ", sqLiteException);
                        tryAndThrowException(errorCallback, sqLiteException, ERROR_IO);
                    } catch (SecurityException securityException) {
                        Slog.e(TAG, "SecurityException: ", securityException);
                        tryAndThrowException(errorCallback, securityException, ERROR_SECURITY);
                    } catch (HealthConnectException healthConnectException) {
                        Slog.e(TAG, "HealthConnectException: ", healthConnectException);
                        tryAndThrowException(
                                errorCallback,
                                healthConnectException,
                                healthConnectException.getErrorCode());
                    } catch (Exception exception) {
                        Slog.e(TAG, "Exception: ", exception);
                        tryAndThrowException(errorCallback, exception, ERROR_INTERNAL);
                    }
                });
    }

    @Override
    public void setRecordRetentionPeriodInDays(
            int days, UserHandle user, IEmptyResponseCallback callback) {
        checkParamsNonNull(user, callback);
        ErrorCallback wrappedCallback = callback::onError;

        final int uid = Binder.getCallingUid();
        final int pid = Binder.getCallingPid();
        final UserHandle userHandle = Binder.getCallingUserHandle();
        HealthConnectThreadScheduler.scheduleControllerTask(
                () -> {
                    try {
                        enforceIsForegroundUser(userHandle);
                        mContext.enforcePermission(MANAGE_HEALTH_DATA_PERMISSION, pid, uid, null);
                        throwExceptionIfDataSyncInProgress();
                        AutoDeleteService.setRecordRetentionPeriodInDays(days, mPreferenceHelper);
                        callback.onResult();
                    } catch (SQLiteException sqLiteException) {
                        Slog.e(TAG, "SQLiteException: ", sqLiteException);
                        tryAndThrowException(wrappedCallback, sqLiteException, ERROR_IO);
                    } catch (SecurityException securityException) {
                        Slog.e(TAG, "SecurityException: ", securityException);
                        tryAndThrowException(wrappedCallback, securityException, ERROR_SECURITY);
                    } catch (HealthConnectException healthConnectException) {
                        Slog.e(TAG, "HealthConnectException: ", healthConnectException);
                        tryAndThrowException(
                                wrappedCallback,
                                healthConnectException,
                                healthConnectException.getErrorCode());
                    } catch (Exception exception) {
                        Slog.e(TAG, "Exception: ", exception);
                        tryAndThrowException(wrappedCallback, exception, ERROR_INTERNAL);
                    }
                });
    }

    @Override
    public int getRecordRetentionPeriodInDays(UserHandle user) {
        checkParamsNonNull(user);

        enforceIsForegroundUser(getCallingUserHandle());
        throwExceptionIfDataSyncInProgress();
        try {
            mContext.enforceCallingPermission(MANAGE_HEALTH_DATA_PERMISSION, null);
            return AutoDeleteService.getRecordRetentionPeriodInDays(mPreferenceHelper);
        } catch (Exception e) {
            if (e instanceof SecurityException) {
                throw e;
            }
            Slog.e(TAG, "Unable to get record retention period for " + user);
        }

        throw new RuntimeException();
    }

    /**
     * Returns information, represented by {@code ApplicationInfoResponse}, for all the packages
     * that have contributed to the health connect DB.
     *
     * @param callback Callback to receive result of performing this operation. In case of an error
     *     or a permission failure the HealthConnect service, {@link IEmptyResponseCallback#onError}
     *     will be invoked with a {@link HealthConnectException}.
     */
    @Override
    public void getContributorApplicationsInfo(IApplicationInfoResponseCallback callback) {
        checkParamsNonNull(callback);
        ErrorCallback errorCallback = callback::onError;

        final int uid = Binder.getCallingUid();
        final int pid = Binder.getCallingPid();
        final UserHandle userHandle = Binder.getCallingUserHandle();
        HealthConnectThreadScheduler.scheduleControllerTask(
                () -> {
                    try {
                        enforceIsForegroundUser(userHandle);
                        mContext.enforcePermission(MANAGE_HEALTH_DATA_PERMISSION, pid, uid, null);
                        throwExceptionIfDataSyncInProgress();
                        // Get AppInfo IDs which has PHR data.
                        Set<Long> appIdsWithPhrData = Set.of();
                        if (isPersonalHealthRecordEnabled()) {
                            appIdsWithPhrData =
                                    mMedicalDataSourceHelper.getAllContributorAppInfoIds();
                        }
                        // Get all AppInfos which has either Fitness data or PHR data.
                        List<AppInfo> applicationInfosWithData =
                                mAppInfoHelper.getApplicationInfosWithRecordTypesOrInIdsList(
                                        appIdsWithPhrData);
                        callback.onResult(
                                new ApplicationInfoResponseParcel(applicationInfosWithData));
                    } catch (SQLiteException sqLiteException) {
                        Slog.e(TAG, "SqlException: ", sqLiteException);
                        tryAndThrowException(errorCallback, sqLiteException, ERROR_IO);
                    } catch (SecurityException securityException) {
                        Slog.e(TAG, "SecurityException: ", securityException);
                        tryAndThrowException(errorCallback, securityException, ERROR_SECURITY);
                    } catch (HealthConnectException healthConnectException) {
                        Slog.e(TAG, "HealthConnectException: ", healthConnectException);
                        tryAndThrowException(
                                errorCallback,
                                healthConnectException,
                                healthConnectException.getErrorCode());
                    } catch (Exception e) {
                        Slog.e(TAG, "Exception: ", e);
                        tryAndThrowException(errorCallback, e, ERROR_INTERNAL);
                    }
                });
    }

    /** Retrieves {@link RecordTypeInfoResponse} for each RecordType. */
    @Override
    public void queryAllRecordTypesInfo(IRecordTypeInfoResponseCallback callback) {
        checkParamsNonNull(callback);
        ErrorCallback errorCallback = callback::onError;

        final int uid = Binder.getCallingUid();
        final int pid = Binder.getCallingPid();
        final UserHandle userHandle = Binder.getCallingUserHandle();
        HealthConnectThreadScheduler.scheduleControllerTask(
                () -> {
                    try {
                        enforceIsForegroundUser(userHandle);
                        mContext.enforcePermission(MANAGE_HEALTH_DATA_PERMISSION, pid, uid, null);
                        throwExceptionIfDataSyncInProgress();
                        callback.onResult(
                                new RecordTypeInfoResponseParcel(
                                        getPopulatedRecordTypeInfoResponses()));
                    } catch (SQLiteException sqLiteException) {
                        tryAndThrowException(errorCallback, sqLiteException, ERROR_IO);
                    } catch (SecurityException securityException) {
                        Slog.e(TAG, "SecurityException: ", securityException);
                        tryAndThrowException(errorCallback, securityException, ERROR_SECURITY);
                    } catch (HealthConnectException healthConnectException) {
                        Slog.e(TAG, "HealthConnectException: ", healthConnectException);
                        tryAndThrowException(
                                errorCallback,
                                healthConnectException,
                                healthConnectException.getErrorCode());
                    } catch (Exception exception) {
                        tryAndThrowException(errorCallback, exception, ERROR_INTERNAL);
                    }
                });
    }

    /**
     * @see HealthConnectManager#queryAccessLogs
     */
    @Override
    public void queryAccessLogs(String packageName, IAccessLogsResponseCallback callback) {
        checkParamsNonNull(packageName, callback);
        ErrorCallback errorCallback = callback::onError;

        final int uid = Binder.getCallingUid();
        final int pid = Binder.getCallingPid();
        final UserHandle userHandle = Binder.getCallingUserHandle();

        HealthConnectThreadScheduler.scheduleControllerTask(
                () -> {
                    try {
                        enforceIsForegroundUser(userHandle);
                        mContext.enforcePermission(MANAGE_HEALTH_DATA_PERMISSION, pid, uid, null);
                        throwExceptionIfDataSyncInProgress();
                        final List<AccessLog> accessLogsList = mAccessLogsHelper.queryAccessLogs();
                        callback.onResult(new AccessLogsResponseParcel(accessLogsList));
                    } catch (SecurityException securityException) {
                        Slog.e(TAG, "SecurityException: ", securityException);
                        tryAndThrowException(errorCallback, securityException, ERROR_SECURITY);
                    } catch (HealthConnectException healthConnectException) {
                        Slog.e(TAG, "HealthConnectException: ", healthConnectException);
                        tryAndThrowException(
                                errorCallback,
                                healthConnectException,
                                healthConnectException.getErrorCode());
                    } catch (Exception exception) {
                        Slog.e(TAG, "Exception: ", exception);
                        tryAndThrowException(errorCallback, exception, ERROR_INTERNAL);
                    }
                });
    }

    /**
     * Returns a list of unique dates for which the database has at least one entry
     *
     * @param activityDatesRequestParcel Parcel request containing records classes
     * @param callback Callback to receive result of performing this operation. The results are
     *     returned in {@link List<LocalDate>} . In case of an error or a permission failure the
     *     HealthConnect service, {@link IActivityDatesResponseCallback#onError} will be invoked
     *     with a {@link HealthConnectExceptionParcel}.
     */
    @Override
    public void getActivityDates(
            ActivityDatesRequestParcel activityDatesRequestParcel,
            IActivityDatesResponseCallback callback) {
        checkParamsNonNull(activityDatesRequestParcel, callback);
        ErrorCallback errorCallback = callback::onError;

        final int uid = Binder.getCallingUid();
        final int pid = Binder.getCallingPid();
        final UserHandle userHandle = Binder.getCallingUserHandle();

        HealthConnectThreadScheduler.scheduleControllerTask(
                () -> {
                    try {
                        enforceIsForegroundUser(userHandle);
                        mContext.enforcePermission(MANAGE_HEALTH_DATA_PERMISSION, pid, uid, null);
                        throwExceptionIfDataSyncInProgress();
                        List<LocalDate> localDates =
                                mActivityDateHelper.getActivityDates(
                                        activityDatesRequestParcel.getRecordTypes());

                        callback.onResult(new ActivityDatesResponseParcel(localDates));
                    } catch (SQLiteException sqLiteException) {
                        Slog.e(TAG, "SqlException: ", sqLiteException);
                        tryAndThrowException(errorCallback, sqLiteException, ERROR_IO);
                    } catch (SecurityException securityException) {
                        Slog.e(TAG, "SecurityException: ", securityException);
                        tryAndThrowException(errorCallback, securityException, ERROR_SECURITY);
                    } catch (HealthConnectException healthConnectException) {
                        Slog.e(TAG, "HealthConnectException: ", healthConnectException);
                        tryAndThrowException(
                                errorCallback,
                                healthConnectException,
                                healthConnectException.getErrorCode());
                    } catch (Exception e) {
                        Slog.e(TAG, "Exception: ", e);
                        tryAndThrowException(errorCallback, e, ERROR_INTERNAL);
                    }
                });
    }

    /**
     * Changes migration state to {@link HealthConnectDataState#MIGRATION_STATE_IN_PROGRESS} if the
     * current state allows migration to be started.
     *
     * @param packageName calling package name
     * @param callback Callback to receive a result or an error encountered while performing this
     *     operation.
     */
    @Override
    public void startMigration(String packageName, IMigrationCallback callback) {
        checkParamsNonNull(packageName, callback);

        int uid = Binder.getCallingUid();
        int pid = Binder.getCallingPid();
        final UserHandle userHandle = Binder.getCallingUserHandle();

        HealthConnectThreadScheduler.scheduleInternalTask(
                () -> {
                    try {
                        enforceIsForegroundUser(userHandle);
                        mContext.enforcePermission(
                                MIGRATE_HEALTH_CONNECT_DATA,
                                pid,
                                uid,
                                "Caller does not have " + MIGRATE_HEALTH_CONNECT_DATA);
                        enforceShowMigrationInfoIntent(packageName, uid);
                        mBackupRestore.runWithStatesReadLock(
                                () -> {
                                    if (mBackupRestore.isRestoreMergingInProgress()) {
                                        throw new MigrationException(
                                                "Cannot start data migration. Backup and restore in"
                                                        + " progress.",
                                                MigrationException.ERROR_INTERNAL,
                                                null);
                                    }
                                    mMigrationStateManager.startMigration(mContext);
                                });
                        mPriorityMigrationHelper.populatePreMigrationPriority();
                        callback.onSuccess();
                    } catch (Exception e) {
                        Slog.e(TAG, "Exception: ", e);
                        tryAndThrowException(callback, e, MigrationException.ERROR_INTERNAL, null);
                    }
                });
    }

    /**
     * Changes migration state to {@link HealthConnectDataState#MIGRATION_STATE_COMPLETE} if
     * migration is not already complete.
     *
     * @param packageName calling package name
     * @param callback Callback to receive a result or an error encountered while performing this
     *     operation.
     */
    @Override
    public void finishMigration(String packageName, IMigrationCallback callback) {
        checkParamsNonNull(packageName, callback);

        int uid = Binder.getCallingUid();
        int pid = Binder.getCallingPid();
        final UserHandle userHandle = Binder.getCallingUserHandle();

        HealthConnectThreadScheduler.scheduleInternalTask(
                () -> {
                    try {
                        enforceIsForegroundUser(userHandle);
                        mContext.enforcePermission(
                                MIGRATE_HEALTH_CONNECT_DATA,
                                pid,
                                uid,
                                "Caller does not have " + MIGRATE_HEALTH_CONNECT_DATA);
                        enforceShowMigrationInfoIntent(packageName, uid);
                        mMigrationStateManager.finishMigration(mContext);
                        mAppInfoHelper.syncAppInfoRecordTypesUsed();
                        callback.onSuccess();
                    } catch (Exception e) {
                        Slog.e(TAG, "Exception: ", e);
                        tryAndThrowException(callback, e, MigrationException.ERROR_INTERNAL, null);
                    }
                });
    }

    /**
     * Write data to module storage. The migration state must be {@link
     * HealthConnectDataState#MIGRATION_STATE_IN_PROGRESS} to be able to write data.
     *
     * @param packageName calling package name
     * @param parcel Migration entity containing the data being migrated.
     * @param callback Callback to receive a result or an error encountered while performing this
     *     operation.
     */
    @Override
    public void writeMigrationData(
            String packageName, MigrationEntityParcel parcel, IMigrationCallback callback) {
        checkParamsNonNull(packageName, parcel, callback);

        int uid = Binder.getCallingUid();
        int pid = Binder.getCallingPid();
        UserHandle callingUserHandle = getCallingUserHandle();

        HealthConnectThreadScheduler.scheduleInternalTask(
                () -> {
                    try {
                        enforceIsForegroundUser(callingUserHandle);
                        mContext.enforcePermission(
                                MIGRATE_HEALTH_CONNECT_DATA,
                                pid,
                                uid,
                                "Caller does not have " + MIGRATE_HEALTH_CONNECT_DATA);
                        enforceShowMigrationInfoIntent(packageName, uid);
                        mMigrationStateManager.validateWriteMigrationData();
                        getDataMigrationManager(callingUserHandle)
                                .apply(parcel.getMigrationEntities());
                        callback.onSuccess();
                    } catch (DataMigrationManager.EntityWriteException e) {
                        Slog.e(TAG, "Exception: ", e);
                        tryAndThrowException(
                                callback,
                                e,
                                MigrationException.ERROR_MIGRATE_ENTITY,
                                e.getEntityId());
                    } catch (Exception e) {
                        Slog.e(TAG, "Exception: ", e);
                        tryAndThrowException(callback, e, MigrationException.ERROR_INTERNAL, null);
                    }
                });
    }

    /**
     * @param packageName calling package name
     * @param requiredSdkExtension The minimum sdk extension version for module to be ready for data
     *     migration from the apk.
     * @param callback Callback to receive a result or an error encountered while performing this
     *     operation.
     */
    public void insertMinDataMigrationSdkExtensionVersion(
            String packageName, int requiredSdkExtension, IMigrationCallback callback) {
        checkParamsNonNull(packageName, callback);

        int uid = Binder.getCallingUid();
        int pid = Binder.getCallingPid();
        final UserHandle userHandle = Binder.getCallingUserHandle();

        HealthConnectThreadScheduler.scheduleInternalTask(
                () -> {
                    try {
                        enforceIsForegroundUser(userHandle);
                        mContext.enforcePermission(
                                MIGRATE_HEALTH_CONNECT_DATA,
                                pid,
                                uid,
                                "Caller does not have " + MIGRATE_HEALTH_CONNECT_DATA);
                        enforceShowMigrationInfoIntent(packageName, uid);
                        mMigrationStateManager.validateSetMinSdkVersion();
                        mMigrationStateManager.setMinDataMigrationSdkExtensionVersion(
                                mContext, requiredSdkExtension);

                        callback.onSuccess();
                    } catch (Exception e) {
                        Slog.e(TAG, "Exception: ", e);
                        tryAndThrowException(callback, e, MigrationException.ERROR_INTERNAL, null);
                    }
                });
    }

    /**
     * @see HealthConnectManager#stageAllHealthConnectRemoteData
     */
    @Override
    public void stageAllHealthConnectRemoteData(
            StageRemoteDataRequest stageRemoteDataRequest,
            UserHandle userHandle,
            IDataStagingFinishedCallback callback) {
        checkParamsNonNull(stageRemoteDataRequest, userHandle, callback);

        Map<String, ParcelFileDescriptor> origPfdsByFileName =
                stageRemoteDataRequest.getPfdsByFileName();
        Map<String, HealthConnectException> exceptionsByFileName =
                new ArrayMap<>(origPfdsByFileName.size());
        Map<String, ParcelFileDescriptor> pfdsByFileName =
                new ArrayMap<>(origPfdsByFileName.size());

        try {
            mDataPermissionEnforcer.enforceAnyOfPermissions(
                    Manifest.permission.STAGE_HEALTH_CONNECT_REMOTE_DATA,
                    HEALTH_CONNECT_BACKUP_INTER_AGENT_PERMISSION);

            enforceIsForegroundUser(Binder.getCallingUserHandle());

            for (Entry<String, ParcelFileDescriptor> entry : origPfdsByFileName.entrySet()) {
                try {
                    pfdsByFileName.put(entry.getKey(), entry.getValue().dup());
                } catch (IOException e) {
                    Slog.e(TAG, "IOException: ", e);
                    exceptionsByFileName.put(
                            entry.getKey(), new HealthConnectException(ERROR_IO, e.getMessage()));
                }
            }

            HealthConnectThreadScheduler.scheduleInternalTask(
                    () -> {
                        if (!mBackupRestore.prepForStagingIfNotAlreadyDone()) {
                            try {
                                callback.onResult();
                            } catch (RemoteException e) {
                                Log.e(TAG, "Restore response could not be sent to the caller.", e);
                            }
                            return;
                        }
                        mBackupRestore.stageAllHealthConnectRemoteData(
                                pfdsByFileName, exceptionsByFileName, userHandle, callback);
                    });
        } catch (SecurityException | IllegalStateException e) {
            Log.e(TAG, "Exception encountered while staging", e);
            try {
                @HealthConnectException.ErrorCode
                int errorCode = (e instanceof SecurityException) ? ERROR_SECURITY : ERROR_INTERNAL;
                exceptionsByFileName.put("", new HealthConnectException(errorCode, e.getMessage()));

                callback.onError(new StageRemoteDataException(exceptionsByFileName));
            } catch (RemoteException remoteException) {
                Log.e(TAG, "Stage data response could not be sent to the caller.", e);
            }
        }
    }

    /**
     * @see HealthConnectManager#getAllDataForBackup
     */
    @Override
    public void getAllDataForBackup(
            StageRemoteDataRequest stageRemoteDataRequest, UserHandle userHandle) {
        checkParamsNonNull(stageRemoteDataRequest, userHandle);

        mContext.enforceCallingPermission(HEALTH_CONNECT_BACKUP_INTER_AGENT_PERMISSION, null);
        final long token = Binder.clearCallingIdentity();
        try {
            mBackupRestore.getAllDataForBackup(stageRemoteDataRequest, userHandle);
        } finally {
            Binder.restoreCallingIdentity(token);
        }
    }

    /**
     * @see HealthConnectManager#getAllBackupFileNames
     */
    @Override
    public BackupFileNamesSet getAllBackupFileNames(boolean forDeviceToDevice) {
        mContext.enforceCallingPermission(HEALTH_CONNECT_BACKUP_INTER_AGENT_PERMISSION, null);
        return mBackupRestore.getAllBackupFileNames(forDeviceToDevice);
    }

    /**
     * @see HealthConnectManager#deleteAllStagedRemoteData
     */
    @Override
    public void deleteAllStagedRemoteData(UserHandle userHandle) {
        checkParamsNonNull(userHandle);

        mContext.enforceCallingPermission(
                DELETE_STAGED_HEALTH_CONNECT_REMOTE_DATA_PERMISSION, null);
        mBackupRestore.deleteAndResetEverything(userHandle);
        mMigrationStateManager.clearCaches(mContext);
        DatabaseHelper.clearAllData(mTransactionManager);
        RateLimiter.clearCache();
        String[] packageNames = mContext.getPackageManager().getPackagesForUid(getCallingUid());
        for (String packageName : packageNames) {
            mFirstGrantTimeManager.setFirstGrantTime(packageName, Instant.now(), userHandle);
        }
    }

    /**
     * @see HealthConnectManager#setLowerRateLimitsForTesting
     */
    @Override
    public void setLowerRateLimitsForTesting(boolean enabled) {
        // Continue using the existing test permission because we can't grant new permissions
        // to shell in a mainline update.
        mContext.enforceCallingPermission(
                DELETE_STAGED_HEALTH_CONNECT_REMOTE_DATA_PERMISSION, null);
        RateLimiter.setLowerRateLimitsForTesting(enabled);
    }

    /**
     * @see HealthConnectManager#updateDataDownloadState
     */
    @Override
    public void updateDataDownloadState(@DataDownloadState int downloadState) {
        mContext.enforceCallingPermission(
                Manifest.permission.STAGE_HEALTH_CONNECT_REMOTE_DATA, null);
        enforceIsForegroundUser(getCallingUserHandle());
        mBackupRestore.updateDataDownloadState(downloadState);
    }

    /**
     * @see HealthConnectManager#getHealthConnectDataState
     */
    @Override
    public void getHealthConnectDataState(IGetHealthConnectDataStateCallback callback) {
        checkParamsNonNull(callback);

        try {
            mDataPermissionEnforcer.enforceAnyOfPermissions(
                    MANAGE_HEALTH_DATA_PERMISSION, Manifest.permission.MIGRATE_HEALTH_CONNECT_DATA);
            final UserHandle userHandle = Binder.getCallingUserHandle();
            enforceIsForegroundUser(userHandle);
            HealthConnectThreadScheduler.scheduleInternalTask(
                    () -> {
                        try {
                            @HealthConnectDataState.DataRestoreError
                            int dataRestoreError = mBackupRestore.getDataRestoreError();
                            @HealthConnectDataState.DataRestoreState
                            int dataRestoreState = mBackupRestore.getDataRestoreState();

                            try {
                                callback.onResult(
                                        new HealthConnectDataState(
                                                dataRestoreState,
                                                dataRestoreError,
                                                mMigrationStateManager.getMigrationState()));
                            } catch (RemoteException remoteException) {
                                Log.e(
                                        TAG,
                                        "HealthConnectDataState could not be sent to the caller.",
                                        remoteException);
                            }
                        } catch (RuntimeException e) {
                            // exception getting the state from the disk
                            try {
                                callback.onError(
                                        new HealthConnectExceptionParcel(
                                                new HealthConnectException(
                                                        ERROR_IO, e.getMessage())));
                            } catch (RemoteException remoteException) {
                                Log.e(
                                        TAG,
                                        "Exception for getHealthConnectDataState could not be sent"
                                                + " to the caller.",
                                        remoteException);
                            }
                        }
                    });
        } catch (SecurityException | IllegalStateException e) {
            Log.e(TAG, "getHealthConnectDataState: Exception encountered", e);
            @HealthConnectException.ErrorCode
            int errorCode = (e instanceof SecurityException) ? ERROR_SECURITY : ERROR_INTERNAL;
            try {
                callback.onError(
                        new HealthConnectExceptionParcel(
                                new HealthConnectException(errorCode, e.getMessage())));
            } catch (RemoteException remoteException) {
                Log.e(TAG, "getHealthConnectDataState error could not be sent", e);
            }
        }
    }

    /**
     * @see HealthConnectManager#getHealthConnectMigrationUiState
     */
    @Override
    public void getHealthConnectMigrationUiState(
            IGetHealthConnectMigrationUiStateCallback callback) {
        checkParamsNonNull(callback);

        final int uid = Binder.getCallingUid();
        final int pid = Binder.getCallingPid();
        final UserHandle userHandle = Binder.getCallingUserHandle();
        HealthConnectThreadScheduler.scheduleInternalTask(
                () -> {
                    try {
                        enforceIsForegroundUser(userHandle);
                        mContext.enforcePermission(MANAGE_HEALTH_DATA_PERMISSION, pid, uid, null);

                        try {
                            callback.onResult(
                                    new HealthConnectMigrationUiState(
                                            mMigrationUiStateManager
                                                    .getHealthConnectMigrationUiState()));
                        } catch (RemoteException remoteException) {
                            Log.e(
                                    TAG,
                                    "HealthConnectMigrationUiState could not be sent to the"
                                            + " caller.",
                                    remoteException);
                        }
                    } catch (SecurityException securityException) {
                        try {
                            callback.onError(
                                    new HealthConnectExceptionParcel(
                                            new HealthConnectException(
                                                    ERROR_SECURITY,
                                                    securityException.getMessage())));
                        } catch (RemoteException remoteException) {
                            Log.e(
                                    TAG,
                                    "Exception for HealthConnectMigrationUiState could not be sent"
                                            + " to the caller.",
                                    remoteException);
                        }
                    } catch (RuntimeException e) {
                        // exception getting the state from the disk
                        try {
                            callback.onError(
                                    new HealthConnectExceptionParcel(
                                            new HealthConnectException(ERROR_IO, e.getMessage())));
                        } catch (RemoteException remoteException) {
                            Log.e(
                                    TAG,
                                    "Exception for HealthConnectMigrationUiState could not be sent"
                                            + " to the caller.",
                                    remoteException);
                        }
                    }
                });
    }

    @Override
    public void configureScheduledExport(
            @Nullable ScheduledExportSettings settings, UserHandle user) {
        checkParamsNonNull(user);

        UserHandle userHandle = Binder.getCallingUserHandle();
        enforceIsForegroundUser(userHandle);
        throwExceptionIfDataSyncInProgress();

        try {
            mContext.enforceCallingPermission(MANAGE_HEALTH_DATA_PERMISSION, null);
            mExportImportSettingsStorage.configure(settings);

            HealthConnectThreadScheduler.scheduleInternalTask(
                    () -> {
                        try {
                            ExportImportJobs.schedulePeriodicExportJob(
                                    userHandle,
                                    mContext,
                                    mExportImportSettingsStorage,
                                    mExportManager);
                        } catch (Exception e) {
                            Slog.e(TAG, "Failed to schedule periodic export job.", e);
                        }
                    });
        } catch (SQLiteException sqLiteException) {
            Slog.e(TAG, "SQLiteException: ", sqLiteException);
            throw new HealthConnectException(ERROR_IO, sqLiteException.toString());
        } catch (SecurityException securityException) {
            Slog.e(TAG, "SecurityException: ", securityException);
            throw new HealthConnectException(
                    HealthConnectException.ERROR_SECURITY, securityException.toString());
        } catch (HealthConnectException healthConnectException) {
            Slog.e(TAG, "HealthConnectException: ", healthConnectException);
            throw new HealthConnectException(
                    healthConnectException.getErrorCode(), healthConnectException.toString());
        } catch (Exception exception) {
            Slog.e(TAG, "Exception: ", exception);
            throw new HealthConnectException(ERROR_INTERNAL, exception.toString());
        }
    }

    /** Queries status for a scheduled export */
    @Override
    public void getScheduledExportStatus(UserHandle user, IScheduledExportStatusCallback callback) {
        checkParamsNonNull(user, callback);
        ErrorCallback errorCallback = callback::onError;
        final int uid = Binder.getCallingUid();
        final int pid = Binder.getCallingPid();
        final UserHandle userHandle = Binder.getCallingUserHandle();
        HealthConnectThreadScheduler.scheduleControllerTask(
                () -> {
                    try {
                        enforceIsForegroundUser(userHandle);
                        mContext.enforcePermission(MANAGE_HEALTH_DATA_PERMISSION, pid, uid, null);
                        final Context userContext = mContext.createContextAsUser(userHandle, 0);
                        ScheduledExportStatus status =
                                mExportImportSettingsStorage.getScheduledExportStatus(userContext);
                        callback.onResult(status);
                    } catch (HealthConnectException healthConnectException) {
                        Slog.e(TAG, "HealthConnectException: ", healthConnectException);
                        tryAndThrowException(
                                errorCallback,
                                healthConnectException,
                                healthConnectException.getErrorCode());
                    } catch (Exception exception) {
                        Slog.e(TAG, "Exception: ", exception);
                        tryAndThrowException(errorCallback, exception, ERROR_INTERNAL);
                    }
                });
    }

    @Override
    public int getScheduledExportPeriodInDays(UserHandle user) {
        checkParamsNonNull(user);

        enforceIsForegroundUser(getCallingUserHandle());
        throwExceptionIfDataSyncInProgress();
        try {
            mContext.enforceCallingPermission(MANAGE_HEALTH_DATA_PERMISSION, null);
            return mExportImportSettingsStorage.getScheduledExportPeriodInDays();
        } catch (Exception e) {
            if (e instanceof SecurityException) {
                throw e;
            }
            Slog.e(TAG, "Unable to get period between scheduled exports for " + user);
        }

        throw new RuntimeException();
    }

    /** Queries the status for a data import */
    @Override
    public void getImportStatus(UserHandle user, IImportStatusCallback callback) {
        checkParamsNonNull(user, callback);
        ErrorCallback errorCallback = callback::onError;

        final int uid = Binder.getCallingUid();
        final int pid = Binder.getCallingPid();
        final UserHandle userHandle = Binder.getCallingUserHandle();
        HealthConnectThreadScheduler.scheduleControllerTask(
                () -> {
                    try {
                        enforceIsForegroundUser(userHandle);
                        mContext.enforcePermission(MANAGE_HEALTH_DATA_PERMISSION, pid, uid, null);
                        ImportStatus status = mExportImportSettingsStorage.getImportStatus();
                        callback.onResult(status);
                    } catch (HealthConnectException healthConnectException) {
                        Slog.e(TAG, "HealthConnectException: ", healthConnectException);
                        tryAndThrowException(
                                errorCallback,
                                healthConnectException,
                                healthConnectException.getErrorCode());
                    } catch (Exception exception) {
                        Slog.e(TAG, "Exception: ", exception);
                        tryAndThrowException(errorCallback, exception, ERROR_INTERNAL);
                    }
                });
    }

    @Override
    public void runImport(UserHandle user, Uri file, IEmptyResponseCallback callback) {
        if (mImportManager == null) return;
        checkParamsNonNull(file);

        final int uid = Binder.getCallingUid();
        final int pid = Binder.getCallingPid();
        final UserHandle userHandle = Binder.getCallingUserHandle();
        HealthConnectThreadScheduler.scheduleControllerTask(
                () -> {
                    try {
                        enforceIsForegroundUser(userHandle);
                        mContext.enforcePermission(MANAGE_HEALTH_DATA_PERMISSION, pid, uid, null);
                        mImportManager.runImport(userHandle, file);
                        callback.onResult();
                    } catch (Exception exception) {
                        throw new HealthConnectException(ERROR_IO, exception.toString());
                    }
                });
    }

    @Override
    public void runImmediateExport(Uri file, IEmptyResponseCallback callback) {
        checkParamsNonNull(file);

        final int uid = Binder.getCallingUid();
        final int pid = Binder.getCallingPid();
        final UserHandle userHandle = Binder.getCallingUserHandle();
        HealthConnectThreadScheduler.scheduleControllerTask(
                () -> {
                    try {
                        enforceIsForegroundUser(userHandle);
                        mContext.enforcePermission(MANAGE_HEALTH_DATA_PERMISSION, pid, uid, null);
                        // TODO(b/370954019): Modify runExport to use specific file.
                        mExportManager.runExport(userHandle);
                        callback.onResult();
                    } catch (Exception exception) {
                        throw new HealthConnectException(ERROR_IO, exception.toString());
                    }
                });
    }

    /** Queries the document providers available to be used for export/import. */
    @Override
    public void queryDocumentProviders(UserHandle user, IQueryDocumentProvidersCallback callback) {
        checkParamsNonNull(user, callback);
        ErrorCallback errorCallback = callback::onError;

        final int uid = Binder.getCallingUid();
        final int pid = Binder.getCallingPid();
        final UserHandle userHandle = Binder.getCallingUserHandle();

        HealthConnectThreadScheduler.scheduleControllerTask(
                () -> {
                    try {
                        enforceIsForegroundUser(userHandle);
                        mContext.enforcePermission(MANAGE_HEALTH_DATA_PERMISSION, pid, uid, null);
                        final Context userContext = mContext.createContextAsUser(userHandle, 0);
                        final List<ExportImportDocumentProvider> providers =
                                DocumentProvidersManager.queryDocumentProviders(userContext);
                        callback.onResult(providers);
                    } catch (SecurityException securityException) {
                        Slog.e(TAG, "SecurityException: ", securityException);
                        throw new HealthConnectException(
                                HealthConnectException.ERROR_SECURITY,
                                securityException.toString());
                    } catch (HealthConnectException healthConnectException) {
                        Slog.e(TAG, "HealthConnectException: ", healthConnectException);
                        tryAndThrowException(
                                errorCallback,
                                healthConnectException,
                                healthConnectException.getErrorCode());
                    } catch (Exception exception) {
                        Slog.e(TAG, "Exception: ", exception);
                        tryAndThrowException(errorCallback, exception, ERROR_INTERNAL);
                    }
                });
    }

    /** Service implementation of {@link HealthConnectManager#createMedicalDataSource} */
    @Override
    public void createMedicalDataSource(
            AttributionSource attributionSource,
            CreateMedicalDataSourceRequest request,
            IMedicalDataSourceResponseCallback callback) {
        checkParamsNonNull(attributionSource, request, callback);
        ErrorCallback errorCallback = callback::onError;
        int uid = Binder.getCallingUid();
        int pid = Binder.getCallingPid();
        UserHandle userHandle = Binder.getCallingUserHandle();
        boolean holdsDataManagementPermission = hasDataManagementPermission(uid, pid);
        String packageName = attributionSource.getPackageName();
        HealthConnectServiceLogger.Builder logger =
                new HealthConnectServiceLogger.Builder(holdsDataManagementPermission, INSERT_DATA)
                        .setPackageName(packageName);

        scheduleLoggingHealthDataApiErrors(
                () -> {
                    if (!isPersonalHealthRecordEnabled()) {
                        HealthConnectException unsupportedException =
                                new HealthConnectException(
                                        ERROR_UNSUPPORTED_OPERATION,
                                        "Creating MedicalDataSource is not supported.");
                        Slog.e(TAG, "HealthConnectException: ", unsupportedException);
                        tryAndThrowException(
                                errorCallback,
                                unsupportedException,
                                unsupportedException.getErrorCode());
                        return;
                    }

                    enforceIsForegroundUser(userHandle);
                    verifyPackageNameFromUid(uid, attributionSource);

                    if (holdsDataManagementPermission) {
                        throw new SecurityException(
                                "Apps with android.permission.MANAGE_HEALTH_DATA permission are"
                                        + " not allowed to insert data");
                    }
                    enforceMemoryRateLimit(List.of(request.getDataSize()), request.getDataSize());
                    throwExceptionIfDataSyncInProgress();
                    boolean isInForeground = mAppOpsManagerLocal.isUidInForeground(uid);
                    tryAcquireApiCallQuota(
                            uid,
                            QuotaCategory.QUOTA_CATEGORY_WRITE,
                            isInForeground,
                            logger,
                            request.getDataSize());

                    mMedicalDataPermissionEnforcer.enforceWriteMedicalDataPermission(
                            attributionSource);

                    MedicalDataSource dataSource =
                            mMedicalDataSourceHelper.createMedicalDataSource(
                                    mContext, request, packageName);

                    tryAndReturnResult(callback, dataSource, logger);
                },
                null,
                errorCallback,
                uid,
                /* isController= */ holdsDataManagementPermission);
    }

    /**
     * Service implementation of {@link HealthConnectManager#getMedicalDataSources(List, Executor,
     * OutcomeReceiver)}.
     */
    @Override
    public void getMedicalDataSourcesByIds(
            AttributionSource attributionSource,
            List<String> ids,
            IMedicalDataSourcesResponseCallback callback) {
        checkParamsNonNull(attributionSource, ids, callback);
        final ErrorCallback errorCallback = callback::onError;
        final int uid = Binder.getCallingUid();
        final int pid = Binder.getCallingPid();
        final UserHandle userHandle = Binder.getCallingUserHandle();
        final boolean holdsDataManagementPermission = hasDataManagementPermission(uid, pid);
        final String callingPackageName =
                Objects.requireNonNull(attributionSource.getPackageName());
        final HealthConnectServiceLogger.Builder logger =
                new HealthConnectServiceLogger.Builder(holdsDataManagementPermission, READ_DATA)
                        .setPackageName(callingPackageName);

        scheduleLoggingHealthDataApiErrors(
                () -> {
                    if (!isPersonalHealthRecordEnabled()) {
                        HealthConnectException unsupportedException =
                                new HealthConnectException(
                                        ERROR_UNSUPPORTED_OPERATION,
                                        "Creating MedicalDataSource by ids is not supported.");
                        Slog.e(TAG, "HealthConnectException: ", unsupportedException);
                        tryAndThrowException(
                                errorCallback,
                                unsupportedException,
                                unsupportedException.getErrorCode());
                        return;
                    }
<<<<<<< HEAD
                    if (ids.isEmpty()) {
                        tryAndReturnResult(callback, List.of(), logger);
                        return;
                    }
=======
                    List<UUID> dataSourceUuids =
                            validateMedicalDataSourceIds(ids.stream().collect(toSet())).stream()
                                    .toList();
>>>>>>> f0599c89
                    enforceIsForegroundUser(userHandle);
                    verifyPackageNameFromUid(uid, attributionSource);
                    throwExceptionIfDataSyncInProgress();
                    List<MedicalDataSource> medicalDataSources;
                    if (holdsDataManagementPermission) {
                        medicalDataSources =
                                mMedicalDataSourceHelper
                                        .getMedicalDataSourcesByIdsWithoutPermissionChecks(ids);
                    } else {
                        boolean isInForeground = mAppOpsManagerLocal.isUidInForeground(uid);
                        logger.setCallerForegroundState(isInForeground);

                        tryAcquireApiCallQuota(
                                uid, QuotaCategory.QUOTA_CATEGORY_READ, isInForeground, logger);

                        Set<String> grantedMedicalPermissions =
                                mMedicalDataPermissionEnforcer
                                        .getGrantedMedicalPermissionsForPreflight(
                                                attributionSource);

                        // Enforce caller has permission granted to at least one PHR permission
                        // before reading from DB.
                        if (grantedMedicalPermissions.isEmpty()) {
                            throw new SecurityException(
                                    "Caller doesn't have permission to read or write medical"
                                            + " data");
                        }

                        // If reading from background while READ_HEALTH_DATA_IN_BACKGROUND
                        // permission is not granted, then enforce self read.
                        boolean isCalledFromBgWithoutBgRead =
                                !isInForeground
                                        && !isPermissionGranted(
                                                READ_HEALTH_DATA_IN_BACKGROUND, uid, pid);

                        if (Constants.DEBUG) {
                            Slog.d(
                                    TAG,
                                    "Enforce self read for package "
                                            + callingPackageName
                                            + ":"
                                            + isCalledFromBgWithoutBgRead);
                        }

                        // Pass related fields to DB to filter results.
                        medicalDataSources =
                                mMedicalDataSourceHelper
                                        .getMedicalDataSourcesByIdsWithPermissionChecks(
                                                ids,
                                                getPopulatedMedicalResourceTypesWithReadPermissions(
                                                        grantedMedicalPermissions),
                                                callingPackageName,
                                                grantedMedicalPermissions.contains(
                                                        WRITE_MEDICAL_DATA),
                                                isCalledFromBgWithoutBgRead,
                                                mAppInfoHelper);
                    }
                    logger.setNumberOfRecords(medicalDataSources.size());
                    tryAndReturnResult(callback, medicalDataSources, logger);
                },
                null,
                errorCallback,
                uid,
                holdsDataManagementPermission);
    }

    /**
     * Service implementation of {@link
     * HealthConnectManager#getMedicalDataSources(GetMedicalDataSourcesRequest, Executor,
     * OutcomeReceiver)}.
     */
    @Override
    public void getMedicalDataSourcesByRequest(
            AttributionSource attributionSource,
            GetMedicalDataSourcesRequest request,
            IMedicalDataSourcesResponseCallback callback) {
        checkParamsNonNull(attributionSource, request, callback);
        ErrorCallback errorCallback = callback::onError;
        final int uid = Binder.getCallingUid();
        final int pid = Binder.getCallingPid();
        final UserHandle userHandle = Binder.getCallingUserHandle();
        final boolean holdsDataManagementPermission = hasDataManagementPermission(uid, pid);
        final String callingPackageName =
                Objects.requireNonNull(attributionSource.getPackageName());
        final HealthConnectServiceLogger.Builder logger =
                new HealthConnectServiceLogger.Builder(holdsDataManagementPermission, READ_DATA)
                        .setPackageName(callingPackageName);

        scheduleLoggingHealthDataApiErrors(
                () -> {
                    if (!isPersonalHealthRecordEnabled()) {
                        HealthConnectException unsupportedException =
                                new HealthConnectException(
                                        ERROR_UNSUPPORTED_OPERATION,
                                        "Getting MedicalDataSources by request is not supported.");
                        Slog.e(TAG, "HealthConnectException: ", unsupportedException);
                        tryAndThrowException(
                                errorCallback,
                                unsupportedException,
                                unsupportedException.getErrorCode());
                        return;
                    }
                    enforceIsForegroundUser(userHandle);
                    verifyPackageNameFromUid(uid, attributionSource);
                    throwExceptionIfDataSyncInProgress();
                    List<MedicalDataSource> medicalDataSources;
                    if (holdsDataManagementPermission) {
                        medicalDataSources =
                                mMedicalDataSourceHelper
                                        .getMedicalDataSourcesByPackageWithoutPermissionChecks(
                                                request.getPackageNames());
                    } else {
                        boolean isInForeground = mAppOpsManagerLocal.isUidInForeground(uid);
                        logger.setCallerForegroundState(isInForeground);

                        tryAcquireApiCallQuota(
                                uid, QuotaCategory.QUOTA_CATEGORY_READ, isInForeground, logger);

                        Set<String> grantedMedicalPermissions =
                                mMedicalDataPermissionEnforcer
                                        .getGrantedMedicalPermissionsForPreflight(
                                                attributionSource);

                        // Enforce caller has permission granted to at least one PHR permission
                        // before reading from DB.
                        if (grantedMedicalPermissions.isEmpty()) {
                            throw new SecurityException(
                                    "Caller doesn't have permission to read or write medical"
                                            + " data");
                        }

                        // If reading from background while READ_HEALTH_DATA_IN_BACKGROUND
                        // permission is not granted, then enforce self read.
                        boolean isCalledFromBgWithoutBgRead =
                                !isInForeground
                                        && !isPermissionGranted(
                                                READ_HEALTH_DATA_IN_BACKGROUND, uid, pid);

                        if (Constants.DEBUG) {
                            Slog.d(
                                    TAG,
                                    "Enforce self read for package "
                                            + callingPackageName
                                            + ":"
                                            + isCalledFromBgWithoutBgRead);
                        }

                        // Pass related fields to DB to filter results.
                        medicalDataSources =
                                mMedicalDataSourceHelper
                                        .getMedicalDataSourcesByPackageWithPermissionChecks(
                                                request.getPackageNames(),
                                                getPopulatedMedicalResourceTypesWithReadPermissions(
                                                        grantedMedicalPermissions),
                                                callingPackageName,
                                                grantedMedicalPermissions.contains(
                                                        WRITE_MEDICAL_DATA),
                                                isCalledFromBgWithoutBgRead);
                    }
                    logger.setNumberOfRecords(medicalDataSources.size());
                    tryAndReturnResult(callback, medicalDataSources, logger);
                },
                null,
                errorCallback,
                uid,
                holdsDataManagementPermission);
    }

    /** Service implementation of {@link HealthConnectManager#deleteMedicalDataSourceWithData} */
    @Override
    public void deleteMedicalDataSourceWithData(
            AttributionSource attributionSource, String id, IEmptyResponseCallback callback) {
        checkParamsNonNull(attributionSource, id, callback);
        final ErrorCallback errorCallback = callback::onError;
        final int uid = Binder.getCallingUid();
        final int pid = Binder.getCallingPid();
        final UserHandle userHandle = Binder.getCallingUserHandle();
        final boolean holdsDataManagementPermission = hasDataManagementPermission(uid, pid);
        final String callingPackageName =
                Objects.requireNonNull(attributionSource.getPackageName());
        final HealthConnectServiceLogger.Builder logger =
                new HealthConnectServiceLogger.Builder(holdsDataManagementPermission, DELETE_DATA)
                        .setPackageName(callingPackageName);

        scheduleLoggingHealthDataApiErrors(
                () -> {
                    if (!isPersonalHealthRecordEnabled()) {
                        HealthConnectException unsupportedException =
                                new HealthConnectException(
                                        ERROR_UNSUPPORTED_OPERATION,
                                        "Deleting MedicalDataSource is not supported.");
                        Slog.e(TAG, "HealthConnectException: ", unsupportedException);
                        tryAndThrowException(
                                errorCallback,
                                unsupportedException,
                                unsupportedException.getErrorCode());
                        return;
                    }

                    if (id.trim().isEmpty()) {
                        tryAndThrowException(
                                errorCallback,
                                new IllegalArgumentException("Empty datasource id"),
                                ERROR_INVALID_ARGUMENT);
                        return;
                    }
<<<<<<< HEAD
=======
                    validateMedicalDataSourceIds(Set.of(id));
                    UUID uuid = UUID.fromString(id);
>>>>>>> f0599c89
                    enforceIsForegroundUser(userHandle);
                    verifyPackageNameFromUid(uid, attributionSource);
                    throwExceptionIfDataSyncInProgress();
                    if (holdsDataManagementPermission) {
                        mMedicalDataSourceHelper.deleteMedicalDataSourceWithoutPermissionChecks(
                                uuid);
                    } else {
                        boolean isInForeground = mAppOpsManagerLocal.isUidInForeground(uid);
                        logger.setCallerForegroundState(isInForeground);
                        tryAcquireApiCallQuota(
                                uid, QuotaCategory.QUOTA_CATEGORY_WRITE, isInForeground, logger);
                        mMedicalDataPermissionEnforcer.enforceWriteMedicalDataPermission(
                                attributionSource);
                        // This also deletes the contained data, because they are referenced
                        // by foreign key, and so are handled by ON DELETE CASCADE in the db.
                        mMedicalDataSourceHelper.deleteMedicalDataSourceWithPermissionChecks(
                                uuid, attributionSource.getPackageName());
                    }
<<<<<<< HEAD

                    // This also deletes the contained data, because they are referenced
                    // by foreign key, and so are handled by ON DELETE CASCADE in the db.
                    mMedicalDataSourceHelper.deleteMedicalDataSource(id, appInfoIdRestriction);
=======
>>>>>>> f0599c89
                    tryAndReturnResult(callback, logger);
                },
                null,
                errorCallback,
                uid,
                /* isController= */ holdsDataManagementPermission);
    }

    @Override
    public void upsertMedicalResources(
            AttributionSource attributionSource,
            List<UpsertMedicalResourceRequest> requests,
            IMedicalResourcesResponseCallback callback) {
        checkParamsNonNull(attributionSource, requests, callback);
        final ErrorCallback errorCallback = callback::onError;
        final int uid = Binder.getCallingUid();
        final int pid = Binder.getCallingPid();
        final UserHandle userHandle = Binder.getCallingUserHandle();
        final boolean holdsDataManagementPermission = hasDataManagementPermission(uid, pid);
        final String callingPackageName =
                Objects.requireNonNull(attributionSource.getPackageName());
        final HealthConnectServiceLogger.Builder logger =
                new HealthConnectServiceLogger.Builder(holdsDataManagementPermission, INSERT_DATA)
                        .setPackageName(callingPackageName);

        scheduleLoggingHealthDataApiErrors(
                () -> {
                    if (!isPersonalHealthRecordEnabled()) {
                        HealthConnectException unsupportedException =
                                new HealthConnectException(
                                        ERROR_UNSUPPORTED_OPERATION,
                                        "Upsert MedicalResources is not supported.");
                        Slog.e(TAG, "HealthConnectException: ", unsupportedException);
                        tryAndThrowException(
                                errorCallback,
                                unsupportedException,
                                unsupportedException.getErrorCode());
                        return;
                    }

                    if (requests.isEmpty()) {
                        tryAndReturnResult(callback, List.of(), logger);
                    }

                    enforceIsForegroundUser(userHandle);
                    verifyPackageNameFromUid(uid, attributionSource);
                    if (holdsDataManagementPermission) {
                        throw new SecurityException(
                                "Apps with android.permission.MANAGE_HEALTH_DATA permission are"
                                        + " not allowed to insert data");
                    }
                    List<Long> requestsSize =
                            requests.stream()
                                    .map(UpsertMedicalResourceRequest::getDataSize)
                                    .toList();
                    long requestsTotalSize = requestsSize.stream().mapToLong(Long::valueOf).sum();
                    enforceMemoryRateLimit(requestsSize, requestsTotalSize);
                    throwExceptionIfDataSyncInProgress();
                    boolean isInForeground = mAppOpsManagerLocal.isUidInForeground(uid);
                    tryAcquireApiCallQuota(
                            uid,
                            QuotaCategory.QUOTA_CATEGORY_WRITE,
                            isInForeground,
                            logger,
                            requestsTotalSize);

                    mMedicalDataPermissionEnforcer.enforceWriteMedicalDataPermission(
                            attributionSource);

                    List<UpsertMedicalResourceInternalRequest> validatedMedicalResourcesToUpsert =
                            new ArrayList<>();
                    for (UpsertMedicalResourceRequest upsertMedicalResourceRequest : requests) {
                        MedicalResourceValidator validator =
                                new MedicalResourceValidator(upsertMedicalResourceRequest);
                        validatedMedicalResourcesToUpsert.add(
                                validator.validateAndCreateInternalRequest());
                    }
                    List<MedicalResource> medicalResources =
                            mMedicalResourceHelper.upsertMedicalResources(
                                    callingPackageName, validatedMedicalResourcesToUpsert);
                    logger.setNumberOfRecords(medicalResources.size());

                    tryAndReturnResult(callback, medicalResources, logger);
                },
                null,
                errorCallback,
                uid,
                /* isController= */ holdsDataManagementPermission);
    }

    @Override
    public void readMedicalResourcesByIds(
            AttributionSource attributionSource,
            List<MedicalResourceId> medicalResourceIds,
            IReadMedicalResourcesResponseCallback callback) {
        checkParamsNonNull(attributionSource, medicalResourceIds, callback);
        final ErrorCallback errorCallback = callback::onError;
        final int uid = Binder.getCallingUid();
        final int pid = Binder.getCallingPid();
        final UserHandle userHandle = Binder.getCallingUserHandle();
        final boolean holdsDataManagementPermission = hasDataManagementPermission(uid, pid);
        final String callingPackageName =
                Objects.requireNonNull(attributionSource.getPackageName());
        final HealthConnectServiceLogger.Builder logger =
                new HealthConnectServiceLogger.Builder(holdsDataManagementPermission, READ_DATA)
                        .setPackageName(callingPackageName);

        scheduleLoggingHealthDataApiErrors(
                () -> {
                    if (!isPersonalHealthRecordEnabled()) {
                        HealthConnectException unsupportedException =
                                new HealthConnectException(
                                        ERROR_UNSUPPORTED_OPERATION,
                                        "Reading MedicalResources by ids is not supported.");
                        Slog.e(TAG, "HealthConnectException: ", unsupportedException);
                        tryAndThrowException(
                                errorCallback,
                                unsupportedException,
                                unsupportedException.getErrorCode());
                        return;
                    }

                    if (medicalResourceIds.isEmpty()) {
                        callback.onResult(new ReadMedicalResourcesResponse(List.of(), null, 0));
                        return;
                    }

                    if (medicalResourceIds.size() > MAXIMUM_PAGE_SIZE) {
                        HealthConnectException invalidSizeException =
                                new HealthConnectException(
                                        ERROR_INVALID_ARGUMENT,
                                        "The number of requested IDs must be <= "
                                                + MAXIMUM_PAGE_SIZE);
                        tryAndThrowException(
                                errorCallback,
                                invalidSizeException,
                                invalidSizeException.getErrorCode());
                        return;
                    }

                    enforceIsForegroundUser(userHandle);
                    verifyPackageNameFromUid(uid, attributionSource);
                    throwExceptionIfDataSyncInProgress();

                    List<MedicalResource> medicalResources;

                    if (holdsDataManagementPermission) {
                        medicalResources =
                                mMedicalResourceHelper
                                        .readMedicalResourcesByIdsWithoutPermissionChecks(
                                                medicalResourceIds);
                    } else {
                        boolean isInForeground = mAppOpsManagerLocal.isUidInForeground(uid);
                        logger.setCallerForegroundState(isInForeground);

                        tryAcquireApiCallQuota(
                                uid, QuotaCategory.QUOTA_CATEGORY_READ, isInForeground, logger);

                        Set<String> grantedMedicalPermissions =
                                mMedicalDataPermissionEnforcer
                                        .getGrantedMedicalPermissionsForPreflight(
                                                attributionSource);

                        // Enforce caller has permission granted to at least one PHR permission
                        // before reading from DB.
                        if (grantedMedicalPermissions.isEmpty()) {
                            throw new SecurityException(
                                    "Caller doesn't have permission to read or write medical"
                                            + " data");
                        }

                        // If reading from background while READ_HEALTH_DATA_IN_BACKGROUND
                        // permission is not granted, then enforce self read.
                        boolean isCalledFromBgWithoutBgRead =
                                !isInForeground
                                        && !isPermissionGranted(
                                                READ_HEALTH_DATA_IN_BACKGROUND, uid, pid);

                        if (Constants.DEBUG) {
                            Slog.d(
                                    TAG,
                                    "Enforce self read for package "
                                            + callingPackageName
                                            + ":"
                                            + isCalledFromBgWithoutBgRead);
                        }

                        // Pass related fields to DB to filter results.
                        medicalResources =
                                mMedicalResourceHelper
                                        .readMedicalResourcesByIdsWithPermissionChecks(
                                                medicalResourceIds,
                                                getPopulatedMedicalResourceTypesWithReadPermissions(
                                                        grantedMedicalPermissions),
                                                callingPackageName,
                                                grantedMedicalPermissions.contains(
                                                        WRITE_MEDICAL_DATA),
                                                isCalledFromBgWithoutBgRead);
                    }

                    logger.setNumberOfRecords(medicalResources.size());

                    callback.onResult(new ReadMedicalResourcesResponse(medicalResources, null, 0));
                    logger.setHealthDataServiceApiStatusSuccess();
                },
                null,
                errorCallback,
                uid,
                /* isController= */ holdsDataManagementPermission);
    }

    @Override
    public void readMedicalResourcesByRequest(
            AttributionSource attributionSource,
            ReadMedicalResourcesRequestParcel request,
            IReadMedicalResourcesResponseCallback callback) {
        checkParamsNonNull(attributionSource, request, callback);
        final ErrorCallback errorCallback = callback::onError;
        final int uid = Binder.getCallingUid();
        final int pid = Binder.getCallingPid();
        final UserHandle userHandle = Binder.getCallingUserHandle();
        final boolean holdsDataManagementPermission = hasDataManagementPermission(uid, pid);
        final String callingPackageName =
                Objects.requireNonNull(attributionSource.getPackageName());
        final HealthConnectServiceLogger.Builder logger =
                new HealthConnectServiceLogger.Builder(holdsDataManagementPermission, READ_DATA)
                        .setPackageName(callingPackageName);

        scheduleLoggingHealthDataApiErrors(
                () -> {
                    if (!isPersonalHealthRecordEnabled()) {
                        HealthConnectException unsupportedException =
                                new HealthConnectException(
                                        ERROR_UNSUPPORTED_OPERATION,
                                        "Reading MedicalResources by request is not supported.");
                        Slog.e(TAG, "HealthConnectException: ", unsupportedException);
                        tryAndThrowException(
                                errorCallback,
                                unsupportedException,
                                unsupportedException.getErrorCode());
                        return;
                    }

                    enforceIsForegroundUser(userHandle);
                    verifyPackageNameFromUid(uid, attributionSource);
                    throwExceptionIfDataSyncInProgress();

                    PhrPageTokenWrapper pageTokenWrapper = PhrPageTokenWrapper.from(request);
                    ReadMedicalResourcesInternalResponse response;

                    if (holdsDataManagementPermission) {
                        response =
                                mMedicalResourceHelper
                                        .readMedicalResourcesByRequestWithoutPermissionChecks(
                                                pageTokenWrapper, request.getPageSize());
                    } else {
                        boolean isInForeground = mAppOpsManagerLocal.isUidInForeground(uid);
                        logger.setCallerForegroundState(isInForeground);

                        tryAcquireApiCallQuota(
                                uid, QuotaCategory.QUOTA_CATEGORY_READ, isInForeground, logger);

                        boolean enforceSelfRead = false;
                        // If both read and write permissions are missing, inside the if condition
                        // the statement throws SecurityException.
                        if (mMedicalDataPermissionEnforcer
                                .enforceMedicalReadAccessAndGetEnforceSelfRead(
                                        pageTokenWrapper.getRequest().getMedicalResourceType(),
                                        attributionSource)) {
                            // If read permission is missing but write permission is granted,
                            // then enforce self read.
                            enforceSelfRead = true;
                        } else if (!isInForeground) {
                            // This is when read permission is granted but the app is reading from
                            // the background. Then we enforce self read if
                            // READ_HEALTH_DATA_IN_BACKGROUND permission is not granted.
                            enforceSelfRead =
                                    !isPermissionGranted(READ_HEALTH_DATA_IN_BACKGROUND, uid, pid);
                        }
                        if (Constants.DEBUG) {
                            Slog.d(
                                    TAG,
                                    "Enforce self read for package "
                                            + callingPackageName
                                            + ":"
                                            + enforceSelfRead);
                        }

                        response =
                                mMedicalResourceHelper
                                        .readMedicalResourcesByRequestWithPermissionChecks(
                                                pageTokenWrapper,
                                                request.getPageSize(),
                                                callingPackageName,
                                                enforceSelfRead);
                    }

                    List<MedicalResource> medicalResources = response.getMedicalResources();
                    logger.setNumberOfRecords(medicalResources.size());

                    callback.onResult(
                            new ReadMedicalResourcesResponse(
                                    medicalResources,
                                    response.getPageToken(),
                                    response.getRemainingCount()));
                    logger.setHealthDataServiceApiStatusSuccess();
                },
                null,
                errorCallback,
                uid,
                /* isController= */ holdsDataManagementPermission);
    }

    @Override
    public void deleteMedicalResourcesByIds(
            AttributionSource attributionSource,
            List<MedicalResourceId> medicalResourceIds,
            IEmptyResponseCallback callback) {

        // Permissions expectations:
        // - Apps with data management permissions can delete anything
        // - Other apps can only delete data written by the calling package itself.
        // - Background deletes are permitted
        // - No deletion can happen while data sync is in progress
        // - delete shares quota with write.
        // - on multi-user devices, calls will only be allowed from the foreground user.

        checkParamsNonNull(attributionSource, medicalResourceIds, callback);
        final ErrorCallback errorCallback = callback::onError;
        final int uid = Binder.getCallingUid();
        final int pid = Binder.getCallingPid();
        final UserHandle userHandle = Binder.getCallingUserHandle();
        final boolean holdsDataManagementPermission = hasDataManagementPermission(uid, pid);
        final String callingPackageName =
                Objects.requireNonNull(attributionSource.getPackageName());
        final HealthConnectServiceLogger.Builder logger =
                new HealthConnectServiceLogger.Builder(holdsDataManagementPermission, DELETE_DATA)
                        .setPackageName(callingPackageName);

        scheduleLoggingHealthDataApiErrors(
                () -> {
                    if (!isPersonalHealthRecordEnabled()) {
                        HealthConnectException unsupportedException =
                                new HealthConnectException(
                                        ERROR_UNSUPPORTED_OPERATION,
                                        "Deleting MedicalResources by ids is not supported.");
                        Slog.e(TAG, "HealthConnectException: ", unsupportedException);
                        tryAndThrowException(
                                errorCallback,
                                unsupportedException,
                                unsupportedException.getErrorCode());
                        return;
                    }

                    if (medicalResourceIds.isEmpty()) {
                        tryAndReturnResult(callback, logger);
                        logger.build().log();
                        return;
                    }

                    enforceIsForegroundUser(userHandle);
                    verifyPackageNameFromUid(uid, attributionSource);
                    throwExceptionIfDataSyncInProgress();
                    if (holdsDataManagementPermission) {
                        mMedicalResourceHelper.deleteMedicalResourcesByIdsWithoutPermissionChecks(
                                medicalResourceIds);
                    } else {
                        boolean isInForeground = mAppOpsManagerLocal.isUidInForeground(uid);
                        tryAcquireApiCallQuota(
                                uid, QuotaCategory.QUOTA_CATEGORY_WRITE, isInForeground, logger);
                        mMedicalDataPermissionEnforcer.enforceWriteMedicalDataPermission(
                                attributionSource);
                        mMedicalResourceHelper.deleteMedicalResourcesByIdsWithPermissionChecks(
                                medicalResourceIds, callingPackageName);
                    }
                    tryAndReturnResult(callback, logger);
                },
                null,
                errorCallback,
                uid,
                /* isController= */ holdsDataManagementPermission);
    }

    @Override
    public void deleteMedicalResourcesByRequest(
            AttributionSource attributionSource,
            DeleteMedicalResourcesRequest request,
            IEmptyResponseCallback callback) {

        // Permissions expectations:
        // - Apps with data management permissions can delete anything
        // - Other apps can only delete data written by the calling package itself.
        // - Background deletes are permitted
        // - No deletion can happen while data sync is in progress
        // - delete shares quota with write.
        // - on multi-user devices, calls will only be allowed from the foreground user.

        checkParamsNonNull(attributionSource, request, callback);
        final ErrorCallback errorCallback = callback::onError;
        final int uid = Binder.getCallingUid();
        final int pid = Binder.getCallingPid();
        final UserHandle userHandle = Binder.getCallingUserHandle();
        final boolean holdsDataManagementPermission = hasDataManagementPermission(uid, pid);
        final String callingPackageName =
                Objects.requireNonNull(attributionSource.getPackageName());
        final HealthConnectServiceLogger.Builder logger =
                new HealthConnectServiceLogger.Builder(holdsDataManagementPermission, DELETE_DATA)
                        .setPackageName(callingPackageName);

        scheduleLoggingHealthDataApiErrors(
                () -> {
                    if (!isPersonalHealthRecordEnabled()) {
                        HealthConnectException unsupportedException =
                                new HealthConnectException(
                                        ERROR_UNSUPPORTED_OPERATION,
                                        "Deleting MedicalResources by request is not supported.");
                        Slog.e(TAG, "HealthConnectException: ", unsupportedException);
                        tryAndThrowException(
                                errorCallback,
                                unsupportedException,
                                unsupportedException.getErrorCode());
                        return;
                    }

                    if (request.getDataSourceIds().isEmpty()) {
                        tryAndReturnResult(callback, logger);
                        return;
                    }
                    enforceIsForegroundUser(userHandle);
                    verifyPackageNameFromUid(uid, attributionSource);
                    throwExceptionIfDataSyncInProgress();
                    if (holdsDataManagementPermission) {
                        mMedicalResourceHelper
                                .deleteMedicalResourcesByDataSourcesWithoutPermissionChecks(
                                        new ArrayList<>(request.getDataSourceIds()));
                    } else {
                        boolean isInForeground = mAppOpsManagerLocal.isUidInForeground(uid);
                        tryAcquireApiCallQuota(
                                uid, QuotaCategory.QUOTA_CATEGORY_WRITE, isInForeground, logger);
                        mMedicalDataPermissionEnforcer.enforceWriteMedicalDataPermission(
                                attributionSource);
                        mMedicalResourceHelper
                                .deleteMedicalResourcesByDataSourcesWithPermissionChecks(
                                        new ArrayList<>(request.getDataSourceIds()),
                                        callingPackageName);
                    }
                    tryAndReturnResult(callback, logger);
                },
                null,
                errorCallback,
                uid,
                /* isController= */ holdsDataManagementPermission);
    }

    private void scheduleLoggingHealthDataApiErrors(
            Task task,
            // TODO(361796560): remove `@Nullable` when PHR telemetry is properly implemented
            @Nullable HealthConnectServiceLogger.Builder logger,
            ErrorCallback errorCallback,
            int uid,
            boolean isController) {
        HealthConnectThreadScheduler.schedule(
                mContext,
                () -> {
                    int errorCode = ERROR_UNKNOWN;
                    Exception exception = null;
                    try {
                        task.execute();
                    } catch (JSONException | SQLiteException jsonException) {
                        errorCode = ERROR_IO;
                        exception = jsonException;
                    } catch (SecurityException securityException) {
                        errorCode = ERROR_SECURITY;
                        exception = securityException;
                    } catch (IllegalArgumentException illegalArgumentException) {
                        errorCode = ERROR_INVALID_ARGUMENT;
                        exception = illegalArgumentException;
                    } catch (HealthConnectException healthConnectException) {
                        errorCode = healthConnectException.getErrorCode();
                        exception = healthConnectException;
                    } catch (Exception e) { // including IllegalStateException
                        errorCode = ERROR_INTERNAL;
                        exception = e;
                    } finally {
                        try {
                            if (exception != null) {
                                String msg = exception.getClass().getSimpleName() + ": ";
                                if (exception instanceof IllegalArgumentException
                                        && Flags.logcatCensorIae()) {
                                    Slog.e(TAG, getStackTraceOnlyString(exception));
                                } else {
                                    Slog.e(TAG, msg, exception);
                                }
                                if (errorCode == ERROR_UNKNOWN) {
                                    Slog.e(TAG, "errorCode should not be ERROR_UNKNOWN!");
                                }
                                if (logger != null) {
                                    logger.setHealthDataServiceApiStatusError(errorCode);
                                }
                                tryAndThrowException(errorCallback, exception, errorCode);
                            }
                        } finally {
                            if (logger != null) {
                                logger.build().log();
                            }
                        }
                    }
                },
                uid,
                isController);
    }

    /**
     * Returns a string from an exception that contains the stack trace but not the message.
     *
     * <p>The message for an exception may reveal privacy sensitive information. So this method
     * returns the stack trace as a string including the cause chain for the exception, if it
     * exists. The stack trace is not communicated through Binder, so is lost to if it is not
     * logged.
     */
    private static String getStackTraceOnlyString(Throwable ex) {
        StringWriter sw = new StringWriter();
        PrintWriter pw = new PrintWriter(sw, false);
        pw.println(ex.getClass().getName());
        printStackTrace(ex, pw);
        Throwable cause = ex.getCause();
        while (cause != null) {
            pw.println(String.format("Caused by: %s", cause.getClass().getName()));
            printStackTrace(cause, pw);
            cause = cause.getCause();
        }
        pw.flush();
        return sw.toString();
    }

    private static void printStackTrace(Throwable ex, PrintWriter pw) {
        StackTraceElement[] stackTraceElements = ex.getStackTrace();
        for (StackTraceElement element : stackTraceElements) {
            pw.println(
                    String.format(
                            " at %s.%s(%s:%s)",
                            element.getClassName(),
                            element.getMethodName(),
                            element.getFileName(),
                            element.getLineNumber()));
        }
    }

    /**
     * Retrieves {@link MedicalResourceTypeInfo} for each {@link
     * MedicalResource.MedicalResourceType}.
     */
    @Override
    public void queryAllMedicalResourceTypeInfos(IMedicalResourceTypeInfosCallback callback) {
        checkParamsNonNull(callback);
        final ErrorCallback errorCallback = callback::onError;
        final int uid = Binder.getCallingUid();
        final int pid = Binder.getCallingPid();
        final UserHandle userHandle = Binder.getCallingUserHandle();
        HealthConnectThreadScheduler.scheduleControllerTask(
                () -> {
                    if (!isPersonalHealthRecordEnabled()) {
                        HealthConnectException unsupportedException =
                                new HealthConnectException(
                                        ERROR_UNSUPPORTED_OPERATION,
                                        "Querying MedicalResource types info is not supported.");
                        Slog.e(TAG, "HealthConnectException: ", unsupportedException);
                        tryAndThrowException(
                                errorCallback,
                                unsupportedException,
                                unsupportedException.getErrorCode());
                        return;
                    }

                    try {
                        enforceIsForegroundUser(userHandle);
                        mContext.enforcePermission(MANAGE_HEALTH_DATA_PERMISSION, pid, uid, null);
                        throwExceptionIfDataSyncInProgress();
                        callback.onResult(getPopulatedMedicalResourceTypeInfos());
                    } catch (SQLiteException sqLiteException) {
                        tryAndThrowException(errorCallback, sqLiteException, ERROR_IO);
                    } catch (SecurityException securityException) {
                        Slog.e(TAG, "SecurityException: ", securityException);
                        tryAndThrowException(errorCallback, securityException, ERROR_SECURITY);
                    } catch (HealthConnectException healthConnectException) {
                        Slog.e(TAG, "HealthConnectException: ", healthConnectException);
                        tryAndThrowException(
                                errorCallback,
                                healthConnectException,
                                healthConnectException.getErrorCode());
                    } catch (Exception exception) {
                        tryAndThrowException(errorCallback, exception, ERROR_INTERNAL);
                    }
                });
    }

    @Override
    public void getChangesForBackup(
            @Nullable String changeToken, IGetChangesForBackupResponseCallback callback) {
        if (mCloudBackupManager == null) return;
        checkParamsNonNull(callback);
        final ErrorCallback errorCallback = callback::onError;
        HealthConnectThreadScheduler.scheduleControllerTask(
                () -> {
                    try {
                        callback.onResult(mCloudBackupManager.getChangesForBackup(changeToken));
                    } catch (Exception e) {
                        tryAndThrowException(errorCallback, e, ERROR_INTERNAL);
                    }
                });
    }

    @Override
    public void getSettingsForBackup(IGetSettingsForBackupResponseCallback callback) {
        if (mCloudBackupManager == null) return;
        checkParamsNonNull(callback);
        final ErrorCallback errorCallback = callback::onError;
        HealthConnectThreadScheduler.scheduleControllerTask(
                () -> {
                    try {
                        callback.onResult(mCloudBackupManager.getSettingsForBackup());
                    } catch (Exception e) {
                        tryAndThrowException(errorCallback, e, ERROR_INTERNAL);
                    }
                });
    }

    // Cancel BR timeouts - this might be needed when a user is going into background.
    void cancelBackupRestoreTimeouts() {
        mBackupRestore.cancelAllJobs();
    }

    private void tryAcquireApiCallQuota(
            int uid,
            @QuotaCategory.Type int quotaCategory,
            boolean isInForeground,
            HealthConnectServiceLogger.Builder logger) {
        try {
            RateLimiter.tryAcquireApiCallQuota(uid, quotaCategory, isInForeground);
        } catch (RateLimiterException rateLimiterException) {
            logger.setRateLimit(
                    rateLimiterException.getRateLimiterQuotaBucket(),
                    rateLimiterException.getRateLimiterQuotaLimit());
            throw new HealthConnectException(
                    rateLimiterException.getErrorCode(), rateLimiterException.getMessage());
        }
    }

    private void tryAcquireApiCallQuota(
            int uid,
            @QuotaCategory.Type int quotaCategory,
            boolean isInForeground,
            HealthConnectServiceLogger.Builder logger,
            long memoryCost) {
        try {
            RateLimiter.tryAcquireApiCallQuota(uid, quotaCategory, isInForeground, memoryCost);
        } catch (RateLimiterException rateLimiterException) {
            logger.setRateLimit(
                    rateLimiterException.getRateLimiterQuotaBucket(),
                    rateLimiterException.getRateLimiterQuotaLimit());
            throw new HealthConnectException(
                    rateLimiterException.getErrorCode(), rateLimiterException.getMessage());
        }
    }

    private void enforceMemoryRateLimit(List<Long> recordsSize, long recordsChunkSize) {
        recordsSize.forEach(RateLimiter::checkMaxRecordMemoryUsage);
        RateLimiter.checkMaxChunkMemoryUsage(recordsChunkSize);
    }

    /**
     * On a multi-user device, enforce that the calling user handle (user account) is the same as
     * the current foreground user (account).
     */
    private void enforceIsForegroundUser(UserHandle callingUserHandle) {
        if (!callingUserHandle.equals(mCurrentForegroundUser)) {
            throw new IllegalStateException(
                    "Calling user: "
                            + callingUserHandle.getIdentifier()
                            + "is not the current foreground user: "
                            + mCurrentForegroundUser.getIdentifier()
                            + ". HC request must be called"
                            + " from the current foreground user.");
        }
    }

    private boolean isDataSyncInProgress() {
        return mMigrationStateManager.isMigrationInProgress()
                || mBackupRestore.isRestoreMergingInProgress();
    }

    @VisibleForTesting
    Set<String> getStagedRemoteFileNames(UserHandle userHandle) {
        return mBackupRestore.getStagedRemoteFileNames(userHandle);
    }

    private DataMigrationManager getDataMigrationManager(UserHandle userHandle) {
        final Context userContext = mContext.createContextAsUser(userHandle, 0);

        return new DataMigrationManager(
                userContext,
                mTransactionManager,
                mPermissionHelper,
                mFirstGrantTimeManager,
                mDeviceInfoHelper,
                mAppInfoHelper,
                mHealthDataCategoryPriorityHelper,
                mPriorityMigrationHelper,
                mPreferenceHelper,
                mMigrationEntityHelper);
    }

    private void enforceCallingPackageBelongsToUid(String packageName, int callingUid) {
        int packageUid;
        try {
            packageUid =
                    mContext.getPackageManager()
                            .getPackageUid(
                                    packageName, /* flags */ PackageManager.PackageInfoFlags.of(0));
        } catch (PackageManager.NameNotFoundException e) {
            throw new IllegalStateException(packageName + " not found");
        }
        if (UserHandle.getAppId(packageUid) != UserHandle.getAppId(callingUid)) {
            throw new SecurityException(packageName + " does not belong to uid " + callingUid);
        }
    }

    /**
     * Verify various aspects of the calling user.
     *
     * @param callingUid Uid of the caller, usually retrieved from Binder for authenticity.
     * @param callerAttributionSource The permission identity of the caller
     */
    private void verifyPackageNameFromUid(
            int callingUid, AttributionSource callerAttributionSource) {
        // Check does the attribution source is one for the calling app.
        callerAttributionSource.enforceCallingUid();
        // Obtain the user where the client is running in.
        UserHandle callingUserHandle = UserHandle.getUserHandleForUid(callingUid);
        Context callingUserContext = mContext.createContextAsUser(callingUserHandle, 0);
        String callingPackageName =
                Objects.requireNonNull(callerAttributionSource.getPackageName());
        verifyCallingPackage(callingUserContext, callingUid, callingPackageName);
    }

    /**
     * Check that the caller's supposed package name matches the uid making the call.
     *
     * @throws SecurityException if the package name and uid don't match.
     */
    private void verifyCallingPackage(
            Context actualCallingUserContext, int actualCallingUid, String claimedCallingPackage) {
        int claimedCallingUid = getPackageUid(actualCallingUserContext, claimedCallingPackage);
        if (claimedCallingUid != actualCallingUid) {
            throw new SecurityException(
                    claimedCallingPackage + " does not belong to uid " + actualCallingUid);
        }
    }

    /** Finds the UID of the {@code packageName} in the given {@code context}. */
    private int getPackageUid(Context context, String packageName) {
        try {
            return context.getPackageManager().getPackageUid(packageName, /* flags= */ 0);
        } catch (PackageManager.NameNotFoundException e) {
            return Process.INVALID_UID;
        }
    }

    private void enforceShowMigrationInfoIntent(String packageName, int callingUid) {
        enforceCallingPackageBelongsToUid(packageName, callingUid);

        Intent intentToCheck =
                new Intent(HealthConnectManager.ACTION_SHOW_MIGRATION_INFO).setPackage(packageName);

        ResolveInfo resolveResult =
                mContext.getPackageManager()
                        .resolveActivity(
                                intentToCheck,
                                PackageManager.ResolveInfoFlags.of(PackageManager.MATCH_ALL));

        if (Objects.isNull(resolveResult)) {
            throw new IllegalArgumentException(
                    packageName
                            + " does not handle intent "
                            + HealthConnectManager.ACTION_SHOW_MIGRATION_INFO);
        }
    }

    private Map<Integer, List<DataOrigin>> getPopulatedRecordTypeInfoResponses() {
        Map<Integer, Class<? extends Record>> recordIdToExternalRecordClassMap =
                mHealthConnectMappings.getRecordIdToExternalRecordClassMap();
        Map<Integer, List<DataOrigin>> recordTypeInfoResponses =
                new ArrayMap<>(recordIdToExternalRecordClassMap.size());
        Map<Integer, Set<String>> recordTypeToContributingPackagesMap =
                mAppInfoHelper.getRecordTypesToContributingPackagesMap();
        recordIdToExternalRecordClassMap
                .keySet()
                .forEach(
                        (recordType) -> {
                            if (recordTypeToContributingPackagesMap.containsKey(recordType)) {
                                List<DataOrigin> packages =
                                        recordTypeToContributingPackagesMap.get(recordType).stream()
                                                .map(
                                                        (packageName) ->
                                                                new DataOrigin.Builder()
                                                                        .setPackageName(packageName)
                                                                        .build())
                                                .toList();
                                recordTypeInfoResponses.put(recordType, packages);
                            } else {
                                recordTypeInfoResponses.put(recordType, Collections.emptyList());
                            }
                        });
        return recordTypeInfoResponses;
    }

    private List<MedicalResourceTypeInfo> getPopulatedMedicalResourceTypeInfos() {
        Map<Integer, Set<MedicalDataSource>> resourceTypeToDataSourcesMap =
                mMedicalResourceHelper.getMedicalResourceTypeToContributingDataSourcesMap();
        return MedicalResource.VALID_TYPES.stream()
                .map(
                        medicalResourceType ->
                                new MedicalResourceTypeInfo(
                                        medicalResourceType,
                                        resourceTypeToDataSourcesMap.getOrDefault(
                                                medicalResourceType, Set.of())))
                .collect(toList());
    }

    private Set<Integer> getPopulatedMedicalResourceTypesWithReadPermissions(
            Set<String> grantedMedicalPermissions) {
        return grantedMedicalPermissions.stream()
                .filter(permissionString -> !permissionString.equals(WRITE_MEDICAL_DATA))
                .map(MedicalResourceTypePermissionMapper::getMedicalResourceType)
                .collect(toSet());
    }

    private boolean hasDataManagementPermission(int uid, int pid) {
        return isPermissionGranted(MANAGE_HEALTH_DATA_PERMISSION, uid, pid);
    }

    private boolean isPermissionGranted(String permission, int uid, int pid) {
        return mContext.checkPermission(permission, pid, uid) == PERMISSION_GRANTED;
    }

    private void logRecordTypeSpecificUpsertMetrics(
            List<RecordInternal<?>> recordInternals, String packageName) {
        checkParamsNonNull(recordInternals, packageName);

        Map<Integer, List<RecordInternal<?>>> recordTypeToRecordInternals =
                getRecordTypeToListOfRecords(recordInternals);
        for (Entry<Integer, List<RecordInternal<?>>> recordTypeToRecordInternalsEntry :
                recordTypeToRecordInternals.entrySet()) {
            RecordHelper<?> recordHelper =
                    mInternalHealthConnectMappings.getRecordHelper(
                            recordTypeToRecordInternalsEntry.getKey());
            recordHelper.logUpsertMetrics(recordTypeToRecordInternalsEntry.getValue(), packageName);
        }
    }

    private void logRecordTypeSpecificReadMetrics(
            List<RecordInternal<?>> recordInternals, String packageName) {
        checkParamsNonNull(recordInternals, packageName);

        Map<Integer, List<RecordInternal<?>>> recordTypeToRecordInternals =
                getRecordTypeToListOfRecords(recordInternals);
        for (Entry<Integer, List<RecordInternal<?>>> recordTypeToRecordInternalsEntry :
                recordTypeToRecordInternals.entrySet()) {
            RecordHelper<?> recordHelper =
                    mInternalHealthConnectMappings.getRecordHelper(
                            recordTypeToRecordInternalsEntry.getKey());
            recordHelper.logReadMetrics(recordTypeToRecordInternalsEntry.getValue(), packageName);
        }
    }

    private Map<Integer, List<RecordInternal<?>>> getRecordTypeToListOfRecords(
            List<RecordInternal<?>> recordInternals) {

        return recordInternals.stream()
                .collect(Collectors.groupingBy(RecordInternal::getRecordType));
    }

    private void throwExceptionIfDataSyncInProgress() {
        if (isDataSyncInProgress()) {
            throw new HealthConnectException(
                    HealthConnectException.ERROR_DATA_SYNC_IN_PROGRESS,
                    "Storage data sync in progress. API calls are blocked");
        }
    }

    /**
     * Throws an IllegalState Exception if data migration or restore is in process. This is only
     * used by HealthConnect synchronous APIs as {@link HealthConnectException} is lost between
     * processes on synchronous APIs and can only be returned to the caller for the APIs with a
     * callback.
     */
    private void throwIllegalStateExceptionIfDataSyncInProgress() {
        if (isDataSyncInProgress()) {
            throw new IllegalStateException("Storage data sync in progress. API calls are blocked");
        }
    }

    private void postDeleteTasks(List<Integer> recordTypeIdsToDelete) {
        if (recordTypeIdsToDelete != null && !recordTypeIdsToDelete.isEmpty()) {
            mAppInfoHelper.syncAppInfoRecordTypesUsed(new HashSet<>(recordTypeIdsToDelete));
            mActivityDateHelper.reSyncByRecordTypeIds(recordTypeIdsToDelete);
        }
    }

    private static void tryAndReturnResult(
            IEmptyResponseCallback callback, HealthConnectServiceLogger.Builder logger) {
        try {
            callback.onResult();
            logger.setHealthDataServiceApiStatusSuccess();
        } catch (RemoteException e) {
            Slog.e(TAG, "Remote call failed", e);
            logger.setHealthDataServiceApiStatusError(ERROR_INTERNAL);
        }
    }

    private static void tryAndReturnResult(
            IInsertRecordsResponseCallback callback,
            List<String> uuids,
            HealthConnectServiceLogger.Builder logger) {
        try {
            callback.onResult(new InsertRecordsResponseParcel(uuids));
            logger.setHealthDataServiceApiStatusSuccess();
        } catch (RemoteException e) {
            Slog.e(TAG, "Remote call failed", e);
            logger.setHealthDataServiceApiStatusError(ERROR_INTERNAL);
        }
    }

    private static void tryAndReturnResult(
            IMedicalDataSourcesResponseCallback callback,
            List<MedicalDataSource> response,
            HealthConnectServiceLogger.Builder logger) {
        try {
            callback.onResult(response);
            logger.setHealthDataServiceApiStatusSuccess();
        } catch (RemoteException e) {
            Slog.e(TAG, "Remote call failed when returning GetMedicalDataSources response", e);
            logger.setHealthDataServiceApiStatusError(ERROR_INTERNAL);
        }
    }

    private static void tryAndReturnResult(
            IMedicalDataSourceResponseCallback callback,
            MedicalDataSource medicalDataSource,
            HealthConnectServiceLogger.Builder logger) {
        try {
            callback.onResult(medicalDataSource);
            logger.setHealthDataServiceApiStatusSuccess();
        } catch (RemoteException e) {
            Slog.e(TAG, "Remote call failed when returning MedicalDataSource response", e);
            logger.setHealthDataServiceApiStatusError(ERROR_INTERNAL);
        }
    }

    private static void tryAndReturnResult(
            IMedicalResourcesResponseCallback callback,
            List<MedicalResource> medicalResources,
            HealthConnectServiceLogger.Builder logger) {
        try {
            callback.onResult(medicalResources);
            logger.setHealthDataServiceApiStatusSuccess();
        } catch (RemoteException e) {
            Slog.e(TAG, "Remote call to return UpsertMedicalResourcesResponse failed", e);
            logger.setHealthDataServiceApiStatusError(ERROR_INTERNAL);
        }
    }

    private static void tryAndThrowException(
            IMigrationCallback callback,
            Exception exception,
            @MigrationException.ErrorCode int errorCode,
            @Nullable String failedEntityId) {
        try {
            callback.onError(
                    new MigrationException(exception.toString(), errorCode, failedEntityId));
        } catch (RemoteException e) {
            Log.e(TAG, "Unable to send result to the callback", e);
        }
    }

    private static void tryAndThrowException(
            ErrorCallback callback,
            Exception exception,
            @HealthConnectException.ErrorCode int errorCode) {
        try {
            callback.onError(
                    new HealthConnectExceptionParcel(
                            new HealthConnectException(errorCode, exception.toString())));
        } catch (RemoteException e) {
            Log.e(TAG, "Unable to send result to the callback", e);
        }
    }

    private static void checkParamsNonNull(Object... params) {
        for (Object param : params) {
            Objects.requireNonNull(param);
        }
    }

    /** A task to run in {@link #scheduleLoggingHealthDataApiErrors}. */
    private interface Task {
        /**
         * The code to run.
         *
         * <p>As well as the listed exception types which may be thrown, runtime exceptions
         * including {@link SQLiteException}, {@link IllegalArgumentException}, {@link
         * IllegalStateException}, {@link SecurityException} and {@link HealthConnectException} are
         * expected.
         */
        void execute() throws RemoteException, JSONException;
    }

    /**
     * A wrapper interface to put around a callback to HealthConnect. It allows very similar code to
     * be written for multiple similar AIDL interfaces.
     */
    private interface ErrorCallback {

        /** Sends an error to the caller. */
        void onError(HealthConnectExceptionParcel error) throws RemoteException;
    }
}<|MERGE_RESOLUTION|>--- conflicted
+++ resolved
@@ -197,12 +197,8 @@
 import com.android.server.healthconnect.storage.request.ReadTransactionRequest;
 import com.android.server.healthconnect.storage.request.UpsertMedicalResourceInternalRequest;
 import com.android.server.healthconnect.storage.request.UpsertTransactionRequest;
-<<<<<<< HEAD
-import com.android.server.healthconnect.storage.utils.RecordHelperProvider;
-=======
 import com.android.server.healthconnect.storage.utils.InternalHealthConnectMappings;
 import com.android.server.healthconnect.storage.utils.StorageUtils;
->>>>>>> f0599c89
 
 import org.json.JSONException;
 
@@ -655,12 +651,9 @@
                                             mAppInfoHelper,
                                             attributionSource.getPackageName(),
                                             request,
-<<<<<<< HEAD
-=======
                                             mHealthDataCategoryPriorityHelper,
                                             mInternalHealthConnectMappings,
                                             mTransactionManager,
->>>>>>> f0599c89
                                             startDateAccess)
                                     .getAggregateDataResponseParcel(
                                             mAccessLogsHelper, shouldRecordAccessLog));
@@ -2296,16 +2289,9 @@
                                 unsupportedException.getErrorCode());
                         return;
                     }
-<<<<<<< HEAD
-                    if (ids.isEmpty()) {
-                        tryAndReturnResult(callback, List.of(), logger);
-                        return;
-                    }
-=======
                     List<UUID> dataSourceUuids =
                             validateMedicalDataSourceIds(ids.stream().collect(toSet())).stream()
                                     .toList();
->>>>>>> f0599c89
                     enforceIsForegroundUser(userHandle);
                     verifyPackageNameFromUid(uid, attributionSource);
                     throwExceptionIfDataSyncInProgress();
@@ -2313,7 +2299,8 @@
                     if (holdsDataManagementPermission) {
                         medicalDataSources =
                                 mMedicalDataSourceHelper
-                                        .getMedicalDataSourcesByIdsWithoutPermissionChecks(ids);
+                                        .getMedicalDataSourcesByIdsWithoutPermissionChecks(
+                                                dataSourceUuids);
                     } else {
                         boolean isInForeground = mAppOpsManagerLocal.isUidInForeground(uid);
                         logger.setCallerForegroundState(isInForeground);
@@ -2354,7 +2341,7 @@
                         medicalDataSources =
                                 mMedicalDataSourceHelper
                                         .getMedicalDataSourcesByIdsWithPermissionChecks(
-                                                ids,
+                                                dataSourceUuids,
                                                 getPopulatedMedicalResourceTypesWithReadPermissions(
                                                         grantedMedicalPermissions),
                                                 callingPackageName,
@@ -2512,11 +2499,8 @@
                                 ERROR_INVALID_ARGUMENT);
                         return;
                     }
-<<<<<<< HEAD
-=======
                     validateMedicalDataSourceIds(Set.of(id));
                     UUID uuid = UUID.fromString(id);
->>>>>>> f0599c89
                     enforceIsForegroundUser(userHandle);
                     verifyPackageNameFromUid(uid, attributionSource);
                     throwExceptionIfDataSyncInProgress();
@@ -2535,13 +2519,6 @@
                         mMedicalDataSourceHelper.deleteMedicalDataSourceWithPermissionChecks(
                                 uuid, attributionSource.getPackageName());
                     }
-<<<<<<< HEAD
-
-                    // This also deletes the contained data, because they are referenced
-                    // by foreign key, and so are handled by ON DELETE CASCADE in the db.
-                    mMedicalDataSourceHelper.deleteMedicalDataSource(id, appInfoIdRestriction);
-=======
->>>>>>> f0599c89
                     tryAndReturnResult(callback, logger);
                 },
                 null,
@@ -2966,27 +2943,29 @@
                         return;
                     }
 
-                    if (request.getDataSourceIds().isEmpty()) {
+                    if (request.getDataSourceIds().isEmpty()
+                            && request.getMedicalResourceTypes().isEmpty()) {
                         tryAndReturnResult(callback, logger);
                         return;
+                    }
+                    List<UUID> dataSourceUuids = StorageUtils.toUuids(request.getDataSourceIds());
+                    if (dataSourceUuids.isEmpty() && !request.getDataSourceIds().isEmpty()) {
+                        throw new IllegalArgumentException("Invalid data source id used");
                     }
                     enforceIsForegroundUser(userHandle);
                     verifyPackageNameFromUid(uid, attributionSource);
                     throwExceptionIfDataSyncInProgress();
                     if (holdsDataManagementPermission) {
                         mMedicalResourceHelper
-                                .deleteMedicalResourcesByDataSourcesWithoutPermissionChecks(
-                                        new ArrayList<>(request.getDataSourceIds()));
+                                .deleteMedicalResourcesByRequestWithoutPermissionChecks(request);
                     } else {
                         boolean isInForeground = mAppOpsManagerLocal.isUidInForeground(uid);
                         tryAcquireApiCallQuota(
                                 uid, QuotaCategory.QUOTA_CATEGORY_WRITE, isInForeground, logger);
                         mMedicalDataPermissionEnforcer.enforceWriteMedicalDataPermission(
                                 attributionSource);
-                        mMedicalResourceHelper
-                                .deleteMedicalResourcesByDataSourcesWithPermissionChecks(
-                                        new ArrayList<>(request.getDataSourceIds()),
-                                        callingPackageName);
+                        mMedicalResourceHelper.deleteMedicalResourcesByRequestWithPermissionChecks(
+                                request, callingPackageName);
                     }
                     tryAndReturnResult(callback, logger);
                 },
