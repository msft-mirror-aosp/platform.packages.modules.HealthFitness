--- conflicted
+++ resolved
@@ -94,15 +94,10 @@
 import android.health.connect.datatypes.DataOrigin;
 import android.health.connect.datatypes.Record;
 import android.health.connect.exportimport.ExportImportDocumentProvider;
-<<<<<<< HEAD
-import android.health.connect.exportimport.IQueryDocumentProvidersCallback;
-import android.health.connect.exportimport.IScheduledExportStatusCallback;
-=======
 import android.health.connect.exportimport.IImportStatusCallback;
 import android.health.connect.exportimport.IQueryDocumentProvidersCallback;
 import android.health.connect.exportimport.IScheduledExportStatusCallback;
 import android.health.connect.exportimport.ImportStatus;
->>>>>>> a9f6b01f
 import android.health.connect.exportimport.ScheduledExportSettings;
 import android.health.connect.exportimport.ScheduledExportStatus;
 import android.health.connect.internal.datatypes.RecordInternal;
@@ -134,11 +129,8 @@
 import com.android.server.appop.AppOpsManagerLocal;
 import com.android.server.healthconnect.backuprestore.BackupRestore;
 import com.android.server.healthconnect.exportimport.DocumentProvidersManager;
-<<<<<<< HEAD
-=======
 import com.android.server.healthconnect.exportimport.ExportImportJobs;
 import com.android.server.healthconnect.exportimport.ImportManager;
->>>>>>> a9f6b01f
 import com.android.server.healthconnect.logging.HealthConnectServiceLogger;
 import com.android.server.healthconnect.migration.DataMigrationManager;
 import com.android.server.healthconnect.migration.MigrationCleaner;
@@ -2081,11 +2073,7 @@
         }
     }
 
-<<<<<<< HEAD
-    /** Queries the document providers available to be used for export/import. */
-=======
     /** Queries status for a scheduled export */
->>>>>>> a9f6b01f
     @Override
     public void getScheduledExportStatus(
             @NonNull UserHandle user, @NonNull IScheduledExportStatusCallback callback) {
@@ -2100,11 +2088,7 @@
                         enforceIsForegroundUser(userHandle);
                         mContext.enforcePermission(MANAGE_HEALTH_DATA_PERMISSION, pid, uid, null);
                         ScheduledExportStatus status =
-<<<<<<< HEAD
-                                ScheduledExportSettingsStorage.getScheduledExportStatus();
-=======
                                 ExportImportSettingsStorage.getScheduledExportStatus();
->>>>>>> a9f6b01f
                         callback.onResult(status);
                     } catch (HealthConnectException healthConnectException) {
                         Slog.e(TAG, "HealthConnectException: ", healthConnectException);
@@ -2138,8 +2122,6 @@
         throw new RuntimeException();
     }
 
-<<<<<<< HEAD
-=======
     /** Queries the status for a data import */
     @Override
     public void getImportStatus(@NonNull UserHandle user, @NonNull IImportStatusCallback callback) {
@@ -2177,7 +2159,6 @@
         }
     }
 
->>>>>>> a9f6b01f
     /** Queries the document providers available to be used for export/import. */
     @Override
     public void queryDocumentProviders(
@@ -2696,9 +2677,6 @@
     private static void tryAndThrowException(
             @NonNull IScheduledExportStatusCallback callback,
             @NonNull Exception exception,
-<<<<<<< HEAD
-            @MigrationException.ErrorCode int errorCode) {
-=======
             @HealthConnectException.ErrorCode int errorCode) {
         try {
             callback.onError(
@@ -2713,7 +2691,6 @@
             @NonNull IImportStatusCallback callback,
             @NonNull Exception exception,
             @HealthConnectException.ErrorCode int errorCode) {
->>>>>>> a9f6b01f
         try {
             callback.onError(
                     new HealthConnectExceptionParcel(
