--- conflicted
+++ resolved
@@ -50,9 +50,6 @@
     public static final String MIGRATION_PAUSE_JOB_NAME = "migration_pause_job";
     static final String CURRENT_STATE_START_TIME_KEY = "current_state_start_time";
     static final String ALLOWED_STATE_TIMEOUT_KEY = "allowed_state_timeout_key";
-<<<<<<< HEAD
-    static final boolean ENABLE_STATE_CHANGE_JOBS = false;
-=======
     static final String MIGRATION_STATE_PREFERENCE_KEY = "migration_state";
     static final String MIN_DATA_MIGRATION_SDK_EXTENSION_VERSION_KEY =
             "min_data_migration_sdk_extension_version";
@@ -60,5 +57,4 @@
     static final String HAVE_CANCELED_OLD_MIGRATION_JOBS_KEY = "have_canceled_old_migration_jobs";
     static final String MIGRATION_STATE_CHANGE_NAMESPACE = MigrationStateChangeJob.class.toString();
     static final boolean ENABLE_STATE_CHANGE_JOBS = true;
->>>>>>> 7fecd1db
 }