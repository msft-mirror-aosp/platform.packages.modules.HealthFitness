/*
 * Copyright (C) 2023 The Android Open Source Project
 *
 * Licensed under the Apache License, Version 2.0 (the "License");
 * you may not use this file except in compliance with the License.
 * You may obtain a copy of the License at
 *
 *      http://www.apache.org/licenses/LICENSE-2.0
 *
 * Unless required by applicable law or agreed to in writing, software
 * distributed under the License is distributed on an "AS IS" BASIS,
 * WITHOUT WARRANTIES OR CONDITIONS OF ANY KIND, either express or implied.
 * See the License for the specific language governing permissions and
 * limitations under the License.
 */

package com.android.server.healthconnect.migration;

import static android.health.connect.HealthConnectDataState.MIGRATION_STATE_ALLOWED;
import static android.health.connect.HealthConnectDataState.MIGRATION_STATE_IN_PROGRESS;

import static com.android.server.healthconnect.migration.MigrationConstants.COUNT_DEFAULT;
import static com.android.server.healthconnect.migration.MigrationConstants.COUNT_MIGRATION_STATE_ALLOWED;
import static com.android.server.healthconnect.migration.MigrationConstants.COUNT_MIGRATION_STATE_IN_PROGRESS;
import static com.android.server.healthconnect.migration.MigrationConstants.EXTRA_USER_ID;
import static com.android.server.healthconnect.migration.MigrationConstants.INTERVAL_DEFAULT;
import static com.android.server.healthconnect.migration.MigrationConstants.IN_PROGRESS_STATE_TIMEOUT_PERIOD;
import static com.android.server.healthconnect.migration.MigrationConstants.NON_IDLE_STATE_TIMEOUT_PERIOD;

import android.app.job.JobInfo;
import android.app.job.JobScheduler;
import android.content.ComponentName;
import android.content.Context;
import android.health.connect.Constants;
import android.os.PersistableBundle;
import android.util.Slog;

import com.android.internal.annotations.GuardedBy;

import java.time.Duration;
import java.util.ArrayList;
import java.util.List;
import java.util.Objects;
import java.util.UUID;

/**
 * This class schedules the {@link MigrationBroadcastJobService} service.
 *
 * @hide
 */
public final class MigrationBroadcastScheduler {

    private static final String TAG = "MigrationBroadcastScheduler";
    private final Object mLock = new Object();

    @GuardedBy("mLock")
    private int mUserId;

    @GuardedBy("mLock")
    private List<Integer> mJobIdArray;

    public MigrationBroadcastScheduler(int userId) {
        mUserId = userId;
        mJobIdArray = new ArrayList<Integer>();
    }

    /** Sets userId. Invoked when the user is switched. */
    public void setUserId(int userId) {
        synchronized (mLock) {
            mUserId = userId;
        }
    }

    /***
     * Cancels all previously scheduled {@link MigrationBroadcastJobService} service jobs.
     * Retrieves the requiredCount and requiredInterval corresponding to the given migration
     * state.
     * If the requiredInterval is greater than or equal to the minimum interval allowed for
     * periodic jobs, a periodic job is scheduled, else a set of non-periodic jobs are
     * pre-scheduled.
     */
    public void scheduleNewJobs(Context context) {
        synchronized (mLock) {
            int migrationState = MigrationStateManager.getInitialisedInstance().getMigrationState();

            if (Constants.DEBUG) {
                Slog.d(TAG, "Current migration state: " + migrationState);
                Slog.d(TAG, "Current user: " + mUserId);
            }

            JobScheduler jobScheduler = context.getSystemService(JobScheduler.class);
            Objects.requireNonNull(jobScheduler);
            for (int jobId : mJobIdArray) {
                if (Constants.DEBUG) {
                    Slog.d(TAG, "Cancelling job : " + jobId);
                }
                jobScheduler.cancel(jobId);
            }
            mJobIdArray.clear();

            int requiredCount = getRequiredCount(migrationState);
            long requiredInterval = getRequiredInterval(migrationState);

            try {
                if ((requiredCount > 0) && (requiredInterval >= JobInfo.getMinPeriodMillis())) {
                    createJobLocked(
                            /* createPeriodic= */ true,
                            /* scheduledCount= */ 0,
                            requiredInterval,
                            context);
                } else {
                    int scheduledCount = 0;
                    while (scheduledCount < requiredCount) {
                        createJobLocked(
                                /* createPeriodic= */ false,
                                scheduledCount,
                                requiredInterval,
                                context);
                        scheduledCount += 1;
                    }
                }
            } catch (Exception e) {
                Slog.e(TAG, "Exception while creating job : ", e);
            }
        }
    }

    /***
     * Creates a new {@link MigrationBroadcastJobService} job, to which it passes the user id in a
     * PersistableBundle object.
     * If the requiredInterval is greater than the minimum interval allowed for periodic jobs, a
     * periodic job is created.
     *
     * @param createPeriodic Indicates whether to create a periodic job
     * @param scheduledCount Number of jobs that have already been scheduled for a particular
     *                       migration state
     * @param requiredInterval Time interval between each successive job for that current
     *                         migration state
     * @param context Context
     *
     * @throws Exception if migration broadcast job scheduling fails.
     */
    @GuardedBy("mLock")
    private void createJobLocked(
            boolean createPeriodic, int scheduledCount, long requiredInterval, Context context)
            throws Exception {
        ComponentName schedulerServiceComponent =
                new ComponentName(context, MigrationBroadcastJobService.class);

        int uuid = UUID.randomUUID().toString().hashCode();
        int jobId = String.valueOf(mUserId + uuid).hashCode();

        final PersistableBundle extras = new PersistableBundle();
        extras.putInt(EXTRA_USER_ID, mUserId);

        JobInfo.Builder builder =
                new JobInfo.Builder(jobId, schedulerServiceComponent).setExtras(extras);

        if (createPeriodic) {
            builder.setPeriodic(requiredInterval);
        } else {
            long interval = requiredInterval * scheduledCount;
            builder.setMinimumLatency(interval).setOverrideDeadline(interval);
        }

        JobScheduler jobScheduler = context.getSystemService(JobScheduler.class);
        Objects.requireNonNull(jobScheduler);
        int result = jobScheduler.schedule(builder.build());
        if (result == JobScheduler.RESULT_SUCCESS) {
            if (Constants.DEBUG) {
                Slog.d(TAG, "Successfully scheduled migration broadcast job");
            }
            mJobIdArray.add(jobId);
        } else {
            throw new Exception("Failed to schedule migration broadcast job");
        }
    }

    /**
     * Returns the number of migration broadcast jobs to be scheduled for the given migration state.
     */
    @VisibleForTesting
    int getRequiredCount(int migrationState) {
        switch (migrationState) {
            case MIGRATION_STATE_IN_PROGRESS:
                return COUNT_MIGRATION_STATE_IN_PROGRESS;
            case MIGRATION_STATE_ALLOWED:
                return COUNT_MIGRATION_STATE_ALLOWED;
            default:
                return COUNT_DEFAULT;
        }
    }

    /** Returns the interval between each migration broadcast job for the given migration state. */
<<<<<<< HEAD
    private static long getRequiredInterval(int migrationState) {
=======
    @VisibleForTesting
    long getRequiredInterval(int migrationState) {
>>>>>>> 7fecd1db
        switch (migrationState) {
            case MIGRATION_STATE_IN_PROGRESS:
                return calculateRequiredInterval(
                        IN_PROGRESS_STATE_TIMEOUT_PERIOD, COUNT_MIGRATION_STATE_IN_PROGRESS);
            case MIGRATION_STATE_ALLOWED:
                return calculateRequiredInterval(
                        NON_IDLE_STATE_TIMEOUT_PERIOD, COUNT_MIGRATION_STATE_ALLOWED);
            default:
                return INTERVAL_DEFAULT;
        }
    }

    private static long calculateRequiredInterval(Duration timeoutPeriod, int maxBroadcastCount) {
        return timeoutPeriod.toMillis() / maxBroadcastCount;
    }
}<|MERGE_RESOLUTION|>--- conflicted
+++ resolved
@@ -36,6 +36,7 @@
 import android.util.Slog;
 
 import com.android.internal.annotations.GuardedBy;
+import com.android.internal.annotations.VisibleForTesting;
 
 import java.time.Duration;
 import java.util.ArrayList;
@@ -192,12 +193,8 @@
     }
 
     /** Returns the interval between each migration broadcast job for the given migration state. */
-<<<<<<< HEAD
-    private static long getRequiredInterval(int migrationState) {
-=======
     @VisibleForTesting
     long getRequiredInterval(int migrationState) {
->>>>>>> 7fecd1db
         switch (migrationState) {
             case MIGRATION_STATE_IN_PROGRESS:
                 return calculateRequiredInterval(
