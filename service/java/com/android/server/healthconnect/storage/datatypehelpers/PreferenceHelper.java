--- conflicted
+++ resolved
@@ -71,7 +71,7 @@
 
     /** Note: Overrides existing preference (if it exists) with the new value */
     public synchronized void insertOrReplacePreference(String key, String value) {
-        mTransactionManager.insertOrReplace(
+        mTransactionManager.insertOrReplaceOnConflict(
                 new UpsertTableRequest(
                         TABLE_NAME, getContentValues(key, value), UNIQUE_COLUMN_INFO));
         getPreferences().put(key, value);
@@ -94,11 +94,7 @@
                                         TABLE_NAME,
                                         getContentValues(key, value),
                                         UNIQUE_COLUMN_INFO)));
-<<<<<<< HEAD
-        mTransactionManager.insertOrReplaceAll(requests);
-=======
         mTransactionManager.insertOrReplaceAllOnConflict(requests);
->>>>>>> 545483ce
         getPreferences().putAll(keyValues);
     }
 
