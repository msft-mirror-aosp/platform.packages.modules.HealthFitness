--- conflicted
+++ resolved
@@ -18,7 +18,6 @@
 
 import static android.health.connect.Constants.DEFAULT_LONG;
 import static android.health.connect.Constants.PARENT_KEY;
-import static android.health.connect.HealthConnectException.ERROR_UNSUPPORTED_OPERATION;
 import static android.health.connect.HealthPermissions.READ_EXERCISE_ROUTE;
 import static android.health.connect.HealthPermissions.READ_EXERCISE_ROUTES;
 import static android.health.connect.HealthPermissions.WRITE_EXERCISE_ROUTE;
@@ -45,7 +44,6 @@
 
 import android.content.ContentValues;
 import android.database.Cursor;
-import android.health.connect.HealthConnectException;
 import android.health.connect.aidl.ReadRecordsRequestParcel;
 import android.health.connect.datatypes.AggregationType;
 import android.health.connect.datatypes.RecordTypeIdentifier;
@@ -59,7 +57,6 @@
 
 import androidx.annotation.Nullable;
 
-import com.android.server.healthconnect.HealthConnectDeviceConfigManager;
 import com.android.server.healthconnect.logging.ExerciseRoutesLogger;
 import com.android.server.healthconnect.logging.ExerciseRoutesLogger.Operations;
 import com.android.server.healthconnect.storage.request.AggregateParams;
@@ -123,8 +120,7 @@
         exerciseSessionRecord.setExerciseType(getCursorInt(cursor, EXERCISE_TYPE_COLUMN_NAME));
         exerciseSessionRecord.setTitle(getCursorString(cursor, TITLE_COLUMN_NAME));
         exerciseSessionRecord.setHasRoute(
-                isExerciseRouteFeatureEnabled()
-                        && getIntegerAndConvertToBoolean(cursor, HAS_ROUTE_COLUMN_NAME));
+                getIntegerAndConvertToBoolean(cursor, HAS_ROUTE_COLUMN_NAME));
         if (!isNullValue(cursor, PLANNED_EXERCISE_SESSION_ID_COLUMN_NAME)) {
             exerciseSessionRecord.setPlannedExerciseSessionId(
                     StorageUtils.getCursorUUID(cursor, PLANNED_EXERCISE_SESSION_ID_COLUMN_NAME));
@@ -329,36 +325,11 @@
         return List.of(getRouteReadRequest(sessionsWithAccessibleRouteClause));
     }
 
-    @Override
-    public boolean isRecordOperationsEnabled() {
-        return HealthConnectDeviceConfigManager.getInitialisedInstance()
-                .isSessionDatatypeFeatureEnabled();
-    }
-
-    @Override
-    public void checkRecordOperationsAreEnabled(RecordInternal<?> recordInternal) {
-        super.checkRecordOperationsAreEnabled(recordInternal);
-        if (!isRecordOperationsEnabled()) {
-            throw new HealthConnectException(
-                    ERROR_UNSUPPORTED_OPERATION, "Writing exercise sessions is not supported.");
-        }
-
-        ExerciseSessionRecordInternal session = (ExerciseSessionRecordInternal) recordInternal;
-        if (session.getRoute() != null && !isExerciseRouteFeatureEnabled()) {
-            throw new HealthConnectException(
-                    ERROR_UNSUPPORTED_OPERATION, "Writing exercise route is not supported.");
-        }
-    }
-
     /** Returns extra permissions required to write given record. */
     @Override
     public List<String> getRequiredExtraWritePermissions(RecordInternal<?> recordInternal) {
         ExerciseSessionRecordInternal session = (ExerciseSessionRecordInternal) recordInternal;
         if (session.getRoute() != null) {
-            if (!isExerciseRouteFeatureEnabled()) {
-                throw new HealthConnectException(
-                        ERROR_UNSUPPORTED_OPERATION, "Writing exercise route is not supported.");
-            }
             return Collections.singletonList(WRITE_EXERCISE_ROUTE);
         }
         return Collections.emptyList();
@@ -426,18 +397,6 @@
                             mapping.get(getCursorInt(cursorExtraData, PARENT_KEY_COLUMN_NAME)));
             record.addRouteLocation(ExerciseRouteRecordHelper.populateLocation(cursorExtraData));
         }
-    }
-
-    private boolean isExerciseRouteFeatureEnabled() {
-        return isRecordOperationsEnabled()
-                && HealthConnectDeviceConfigManager.getInitialisedInstance()
-                        .isExerciseRouteFeatureEnabled();
-    }
-
-    private boolean isReadExerciseRouteAllFeatureEnabled() {
-        return isExerciseRouteFeatureEnabled()
-                && HealthConnectDeviceConfigManager.getInitialisedInstance()
-                        .isExerciseRoutesReadAllFeatureEnabled();
     }
 
     /**
@@ -586,16 +545,11 @@
     }
 
     private int getExerciseRouteReadAccessType(
-<<<<<<< HEAD
-            String packageName, Set<String> grantedExtraReadPermissions, boolean isInForeground) {
-        if (!isExerciseRouteFeatureEnabled() || grantedExtraReadPermissions.isEmpty()) {
-=======
             String packageName,
             Set<String> grantedExtraReadPermissions,
             boolean isInForeground,
             AppInfoHelper appInfoHelper) {
         if (grantedExtraReadPermissions.isEmpty()) {
->>>>>>> f0599c89
             return ROUTE_READ_ACCESS_TYPE_NONE;
         }
 
@@ -613,9 +567,7 @@
         }
 
         boolean canReadAllRoutes =
-                isInForeground
-                        && isReadExerciseRouteAllFeatureEnabled()
-                        && grantedExtraReadPermissions.contains(READ_EXERCISE_ROUTES);
+                isInForeground && grantedExtraReadPermissions.contains(READ_EXERCISE_ROUTES);
 
         return canReadAllRoutes ? ROUTE_READ_ACCESS_TYPE_ALL : ROUTE_READ_ACCESS_TYPE_OWN;
     }
