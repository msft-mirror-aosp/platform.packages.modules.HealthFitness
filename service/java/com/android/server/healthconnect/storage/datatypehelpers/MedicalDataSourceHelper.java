/*
 * Copyright (C) 2022 The Android Open Source Project
 *
 * Licensed under the Apache License, Version 2.0 (the "License");
 * you may not use this file except in compliance with the License.
 * You may obtain a copy of the License at
 *
 *      http://www.apache.org/licenses/LICENSE-2.0
 *
 * Unless required by applicable law or agreed to in writing, software
 * distributed under the License is distributed on an "AS IS" BASIS,
 * WITHOUT WARRANTIES OR CONDITIONS OF ANY KIND, either express or implied.
 * See the License for the specific language governing permissions and
 * limitations under the License.
 */

package com.android.server.healthconnect.storage.datatypehelpers;

import static android.health.connect.Constants.DEFAULT_LONG;
import static android.health.connect.Constants.MAXIMUM_ALLOWED_CURSOR_COUNT;
import static android.health.connect.accesslog.AccessLog.OperationType.OPERATION_TYPE_DELETE;
import static android.health.connect.accesslog.AccessLog.OperationType.OPERATION_TYPE_READ;
import static android.health.connect.accesslog.AccessLog.OperationType.OPERATION_TYPE_UPSERT;
import static android.health.connect.datatypes.FhirVersion.parseFhirVersion;

import static com.android.server.healthconnect.storage.HealthConnectDatabase.createTable;
import static com.android.server.healthconnect.storage.datatypehelpers.MedicalResourceHelper.getIntersectionOfResourceTypesReadAndGrantedReadPermissions;
import static com.android.server.healthconnect.storage.datatypehelpers.MedicalResourceHelper.getJoinWithIndicesTableFilterOnMedicalResourceTypes;
import static com.android.server.healthconnect.storage.datatypehelpers.MedicalResourceHelper.getReadRequestForDistinctResourceTypesBelongingToDataSourceIds;
import static com.android.server.healthconnect.storage.datatypehelpers.MedicalResourceIndicesHelper.getMedicalResourceTypeColumnName;
import static com.android.server.healthconnect.storage.datatypehelpers.RecordHelper.LAST_MODIFIED_TIME_COLUMN_NAME;
import static com.android.server.healthconnect.storage.datatypehelpers.RecordHelper.PRIMARY_COLUMN_NAME;
import static com.android.server.healthconnect.storage.request.ReadTableRequest.UNION;
import static com.android.server.healthconnect.storage.utils.StorageUtils.BLOB_UNIQUE_NON_NULL;
import static com.android.server.healthconnect.storage.utils.StorageUtils.INTEGER_NOT_NULL;
import static com.android.server.healthconnect.storage.utils.StorageUtils.PRIMARY;
import static com.android.server.healthconnect.storage.utils.StorageUtils.TEXT_NOT_NULL;
<<<<<<< HEAD
import static com.android.server.healthconnect.storage.utils.StorageUtils.convertUuidStringsToHexStrings;
=======
import static com.android.server.healthconnect.storage.utils.StorageUtils.getCursorInt;
>>>>>>> f0599c89
import static com.android.server.healthconnect.storage.utils.StorageUtils.getCursorLong;
import static com.android.server.healthconnect.storage.utils.StorageUtils.getCursorString;
import static com.android.server.healthconnect.storage.utils.StorageUtils.getCursorUUID;
import static com.android.server.healthconnect.storage.utils.StorageUtils.isNullValue;
import static com.android.server.healthconnect.storage.utils.WhereClauses.LogicalOperator.AND;

import android.annotation.Nullable;
import android.content.ContentValues;
import android.content.Context;
import android.database.Cursor;
import android.database.sqlite.SQLiteConstraintException;
import android.database.sqlite.SQLiteDatabase;
import android.database.sqlite.SQLiteException;
import android.health.connect.Constants;
import android.health.connect.CreateMedicalDataSourceRequest;
import android.health.connect.datatypes.FhirVersion;
import android.health.connect.datatypes.MedicalDataSource;
import android.health.connect.datatypes.MedicalResource;
import android.net.Uri;
import android.util.Pair;

import com.android.internal.annotations.VisibleForTesting;
import com.android.server.healthconnect.storage.TransactionManager;
import com.android.server.healthconnect.storage.request.CreateIndexRequest;
import com.android.server.healthconnect.storage.request.CreateTableRequest;
import com.android.server.healthconnect.storage.request.DeleteTableRequest;
import com.android.server.healthconnect.storage.request.ReadTableRequest;
import com.android.server.healthconnect.storage.request.UpsertTableRequest;
import com.android.server.healthconnect.storage.utils.SqlJoin;
import com.android.server.healthconnect.storage.utils.StorageUtils;
import com.android.server.healthconnect.storage.utils.WhereClauses;
import com.android.server.healthconnect.utils.TimeSource;

import java.time.Instant;
import java.util.ArrayList;
import java.util.HashMap;
import java.util.HashSet;
import java.util.List;
import java.util.Map;
import java.util.Set;
import java.util.UUID;
import java.util.stream.Collectors;

/**
 * Helper class for MedicalDataSource.
 *
 * @hide
 */
public class MedicalDataSourceHelper {
    // The number of {@link MedicalDataSource}s that an app is allowed to create
    @VisibleForTesting static final int MAX_ALLOWED_MEDICAL_DATA_SOURCES = 20;

    @VisibleForTesting
    static final String MEDICAL_DATA_SOURCE_TABLE_NAME = "medical_data_source_table";

    @VisibleForTesting static final String DISPLAY_NAME_COLUMN_NAME = "display_name";
    @VisibleForTesting static final String FHIR_BASE_URI_COLUMN_NAME = "fhir_base_uri";
    @VisibleForTesting static final String FHIR_VERSION_COLUMN_NAME = "fhir_version";
    @VisibleForTesting static final String DATA_SOURCE_UUID_COLUMN_NAME = "data_source_uuid";
    private static final String APP_INFO_ID_COLUMN_NAME = "app_info_id";
    private static final String MEDICAL_DATA_SOURCE_PRIMARY_COLUMN_NAME =
            "medical_data_source_row_id";
    private static final List<Pair<String, Integer>> UNIQUE_COLUMNS_INFO =
            List.of(new Pair<>(DATA_SOURCE_UUID_COLUMN_NAME, UpsertTableRequest.TYPE_BLOB));
    private static final String LAST_RESOURCES_MODIFIED_TIME_ALIAS = "last_data_update_time";

    private final TransactionManager mTransactionManager;
    private final AppInfoHelper mAppInfoHelper;
    private final TimeSource mTimeSource;
    private final AccessLogsHelper mAccessLogsHelper;

    public MedicalDataSourceHelper(
            TransactionManager transactionManager,
            AppInfoHelper appInfoHelper,
            TimeSource timeSource,
            AccessLogsHelper accessLogsHelper) {
        mTransactionManager = transactionManager;
        mAppInfoHelper = appInfoHelper;
        mTimeSource = timeSource;
        mAccessLogsHelper = accessLogsHelper;
    }

    public static String getMainTableName() {
        return MEDICAL_DATA_SOURCE_TABLE_NAME;
    }

    public static String getPrimaryColumnName() {
        return MEDICAL_DATA_SOURCE_PRIMARY_COLUMN_NAME;
    }

    public static String getDataSourceUuidColumnName() {
        return DATA_SOURCE_UUID_COLUMN_NAME;
    }

    public static String getAppInfoIdColumnName() {
        return APP_INFO_ID_COLUMN_NAME;
    }

    public static String getFhirVersionColumnName() {
        return FHIR_VERSION_COLUMN_NAME;
    }

    private static List<Pair<String, String>> getColumnInfo() {
        return List.of(
                Pair.create(MEDICAL_DATA_SOURCE_PRIMARY_COLUMN_NAME, PRIMARY),
                Pair.create(APP_INFO_ID_COLUMN_NAME, INTEGER_NOT_NULL),
                Pair.create(DISPLAY_NAME_COLUMN_NAME, TEXT_NOT_NULL),
                Pair.create(FHIR_BASE_URI_COLUMN_NAME, TEXT_NOT_NULL),
                Pair.create(FHIR_VERSION_COLUMN_NAME, TEXT_NOT_NULL),
                Pair.create(DATA_SOURCE_UUID_COLUMN_NAME, BLOB_UNIQUE_NON_NULL),
                Pair.create(LAST_MODIFIED_TIME_COLUMN_NAME, INTEGER_NOT_NULL));
    }

    public static CreateTableRequest getCreateTableRequest() {
        return new CreateTableRequest(MEDICAL_DATA_SOURCE_TABLE_NAME, getColumnInfo())
                .addForeignKey(
                        AppInfoHelper.TABLE_NAME,
                        List.of(APP_INFO_ID_COLUMN_NAME),
                        List.of(PRIMARY_COLUMN_NAME));
    }

    /** Creates the medical_data_source table. */
    public static void onInitialUpgrade(SQLiteDatabase db) {
        createTable(db, getCreateTableRequest());
        // There's no significant difference between a unique constraint and unique index.
        // The latter would allow us to drop or recreate it later.
        // The combination of (display_name, app_info_id) should be unique.
        db.execSQL(
                new CreateIndexRequest(
                                MEDICAL_DATA_SOURCE_TABLE_NAME,
                                MEDICAL_DATA_SOURCE_TABLE_NAME + "_display_name_idx",
                                /* isUnique= */ true,
                                List.of(DISPLAY_NAME_COLUMN_NAME, APP_INFO_ID_COLUMN_NAME))
                        .getCommand());
    }

    /**
     * Creates {@link ReadTableRequest} that joins with {@link AppInfoHelper#TABLE_NAME} and filters
     * for the given list of {@code ids}, and restricts to the given apps.
     *
     * @param ids the data source ids to restrict to, if empty allows all data sources
     * @param appInfoRestriction the apps to restrict to, if null allows all apps
     */
    public static ReadTableRequest getReadTableRequest(
<<<<<<< HEAD
            @NonNull List<String> ids, @Nullable Long appInfoRestriction) {
        ReadTableRequest readTableRequest = new ReadTableRequest(getMainTableName());
=======
            List<UUID> ids, @Nullable Long appInfoRestriction) {
        ReadTableRequest readTableRequest = new ReadTableRequest(getMainTableName());
        WhereClauses whereClauses = getWhereClauses(ids, appInfoRestriction);
        return readTableRequest.setWhereClause(whereClauses);
    }

    /**
     * Gets a where clauses that filters the data source table by the given restrictions.
     *
     * @param ids the ids to include, or if empty do not filter by ids
     * @param appInfoRestriction the app info id to restrict to, or if null do not filter by app
     *     info
     */
    public static WhereClauses getWhereClauses(List<UUID> ids, @Nullable Long appInfoRestriction) {
>>>>>>> f0599c89
        WhereClauses whereClauses;
        if (ids.isEmpty()) {
            whereClauses = new WhereClauses(AND);
        } else {
            whereClauses = getReadTableWhereClause(ids);
        }
        if (appInfoRestriction != null) {
            whereClauses.addWhereInLongsClause(
                    APP_INFO_ID_COLUMN_NAME, List.of(appInfoRestriction));
        }
        return readTableRequest.setWhereClause(whereClauses);
    }

<<<<<<< HEAD
    /**
     * Creates {@link ReadTableRequest} that joins with {@link AppInfoHelper#TABLE_NAME} and filters
     * for the given list of {@code ids}.
     */
    @NonNull
    public static ReadTableRequest getReadTableRequestJoinWithAppInfo(@NonNull List<String> ids) {
        return getReadTableRequest(ids).setJoinClause(getJoinClauseWithAppInfoTable());
    }

    /**
     * Creates {@link ReadTableRequest} for the given list of {@code ids}.
     *
     * <p>If any of the ids are obviously not valid (eg not UUID strings) they are ignored.
     */
    @NonNull
    public static ReadTableRequest getReadTableRequest(@NonNull List<String> ids) {
=======
    /** Creates {@link ReadTableRequest} for the given list of {@code ids}. */
    public static ReadTableRequest getReadTableRequest(List<UUID> ids) {
>>>>>>> f0599c89
        return new ReadTableRequest(getMainTableName())
                .setWhereClause(getReadTableWhereClause(ids));
    }

    private static SqlJoin getJoinClauseWithAppInfoTable() {
        return new SqlJoin(
                        MEDICAL_DATA_SOURCE_TABLE_NAME,
                        AppInfoHelper.TABLE_NAME,
                        APP_INFO_ID_COLUMN_NAME,
                        PRIMARY_COLUMN_NAME)
                .setJoinType(SqlJoin.SQL_JOIN_INNER);
    }

    private static SqlJoin getInnerJoinClauseWithMedicalResourcesTable() {
        return new SqlJoin(
                        MEDICAL_DATA_SOURCE_TABLE_NAME,
                        MedicalResourceHelper.getMainTableName(),
                        MEDICAL_DATA_SOURCE_PRIMARY_COLUMN_NAME,
                        MedicalResourceHelper.getDataSourceIdColumnName())
                .setJoinType(SqlJoin.SQL_JOIN_INNER);
    }

    private static SqlJoin getLeftJoinClauseWithMedicalResourcesTable() {
        return new SqlJoin(
                        MEDICAL_DATA_SOURCE_TABLE_NAME,
                        MedicalResourceHelper.getMainTableName(),
                        MEDICAL_DATA_SOURCE_PRIMARY_COLUMN_NAME,
                        MedicalResourceHelper.getDataSourceIdColumnName())
                .setJoinType(SqlJoin.SQL_JOIN_LEFT);
    }

    /**
     * Returns a {@link WhereClauses} that limits to data sources with id in {@code ids}.
     *
     * @param ids the ids to limit to.
     */
<<<<<<< HEAD
    @NonNull
    private static WhereClauses getReadTableWhereClause(@NonNull List<String> ids) {
        List<String> hexUuids = convertUuidStringsToHexStrings(ids);
=======
    public static WhereClauses getReadTableWhereClause(List<UUID> ids) {
>>>>>>> f0599c89
        return new WhereClauses(AND)
                .addWhereInClauseWithoutQuotes(DATA_SOURCE_UUID_COLUMN_NAME, hexUuids);
    }

    /**
     * Returns List of {@link MedicalDataSource}s from the cursor. If the cursor contains more than
     * {@link Constants#MAXIMUM_ALLOWED_CURSOR_COUNT} data sources, it throws {@link
     * IllegalArgumentException}.
     */
    private static List<MedicalDataSource> getMedicalDataSources(Cursor cursor) {
        if (cursor.getCount() > MAXIMUM_ALLOWED_CURSOR_COUNT) {
            throw new IllegalArgumentException(
                    "Too many data sources in the cursor. Max allowed: "
                            + MAXIMUM_ALLOWED_CURSOR_COUNT);
        }
        List<MedicalDataSource> medicalDataSources = new ArrayList<>();
        if (cursor.moveToFirst()) {
            do {
                medicalDataSources.add(getMedicalDataSource(cursor));
            } while (cursor.moveToNext());
        }
        return medicalDataSources;
    }

    private static MedicalDataSource getMedicalDataSource(Cursor cursor) {
        Instant lastDataUpdateTime =
                isNullValue(cursor, LAST_RESOURCES_MODIFIED_TIME_ALIAS)
                        ? null
                        : Instant.ofEpochMilli(
                                getCursorLong(cursor, LAST_RESOURCES_MODIFIED_TIME_ALIAS));

        return new MedicalDataSource.Builder(
                        /* id= */ getCursorUUID(cursor, DATA_SOURCE_UUID_COLUMN_NAME).toString(),
                        /* packageName= */ getCursorString(
                                cursor, AppInfoHelper.PACKAGE_COLUMN_NAME),
                        /* fhirBaseUri= */ Uri.parse(
                                getCursorString(cursor, FHIR_BASE_URI_COLUMN_NAME)),
                        /* displayName= */ getCursorString(cursor, DISPLAY_NAME_COLUMN_NAME),
                        /* fhirVersion= */ parseFhirVersion(
                                getCursorString(cursor, FHIR_VERSION_COLUMN_NAME)))
                .setLastDataUpdateTime(lastDataUpdateTime)
                .build();
    }

    /**
     * Inserts the {@link MedicalDataSource} created from the given {@link
     * CreateMedicalDataSourceRequest} and {@code packageName} into the HealthConnect database.
     *
     * @param request a {@link CreateMedicalDataSourceRequest}.
     * @param packageName is the package name of the application wanting to create a {@link
     *     MedicalDataSource}.
     * @return The {@link MedicalDataSource} created and inserted into the database.
     */
    public MedicalDataSource createMedicalDataSource(
            Context context, CreateMedicalDataSourceRequest request, String packageName) {
        try {
            // Get the appInfoId outside the transaction
            long appInfoId = mAppInfoHelper.getOrInsertAppInfoId(packageName, context);
            return mTransactionManager.runAsTransaction(
                    (TransactionManager.TransactionRunnableWithReturn<
                                    MedicalDataSource, RuntimeException>)
                            db ->
                                    createMedicalDataSourceAndAppInfoAndCheckLimits(
                                            db,
                                            context,
                                            request,
                                            appInfoId,
                                            packageName,
                                            mTimeSource.getInstantNow()));
        } catch (SQLiteConstraintException e) {
            String exceptionMessage = e.getMessage();
            if (exceptionMessage != null && exceptionMessage.contains(DISPLAY_NAME_COLUMN_NAME)) {
                throw new IllegalArgumentException("display name should be unique per calling app");
            }
            throw e;
        }
    }

    private MedicalDataSource createMedicalDataSourceAndAppInfoAndCheckLimits(
            SQLiteDatabase db,
            Context context,
            CreateMedicalDataSourceRequest request,
            long appInfoId,
            String packageName,
            Instant instant) {

        if (getMedicalDataSourcesCount(appInfoId) >= MAX_ALLOWED_MEDICAL_DATA_SOURCES) {
            throw new IllegalArgumentException(
                    "The maximum number of data sources has been reached.");
        }

        UUID dataSourceUuid = UUID.randomUUID();
        UpsertTableRequest upsertTableRequest =
                getUpsertTableRequest(dataSourceUuid, request, appInfoId, instant);
        mTransactionManager.insert(db, upsertTableRequest);
        mAccessLogsHelper.addAccessLog(
                db,
                packageName,
                /* medicalResourceTypes= */ Set.of(),
                OPERATION_TYPE_UPSERT,
                /* accessedMedicalDataSource= */ true);
        return buildMedicalDataSource(dataSourceUuid, request, packageName);
    }

    private int getMedicalDataSourcesCount(long appInfoId) {
        ReadTableRequest readTableRequest =
                new ReadTableRequest(getMainTableName())
                        .setJoinClause(getJoinClauseWithAppInfoTable());
        readTableRequest.setWhereClause(
                new WhereClauses(AND)
                        .addWhereInLongsClause(APP_INFO_ID_COLUMN_NAME, List.of(appInfoId)));
        return mTransactionManager.count(readTableRequest);
    }

    /**
     * Reads the {@link MedicalDataSource}s stored in the HealthConnect database using the given
     * list of {@code ids}.
     *
     * @param ids a list of {@link MedicalDataSource} ids.
     * @return List of {@link MedicalDataSource}s read from medical_data_source table based on ids.
     */
<<<<<<< HEAD
    @NonNull
    public List<MedicalDataSource> getMedicalDataSourcesByIdsWithoutPermissionChecks(
            @NonNull List<String> ids) throws SQLiteException {
        ReadTableRequest readTableRequest = getReadTableRequestJoinWithAppInfo(ids);
        try (Cursor cursor = mTransactionManager.read(readTableRequest)) {
=======
    public List<MedicalDataSource> getMedicalDataSourcesByIdsWithoutPermissionChecks(List<UUID> ids)
            throws SQLiteException {
        String query = getReadQueryForDataSourcesFilterOnIds(ids);
        try (Cursor cursor = mTransactionManager.rawQuery(query, /* selectionArgs= */ null)) {
>>>>>>> f0599c89
            return getMedicalDataSources(cursor);
        }
    }

    /**
     * Reads the {@link MedicalDataSource}s stored in the HealthConnect database using the given
     * list of {@code ids} based on the {@code callingPackageName}'s permissions.
     *
     * @return List of {@link MedicalDataSource}s read from medical_data_source table based on ids.
     * @throws IllegalStateException if {@code hasWritePermission} is false and {@code
     *     grantedReadMedicalResourceTypes} is empty.
     * @throws IllegalArgumentException if {@code callingPackageName} has not written any data
     *     sources so the appId does not exist in the {@link AppInfoHelper#TABLE_NAME} and the
     *     {@code callingPackageName} has no read permissions either.
     */
    public List<MedicalDataSource> getMedicalDataSourcesByIdsWithPermissionChecks(
<<<<<<< HEAD
            @NonNull List<String> ids,
            @NonNull Set<Integer> ignoredGrantedReadMedicalResourceTypes,
            @NonNull String ignoredCallingPackageName,
            boolean ignoredHasWritePermission,
            boolean ignoredIsCalledFromBgWithoutBgRead)
=======
            List<UUID> ids,
            Set<Integer> grantedReadMedicalResourceTypes,
            String callingPackageName,
            boolean hasWritePermission,
            boolean isCalledFromBgWithoutBgRead,
            AppInfoHelper appInfoHelper)
>>>>>>> f0599c89
            throws SQLiteException {
        if (!hasWritePermission && grantedReadMedicalResourceTypes.isEmpty()) {
            throw new IllegalStateException("no read or write permission");
        }

        long appId = appInfoHelper.getAppInfoId(callingPackageName);
        // This is an optimization to not hit the db, when we know that the app has not
        // created any dataSources hence appId does not exist (so no self data to read)
        // and has no read permission, so won't be able to read dataSources written by
        // other apps either.
        if (appId == DEFAULT_LONG && grantedReadMedicalResourceTypes.isEmpty()) {
            throw new IllegalArgumentException(
                    "app has not written any data and does not have any read permission");
        }
        return mTransactionManager.runAsTransaction(
                (TransactionManager.TransactionRunnableWithReturn<
                                List<MedicalDataSource>, RuntimeException>)
                        db -> {
                            String query =
                                    getReadQueryBasedOnPermissionFilters(
                                            ids,
                                            grantedReadMedicalResourceTypes,
                                            appId,
                                            hasWritePermission,
                                            isCalledFromBgWithoutBgRead);

                            return readMedicalDataSourcesAndAddAccessLog(
                                    db,
                                    query,
                                    grantedReadMedicalResourceTypes,
                                    callingPackageName,
                                    isCalledFromBgWithoutBgRead);
                        });
    }

    private List<MedicalDataSource> readMedicalDataSourcesAndAddAccessLog(
            SQLiteDatabase db,
            String readQuery,
            Set<Integer> grantedReadMedicalResourceTypes,
            String callingPackageName,
            boolean isCalledFromBgWithoutBgRead) {
        List<MedicalDataSource> medicalDataSources;
        try (Cursor cursor = mTransactionManager.rawQuery(readQuery, /* selectionArgs= */ null)) {
            medicalDataSources = getMedicalDataSources(cursor);
        }

        // If the app is called from background but without background read
        // permission, the most the app can do, is to read their own data. Same
        // when the grantedReadMedicalResourceTypes is empty. And we don't need
        // to add access logs when an app intends to access their own data. If
        // medicalDataSources is empty, it means that the app hasn't read any
        // dataSources out, so no need to add access logs either.
        if (!isCalledFromBgWithoutBgRead
                && !grantedReadMedicalResourceTypes.isEmpty()
                && !medicalDataSources.isEmpty()) {
            // We need to figure out from the dataSources that were read, what
            // is the resource types relevant to those dataSources, we add
            // access logs only if there's any intersection between read
            // permissions and resource types's dataSources. If intersection is
            // empty, it means that the data read was accessed through self
            // read, hence no access log needed.
            Set<Integer> resourceTypes =
                    getIntersectionOfResourceTypesReadAndGrantedReadPermissions(
                            getMedicalResourceTypesBelongingToDataSourceIds(
                                    getUUIDsRead(medicalDataSources)),
                            grantedReadMedicalResourceTypes);
            if (!resourceTypes.isEmpty()) {
                mAccessLogsHelper.addAccessLog(
                        db,
                        callingPackageName,
                        /* medicalResourceTypes= */ Set.of(),
                        OPERATION_TYPE_READ,
                        /* accessedMedicalDataSource= */ true);
            }
        }
        return medicalDataSources;
    }

    private Set<Integer> getMedicalResourceTypesBelongingToDataSourceIds(List<UUID> dataSourceIds) {
        Set<Integer> resourceTypes = new HashSet<>();
        ReadTableRequest readRequest =
                getReadRequestForDistinctResourceTypesBelongingToDataSourceIds(dataSourceIds);
        try (Cursor cursor = mTransactionManager.read(readRequest)) {
            if (cursor.moveToFirst()) {
                do {
                    resourceTypes.add(getCursorInt(cursor, getMedicalResourceTypeColumnName()));
                } while (cursor.moveToNext());
            }
        }
        return resourceTypes;
    }

    private static List<UUID> getUUIDsRead(List<MedicalDataSource> dataSources) {
        return dataSources.stream()
                .map(MedicalDataSource::getId)
                .map(UUID::fromString)
                .collect(Collectors.toList());
    }

    private static String getReadQueryBasedOnPermissionFilters(
            List<UUID> ids,
            Set<Integer> grantedReadMedicalResourceTypes,
            long appId,
            boolean hasWritePermission,
            boolean isCalledFromBgWithoutBgRead) {
        // Reading all dataSource ids that are written by the calling package.
        String readAllIdsWrittenByCallingPackage =
                getReadQueryForDataSourcesFilterOnSourceIdsAndAppIds(ids, Set.of(appId));

        // App is calling the API from background without background read permission.
        if (isCalledFromBgWithoutBgRead) {
            // App has writePermission.
            // App can read all dataSources they wrote themselves.
            if (hasWritePermission) {
                return readAllIdsWrittenByCallingPackage;
            }
            // App does not have writePermission.
            // App has normal read permission for some medicalResourceTypes.
            // App can read the dataSources that belong to those medicalResourceTypes
            // and were written by the app itself.
            return getReadQueryForDataSourcesFilterOnIdsAndAppIdsAndResourceTypes(
                    ids, Set.of(appId), grantedReadMedicalResourceTypes);
        }

        // The request to read out all dataSource ids belonging to the medicalResourceTypes of
        // the grantedReadMedicalResourceTypes.
        String readIdsOfTheGrantedMedicalResourceTypes =
                getReadQueryForDataSourcesFilterOnSourceIdsAndResourceTypes(
                        ids, grantedReadMedicalResourceTypes);

        // App is in background with backgroundReadPermission or in foreground.
        // App has writePermission.
        if (hasWritePermission) {
            // App does not have any read permissions for any medicalResourceTypes.
            // App can read all dataSources they wrote themselves.
            if (grantedReadMedicalResourceTypes.isEmpty()) {
                return readAllIdsWrittenByCallingPackage;
            }
            // App has some read permissions for medicalResourceTypes.
            // App can read all dataSources they wrote themselves and the dataSources belonging to
            // the medicalResourceTypes they have read permission for.
            // UNION ALL allows for duplicate values, but we want the rows to be distinct.
            // Hence why we use normal UNION.
            return readAllIdsWrittenByCallingPackage
                    + UNION
                    + readIdsOfTheGrantedMedicalResourceTypes;
        }
        // App is in background with background read permission or in foreground.
        // App has some read permissions for medicalResourceTypes.
        // App does not have write permission.
        // App can read all dataSources belonging to the granted medicalResourceType read
        // permissions.
        return readIdsOfTheGrantedMedicalResourceTypes;
    }

    /**
     * Returns the {@link MedicalDataSource}s stored in the HealthConnect database, optionally
     * restricted by package name.
     *
     * <p>If {@code packageNames} is empty, returns all dataSources, otherwise returns only
     * dataSources belonging to the given apps.
     *
     * @param packageNames list of packageNames of apps to restrict to
     */
    public List<MedicalDataSource> getMedicalDataSourcesByPackageWithoutPermissionChecks(
            Set<String> packageNames) throws SQLiteException {
        String query;
        if (packageNames.isEmpty()) {
            query = getReadQueryForDataSources();
        } else {
            List<Long> appInfoIds = mAppInfoHelper.getAppInfoIds(packageNames.stream().toList());
            query = getReadQueryForDataSourcesFilterOnAppIds(new HashSet<>(appInfoIds));
        }
        try (Cursor cursor = mTransactionManager.rawQuery(query, /* selectionArgs= */ null)) {
            return getMedicalDataSources(cursor);
        }
    }

    /**
     * Returns the {@link MedicalDataSource}s stored in the HealthConnect database filtering on the
     * given {@code packageNames} if not empty and based on the {@code callingPackageName}'s
     * permissions.
     *
     * <p>If {@code packageNames} is empty, returns all dataSources, otherwise returns only
     * dataSources belonging to the given apps.
     *
     * @throws IllegalArgumentException if {@code callingPackageName} has not written any data
     *     sources so the appId does not exist in the {@link AppInfoHelper#TABLE_NAME} and the
     *     {@code callingPackageName} has no read permissions either. Or if the app can only read
     *     self data and the app is filtering using {@code packageNames} but the app itself is not
     *     included in it.
     */
    public List<MedicalDataSource> getMedicalDataSourcesByPackageWithPermissionChecks(
            Set<String> packageNames,
            Set<Integer> grantedReadMedicalResourceTypes,
            String callingPackageName,
            boolean hasWritePermission,
            boolean isCalledFromBgWithoutBgRead)
            throws SQLiteException {
        long callingAppId = mAppInfoHelper.getAppInfoId(callingPackageName);
        // This is an optimization to not hit the db, when we know that the app has not
        // created any dataSources hence appId does not exist (so no self data to read)
        // and has no read permission, so won't be able to read dataSources written by
        // other apps either.
        if (callingAppId == DEFAULT_LONG && grantedReadMedicalResourceTypes.isEmpty()) {
            throw new IllegalArgumentException(
                    "app has not written any data and does not have any read permission");
        }

        List<Long> appIds = mAppInfoHelper.getAppInfoIds(packageNames.stream().toList());

        // App is in bg without bg read permission so the app can only read dataSources written by
        // itself, but if the request is filtering on a set of packageNames (packageNames not empty)
        // and the app itself is not in the packageNames, there is nothing to be read.
        boolean intendsToReadOnlyOtherAppsData =
                !packageNames.isEmpty() && !packageNames.contains(callingPackageName);
        if (isCalledFromBgWithoutBgRead && intendsToReadOnlyOtherAppsData) {
            throw new IllegalArgumentException(
                    "app doesn't have permission to read based on the given packages");
        }

        // Same with if app in foreground or app in bg with bg read perm, app has write permission
        // but no read permission, app can only read dataSource it has written itself.
        // However, if the request is filtering on a set of packageNames (packageNames not empty)
        // and the app itself is not in the packageNames, there is nothing to be read.
        boolean canReadSelfDataOnly =
                !isCalledFromBgWithoutBgRead
                        && hasWritePermission
                        && grantedReadMedicalResourceTypes.isEmpty();
        if (canReadSelfDataOnly && intendsToReadOnlyOtherAppsData) {
            throw new IllegalArgumentException(
                    "app doesn't have permission to read based on the given packages");
        }
        return mTransactionManager.runAsTransaction(
                (TransactionManager.TransactionRunnableWithReturn<
                                List<MedicalDataSource>, RuntimeException>)
                        db -> {
                            String readQuery =
                                    getReadQueryByPackagesWithPermissionChecks(
                                            new HashSet<>(appIds),
                                            grantedReadMedicalResourceTypes,
                                            callingAppId,
                                            hasWritePermission,
                                            isCalledFromBgWithoutBgRead);

                            return readMedicalDataSourcesAndAddAccessLog(
                                    db,
                                    readQuery,
                                    grantedReadMedicalResourceTypes,
                                    callingPackageName,
                                    isCalledFromBgWithoutBgRead);
                        });
    }

    private static String getReadQueryByPackagesWithPermissionChecks(
            Set<Long> appIds,
            Set<Integer> grantedReadMedicalResourceTypes,
            long callingAppId,
            boolean hasWritePermission,
            boolean isCalledFromBgWithoutBgRead) {
        // Reading all dataSources written by the calling app.
        String readAllDataSourcesWrittenByCallingPackage =
                getReadQueryForDataSourcesFilterOnAppIds(Set.of(callingAppId));

        // App is calling the API from background without background read permission.
        if (isCalledFromBgWithoutBgRead) {
            // App has writePermission.
            // App can read all dataSources they wrote themselves.
            if (hasWritePermission) {
                return readAllDataSourcesWrittenByCallingPackage;
            }
            // App does not have writePermission.
            // App has normal read permission for some medicalResourceTypes.
            // App can read the dataSources that belong to those medicalResourceTypes
            // and were written by the app itself.
            return getReadQueryForDataSourcesFilterOnAppIdsAndResourceTypes(
                    Set.of(callingAppId), grantedReadMedicalResourceTypes);
        }

        // The request to read out all dataSources belonging to the medicalResourceTypes of
        // the grantedReadMedicalResourceTypes and written by the given packageNames.
        String readDataSourcesOfTheGrantedMedicalResourceTypes =
                getReadQueryForDataSourcesFilterOnAppIdsAndResourceTypes(
                        appIds, grantedReadMedicalResourceTypes);

        // App is in background with backgroundReadPermission or in foreground.
        // App has writePermission.
        if (hasWritePermission) {
            // App does not have any read permissions for any medicalResourceTypes.
            // App can read all dataSources they wrote themselves.
            if (grantedReadMedicalResourceTypes.isEmpty()) {
                return readAllDataSourcesWrittenByCallingPackage;
            }
            // If our set of appIds is not empty, means the request is filtering based on
            // packageNames. So we don't include self data, if request is filtering based on
            // packageNames but the callingAppId is not in the set of the given packageNames's
            // appIds.
            if (!appIds.isEmpty() && !appIds.contains(callingAppId)) {
                return readDataSourcesOfTheGrantedMedicalResourceTypes;
            }
            // App has some read permissions for medicalResourceTypes.
            // App can read all dataSources they wrote themselves and the dataSources belonging to
            // the medicalResourceTypes they have read permission for.
            // UNION ALL allows for duplicate values, but we want the rows to be distinct.
            // Hence why we use normal UNION.
            return readDataSourcesOfTheGrantedMedicalResourceTypes
                    + UNION
                    + readAllDataSourcesWrittenByCallingPackage;
        }
        // App is in background with background read permission or in foreground.
        // App has some read permissions for medicalResourceTypes.
        // App does not have write permission.
        // App can read all dataSources belonging to the granted medicalResourceType read
        // permissions.
        return readDataSourcesOfTheGrantedMedicalResourceTypes;
    }

    private static String getReadQueryForDataSourcesFilterOnIds(List<UUID> dataSourceIds) {
        return getReadQueryForDataSourcesFilterOnIdsAndAppIdsAndResourceTypes(
                dataSourceIds, null, null);
    }

    private static String getReadQueryForDataSourcesFilterOnAppIds(Set<Long> appInfoIds) {
        return getReadQueryForDataSourcesFilterOnIdsAndAppIdsAndResourceTypes(
                null, appInfoIds, null);
    }

    private static String getReadQueryForDataSourcesFilterOnSourceIdsAndAppIds(
            List<UUID> dataSourceIds, Set<Long> appInfoIds) {
        return getReadQueryForDataSourcesFilterOnIdsAndAppIdsAndResourceTypes(
                dataSourceIds, appInfoIds, null);
    }

    private static String getReadQueryForDataSourcesFilterOnSourceIdsAndResourceTypes(
            List<UUID> dataSourceIds, Set<Integer> resourceTypes) {
        return getReadQueryForDataSourcesFilterOnIdsAndAppIdsAndResourceTypes(
                dataSourceIds, null, resourceTypes);
    }

    private static String getReadQueryForDataSourcesFilterOnAppIdsAndResourceTypes(
            Set<Long> appInfoIds, Set<Integer> resourceTypes) {
        return getReadQueryForDataSourcesFilterOnIdsAndAppIdsAndResourceTypes(
                null, appInfoIds, resourceTypes);
    }

    private static String getReadQueryForDataSources() {
        return getReadQueryForDataSourcesFilterOnIdsAndAppIdsAndResourceTypes(null, null, null);
    }

    /**
     * Creates a read query optionally restricted by dataSourceIds, appInfoIds and resourceTypes.
     *
     * <p>If {@code dataSourceIds}, {@code appInfoIds} or {@code resourceTypes} is null, no
     * filtering occurs for that dimension. If {@code resourceTypes} are provided the returned query
     * filters by data sources that have {@link MedicalResource} for at least one of those types.
     *
     * <p>If {@code resourceTypes} are provided, the query joins to the MedicalResource table to
     * only return data source row ids, which have data for the provided {@code resourceTypes}.
     *
     * <p>The query joins to the AppInfoId table to get the packageName, and to the MedicalResources
     * table to get the MAX lastDataUpdateTime for resources linked to a data source.
     */
    @VisibleForTesting
    static String getReadQueryForDataSourcesFilterOnIdsAndAppIdsAndResourceTypes(
            @Nullable List<UUID> dataSourceIds,
            @Nullable Set<Long> appInfoIds,
            @Nullable Set<Integer> resourceTypes) {
        // We create a read request to read all filtered data source row ids first, which can then
        // be used in the WHERE clause. This is needed so that if we filter data sources by resource
        // types we can still do a join with the MedicalResource table to include all resources for
        // calculating the last data update time.
        WhereClauses filteredDataSourceRowIdsReadWhereClauses = new WhereClauses(AND);
        if (dataSourceIds != null) {
            filteredDataSourceRowIdsReadWhereClauses = getReadTableWhereClause(dataSourceIds);
        }
        if (appInfoIds != null) {
            filteredDataSourceRowIdsReadWhereClauses.addWhereInLongsClause(
                    APP_INFO_ID_COLUMN_NAME, appInfoIds);
        }
        ReadTableRequest filteredDataSourceRowIdsReadRequest =
                new ReadTableRequest(getMainTableName())
                        .setWhereClause(filteredDataSourceRowIdsReadWhereClauses)
                        .setColumnNames(List.of(MEDICAL_DATA_SOURCE_PRIMARY_COLUMN_NAME));
        if (resourceTypes != null) {
            SqlJoin medicalResourcesAndIndicesJoinClauseFilterOnResourceType =
                    getInnerJoinClauseWithMedicalResourcesTable()
                            .attachJoin(
                                    getJoinWithIndicesTableFilterOnMedicalResourceTypes(
                                            resourceTypes));
            filteredDataSourceRowIdsReadRequest.setJoinClause(
                    medicalResourcesAndIndicesJoinClauseFilterOnResourceType);
        }

        List<String> groupByColumns =
                List.of(
                        MEDICAL_DATA_SOURCE_PRIMARY_COLUMN_NAME,
                        DISPLAY_NAME_COLUMN_NAME,
                        FHIR_BASE_URI_COLUMN_NAME,
                        FHIR_VERSION_COLUMN_NAME,
                        DATA_SOURCE_UUID_COLUMN_NAME,
                        AppInfoHelper.PACKAGE_COLUMN_NAME);
        String resourcesLastModifiedTimeColumnSelect =
                String.format(
                        "MAX(%1$s.%2$s) AS %3$s",
                        MedicalResourceHelper.getMainTableName(),
                        LAST_MODIFIED_TIME_COLUMN_NAME,
                        LAST_RESOURCES_MODIFIED_TIME_ALIAS);
        List<String> allColumns = new ArrayList<>();
        allColumns.add(resourcesLastModifiedTimeColumnSelect);
        allColumns.addAll(groupByColumns);

        WhereClauses dataSourceIdFilterWhereClause =
                new WhereClauses(AND)
                        .addWhereInSQLRequestClause(
                                MEDICAL_DATA_SOURCE_PRIMARY_COLUMN_NAME,
                                filteredDataSourceRowIdsReadRequest);
        // LEFT JOIN to the MedicalResources table to not exclude data sources that don't have any
        // linked resources yet.
        SqlJoin appInfoAndMedicalResourcesJoinClause =
                getJoinClauseWithAppInfoTable()
                        .attachJoin(getLeftJoinClauseWithMedicalResourcesTable());

        ReadTableRequest dataSourcesReadRequest =
                new ReadTableRequest(getMainTableName())
                        .setWhereClause(dataSourceIdFilterWhereClause)
                        .setJoinClause(appInfoAndMedicalResourcesJoinClause)
                        .setColumnNames(allColumns);

        // "GROUP BY" is not supported in ReadTableRequest and should be achieved via
        // AggregateTableRequest. But the AggregateTableRequest is too complicated for our use case
        // here (requiring RecordHelper), so we just build and return raw SQL query which appends
        // the "GROUP BY" clause directly.
        return dataSourcesReadRequest.getReadCommand()
                + " GROUP BY "
                + String.join(",", groupByColumns);
    }

    /**
     * Creates {@link UpsertTableRequest} for the given {@link CreateMedicalDataSourceRequest} and
     * {@code appInfoId}.
     */
    public static UpsertTableRequest getUpsertTableRequest(
            UUID uuid,
            CreateMedicalDataSourceRequest createMedicalDataSourceRequest,
            long appInfoId,
            Instant instant) {
        ContentValues contentValues =
                getContentValues(uuid, createMedicalDataSourceRequest, appInfoId, instant);
        return new UpsertTableRequest(getMainTableName(), contentValues, UNIQUE_COLUMNS_INFO);
    }

    private static DeleteTableRequest getDeleteRequestForDataSourceUuid(
            UUID id, @Nullable Long appInfoIdRestriction) {
        DeleteTableRequest request =
                new DeleteTableRequest(MEDICAL_DATA_SOURCE_TABLE_NAME)
                        .setIds(
                                DATA_SOURCE_UUID_COLUMN_NAME,
                                StorageUtils.getListOfHexStrings(List.of(id)));
        if (appInfoIdRestriction == null) {
            return request;
        }
        return request.setPackageFilter(APP_INFO_ID_COLUMN_NAME, List.of(appInfoIdRestriction));
    }

    /**
     * Deletes the {@link MedicalDataSource}s stored in the HealthConnect database using the given
     * {@code id}.
     *
     * <p>Note that this deletes without producing change logs, or access logs.
     *
     * @param id the id to delete.
     * @throws IllegalArgumentException if the id does not exist.
     */
    public void deleteMedicalDataSourceWithoutPermissionChecks(UUID id) throws SQLiteException {
        mTransactionManager.runAsTransaction(
                db -> {
                    try (Cursor cursor =
                            mTransactionManager.read(
                                    db,
                                    getReadTableRequest(
                                            List.of(id), /* appInfoRestriction= */ null))) {
                        if (cursor.getCount() != 1) {
                            throw new IllegalArgumentException("Id " + id + " does not exist");
                        }
                    }
                    // This also deletes the contained data, because they are
                    // referenced by foreign key, and so are handled by ON DELETE
                    // CASCADE in the db.
                    mTransactionManager.delete(
                            db,
                            getDeleteRequestForDataSourceUuid(
                                    id, /* appInfoIdRestriction= */ null));
                });
    }

    /**
     * Deletes the {@link MedicalDataSource}s stored in the HealthConnect database using the given
     * {@code id}.
     *
     * <p>Note that this deletes without producing change logs.
     *
     * @param id the id to delete.
     * @param callingPackageName restricts any deletions to data sources owned by the given app.
     * @throws IllegalArgumentException if the id does not exist, or dataSource exists but it is not
     *     owned by the {@code callingPackageName}.
     */
<<<<<<< HEAD
    public void deleteMedicalDataSource(@NonNull String id, @Nullable Long appInfoIdRestriction)
            throws SQLiteException {
        UUID uuid;
        try {
            uuid = UUID.fromString(id);
        } catch (IllegalArgumentException ex) {
            throw new IllegalArgumentException("Id " + id + " does not exist");
        }
        DeleteTableRequest request =
                new DeleteTableRequest(MEDICAL_DATA_SOURCE_TABLE_NAME)
                        .setIds(
                                DATA_SOURCE_UUID_COLUMN_NAME,
                                StorageUtils.getListOfHexStrings(List.of(uuid)));
        if (appInfoIdRestriction != null) {
            request.setPackageFilter(APP_INFO_ID_COLUMN_NAME, List.of(appInfoIdRestriction));
        }
        ReadTableRequest readTableRequest = getReadTableRequest(List.of(id), appInfoIdRestriction);
        boolean success =
                mTransactionManager.runAsTransaction(
                                db -> {
                                    try (Cursor cursor =
                                            mTransactionManager.read(db, readTableRequest)) {
                                        if (cursor.getCount() != 1) {
                                            return false;
                                        }
                                    }
                                    // This also deletes the contained data, because they are
                                    // referenced by foreign key, and so are handled by ON DELETE
                                    // CASCADE in the db.
                                    mTransactionManager.delete(db, request);
                                    return true;
                                });
        if (!success) {
            if (appInfoIdRestriction == null) {
                throw new IllegalArgumentException("Id " + id + " does not exist");
            } else {
                throw new IllegalArgumentException(
                        "Id " + id + " does not exist or is owned by another app");
            }
=======
    public void deleteMedicalDataSourceWithPermissionChecks(UUID id, String callingPackageName)
            throws SQLiteException {
        long appId = mAppInfoHelper.getAppInfoId(callingPackageName);
        if (appId == Constants.DEFAULT_LONG) {
            throw new IllegalArgumentException(
                    "Deletion not permitted as app has inserted no data.");
>>>>>>> f0599c89
        }
        mTransactionManager.runAsTransaction(
                db -> {
                    try (Cursor cursor =
                            mTransactionManager.read(db, getReadTableRequest(List.of(id), appId))) {
                        if (cursor.getCount() != 1) {
                            throw new IllegalArgumentException(
                                    "Id " + id + " does not exist or is owned by another app");
                        }
                    }

                    // Medical resource types that belong to this dataSource and will be deleted.
                    Set<Integer> medicalResourceTypes =
                            getMedicalResourceTypesBelongingToDataSourceIds(List.of(id));
                    // This also deletes the contained data, because they are
                    // referenced by foreign key, and so are handled by ON DELETE
                    // CASCADE in the db.
                    mTransactionManager.delete(db, getDeleteRequestForDataSourceUuid(id, appId));
                    mAccessLogsHelper.addAccessLog(
                            db,
                            callingPackageName,
                            medicalResourceTypes,
                            OPERATION_TYPE_DELETE,
                            /* accessedMedicalDataSource= */ true);
                });
    }

    /**
     * Creates a {@link MedicalDataSource} for the given {@code uuid}, {@link
     * CreateMedicalDataSourceRequest} and the {@code packageName}.
     */
    public static MedicalDataSource buildMedicalDataSource(
            UUID uuid, CreateMedicalDataSourceRequest request, String packageName) {
        return new MedicalDataSource.Builder(
                        uuid.toString(),
                        packageName,
                        request.getFhirBaseUri(),
                        request.getDisplayName(),
                        request.getFhirVersion())
                .build();
    }

    /**
     * Creates a UUID string to row ID and FHIR version map for {@link MedicalDataSource}s stored in
     * {@code MEDICAL_DATA_SOURCE_TABLE} that were created by the app matching the {@code *
     * appInfoIdRestriction}.
     */
<<<<<<< HEAD
    @NonNull
    public Map<String, Long> getUuidToRowIdMap(
            @NonNull SQLiteDatabase db, @NonNull List<String> dataSourceUuids) {
        Map<String, Long> uuidToRowId = new HashMap<>();
        try (Cursor cursor = mTransactionManager.read(db, getReadTableRequest(dataSourceUuids))) {
=======
    public Map<String, Pair<Long, FhirVersion>> getUuidToRowIdAndVersionMap(
            SQLiteDatabase db, long appInfoIdRestriction, List<UUID> dataSourceUuids) {
        Map<String, Pair<Long, FhirVersion>> uuidToRowIdAndVersion = new HashMap<>();
        try (Cursor cursor =
                mTransactionManager.read(
                        db, getReadTableRequest(dataSourceUuids, appInfoIdRestriction))) {
>>>>>>> f0599c89
            if (cursor.moveToFirst()) {
                do {
                    UUID uuid = getCursorUUID(cursor, DATA_SOURCE_UUID_COLUMN_NAME);
                    long rowId = getCursorLong(cursor, MEDICAL_DATA_SOURCE_PRIMARY_COLUMN_NAME);
                    FhirVersion fhirVersion =
                            parseFhirVersion(getCursorString(cursor, FHIR_VERSION_COLUMN_NAME));
                    uuidToRowIdAndVersion.put(uuid.toString(), new Pair(rowId, fhirVersion));
                } while (cursor.moveToNext());
            }
        }
        return uuidToRowIdAndVersion;
    }

    /**
     * Creates a row ID to {@link MedicalDataSource} map for all {@link MedicalDataSource}s stored
     * in {@code MEDICAL_DATA_SOURCE_TABLE}.
     */
    public Map<Long, MedicalDataSource> getAllRowIdToDataSourceMap(SQLiteDatabase db) {
        String query = getReadQueryForDataSources();
        Map<Long, MedicalDataSource> rowIdToDataSourceMap = new HashMap<>();
        try (Cursor cursor = mTransactionManager.rawQuery(query, /* selectionArgs= */ null)) {
            if (cursor.moveToFirst()) {
                do {
                    long rowId = getCursorLong(cursor, MEDICAL_DATA_SOURCE_PRIMARY_COLUMN_NAME);
                    MedicalDataSource dataSource = getMedicalDataSource(cursor);
                    rowIdToDataSourceMap.put(rowId, dataSource);
                } while (cursor.moveToNext());
            }
        }
        return rowIdToDataSourceMap;
    }

    /**
     * Gets all distinct app info ids from {@code APP_INFO_ID_COLUMN_NAME} for all {@link
     * MedicalDataSource}s stored in {@code MEDICAL_DATA_SOURCE_TABLE}.
     */
    public Set<Long> getAllContributorAppInfoIds() {
        ReadTableRequest readTableRequest =
                new ReadTableRequest(getMainTableName())
                        .setDistinctClause(true)
                        .setColumnNames(List.of(APP_INFO_ID_COLUMN_NAME));
        Set<Long> appInfoIds = new HashSet<>();
        try (Cursor cursor = mTransactionManager.read(readTableRequest)) {
            if (cursor.moveToFirst()) {
                do {
                    appInfoIds.add(getCursorLong(cursor, APP_INFO_ID_COLUMN_NAME));
                } while (cursor.moveToNext());
            }
        }
        return appInfoIds;
    }

    private static ContentValues getContentValues(
            UUID uuid,
            CreateMedicalDataSourceRequest createMedicalDataSourceRequest,
            long appInfoId,
            Instant instant) {
        ContentValues contentValues = new ContentValues();
        contentValues.put(DATA_SOURCE_UUID_COLUMN_NAME, StorageUtils.convertUUIDToBytes(uuid));
        contentValues.put(
                DISPLAY_NAME_COLUMN_NAME, createMedicalDataSourceRequest.getDisplayName());
        contentValues.put(
                FHIR_BASE_URI_COLUMN_NAME,
                createMedicalDataSourceRequest.getFhirBaseUri().toString());
        contentValues.put(
                FHIR_VERSION_COLUMN_NAME,
                createMedicalDataSourceRequest.getFhirVersion().toString());
        contentValues.put(APP_INFO_ID_COLUMN_NAME, appInfoId);
        contentValues.put(LAST_MODIFIED_TIME_COLUMN_NAME, instant.toEpochMilli());
        return contentValues;
    }
}<|MERGE_RESOLUTION|>--- conflicted
+++ resolved
@@ -35,11 +35,7 @@
 import static com.android.server.healthconnect.storage.utils.StorageUtils.INTEGER_NOT_NULL;
 import static com.android.server.healthconnect.storage.utils.StorageUtils.PRIMARY;
 import static com.android.server.healthconnect.storage.utils.StorageUtils.TEXT_NOT_NULL;
-<<<<<<< HEAD
-import static com.android.server.healthconnect.storage.utils.StorageUtils.convertUuidStringsToHexStrings;
-=======
 import static com.android.server.healthconnect.storage.utils.StorageUtils.getCursorInt;
->>>>>>> f0599c89
 import static com.android.server.healthconnect.storage.utils.StorageUtils.getCursorLong;
 import static com.android.server.healthconnect.storage.utils.StorageUtils.getCursorString;
 import static com.android.server.healthconnect.storage.utils.StorageUtils.getCursorUUID;
@@ -184,10 +180,6 @@
      * @param appInfoRestriction the apps to restrict to, if null allows all apps
      */
     public static ReadTableRequest getReadTableRequest(
-<<<<<<< HEAD
-            @NonNull List<String> ids, @Nullable Long appInfoRestriction) {
-        ReadTableRequest readTableRequest = new ReadTableRequest(getMainTableName());
-=======
             List<UUID> ids, @Nullable Long appInfoRestriction) {
         ReadTableRequest readTableRequest = new ReadTableRequest(getMainTableName());
         WhereClauses whereClauses = getWhereClauses(ids, appInfoRestriction);
@@ -202,7 +194,6 @@
      *     info
      */
     public static WhereClauses getWhereClauses(List<UUID> ids, @Nullable Long appInfoRestriction) {
->>>>>>> f0599c89
         WhereClauses whereClauses;
         if (ids.isEmpty()) {
             whereClauses = new WhereClauses(AND);
@@ -213,30 +204,11 @@
             whereClauses.addWhereInLongsClause(
                     APP_INFO_ID_COLUMN_NAME, List.of(appInfoRestriction));
         }
-        return readTableRequest.setWhereClause(whereClauses);
-    }
-
-<<<<<<< HEAD
-    /**
-     * Creates {@link ReadTableRequest} that joins with {@link AppInfoHelper#TABLE_NAME} and filters
-     * for the given list of {@code ids}.
-     */
-    @NonNull
-    public static ReadTableRequest getReadTableRequestJoinWithAppInfo(@NonNull List<String> ids) {
-        return getReadTableRequest(ids).setJoinClause(getJoinClauseWithAppInfoTable());
-    }
-
-    /**
-     * Creates {@link ReadTableRequest} for the given list of {@code ids}.
-     *
-     * <p>If any of the ids are obviously not valid (eg not UUID strings) they are ignored.
-     */
-    @NonNull
-    public static ReadTableRequest getReadTableRequest(@NonNull List<String> ids) {
-=======
+        return whereClauses;
+    }
+
     /** Creates {@link ReadTableRequest} for the given list of {@code ids}. */
     public static ReadTableRequest getReadTableRequest(List<UUID> ids) {
->>>>>>> f0599c89
         return new ReadTableRequest(getMainTableName())
                 .setWhereClause(getReadTableWhereClause(ids));
     }
@@ -273,15 +245,10 @@
      *
      * @param ids the ids to limit to.
      */
-<<<<<<< HEAD
-    @NonNull
-    private static WhereClauses getReadTableWhereClause(@NonNull List<String> ids) {
-        List<String> hexUuids = convertUuidStringsToHexStrings(ids);
-=======
     public static WhereClauses getReadTableWhereClause(List<UUID> ids) {
->>>>>>> f0599c89
         return new WhereClauses(AND)
-                .addWhereInClauseWithoutQuotes(DATA_SOURCE_UUID_COLUMN_NAME, hexUuids);
+                .addWhereInClauseWithoutQuotes(
+                        DATA_SOURCE_UUID_COLUMN_NAME, StorageUtils.getListOfHexStrings(ids));
     }
 
     /**
@@ -401,18 +368,10 @@
      * @param ids a list of {@link MedicalDataSource} ids.
      * @return List of {@link MedicalDataSource}s read from medical_data_source table based on ids.
      */
-<<<<<<< HEAD
-    @NonNull
-    public List<MedicalDataSource> getMedicalDataSourcesByIdsWithoutPermissionChecks(
-            @NonNull List<String> ids) throws SQLiteException {
-        ReadTableRequest readTableRequest = getReadTableRequestJoinWithAppInfo(ids);
-        try (Cursor cursor = mTransactionManager.read(readTableRequest)) {
-=======
     public List<MedicalDataSource> getMedicalDataSourcesByIdsWithoutPermissionChecks(List<UUID> ids)
             throws SQLiteException {
         String query = getReadQueryForDataSourcesFilterOnIds(ids);
         try (Cursor cursor = mTransactionManager.rawQuery(query, /* selectionArgs= */ null)) {
->>>>>>> f0599c89
             return getMedicalDataSources(cursor);
         }
     }
@@ -429,20 +388,12 @@
      *     {@code callingPackageName} has no read permissions either.
      */
     public List<MedicalDataSource> getMedicalDataSourcesByIdsWithPermissionChecks(
-<<<<<<< HEAD
-            @NonNull List<String> ids,
-            @NonNull Set<Integer> ignoredGrantedReadMedicalResourceTypes,
-            @NonNull String ignoredCallingPackageName,
-            boolean ignoredHasWritePermission,
-            boolean ignoredIsCalledFromBgWithoutBgRead)
-=======
             List<UUID> ids,
             Set<Integer> grantedReadMedicalResourceTypes,
             String callingPackageName,
             boolean hasWritePermission,
             boolean isCalledFromBgWithoutBgRead,
             AppInfoHelper appInfoHelper)
->>>>>>> f0599c89
             throws SQLiteException {
         if (!hasWritePermission && grantedReadMedicalResourceTypes.isEmpty()) {
             throw new IllegalStateException("no read or write permission");
@@ -949,54 +900,12 @@
      * @throws IllegalArgumentException if the id does not exist, or dataSource exists but it is not
      *     owned by the {@code callingPackageName}.
      */
-<<<<<<< HEAD
-    public void deleteMedicalDataSource(@NonNull String id, @Nullable Long appInfoIdRestriction)
-            throws SQLiteException {
-        UUID uuid;
-        try {
-            uuid = UUID.fromString(id);
-        } catch (IllegalArgumentException ex) {
-            throw new IllegalArgumentException("Id " + id + " does not exist");
-        }
-        DeleteTableRequest request =
-                new DeleteTableRequest(MEDICAL_DATA_SOURCE_TABLE_NAME)
-                        .setIds(
-                                DATA_SOURCE_UUID_COLUMN_NAME,
-                                StorageUtils.getListOfHexStrings(List.of(uuid)));
-        if (appInfoIdRestriction != null) {
-            request.setPackageFilter(APP_INFO_ID_COLUMN_NAME, List.of(appInfoIdRestriction));
-        }
-        ReadTableRequest readTableRequest = getReadTableRequest(List.of(id), appInfoIdRestriction);
-        boolean success =
-                mTransactionManager.runAsTransaction(
-                                db -> {
-                                    try (Cursor cursor =
-                                            mTransactionManager.read(db, readTableRequest)) {
-                                        if (cursor.getCount() != 1) {
-                                            return false;
-                                        }
-                                    }
-                                    // This also deletes the contained data, because they are
-                                    // referenced by foreign key, and so are handled by ON DELETE
-                                    // CASCADE in the db.
-                                    mTransactionManager.delete(db, request);
-                                    return true;
-                                });
-        if (!success) {
-            if (appInfoIdRestriction == null) {
-                throw new IllegalArgumentException("Id " + id + " does not exist");
-            } else {
-                throw new IllegalArgumentException(
-                        "Id " + id + " does not exist or is owned by another app");
-            }
-=======
     public void deleteMedicalDataSourceWithPermissionChecks(UUID id, String callingPackageName)
             throws SQLiteException {
         long appId = mAppInfoHelper.getAppInfoId(callingPackageName);
         if (appId == Constants.DEFAULT_LONG) {
             throw new IllegalArgumentException(
                     "Deletion not permitted as app has inserted no data.");
->>>>>>> f0599c89
         }
         mTransactionManager.runAsTransaction(
                 db -> {
@@ -1044,20 +953,12 @@
      * {@code MEDICAL_DATA_SOURCE_TABLE} that were created by the app matching the {@code *
      * appInfoIdRestriction}.
      */
-<<<<<<< HEAD
-    @NonNull
-    public Map<String, Long> getUuidToRowIdMap(
-            @NonNull SQLiteDatabase db, @NonNull List<String> dataSourceUuids) {
-        Map<String, Long> uuidToRowId = new HashMap<>();
-        try (Cursor cursor = mTransactionManager.read(db, getReadTableRequest(dataSourceUuids))) {
-=======
     public Map<String, Pair<Long, FhirVersion>> getUuidToRowIdAndVersionMap(
             SQLiteDatabase db, long appInfoIdRestriction, List<UUID> dataSourceUuids) {
         Map<String, Pair<Long, FhirVersion>> uuidToRowIdAndVersion = new HashMap<>();
         try (Cursor cursor =
                 mTransactionManager.read(
                         db, getReadTableRequest(dataSourceUuids, appInfoIdRestriction))) {
->>>>>>> f0599c89
             if (cursor.moveToFirst()) {
                 do {
                     UUID uuid = getCursorUUID(cursor, DATA_SOURCE_UUID_COLUMN_NAME);
