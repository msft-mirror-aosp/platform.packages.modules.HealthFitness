--- conflicted
+++ resolved
@@ -133,13 +133,10 @@
             AggregationType<?> aggregationType,
             String callingPackage,
             List<String> packageFilters,
-<<<<<<< HEAD
-=======
             HealthDataCategoryPriorityHelper healthDataCategoryPriorityHelper,
             InternalHealthConnectMappings internalHealthConnectMappings,
             AppInfoHelper appInfoHelper,
             TransactionManager transactionManager,
->>>>>>> f0599c89
             long startTime,
             long endTime,
             long startDateAccess,
@@ -187,9 +184,6 @@
             whereClauses.addWhereGreaterThanOrEqualClause(startTimeColumnName, startTime);
         }
 
-<<<<<<< HEAD
-        return new AggregateTableRequest(params, aggregationType, this, whereClauses, useLocalTime)
-=======
         return new AggregateTableRequest(
                         params,
                         aggregationType,
@@ -200,7 +194,6 @@
                         appInfoHelper,
                         transactionManager,
                         useLocalTime)
->>>>>>> f0599c89
                 .setTimeFilter(startTime, endTime);
     }
 
@@ -620,11 +613,6 @@
         }
     }
 
-    /** Returns is the read of this record type is enabled */
-    public boolean isRecordOperationsEnabled() {
-        return true;
-    }
-
     /** Populate internalRecords fields using extraDataCursor */
     @SuppressWarnings("unchecked")
     public void updateInternalRecordsWithExtraFields(
@@ -902,9 +890,6 @@
         return columnInfo;
     }
 
-    /** Checks that operation with current record type are supported. */
-    public void checkRecordOperationsAreEnabled(RecordInternal<?> recordInternal) {}
-
     /** Returns permissions required to read extra record data. */
     public List<String> getExtraReadPermissions() {
         return Collections.emptyList();
