--- conflicted
+++ resolved
@@ -16,7 +16,6 @@
 
 package com.android.server.healthconnect.storage;
 
-import android.annotation.NonNull;
 import android.content.Context;
 import android.util.Slog;
 
@@ -60,9 +59,6 @@
     }
 
     /** Starts the Auto Deletion process. */
-<<<<<<< HEAD
-    public static void startAutoDelete(@NonNull Context context) {
-=======
     public static void startAutoDelete(
             Context context,
             HealthDataCategoryPriorityHelper healthDataCategoryPriorityHelper,
@@ -71,7 +67,6 @@
             TransactionManager transactionManager,
             AccessLogsHelper accessLogsHelper,
             ActivityDateHelper activityDateHelper) {
->>>>>>> f0599c89
         try {
             // Only do transactional operations here - as this job might get cancelled for several
             // reasons, such as: User switch, low battery etc.
@@ -83,7 +78,7 @@
             // Re-sync activity dates table
             activityDateHelper.reSyncForAllRecords();
             // Sync health data priority list table
-            HealthDataCategoryPriorityHelper.getInstance().reSyncHealthDataPriorityTable(context);
+            healthDataCategoryPriorityHelper.reSyncHealthDataPriorityTable(context);
         } catch (Exception e) {
             Slog.e(TAG, "Auto delete run failed", e);
             // Don't rethrow as that will crash system_server
