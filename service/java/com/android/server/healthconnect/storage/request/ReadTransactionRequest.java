--- conflicted
+++ resolved
@@ -101,11 +101,7 @@
     }
 
     public ReadTransactionRequest(MedicalIdFiltersParcel medicalIdFiltersParcel) {
-<<<<<<< HEAD
-        MedicalResourceHelper medicalResourceHelper = MedicalResourceHelper.getInstance();
-=======
         MedicalResourceHelper medicalResourceHelper = new MedicalResourceHelper();
->>>>>>> a9f6b01f
         mReadTableRequests =
                 Collections.singletonList(
                         medicalResourceHelper.getReadTableRequest(medicalIdFiltersParcel));
