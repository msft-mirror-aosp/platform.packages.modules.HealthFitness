/*
 * Copyright (C) 2022 The Android Open Source Project
 *
 * Licensed under the Apache License, Version 2.0 (the "License");
 * you may not use this file except in compliance with the License.
 * You may obtain a copy of the License at
 *
 *      http://www.apache.org/licenses/LICENSE-2.0
 *
 * Unless required by applicable law or agreed to in writing, software
 * distributed under the License is distributed on an "AS IS" BASIS,
 * WITHOUT WARRANTIES OR CONDITIONS OF ANY KIND, either express or implied.
 * See the License for the specific language governing permissions and
 * limitations under the License.
 */

package com.android.server.healthconnect.storage.request;

import static android.health.connect.Constants.DEFAULT_INT;

import android.annotation.NonNull;
import android.annotation.Nullable;
import android.health.connect.PageTokenWrapper;
import android.health.connect.aidl.MedicalIdFiltersParcel;
import android.health.connect.aidl.ReadRecordsRequestParcel;

import com.android.server.healthconnect.storage.datatypehelpers.MedicalResourceHelper;
import com.android.server.healthconnect.storage.datatypehelpers.RecordHelper;
import com.android.server.healthconnect.storage.utils.RecordHelperProvider;

import java.util.ArrayList;
import java.util.Collections;
import java.util.List;
import java.util.Map;
import java.util.Optional;
import java.util.Set;
import java.util.UUID;

/**
 * Refines a request from what the user sent to a format that makes the most sense for the
 * TransactionManager.
 *
 * <p>Notes, This class refines the queries the records stored in the DB
 *
 * @hide
 */
// TODO(b/308158714): Separate two types of requests: read by id and read by filter.
public class ReadTransactionRequest {
    public static final String TYPE_NOT_PRESENT_PACKAGE_NAME = "package_name";
    private final List<ReadTableRequest> mReadTableRequests;
    @Nullable // page token is null for read by id requests
    private final PageTokenWrapper mPageToken;
    private final int mPageSize;

    public ReadTransactionRequest(
            String callingPackageName,
            ReadRecordsRequestParcel request,
            long startDateAccessMillis,
            boolean enforceSelfRead,
            Set<String> grantedExtraReadPermissions,
            boolean isInForeground) {
        RecordHelper<?> recordHelper =
                RecordHelperProvider.getRecordHelper(request.getRecordType());
        mReadTableRequests =
                Collections.singletonList(
                        recordHelper.getReadTableRequest(
                                request,
                                callingPackageName,
                                enforceSelfRead,
                                startDateAccessMillis,
                                grantedExtraReadPermissions,
                                isInForeground));
        if (request.getRecordIdFiltersParcel() == null) {
            mPageToken = PageTokenWrapper.from(request.getPageToken(), request.isAscending());
            mPageSize = request.getPageSize();
        } else {
            mPageSize = DEFAULT_INT;
            mPageToken = null;
        }
    }

    public ReadTransactionRequest(
            String packageName,
            Map<Integer, List<UUID>> recordTypeToUuids,
            long startDateAccessMillis,
            Set<String> grantedExtraReadPermissions,
            boolean isInForeground) {
        mReadTableRequests = new ArrayList<>();
        recordTypeToUuids.forEach(
                (recordType, uuids) ->
                        mReadTableRequests.add(
                                RecordHelperProvider.getRecordHelper(recordType)
                                        .getReadTableRequest(
                                                packageName,
                                                uuids,
                                                startDateAccessMillis,
                                                grantedExtraReadPermissions,
                                                isInForeground)));
        mPageSize = DEFAULT_INT;
        mPageToken = null;
    }

    public ReadTransactionRequest(MedicalIdFiltersParcel medicalIdFiltersParcel) {
<<<<<<< HEAD
        MedicalResourceHelper medicalResourceHelper = MedicalResourceHelper.getInstance();
=======
        MedicalResourceHelper medicalResourceHelper = new MedicalResourceHelper();
>>>>>>> e2731f7a
        mReadTableRequests =
                Collections.singletonList(
                        medicalResourceHelper.getReadTableRequest(medicalIdFiltersParcel));
        mPageSize = DEFAULT_INT;
        mPageToken = null;
    }

    @NonNull
    public List<ReadTableRequest> getReadRequests() {
        return mReadTableRequests;
    }

    @Nullable
    public PageTokenWrapper getPageToken() {
        return mPageToken;
    }

    /**
     * Returns optional of page size in the {@link android.health.connect.ReadRecordsRequest}
     * refined by this {@link ReadTransactionRequest}.
     *
     * <p>For {@link android.health.connect.ReadRecordsRequestUsingIds} requests, page size is
     * {@code Optional.empty}.
     */
    public Optional<Integer> getPageSize() {
        return mPageSize == DEFAULT_INT ? Optional.empty() : Optional.of(mPageSize);
    }
}<|MERGE_RESOLUTION|>--- conflicted
+++ resolved
@@ -101,11 +101,7 @@
     }
 
     public ReadTransactionRequest(MedicalIdFiltersParcel medicalIdFiltersParcel) {
-<<<<<<< HEAD
-        MedicalResourceHelper medicalResourceHelper = MedicalResourceHelper.getInstance();
-=======
         MedicalResourceHelper medicalResourceHelper = new MedicalResourceHelper();
->>>>>>> e2731f7a
         mReadTableRequests =
                 Collections.singletonList(
                         medicalResourceHelper.getReadTableRequest(medicalIdFiltersParcel));
