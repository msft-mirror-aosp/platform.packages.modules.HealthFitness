--- conflicted
+++ resolved
@@ -226,11 +226,7 @@
     }
 
     private void addRequest(@NonNull MedicalResourceInternal medicalResourceInternal) {
-<<<<<<< HEAD
-        MedicalResourceHelper medicalResourceHelper = MedicalResourceHelper.getInstance();
-=======
         MedicalResourceHelper medicalResourceHelper = new MedicalResourceHelper();
->>>>>>> a9f6b01f
 
         UpsertTableRequest request =
                 medicalResourceHelper.getUpsertTableRequest(medicalResourceInternal);
