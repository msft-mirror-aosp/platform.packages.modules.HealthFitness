/*
 * Copyright (C) 2022 The Android Open Source Project
 *
 * Licensed under the Apache License, Version 2.0 (the "License");
 * you may not use this file except in compliance with the License.
 * You may obtain a copy of the License at
 *
 *      http://www.apache.org/licenses/LICENSE-2.0
 *
 * Unless required by applicable law or agreed to in writing, software
 * distributed under the License is distributed on an "AS IS" BASIS,
 * WITHOUT WARRANTIES OR CONDITIONS OF ANY KIND, either express or implied.
 * See the License for the specific language governing permissions and
 * limitations under the License.
 */

package com.android.server.healthconnect.storage.request;

import static android.health.connect.Constants.UPSERT;

import static com.android.server.healthconnect.storage.utils.StorageUtils.addNameBasedUUIDTo;
import static com.android.server.healthconnect.storage.utils.WhereClauses.LogicalOperator.AND;

import android.annotation.NonNull;
import android.annotation.Nullable;
import android.content.Context;
import android.health.connect.Constants;
import android.health.connect.datatypes.RecordTypeIdentifier;
import android.health.connect.internal.datatypes.MedicalResourceInternal;
import android.health.connect.internal.datatypes.RecordInternal;
import android.util.ArrayMap;
import android.util.ArraySet;
import android.util.Slog;

import com.android.server.healthconnect.storage.datatypehelpers.AccessLogsHelper;
import com.android.server.healthconnect.storage.datatypehelpers.AppInfoHelper;
import com.android.server.healthconnect.storage.datatypehelpers.DeviceInfoHelper;
import com.android.server.healthconnect.storage.datatypehelpers.MedicalResourceHelper;
import com.android.server.healthconnect.storage.datatypehelpers.RecordHelper;
import com.android.server.healthconnect.storage.utils.RecordHelperProvider;
import com.android.server.healthconnect.storage.utils.StorageUtils;
import com.android.server.healthconnect.storage.utils.WhereClauses;

import java.time.Instant;
import java.util.ArrayList;
import java.util.Collections;
import java.util.List;
import java.util.Map;
import java.util.Objects;
import java.util.Set;
import java.util.stream.Collectors;

/**
 * Refines a request from what the user sent to a format that makes the most sense for the
 * TransactionManager.
 *
 * <p>Notes, This class refines the request as well by replacing the untrusted fields with the
 * platform's trusted sources. As a part of that this class populates uuid and package name for all
 * the entries in {@param records}.
 *
 * @hide
 */
public class UpsertTransactionRequest {
    private static final String TAG = "HealthConnectUTR";
    @NonNull private final List<UpsertTableRequest> mUpsertRequests = new ArrayList<>();
    private final List<UpsertTableRequest> mAccessLogs = new ArrayList<>();
    private final boolean mSkipPackageNameAndLogs;
    @RecordTypeIdentifier.RecordType Set<Integer> mRecordTypes = new ArraySet<>();

    @Nullable private ArrayMap<String, Boolean> mExtraWritePermissionsToState;

    public UpsertTransactionRequest(
            @Nullable String packageName,
            @NonNull List<RecordInternal<?>> recordInternals,
            Context context,
            boolean isInsertRequest,
            Map<String, Boolean> extraPermsStateMap) {
        this(
                packageName,
                recordInternals,
                context,
                isInsertRequest,
                false /* useProvidedUuid */,
                false /* skipPackageNameAndLogs */,
                extraPermsStateMap);
    }

    public UpsertTransactionRequest(
            @Nullable String packageName,
            @NonNull List<RecordInternal<?>> recordInternals,
            Context context,
            boolean isInsertRequest,
            boolean useProvidedUuid,
            boolean skipPackageNameAndLogs) {
        this(
                packageName,
                recordInternals,
                context,
                isInsertRequest,
                useProvidedUuid,
                skipPackageNameAndLogs,
                Collections.emptyMap());
    }

    // TODO(b/341044947): update this to take in InsertMedicalResourceRequest once that is
    // checked in.
    public UpsertTransactionRequest(
            @NonNull String packageName,
            @NonNull List<MedicalResourceInternal> medicalResourceInternals) {
        this(packageName, medicalResourceInternals, /* skipPackageNameAndLogs= */ false);
    }

    private UpsertTransactionRequest(
            @NonNull String packageName,
            @NonNull List<MedicalResourceInternal> medicalResourceInternals,
            boolean skipPackageNameAndLogs) {
        mSkipPackageNameAndLogs = skipPackageNameAndLogs;
        for (MedicalResourceInternal medicalResourceInternal : medicalResourceInternals) {
            addNameBasedUUIDTo(medicalResourceInternal);
            addRequest(medicalResourceInternal);
        }
        // TODO(b/337018927): Add support for change logs and access logs.
        // TODO(b/337020806): Add support for updating medical resources.
    }

    @SuppressWarnings("NullAway") // TODO(b/317029272): fix this suppression
    private UpsertTransactionRequest(
            @Nullable String packageName,
            @NonNull List<RecordInternal<?>> recordInternals,
            Context context,
            boolean isInsertRequest,
            // TODO(b/329237732): Use builder pattern for this class.
            boolean useProvidedUuid,
            boolean skipPackageNameAndLogs,
            Map<String, Boolean> extraPermsStateMap) {
        mSkipPackageNameAndLogs = skipPackageNameAndLogs;
        if (extraPermsStateMap != null && !extraPermsStateMap.isEmpty()) {
            mExtraWritePermissionsToState = new ArrayMap<>();
            mExtraWritePermissionsToState.putAll(extraPermsStateMap);
        }

        for (RecordInternal<?> recordInternal : recordInternals) {
            if (!mSkipPackageNameAndLogs) {
                StorageUtils.addPackageNameTo(recordInternal, packageName);
            }
            AppInfoHelper.getInstance()
                    .populateAppInfoId(recordInternal, context, /* requireAllFields= */ true);
            DeviceInfoHelper.getInstance().populateDeviceInfoId(recordInternal);

            if (isInsertRequest) {
                if (useProvidedUuid && recordInternal.getUuid() != null) {
                    // Do nothing i.e. leave the UUID as provided. This is desired for backup and
                    // restore to ensure references between records remain intact.
                } else {
                    // Otherwise, we should generate a fresh UUID. Don't let the client choose it.
                    addNameBasedUUIDTo(recordInternal);
                }
            } else {
                // For update requests, generate uuid if the clientRecordID is present, else use the
                // uuid passed as input.
                StorageUtils.updateNameBasedUUIDIfRequired(recordInternal);
            }
            mRecordTypes.add(recordInternal.getRecordType());
            recordInternal.setLastModifiedTime(Instant.now().toEpochMilli());
            addRequest(recordInternal, isInsertRequest);
        }

        if (!mRecordTypes.isEmpty()) {
            if (!mSkipPackageNameAndLogs) {
                mAccessLogs.add(
                        AccessLogsHelper.getInstance()
                                .getUpsertTableRequest(
                                        packageName, new ArrayList<>(mRecordTypes), UPSERT));
            }

            if (Constants.DEBUG) {
                Slog.d(
                        TAG,
                        "Upserting transaction for "
                                + packageName
                                + " with size "
                                + recordInternals.size());
            }
        }
    }

    public List<UpsertTableRequest> getAccessLogs() {
        return mAccessLogs;
    }

    @NonNull
    public List<UpsertTableRequest> getUpsertRequests() {
        return mUpsertRequests;
    }

    @NonNull
    public List<String> getUUIdsInOrder() {
        return mUpsertRequests.stream()
                .map((request) -> request.getRecordInternal().getUuid().toString())
                .collect(Collectors.toList());
    }

    private WhereClauses generateWhereClausesForUpdate(@NonNull RecordInternal<?> recordInternal) {
        WhereClauses whereClauseForUpdateRequest = new WhereClauses(AND);
        whereClauseForUpdateRequest.addWhereEqualsClause(
                RecordHelper.UUID_COLUMN_NAME, StorageUtils.getHexString(recordInternal.getUuid()));
        whereClauseForUpdateRequest.addWhereEqualsClause(
                RecordHelper.APP_INFO_ID_COLUMN_NAME,
                /* expected args value */ String.valueOf(recordInternal.getAppInfoId()));
        return whereClauseForUpdateRequest;
    }

    private void addRequest(@NonNull RecordInternal<?> recordInternal, boolean isInsertRequest) {
        RecordHelper<?> recordHelper =
                RecordHelperProvider.getRecordHelper(recordInternal.getRecordType());
        Objects.requireNonNull(recordHelper);

        UpsertTableRequest request =
                recordHelper.getUpsertTableRequest(recordInternal, mExtraWritePermissionsToState);
        request.setRecordType(recordHelper.getRecordIdentifier());
        if (!isInsertRequest) {
            request.setUpdateWhereClauses(generateWhereClausesForUpdate(recordInternal));
        }
        request.setRecordInternal(recordInternal);
        mUpsertRequests.add(request);
    }

    private void addRequest(@NonNull MedicalResourceInternal medicalResourceInternal) {
<<<<<<< HEAD
        MedicalResourceHelper medicalResourceHelper = MedicalResourceHelper.getInstance();
=======
        MedicalResourceHelper medicalResourceHelper = new MedicalResourceHelper();
>>>>>>> 800ba27a

        UpsertTableRequest request =
                medicalResourceHelper.getUpsertTableRequest(medicalResourceInternal);
        mUpsertRequests.add(request);
    }
}<|MERGE_RESOLUTION|>--- conflicted
+++ resolved
@@ -226,11 +226,7 @@
     }
 
     private void addRequest(@NonNull MedicalResourceInternal medicalResourceInternal) {
-<<<<<<< HEAD
-        MedicalResourceHelper medicalResourceHelper = MedicalResourceHelper.getInstance();
-=======
         MedicalResourceHelper medicalResourceHelper = new MedicalResourceHelper();
->>>>>>> 800ba27a
 
         UpsertTableRequest request =
                 medicalResourceHelper.getUpsertTableRequest(medicalResourceInternal);
