--- conflicted
+++ resolved
@@ -31,17 +31,10 @@
     private final List<String> mColumnNames;
 
     public CreateIndexRequest(
-<<<<<<< HEAD
-            @NonNull String tableName,
-            @NonNull String indexName,
-            boolean isUnique,
-            @NonNull List<String> columnNames) {
-=======
             String tableName, String indexName, boolean isUnique, List<String> columnNames) {
         if (columnNames.isEmpty()) {
             throw new IllegalArgumentException("Index must have at least one column");
         }
->>>>>>> f0599c89
         mTableName = tableName;
         mIndexName = indexName;
         mIsUnique = isUnique;
