--- conflicted
+++ resolved
@@ -47,16 +47,12 @@
 
 import com.android.internal.annotations.VisibleForTesting;
 import com.android.server.healthconnect.storage.HealthConnectDatabase;
-<<<<<<< HEAD
-import com.android.server.healthconnect.storage.datatypehelpers.HealthDataCategoryPriorityHelper;
-import com.android.server.healthconnect.storage.request.UpsertMedicalResourceInternalRequest;
-=======
->>>>>>> f0599c89
 
 import java.nio.ByteBuffer;
 import java.time.ZoneOffset;
 import java.util.ArrayList;
 import java.util.Arrays;
+import java.util.Collection;
 import java.util.Collections;
 import java.util.List;
 import java.util.UUID;
@@ -381,23 +377,12 @@
         return recordCategory == ACTIVITY || recordCategory == SLEEP || recordCategory == WELLNESS;
     }
 
-<<<<<<< HEAD
-    /** Returns list of app Ids of contributing apps for the record type in the priority order */
-    public static List<Long> getAppIdPriorityList(int recordType) {
-        return HealthDataCategoryPriorityHelper.getInstance()
-                .getAppIdPriorityOrder(
-                        RecordTypeRecordCategoryMapper.getRecordCategoryForRecordType(recordType));
-    }
-
-    /** Returns if derivation needs to be done to calculate aggregate */
-=======
     /**
      * Returns if derivation needs to be done to calculate aggregate.
      *
      * @deprecated use {@link InternalHealthConnectMappings#isDerivedType(int)}
      */
     @Deprecated
->>>>>>> f0599c89
     public static boolean isDerivedType(int recordType) {
         return recordType == RECORD_TYPE_BASAL_METABOLIC_RATE
                 || recordType == RECORD_TYPE_TOTAL_CALORIES_BURNED;
@@ -453,26 +438,30 @@
         return ByteBuffer.wrap(bytes).getLong();
     }
 
+    /**
+     * Creates a list of UUIDs from a collection of the string representation of the UUIDs. Any ids
+     * which cannot be parsed as UUIDs are ignores. It is the responsibility of the caller to handle
+     * the case where a non-empty list becomes empty.
+     *
+     * @param ids the ids to parse
+     * @return a possibly empty list of UUIDs
+     */
+    public static List<UUID> toUuids(Collection<String> ids) {
+        return ids.stream()
+                .flatMap(
+                        id -> {
+                            try {
+                                return Stream.of(UUID.fromString(id));
+                            } catch (IllegalArgumentException ex) {
+                                return Stream.of();
+                            }
+                        })
+                .toList();
+    }
+
     /** Converts a list of {@link UUID} strings to a list of hex strings. */
-<<<<<<< HEAD
-    @NonNull
-    public static List<String> convertUuidStringsToHexStrings(@NonNull List<String> ids) {
-        List<UUID> uuids =
-                ids.stream()
-                        .flatMap(
-                                id -> {
-                                    try {
-                                        return Stream.of(UUID.fromString(id));
-                                    } catch (IllegalArgumentException ex) {
-                                        return Stream.of();
-                                    }
-                                })
-                        .toList();
-        return StorageUtils.getListOfHexStrings(uuids);
-=======
     public static List<String> convertUuidStringsToHexStrings(List<String> ids) {
         return StorageUtils.getListOfHexStrings(toUuids(ids));
->>>>>>> f0599c89
     }
 
     public static String getHexString(byte[] value) {
